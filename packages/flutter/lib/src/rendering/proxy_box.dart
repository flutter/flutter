// Copyright 2015 The Chromium Authors. All rights reserved.
// Use of this source code is governed by a BSD-style license that can be
// found in the LICENSE file.

import 'dart:async';

import 'dart:ui' as ui show ImageFilter, Gradient, Image;

import 'package:flutter/animation.dart';
import 'package:flutter/foundation.dart';
import 'package:flutter/gestures.dart';
import 'package:flutter/painting.dart';
import 'package:flutter/semantics.dart';

import 'package:vector_math/vector_math_64.dart';

import 'binding.dart';
import 'box.dart';
import 'layer.dart';
import 'object.dart';

export 'package:flutter/gestures.dart' show
  PointerEvent,
  PointerDownEvent,
  PointerMoveEvent,
  PointerUpEvent,
  PointerCancelEvent;

/// A base class for render objects that resemble their children.
///
/// A proxy box has a single child and simply mimics all the properties of that
/// child by calling through to the child for each function in the render box
/// protocol. For example, a proxy box determines its size by asking its child
/// to layout with the same constraints and then matching the size.
///
/// A proxy box isn't useful on its own because you might as well just replace
/// the proxy box with its child. However, RenderProxyBox is a useful base class
/// for render objects that wish to mimic most, but not all, of the properties
/// of their child.
class RenderProxyBox extends RenderBox with RenderObjectWithChildMixin<RenderBox>, RenderProxyBoxMixin<RenderBox> {
  /// Creates a proxy render box.
  ///
  /// Proxy render boxes are rarely created directly because they simply proxy
  /// the render box protocol to [child]. Instead, consider using one of the
  /// subclasses.
  RenderProxyBox([RenderBox child]) {
    this.child = child;
  }
}

/// Implementation of [RenderProxyBox].
///
/// Use this mixin in situations where the proxying behavior
/// of [RenderProxyBox] is desired but inheriting from [RenderProxyBox] is
/// impractical (e.g. because you want to mix in other classes as well).
// TODO(ianh): Remove this class once https://github.com/dart-lang/sdk/issues/31543 is fixed
@optionalTypeArgs
mixin RenderProxyBoxMixin<T extends RenderBox> on RenderBox, RenderObjectWithChildMixin<T> {
  @override
  void setupParentData(RenderObject child) {
    // We don't actually use the offset argument in BoxParentData, so let's
    // avoid allocating it at all.
    if (child.parentData is! ParentData)
      child.parentData = ParentData();
  }

  @override
  double computeMinIntrinsicWidth(double height) {
    if (child != null)
      return child.getMinIntrinsicWidth(height);
    return 0.0;
  }

  @override
  double computeMaxIntrinsicWidth(double height) {
    if (child != null)
      return child.getMaxIntrinsicWidth(height);
    return 0.0;
  }

  @override
  double computeMinIntrinsicHeight(double width) {
    if (child != null)
      return child.getMinIntrinsicHeight(width);
    return 0.0;
  }

  @override
  double computeMaxIntrinsicHeight(double width) {
    if (child != null)
      return child.getMaxIntrinsicHeight(width);
    return 0.0;
  }

  @override
  double computeDistanceToActualBaseline(TextBaseline baseline) {
    if (child != null)
      return child.getDistanceToActualBaseline(baseline);
    return super.computeDistanceToActualBaseline(baseline);
  }

  @override
  void performLayout() {
    if (child != null) {
      child.layout(constraints, parentUsesSize: true);
      size = child.size;
    } else {
      performResize();
    }
  }

  @override
  bool hitTestChildren(HitTestResult result, { Offset position }) {
    return child?.hitTest(result, position: position) ?? false;
  }

  @override
  void applyPaintTransform(RenderObject child, Matrix4 transform) { }

  @override
  void paint(PaintingContext context, Offset offset) {
    if (child != null)
      context.paintChild(child, offset);
  }
}

/// How to behave during hit tests.
enum HitTestBehavior {
  /// Targets that defer to their children receive events within their bounds
  /// only if one of their children is hit by the hit test.
  deferToChild,

  /// Opaque targets can be hit by hit tests, causing them to both receive
  /// events within their bounds and prevent targets visually behind them from
  /// also receiving events.
  opaque,

  /// Translucent targets both receive events within their bounds and permit
  /// targets visually behind them to also receive events.
  translucent,
}

/// A RenderProxyBox subclass that allows you to customize the
/// hit-testing behavior.
abstract class RenderProxyBoxWithHitTestBehavior extends RenderProxyBox {
  /// Initializes member variables for subclasses.
  ///
  /// By default, the [behavior] is [HitTestBehavior.deferToChild].
  RenderProxyBoxWithHitTestBehavior({
    this.behavior = HitTestBehavior.deferToChild,
    RenderBox child,
  }) : super(child);

  /// How to behave during hit testing.
  HitTestBehavior behavior;

  @override
  bool hitTest(HitTestResult result, { Offset position }) {
    bool hitTarget = false;
    if (size.contains(position)) {
      hitTarget = hitTestChildren(result, position: position) || hitTestSelf(position);
      if (hitTarget || behavior == HitTestBehavior.translucent)
        result.add(BoxHitTestEntry(this, position));
    }
    return hitTarget;
  }

  @override
  bool hitTestSelf(Offset position) => behavior == HitTestBehavior.opaque;

  @override
  void debugFillProperties(DiagnosticPropertiesBuilder properties) {
    super.debugFillProperties(properties);
    properties.add(EnumProperty<HitTestBehavior>('behavior', behavior, defaultValue: null));
  }
}

/// Imposes additional constraints on its child.
///
/// A render constrained box proxies most functions in the render box protocol
/// to its child, except that when laying out its child, it tightens the
/// constraints provided by its parent by enforcing the [additionalConstraints]
/// as well.
///
/// For example, if you wanted [child] to have a minimum height of 50.0 logical
/// pixels, you could use `const BoxConstraints(minHeight: 50.0)` as the
/// [additionalConstraints].
class RenderConstrainedBox extends RenderProxyBox {
  /// Creates a render box that constrains its child.
  ///
  /// The [additionalConstraints] argument must not be null and must be valid.
  RenderConstrainedBox({
    RenderBox child,
    @required BoxConstraints additionalConstraints,
  }) : assert(additionalConstraints != null),
       assert(additionalConstraints.debugAssertIsValid()),
       _additionalConstraints = additionalConstraints,
       super(child);

  /// Additional constraints to apply to [child] during layout
  BoxConstraints get additionalConstraints => _additionalConstraints;
  BoxConstraints _additionalConstraints;
  set additionalConstraints(BoxConstraints value) {
    assert(value != null);
    assert(value.debugAssertIsValid());
    if (_additionalConstraints == value)
      return;
    _additionalConstraints = value;
    markNeedsLayout();
  }

  @override
  double computeMinIntrinsicWidth(double height) {
    if (_additionalConstraints.hasBoundedWidth && _additionalConstraints.hasTightWidth)
      return _additionalConstraints.minWidth;
    final double width = super.computeMinIntrinsicWidth(height);
    assert(width.isFinite);
    if (!_additionalConstraints.hasInfiniteWidth)
      return _additionalConstraints.constrainWidth(width);
    return width;
  }

  @override
  double computeMaxIntrinsicWidth(double height) {
    if (_additionalConstraints.hasBoundedWidth && _additionalConstraints.hasTightWidth)
      return _additionalConstraints.minWidth;
    final double width = super.computeMaxIntrinsicWidth(height);
    assert(width.isFinite);
    if (!_additionalConstraints.hasInfiniteWidth)
      return _additionalConstraints.constrainWidth(width);
    return width;
  }

  @override
  double computeMinIntrinsicHeight(double width) {
    if (_additionalConstraints.hasBoundedHeight && _additionalConstraints.hasTightHeight)
      return _additionalConstraints.minHeight;
    final double height = super.computeMinIntrinsicHeight(width);
    assert(height.isFinite);
    if (!_additionalConstraints.hasInfiniteHeight)
      return _additionalConstraints.constrainHeight(height);
    return height;
  }

  @override
  double computeMaxIntrinsicHeight(double width) {
    if (_additionalConstraints.hasBoundedHeight && _additionalConstraints.hasTightHeight)
      return _additionalConstraints.minHeight;
    final double height = super.computeMaxIntrinsicHeight(width);
    assert(height.isFinite);
    if (!_additionalConstraints.hasInfiniteHeight)
      return _additionalConstraints.constrainHeight(height);
    return height;
  }

  @override
  void performLayout() {
    if (child != null) {
      child.layout(_additionalConstraints.enforce(constraints), parentUsesSize: true);
      size = child.size;
    } else {
      size = _additionalConstraints.enforce(constraints).constrain(Size.zero);
    }
  }

  @override
  void debugPaintSize(PaintingContext context, Offset offset) {
    super.debugPaintSize(context, offset);
    assert(() {
      Paint paint;
      if (child == null || child.size.isEmpty) {
        paint = Paint()
          ..color = const Color(0x90909090);
        context.canvas.drawRect(offset & size, paint);
      }
      return true;
    }());
  }

  @override
  void debugFillProperties(DiagnosticPropertiesBuilder properties) {
    super.debugFillProperties(properties);
    properties.add(DiagnosticsProperty<BoxConstraints>('additionalConstraints', additionalConstraints));
  }
}

/// Constrains the child's [BoxConstraints.maxWidth] and
/// [BoxConstraints.maxHeight] if they're otherwise unconstrained.
///
/// This has the effect of giving the child a natural dimension in unbounded
/// environments. For example, by providing a [maxHeight] to a widget that
/// normally tries to be as big as possible, the widget will normally size
/// itself to fit its parent, but when placed in a vertical list, it will take
/// on the given height.
///
/// This is useful when composing widgets that normally try to match their
/// parents' size, so that they behave reasonably in lists (which are
/// unbounded).
class RenderLimitedBox extends RenderProxyBox {
  /// Creates a render box that imposes a maximum width or maximum height on its
  /// child if the child is otherwise unconstrained.
  ///
  /// The [maxWidth] and [maxHeight] arguments not be null and must be
  /// non-negative.
  RenderLimitedBox({
    RenderBox child,
    double maxWidth = double.infinity,
    double maxHeight = double.infinity,
  }) : assert(maxWidth != null && maxWidth >= 0.0),
       assert(maxHeight != null && maxHeight >= 0.0),
       _maxWidth = maxWidth,
       _maxHeight = maxHeight,
       super(child);

  /// The value to use for maxWidth if the incoming maxWidth constraint is infinite.
  double get maxWidth => _maxWidth;
  double _maxWidth;
  set maxWidth(double value) {
    assert(value != null && value >= 0.0);
    if (_maxWidth == value)
      return;
    _maxWidth = value;
    markNeedsLayout();
  }

  /// The value to use for maxHeight if the incoming maxHeight constraint is infinite.
  double get maxHeight => _maxHeight;
  double _maxHeight;
  set maxHeight(double value) {
    assert(value != null && value >= 0.0);
    if (_maxHeight == value)
      return;
    _maxHeight = value;
    markNeedsLayout();
  }

  BoxConstraints _limitConstraints(BoxConstraints constraints) {
    return BoxConstraints(
      minWidth: constraints.minWidth,
      maxWidth: constraints.hasBoundedWidth ? constraints.maxWidth : constraints.constrainWidth(maxWidth),
      minHeight: constraints.minHeight,
      maxHeight: constraints.hasBoundedHeight ? constraints.maxHeight : constraints.constrainHeight(maxHeight),
    );
  }

  @override
  void performLayout() {
    if (child != null) {
      child.layout(_limitConstraints(constraints), parentUsesSize: true);
      size = constraints.constrain(child.size);
    } else {
      size = _limitConstraints(constraints).constrain(Size.zero);
    }
  }

  @override
  void debugFillProperties(DiagnosticPropertiesBuilder properties) {
    super.debugFillProperties(properties);
    properties.add(DoubleProperty('maxWidth', maxWidth, defaultValue: double.infinity));
    properties.add(DoubleProperty('maxHeight', maxHeight, defaultValue: double.infinity));
  }
}

/// Attempts to size the child to a specific aspect ratio.
///
/// The render object first tries the largest width permitted by the layout
/// constraints. The height of the render object is determined by applying the
/// given aspect ratio to the width, expressed as a ratio of width to height.
///
/// For example, a 16:9 width:height aspect ratio would have a value of
/// 16.0/9.0. If the maximum width is infinite, the initial width is determined
/// by applying the aspect ratio to the maximum height.
///
/// Now consider a second example, this time with an aspect ratio of 2.0 and
/// layout constraints that require the width to be between 0.0 and 100.0 and
/// the height to be between 0.0 and 100.0. We'll select a width of 100.0 (the
/// biggest allowed) and a height of 50.0 (to match the aspect ratio).
///
/// In that same situation, if the aspect ratio is 0.5, we'll also select a
/// width of 100.0 (still the biggest allowed) and we'll attempt to use a height
/// of 200.0. Unfortunately, that violates the constraints because the child can
/// be at most 100.0 pixels tall. The render object will then take that value
/// and apply the aspect ratio again to obtain a width of 50.0. That width is
/// permitted by the constraints and the child receives a width of 50.0 and a
/// height of 100.0. If the width were not permitted, the render object would
/// continue iterating through the constraints. If the render object does not
/// find a feasible size after consulting each constraint, the render object
/// will eventually select a size for the child that meets the layout
/// constraints but fails to meet the aspect ratio constraints.
class RenderAspectRatio extends RenderProxyBox {
  /// Creates as render object with a specific aspect ratio.
  ///
  /// The [aspectRatio] argument must be a finite, positive value.
  RenderAspectRatio({
    RenderBox child,
    @required double aspectRatio,
  }) : assert(aspectRatio != null),
       assert(aspectRatio > 0.0),
       assert(aspectRatio.isFinite),
       _aspectRatio = aspectRatio,
       super(child);

  /// The aspect ratio to attempt to use.
  ///
  /// The aspect ratio is expressed as a ratio of width to height. For example,
  /// a 16:9 width:height aspect ratio would have a value of 16.0/9.0.
  double get aspectRatio => _aspectRatio;
  double _aspectRatio;
  set aspectRatio(double value) {
    assert(value != null);
    assert(value > 0.0);
    assert(value.isFinite);
    if (_aspectRatio == value)
      return;
    _aspectRatio = value;
    markNeedsLayout();
  }

  @override
  double computeMinIntrinsicWidth(double height) {
    if (height.isFinite)
      return height * _aspectRatio;
    if (child != null)
      return child.getMinIntrinsicWidth(height);
    return 0.0;
  }

  @override
  double computeMaxIntrinsicWidth(double height) {
    if (height.isFinite)
      return height * _aspectRatio;
    if (child != null)
      return child.getMaxIntrinsicWidth(height);
    return 0.0;
  }

  @override
  double computeMinIntrinsicHeight(double width) {
    if (width.isFinite)
      return width / _aspectRatio;
    if (child != null)
      return child.getMinIntrinsicHeight(width);
    return 0.0;
  }

  @override
  double computeMaxIntrinsicHeight(double width) {
    if (width.isFinite)
      return width / _aspectRatio;
    if (child != null)
      return child.getMaxIntrinsicHeight(width);
    return 0.0;
  }

  Size _applyAspectRatio(BoxConstraints constraints) {
    assert(constraints.debugAssertIsValid());
    assert(() {
      if (!constraints.hasBoundedWidth && !constraints.hasBoundedHeight) {
        throw FlutterError(
          '$runtimeType has unbounded constraints.\n'
          'This $runtimeType was given an aspect ratio of $aspectRatio but was given '
          'both unbounded width and unbounded height constraints. Because both '
          'constraints were unbounded, this render object doesn\'t know how much '
          'size to consume.'
        );
      }
      return true;
    }());

    if (constraints.isTight)
      return constraints.smallest;

    double width = constraints.maxWidth;
    double height;

    // We default to picking the height based on the width, but if the width
    // would be infinite, that's not sensible so we try to infer the height
    // from the width.
    if (width.isFinite) {
      height = width / _aspectRatio;
    } else {
      height = constraints.maxHeight;
      width = height * _aspectRatio;
    }

    // Similar to RenderImage, we iteratively attempt to fit within the given
    // constraints while maintaining the given aspect ratio. The order of
    // applying the constraints is also biased towards inferring the height
    // from the width.

    if (width > constraints.maxWidth) {
      width = constraints.maxWidth;
      height = width / _aspectRatio;
    }

    if (height > constraints.maxHeight) {
      height = constraints.maxHeight;
      width = height * _aspectRatio;
    }

    if (width < constraints.minWidth) {
      width = constraints.minWidth;
      height = width / _aspectRatio;
    }

    if (height < constraints.minHeight) {
      height = constraints.minHeight;
      width = height * _aspectRatio;
    }

    return constraints.constrain(Size(width, height));
  }

  @override
  void performLayout() {
    size = _applyAspectRatio(constraints);
    if (child != null)
      child.layout(BoxConstraints.tight(size));
  }

  @override
  void debugFillProperties(DiagnosticPropertiesBuilder properties) {
    super.debugFillProperties(properties);
    properties.add(DoubleProperty('aspectRatio', aspectRatio));
  }
}

/// Sizes its child to the child's intrinsic width.
///
/// Sizes its child's width to the child's maximum intrinsic width. If
/// [stepWidth] is non-null, the child's width will be snapped to a multiple of
/// the [stepWidth]. Similarly, if [stepHeight] is non-null, the child's height
/// will be snapped to a multiple of the [stepHeight].
///
/// This class is useful, for example, when unlimited width is available and
/// you would like a child that would otherwise attempt to expand infinitely to
/// instead size itself to a more reasonable width.
///
/// This class is relatively expensive, because it adds a speculative layout
/// pass before the final layout phase. Avoid using it where possible. In the
/// worst case, this render object can result in a layout that is O(N²) in the
/// depth of the tree.
class RenderIntrinsicWidth extends RenderProxyBox {
  /// Creates a render object that sizes itself to its child's intrinsic width.
  ///
  /// If [stepWidth] is non-null it must be > 0.0. Similarly If [stepHeight] is
  /// non-null it must be > 0.0.
  RenderIntrinsicWidth({
    double stepWidth,
    double stepHeight,
    RenderBox child,
  }) : assert(stepWidth == null || stepWidth > 0.0),
       assert(stepHeight == null || stepHeight > 0.0),
       _stepWidth = stepWidth,
       _stepHeight = stepHeight,
       super(child);

  /// If non-null, force the child's width to be a multiple of this value.
  ///
  /// This value must be null or > 0.0.
  double get stepWidth => _stepWidth;
  double _stepWidth;
  set stepWidth(double value) {
    assert(value == null || value > 0.0);
    if (value == _stepWidth)
      return;
    _stepWidth = value;
    markNeedsLayout();
  }

  /// If non-null, force the child's height to be a multiple of this value.
  ///
  /// This value must be null or > 0.0.
  double get stepHeight => _stepHeight;
  double _stepHeight;
  set stepHeight(double value) {
    assert(value == null || value > 0.0);
    if (value == _stepHeight)
      return;
    _stepHeight = value;
    markNeedsLayout();
  }

  static double _applyStep(double input, double step) {
    assert(input.isFinite);
    if (step == null)
      return input;
    return (input / step).ceil() * step;
  }

  @override
  double computeMinIntrinsicWidth(double height) {
    return computeMaxIntrinsicWidth(height);
  }

  @override
  double computeMaxIntrinsicWidth(double height) {
    if (child == null)
      return 0.0;
    final double width = child.getMaxIntrinsicWidth(height);
    return _applyStep(width, _stepWidth);
  }

  @override
  double computeMinIntrinsicHeight(double width) {
    if (child == null)
      return 0.0;
    if (!width.isFinite)
      width = computeMaxIntrinsicWidth(double.infinity);
    assert(width.isFinite);
    final double height = child.getMinIntrinsicHeight(width);
    return _applyStep(height, _stepHeight);
  }

  @override
  double computeMaxIntrinsicHeight(double width) {
    if (child == null)
      return 0.0;
    if (!width.isFinite)
      width = computeMaxIntrinsicWidth(double.infinity);
    assert(width.isFinite);
    final double height = child.getMaxIntrinsicHeight(width);
    return _applyStep(height, _stepHeight);
  }

  @override
  void performLayout() {
    if (child != null) {
      BoxConstraints childConstraints = constraints;
      if (!childConstraints.hasTightWidth) {
        final double width = child.getMaxIntrinsicWidth(childConstraints.maxHeight);
        assert(width.isFinite);
        childConstraints = childConstraints.tighten(width: _applyStep(width, _stepWidth));
      }
      if (_stepHeight != null) {
        final double height = child.getMaxIntrinsicHeight(childConstraints.maxWidth);
        assert(height.isFinite);
        childConstraints = childConstraints.tighten(height: _applyStep(height, _stepHeight));
      }
      child.layout(childConstraints, parentUsesSize: true);
      size = child.size;
    } else {
      performResize();
    }
  }

  @override
  void debugFillProperties(DiagnosticPropertiesBuilder properties) {
    super.debugFillProperties(properties);
    properties.add(DoubleProperty('stepWidth', stepWidth));
    properties.add(DoubleProperty('stepHeight', stepHeight));
  }
}

/// Sizes its child to the child's intrinsic height.
///
/// This class is useful, for example, when unlimited height is available and
/// you would like a child that would otherwise attempt to expand infinitely to
/// instead size itself to a more reasonable height.
///
/// This class is relatively expensive, because it adds a speculative layout
/// pass before the final layout phase. Avoid using it where possible. In the
/// worst case, this render object can result in a layout that is O(N²) in the
/// depth of the tree.
class RenderIntrinsicHeight extends RenderProxyBox {
  /// Creates a render object that sizes itself to its child's intrinsic height.
  RenderIntrinsicHeight({
    RenderBox child,
  }) : super(child);

  @override
  double computeMinIntrinsicWidth(double height) {
    if (child == null)
      return 0.0;
    if (!height.isFinite)
      height = child.getMaxIntrinsicHeight(double.infinity);
    assert(height.isFinite);
    return child.getMinIntrinsicWidth(height);
  }

  @override
  double computeMaxIntrinsicWidth(double height) {
    if (child == null)
      return 0.0;
    if (!height.isFinite)
      height = child.getMaxIntrinsicHeight(double.infinity);
    assert(height.isFinite);
    return child.getMaxIntrinsicWidth(height);
  }

  @override
  double computeMinIntrinsicHeight(double width) {
    return computeMaxIntrinsicHeight(width);
  }

  @override
  void performLayout() {
    if (child != null) {
      BoxConstraints childConstraints = constraints;
      if (!childConstraints.hasTightHeight) {
        final double height = child.getMaxIntrinsicHeight(childConstraints.maxWidth);
        assert(height.isFinite);
        childConstraints = childConstraints.tighten(height: height);
      }
      child.layout(childConstraints, parentUsesSize: true);
      size = child.size;
    } else {
      performResize();
    }
  }

}

int _getAlphaFromOpacity(double opacity) => (opacity * 255).round();

/// Makes its child partially transparent.
///
/// This class paints its child into an intermediate buffer and then blends the
/// child back into the scene partially transparent.
///
/// For values of opacity other than 0.0 and 1.0, this class is relatively
/// expensive because it requires painting the child into an intermediate
/// buffer. For the value 0.0, the child is simply not painted at all. For the
/// value 1.0, the child is painted immediately without an intermediate buffer.
class RenderOpacity extends RenderProxyBox {
  /// Creates a partially transparent render object.
  ///
  /// The [opacity] argument must be between 0.0 and 1.0, inclusive.
  RenderOpacity({
    double opacity = 1.0,
    bool alwaysIncludeSemantics = false,
    RenderBox child,
  }) : assert(opacity != null),
       assert(opacity >= 0.0 && opacity <= 1.0),
       assert(alwaysIncludeSemantics != null),
       _opacity = opacity,
       _alwaysIncludeSemantics = alwaysIncludeSemantics,
       _alpha = _getAlphaFromOpacity(opacity),
       super(child);

  @override
  bool get alwaysNeedsCompositing => child != null && (_alpha != 0 && _alpha != 255);

  int _alpha;

  /// The fraction to scale the child's alpha value.
  ///
  /// An opacity of 1.0 is fully opaque. An opacity of 0.0 is fully transparent
  /// (i.e., invisible).
  ///
  /// The opacity must not be null.
  ///
  /// Values 1.0 and 0.0 are painted with a fast path. Other values
  /// require painting the child into an intermediate buffer, which is
  /// expensive.
  double get opacity => _opacity;
  double _opacity;
  set opacity(double value) {
    assert(value != null);
    assert(value >= 0.0 && value <= 1.0);
    if (_opacity == value)
      return;
    final bool didNeedCompositing = alwaysNeedsCompositing;
    final bool wasVisible = _alpha != 0;
    _opacity = value;
    _alpha = _getAlphaFromOpacity(_opacity);
    if (didNeedCompositing != alwaysNeedsCompositing)
      markNeedsCompositingBitsUpdate();
    markNeedsPaint();
    if (wasVisible != (_alpha != 0))
      markNeedsSemanticsUpdate();
  }

  /// Whether child semantics are included regardless of the opacity.
  ///
  /// If false, semantics are excluded when [opacity] is 0.0.
  ///
  /// Defaults to false.
  bool get alwaysIncludeSemantics => _alwaysIncludeSemantics;
  bool _alwaysIncludeSemantics;
  set alwaysIncludeSemantics(bool value) {
    if (value == _alwaysIncludeSemantics)
      return;
    _alwaysIncludeSemantics = value;
    markNeedsSemanticsUpdate();
  }

  @override
  void paint(PaintingContext context, Offset offset) {
    if (child != null) {
      if (_alpha == 0) {
        return;
      }
      if (_alpha == 255) {
        context.paintChild(child, offset);
        return;
      }
      assert(needsCompositing);
      context.pushOpacity(offset, _alpha, super.paint);
    }
  }

  @override
  void visitChildrenForSemantics(RenderObjectVisitor visitor) {
    if (child != null && (_alpha != 0 || alwaysIncludeSemantics))
      visitor(child);
  }

  @override
  void debugFillProperties(DiagnosticPropertiesBuilder properties) {
    super.debugFillProperties(properties);
    properties.add(DoubleProperty('opacity', opacity));
    properties.add(FlagProperty('alwaysIncludeSemantics', value: alwaysIncludeSemantics, ifTrue: 'alwaysIncludeSemantics'));
  }
}

/// Makes its child partially transparent, driven from an [Animation].
///
/// This is a variant of [RenderOpacity] that uses an [Animation<double>] rather
/// than a [double] to control the opacity.
class RenderAnimatedOpacity extends RenderProxyBox {
  /// Creates a partially transparent render object.
  ///
  /// The [opacity] argument must not be null.
  RenderAnimatedOpacity({
    @required Animation<double> opacity,
    bool alwaysIncludeSemantics = false,
    RenderBox child,
  }) : assert(opacity != null),
       assert(alwaysIncludeSemantics != null),
       _alwaysIncludeSemantics = alwaysIncludeSemantics,
       super(child) {
    this.opacity = opacity;
  }

  int _alpha;

  @override
  bool get alwaysNeedsCompositing => child != null && _currentlyNeedsCompositing;
  bool _currentlyNeedsCompositing;

  /// The animation that drives this render object's opacity.
  ///
  /// An opacity of 1.0 is fully opaque. An opacity of 0.0 is fully transparent
  /// (i.e., invisible).
  ///
  /// To change the opacity of a child in a static manner, not animated,
  /// consider [RenderOpacity] instead.
  Animation<double> get opacity => _opacity;
  Animation<double> _opacity;
  set opacity(Animation<double> value) {
    assert(value != null);
    if (_opacity == value)
      return;
    if (attached && _opacity != null)
      _opacity.removeListener(_updateOpacity);
    _opacity = value;
    if (attached)
      _opacity.addListener(_updateOpacity);
    _updateOpacity();
  }

  /// Whether child semantics are included regardless of the opacity.
  ///
  /// If false, semantics are excluded when [opacity] is 0.0.
  ///
  /// Defaults to false.
  bool get alwaysIncludeSemantics => _alwaysIncludeSemantics;
  bool _alwaysIncludeSemantics;
  set alwaysIncludeSemantics(bool value) {
    if (value == _alwaysIncludeSemantics)
      return;
    _alwaysIncludeSemantics = value;
    markNeedsSemanticsUpdate();
  }

  @override
  void attach(PipelineOwner owner) {
    super.attach(owner);
    _opacity.addListener(_updateOpacity);
    _updateOpacity(); // in case it changed while we weren't listening
  }

  @override
  void detach() {
    _opacity.removeListener(_updateOpacity);
    super.detach();
  }

  void _updateOpacity() {
    final int oldAlpha = _alpha;
    _alpha = _getAlphaFromOpacity(_opacity.value.clamp(0.0, 1.0));
    if (oldAlpha != _alpha) {
      final bool didNeedCompositing = _currentlyNeedsCompositing;
      _currentlyNeedsCompositing = _alpha > 0 && _alpha < 255;
      if (child != null && didNeedCompositing != _currentlyNeedsCompositing)
        markNeedsCompositingBitsUpdate();
      markNeedsPaint();
      if (oldAlpha == 0 || _alpha == 0)
        markNeedsSemanticsUpdate();
    }
  }

  @override
  void paint(PaintingContext context, Offset offset) {
    if (child != null) {
      if (_alpha == 0)
        return;
      if (_alpha == 255) {
        context.paintChild(child, offset);
        return;
      }
      assert(needsCompositing);
      context.pushOpacity(offset, _alpha, super.paint);
    }
  }

  @override
  void visitChildrenForSemantics(RenderObjectVisitor visitor) {
    if (child != null && (_alpha != 0 || alwaysIncludeSemantics))
      visitor(child);
  }

  @override
  void debugFillProperties(DiagnosticPropertiesBuilder properties) {
    super.debugFillProperties(properties);
    properties.add(DiagnosticsProperty<Animation<double>>('opacity', opacity));
    properties.add(FlagProperty('alwaysIncludeSemantics', value: alwaysIncludeSemantics, ifTrue: 'alwaysIncludeSemantics'));
  }
}

/// Signature for a function that creates a [Shader] for a given [Rect].
///
/// Used by [RenderShaderMask] and the [ShaderMask] widget.
typedef ShaderCallback = Shader Function(Rect bounds);

/// Applies a mask generated by a [Shader] to its child.
///
/// For example, [RenderShaderMask] can be used to gradually fade out the edge
/// of a child by using a [new ui.Gradient.linear] mask.
class RenderShaderMask extends RenderProxyBox {
  /// Creates a render object that applies a mask generated by a [Shader] to its child.
  ///
  /// The [shaderCallback] and [blendMode] arguments must not be null.
  RenderShaderMask({
    RenderBox child,
    @required ShaderCallback shaderCallback,
    BlendMode blendMode = BlendMode.modulate,
  }) : assert(shaderCallback != null),
       assert(blendMode != null),
       _shaderCallback = shaderCallback,
       _blendMode = blendMode,
       super(child);

  /// Called to creates the [Shader] that generates the mask.
  ///
  /// The shader callback is called with the current size of the child so that
  /// it can customize the shader to the size and location of the child.
  // TODO(abarth): Use the delegate pattern here to avoid generating spurious
  // repaints when the ShaderCallback changes identity.
  ShaderCallback get shaderCallback => _shaderCallback;
  ShaderCallback _shaderCallback;
  set shaderCallback(ShaderCallback value) {
    assert(value != null);
    if (_shaderCallback == value)
      return;
    _shaderCallback = value;
    markNeedsPaint();
  }

  /// The [BlendMode] to use when applying the shader to the child.
  ///
  /// The default, [BlendMode.modulate], is useful for applying an alpha blend
  /// to the child. Other blend modes can be used to create other effects.
  BlendMode get blendMode => _blendMode;
  BlendMode _blendMode;
  set blendMode(BlendMode value) {
    assert(value != null);
    if (_blendMode == value)
      return;
    _blendMode = value;
    markNeedsPaint();
  }

  @override
  bool get alwaysNeedsCompositing => child != null;

  @override
  void paint(PaintingContext context, Offset offset) {
    if (child != null) {
      assert(needsCompositing);
      context.pushLayer(
        ShaderMaskLayer(
          shader: _shaderCallback(offset & size),
          maskRect: offset & size,
          blendMode: _blendMode,
        ),
        super.paint,
        offset,
      );
    }
  }
}

/// Applies a filter to the existing painted content and then paints [child].
///
/// This effect is relatively expensive, especially if the filter is non-local,
/// such as a blur.
class RenderBackdropFilter extends RenderProxyBox {
  /// Creates a backdrop filter.
  ///
  /// The [filter] argument must not be null.
  RenderBackdropFilter({ RenderBox child, @required ui.ImageFilter filter })
    : assert(filter != null),
      _filter = filter,
      super(child);

  /// The image filter to apply to the existing painted content before painting
  /// the child.
  ///
  /// For example, consider using [new ui.ImageFilter.blur] to create a backdrop
  /// blur effect.
  ui.ImageFilter get filter => _filter;
  ui.ImageFilter _filter;
  set filter(ui.ImageFilter value) {
    assert(value != null);
    if (_filter == value)
      return;
    _filter = value;
    markNeedsPaint();
  }

  @override
  bool get alwaysNeedsCompositing => child != null;

  // TODO(liyuqian): remove this after updating the engine BackdropFilterLayer.
  void _addTrasnparentPaint(PaintingContext context, Offset offset) {
    // Draw a fully transparent paint to make sure that the cull rect won't be
    // shrunk by Skia.
    final Paint transparentPaint = Paint()..color = const Color(0x00000000);
    context.canvas.drawPaint(transparentPaint);
    super.paint(context, offset);
  }

  @override
  void paint(PaintingContext context, Offset offset) {
    if (child != null) {
      assert(needsCompositing);
      context.pushLayer(BackdropFilterLayer(filter: _filter), _addTrasnparentPaint, offset);
    }
  }
}

/// An interface for providing custom clips.
///
/// This class is used by a number of clip widgets (e.g., [ClipRect] and
/// [ClipPath]).
///
/// The [getClip] method is called whenever the custom clip needs to be updated.
///
/// The [shouldReclip] method is called when a new instance of the class
/// is provided, to check if the new instance actually represents different
/// information.
///
/// The most efficient way to update the clip provided by this class is to
/// supply a `reclip` argument to the constructor of the [CustomClipper]. The
/// custom object will listen to this animation and update the clip whenever the
/// animation ticks, avoiding both the build and layout phases of the pipeline.
///
/// See also:
///
///  * [ClipRect], which can be customized with a [CustomClipper<Rect>].
///  * [ClipRRect], which can be customized with a [CustomClipper<RRect>].
///  * [ClipOval], which can be customized with a [CustomClipper<Rect>].
///  * [ClipPath], which can be customized with a [CustomClipper<Path>].
///  * [ShapeBorderClipper], for specifying a clip path using a [ShapeBorder].
abstract class CustomClipper<T> {
  /// Creates a custom clipper.
  ///
  /// The clipper will update its clip whenever [reclip] notifies its listeners.
  const CustomClipper({ Listenable reclip }) : _reclip = reclip;

  final Listenable _reclip;

  /// Returns a description of the clip given that the render object being
  /// clipped is of the given size.
  T getClip(Size size);

  /// Returns an approximation of the clip returned by [getClip], as
  /// an axis-aligned Rect. This is used by the semantics layer to
  /// determine whether widgets should be excluded.
  ///
  /// By default, this returns a rectangle that is the same size as
  /// the RenderObject. If getClip returns a shape that is roughly the
  /// same size as the RenderObject (e.g. it's a rounded rectangle
  /// with very small arcs in the corners), then this may be adequate.
  Rect getApproximateClipRect(Size size) => Offset.zero & size;

  /// Called whenever a new instance of the custom clipper delegate class is
  /// provided to the clip object, or any time that a new clip object is created
  /// with a new instance of the custom painter delegate class (which amounts to
  /// the same thing, because the latter is implemented in terms of the former).
  ///
  /// If the new instance represents different information than the old
  /// instance, then the method should return true, otherwise it should return
  /// false.
  ///
  /// If the method returns false, then the [getClip] call might be optimized
  /// away.
  ///
  /// It's possible that the [getClip] method will get called even if
  /// [shouldReclip] returns false or if the [shouldReclip] method is never
  /// called at all (e.g. if the box changes size).
  bool shouldReclip(covariant CustomClipper<T> oldClipper);

  @override
  String toString() => '$runtimeType';
}

/// A [CustomClipper] that clips to the outer path of a [ShapeBorder].
class ShapeBorderClipper extends CustomClipper<Path> {
  /// Creates a [ShapeBorder] clipper.
  ///
  /// The [shape] argument must not be null.
  ///
  /// The [textDirection] argument must be provided non-null if [shape]
  /// has a text direction dependency (for example if it is expressed in terms
  /// of "start" and "end" instead of "left" and "right"). It may be null if
  /// the border will not need the text direction to paint itself.
  const ShapeBorderClipper({
    @required this.shape,
    this.textDirection,
  }) : assert(shape != null);

  /// The shape border whose outer path this clipper clips to.
  final ShapeBorder shape;

  /// The text direction to use for getting the outer path for [shape].
  ///
  /// [ShapeBorder]s can depend on the text direction (e.g having a "dent"
  /// towards the start of the shape).
  final TextDirection textDirection;

  /// Returns the outer path of [shape] as the clip.
  @override
  Path getClip(Size size) {
    return shape.getOuterPath(Offset.zero & size, textDirection: textDirection);
  }

  @override
  bool shouldReclip(CustomClipper<Path> oldClipper) {
    if (oldClipper.runtimeType != ShapeBorderClipper)
      return true;
    final ShapeBorderClipper typedOldClipper = oldClipper;
    return typedOldClipper.shape != shape
        || typedOldClipper.textDirection != textDirection;
  }
}

abstract class _RenderCustomClip<T> extends RenderProxyBox {
  _RenderCustomClip({
    RenderBox child,
    CustomClipper<T> clipper,
    this.clipBehavior = Clip.antiAlias,
  }) : _clipper = clipper,
       assert(clipBehavior != null),
       super(child);

  /// If non-null, determines which clip to use on the child.
  CustomClipper<T> get clipper => _clipper;
  CustomClipper<T> _clipper;
  set clipper(CustomClipper<T> newClipper) {
    if (_clipper == newClipper)
      return;
    final CustomClipper<T> oldClipper = _clipper;
    _clipper = newClipper;
    assert(newClipper != null || oldClipper != null);
    if (newClipper == null || oldClipper == null ||
        newClipper.runtimeType != oldClipper.runtimeType ||
        newClipper.shouldReclip(oldClipper)) {
      _markNeedsClip();
    }
    if (attached) {
      oldClipper?._reclip?.removeListener(_markNeedsClip);
      newClipper?._reclip?.addListener(_markNeedsClip);
    }
  }

  @override
  void attach(PipelineOwner owner) {
    super.attach(owner);
    _clipper?._reclip?.addListener(_markNeedsClip);
  }

  @override
  void detach() {
    _clipper?._reclip?.removeListener(_markNeedsClip);
    super.detach();
  }

  void _markNeedsClip() {
    _clip = null;
    markNeedsPaint();
    markNeedsSemanticsUpdate();
  }

  T get _defaultClip;
  T _clip;

  final Clip clipBehavior;

  @override
  void performLayout() {
    final Size oldSize = hasSize ? size : null;
    super.performLayout();
    if (oldSize != size)
      _clip = null;
  }

  void _updateClip() {
    _clip ??= _clipper?.getClip(size) ?? _defaultClip;
  }

  @override
  Rect describeApproximatePaintClip(RenderObject child) {
    return _clipper?.getApproximateClipRect(size) ?? Offset.zero & size;
  }

  Paint _debugPaint;
  TextPainter _debugText;
  @override
  void debugPaintSize(PaintingContext context, Offset offset) {
    assert(() {
      _debugPaint ??= Paint()
        ..shader = ui.Gradient.linear(
          const Offset(0.0, 0.0),
          const Offset(10.0, 10.0),
          <Color>[const Color(0x00000000), const Color(0xFFFF00FF), const Color(0xFFFF00FF), const Color(0x00000000)],
          <double>[0.25, 0.25, 0.75, 0.75],
          TileMode.repeated,
        )
        ..strokeWidth = 2.0
        ..style = PaintingStyle.stroke;
      _debugText ??= TextPainter(
        text: const TextSpan(
          text: '✂',
          style: TextStyle(
            color: Color(0xFFFF00FF),
              fontSize: 14.0,
            ),
          ),
          textDirection: TextDirection.rtl, // doesn't matter, it's one character
        )
        ..layout();
      return true;
    }());
  }
}

/// Clips its child using a rectangle.
///
/// By default, [RenderClipRect] prevents its child from painting outside its
/// bounds, but the size and location of the clip rect can be customized using a
/// custom [clipper].
class RenderClipRect extends _RenderCustomClip<Rect> {
  /// Creates a rectangular clip.
  ///
  /// If [clipper] is null, the clip will match the layout size and position of
  /// the child.
  ///
  /// The [clipBehavior] cannot be [Clip.none].
  RenderClipRect({
    RenderBox child,
    CustomClipper<Rect> clipper,
    Clip clipBehavior = Clip.antiAlias,
  }) : super(child: child, clipper: clipper, clipBehavior: clipBehavior);

  @override
  Rect get _defaultClip => Offset.zero & size;

  @override
  bool hitTest(HitTestResult result, { Offset position }) {
    if (_clipper != null) {
      _updateClip();
      assert(_clip != null);
      if (!_clip.contains(position))
        return false;
    }
    return super.hitTest(result, position: position);
  }

  @override
  void paint(PaintingContext context, Offset offset) {
    if (child != null) {
      _updateClip();
      context.pushClipRect(needsCompositing, offset, _clip, super.paint, clipBehavior: clipBehavior);
    }
  }

  @override
  void debugPaintSize(PaintingContext context, Offset offset) {
    assert(() {
      if (child != null) {
        super.debugPaintSize(context, offset);
        context.canvas.drawRect(_clip.shift(offset), _debugPaint);
        _debugText.paint(context.canvas, offset + Offset(_clip.width / 8.0, -_debugText.text.style.fontSize * 1.1));
      }
      return true;
    }());
  }
}

/// Clips its child using a rounded rectangle.
///
/// By default, [RenderClipRRect] uses its own bounds as the base rectangle for
/// the clip, but the size and location of the clip can be customized using a
/// custom [clipper].
class RenderClipRRect extends _RenderCustomClip<RRect> {
  /// Creates a rounded-rectangular clip.
  ///
  /// The [borderRadius] defaults to [BorderRadius.zero], i.e. a rectangle with
  /// right-angled corners.
  ///
  /// If [clipper] is non-null, then [borderRadius] is ignored.
  ///
  /// The [clipBehavior] cannot be [Clip.none].
  RenderClipRRect({
    RenderBox child,
    BorderRadius borderRadius = BorderRadius.zero,
    CustomClipper<RRect> clipper,
    Clip clipBehavior = Clip.antiAlias,
  }) : assert(clipBehavior != Clip.none),
       _borderRadius = borderRadius,
       super(child: child, clipper: clipper, clipBehavior: clipBehavior) {
    assert(_borderRadius != null || clipper != null);
  }

  /// The border radius of the rounded corners.
  ///
  /// Values are clamped so that horizontal and vertical radii sums do not
  /// exceed width/height.
  ///
  /// This value is ignored if [clipper] is non-null.
  BorderRadius get borderRadius => _borderRadius;
  BorderRadius _borderRadius;
  set borderRadius(BorderRadius value) {
    assert(value != null);
    if (_borderRadius == value)
      return;
    _borderRadius = value;
    _markNeedsClip();
  }

  @override
  RRect get _defaultClip => _borderRadius.toRRect(Offset.zero & size);

  @override
  bool hitTest(HitTestResult result, { Offset position }) {
    if (_clipper != null) {
      _updateClip();
      assert(_clip != null);
      if (!_clip.contains(position))
        return false;
    }
    return super.hitTest(result, position: position);
  }

  @override
  void paint(PaintingContext context, Offset offset) {
    if (child != null) {
      _updateClip();
      context.pushClipRRect(needsCompositing, offset, _clip.outerRect, _clip, super.paint, clipBehavior: clipBehavior);
    }
  }

  @override
  void debugPaintSize(PaintingContext context, Offset offset) {
    assert(() {
      if (child != null) {
        super.debugPaintSize(context, offset);
        context.canvas.drawRRect(_clip.shift(offset), _debugPaint);
        _debugText.paint(context.canvas, offset + Offset(_clip.tlRadiusX, -_debugText.text.style.fontSize * 1.1));
      }
      return true;
    }());
  }
}

/// Clips its child using an oval.
///
/// By default, inscribes an axis-aligned oval into its layout dimensions and
/// prevents its child from painting outside that oval, but the size and
/// location of the clip oval can be customized using a custom [clipper].
class RenderClipOval extends _RenderCustomClip<Rect> {
  /// Creates an oval-shaped clip.
  ///
  /// If [clipper] is null, the oval will be inscribed into the layout size and
  /// position of the child.
  ///
  /// The [clipBehavior] cannot be [Clip.none].
  RenderClipOval({
    RenderBox child,
    CustomClipper<Rect> clipper,
    Clip clipBehavior = Clip.antiAlias,
  }) : assert(clipBehavior != Clip.none),
       super(child: child, clipper: clipper, clipBehavior: clipBehavior);

  Rect _cachedRect;
  Path _cachedPath;

  Path _getClipPath(Rect rect) {
    if (rect != _cachedRect) {
      _cachedRect = rect;
      _cachedPath = Path()..addOval(_cachedRect);
    }
    return _cachedPath;
  }

  @override
  Rect get _defaultClip => Offset.zero & size;

  @override
  bool hitTest(HitTestResult result, { Offset position }) {
    _updateClip();
    assert(_clip != null);
    final Offset center = _clip.center;
    // convert the position to an offset from the center of the unit circle
    final Offset offset = Offset((position.dx - center.dx) / _clip.width,
                                     (position.dy - center.dy) / _clip.height);
    // check if the point is outside the unit circle
    if (offset.distanceSquared > 0.25) // x^2 + y^2 > r^2
      return false;
    return super.hitTest(result, position: position);
  }

  @override
  void paint(PaintingContext context, Offset offset) {
    if (child != null) {
      _updateClip();
      context.pushClipPath(needsCompositing, offset, _clip, _getClipPath(_clip), super.paint, clipBehavior: clipBehavior);
    }
  }

  @override
  void debugPaintSize(PaintingContext context, Offset offset) {
    assert(() {
      if (child != null) {
        super.debugPaintSize(context, offset);
        context.canvas.drawPath(_getClipPath(_clip).shift(offset), _debugPaint);
        _debugText.paint(context.canvas, offset + Offset((_clip.width - _debugText.width) / 2.0, -_debugText.text.style.fontSize * 1.1));
      }
      return true;
    }());
  }
}

/// Clips its child using a path.
///
/// Takes a delegate whose primary method returns a path that should
/// be used to prevent the child from painting outside the path.
///
/// Clipping to a path is expensive. Certain shapes have more
/// optimized render objects:
///
///  * To clip to a rectangle, consider [RenderClipRect].
///  * To clip to an oval or circle, consider [RenderClipOval].
///  * To clip to a rounded rectangle, consider [RenderClipRRect].
class RenderClipPath extends _RenderCustomClip<Path> {
  /// Creates a path clip.
  ///
  /// If [clipper] is null, the clip will be a rectangle that matches the layout
  /// size and location of the child. However, rather than use this default,
  /// consider using a [RenderClipRect], which can achieve the same effect more
  /// efficiently.
  ///
  /// The [clipBehavior] cannot be [Clip.none].
  RenderClipPath({
    RenderBox child,
    CustomClipper<Path> clipper,
    Clip clipBehavior = Clip.antiAlias,
  }) : assert(clipBehavior != Clip.none),
       super(child: child, clipper: clipper, clipBehavior: clipBehavior);

  @override
  Path get _defaultClip => Path()..addRect(Offset.zero & size);

  @override
  bool hitTest(HitTestResult result, { Offset position }) {
    if (_clipper != null) {
      _updateClip();
      assert(_clip != null);
      if (!_clip.contains(position))
        return false;
    }
    return super.hitTest(result, position: position);
  }

  @override
  void paint(PaintingContext context, Offset offset) {
    if (child != null) {
      _updateClip();
      context.pushClipPath(needsCompositing, offset, Offset.zero & size, _clip, super.paint, clipBehavior: clipBehavior);
    }
  }

  @override
  void debugPaintSize(PaintingContext context, Offset offset) {
    assert(() {
      if (child != null) {
        super.debugPaintSize(context, offset);
        context.canvas.drawPath(_clip.shift(offset), _debugPaint);
        _debugText.paint(context.canvas, offset);
      }
      return true;
    }());
  }
}

/// A physical model layer casts a shadow based on its [elevation].
///
/// The concrete implementations [RenderPhysicalModel] and [RenderPhysicalShape]
/// determine the actual shape of the physical model.
abstract class _RenderPhysicalModelBase<T> extends _RenderCustomClip<T> {
  /// The [shape], [elevation], [color], and [shadowColor] must not be null.
  /// Additionally, the [elevation] must be non-negative.
  _RenderPhysicalModelBase({
    @required RenderBox child,
    @required double elevation,
    @required Color color,
    @required Color shadowColor,
    Clip clipBehavior = Clip.none,
    CustomClipper<T> clipper,
  }) : assert(elevation != null && elevation >= 0.0),
       assert(color != null),
       assert(shadowColor != null),
       assert(clipBehavior != null),
       _elevation = elevation,
       _color = color,
       _shadowColor = shadowColor,
       super(child: child, clipBehavior: clipBehavior, clipper: clipper);

  /// The z-coordinate relative to the parent at which to place this material.
  ///
  /// The value is non-negative.
  ///
  /// If [debugDisableShadows] is set, this value is ignored and no shadow is
  /// drawn (an outline is rendered instead).
  double get elevation => _elevation;
  double _elevation;
  set elevation(double value) {
    assert(value != null && value >= 0.0);
    if (elevation == value)
      return;
    final bool didNeedCompositing = alwaysNeedsCompositing;
    _elevation = value;
    if (didNeedCompositing != alwaysNeedsCompositing)
      markNeedsCompositingBitsUpdate();
    markNeedsPaint();
  }

  /// The shadow color.
  Color get shadowColor => _shadowColor;
  Color _shadowColor;
  set shadowColor(Color value) {
    assert(value != null);
    if (shadowColor == value)
      return;
    _shadowColor = value;
    markNeedsPaint();
  }

  /// The background color.
  Color get color => _color;
  Color _color;
  set color(Color value) {
    assert(value != null);
    if (color == value)
      return;
    _color = value;
    markNeedsPaint();
  }

  static final Paint _transparentPaint = Paint()..color = const Color(0x00000000);

  // On Fuchsia, the system compositor is responsible for drawing shadows
  // for physical model layers with non-zero elevation.
  @override
<<<<<<< HEAD
  bool get alwaysNeedsCompositing => true;
=======
  bool get alwaysNeedsCompositing => _elevation != 0.0 && defaultTargetPlatform == TargetPlatform.fuchsia;
>>>>>>> 4418ec46

  @override
  void describeSemanticsConfiguration(SemanticsConfiguration config) {
    super.describeSemanticsConfiguration(config);
    config.elevation = elevation;
  }

  @override
  void debugFillProperties(DiagnosticPropertiesBuilder description) {
    super.debugFillProperties(description);
    description.add(DoubleProperty('elevation', elevation));
    description.add(DiagnosticsProperty<Color>('color', color));
    description.add(DiagnosticsProperty<Color>('shadowColor', color));
  }
}

/// Creates a physical model layer that clips its child to a rounded
/// rectangle.
///
/// A physical model layer casts a shadow based on its [elevation].
class RenderPhysicalModel extends _RenderPhysicalModelBase<RRect> {
  /// Creates a rounded-rectangular clip.
  ///
  /// The [color] is required.
  ///
  /// The [shape], [elevation], [color], and [shadowColor] must not be null.
  /// Additionally, the [elevation] must be non-negative.
  RenderPhysicalModel({
    RenderBox child,
    BoxShape shape = BoxShape.rectangle,
    Clip clipBehavior = Clip.none,
    BorderRadius borderRadius,
    double elevation = 0.0,
    @required Color color,
    Color shadowColor = const Color(0xFF000000),
  }) : assert(shape != null),
       assert(clipBehavior != null),
       assert(elevation != null && elevation >= 0.0),
       assert(color != null),
       assert(shadowColor != null),
       _shape = shape,
       _borderRadius = borderRadius,
       super(
         clipBehavior: clipBehavior,
         child: child,
         elevation: elevation,
         color: color,
         shadowColor: shadowColor
       );

  /// The shape of the layer.
  ///
  /// Defaults to [BoxShape.rectangle]. The [borderRadius] affects the corners
  /// of the rectangle.
  BoxShape get shape => _shape;
  BoxShape _shape;
  set shape(BoxShape value) {
    assert(value != null);
    if (shape == value)
      return;
    _shape = value;
    _markNeedsClip();
  }

  /// The border radius of the rounded corners.
  ///
  /// Values are clamped so that horizontal and vertical radii sums do not
  /// exceed width/height.
  ///
  /// This property is ignored if the [shape] is not [BoxShape.rectangle].
  ///
  /// The value null is treated like [BorderRadius.zero].
  BorderRadius get borderRadius => _borderRadius;
  BorderRadius _borderRadius;
  set borderRadius(BorderRadius value) {
    if (borderRadius == value)
      return;
    _borderRadius = value;
    _markNeedsClip();
  }

  @override
  RRect get _defaultClip {
    assert(hasSize);
    assert(_shape != null);
    switch (_shape) {
      case BoxShape.rectangle:
        return (borderRadius ?? BorderRadius.zero).toRRect(Offset.zero & size);
      case BoxShape.circle:
        final Rect rect = Offset.zero & size;
        return RRect.fromRectXY(rect, rect.width / 2, rect.height / 2);
    }
    return null;
  }

  @override
  bool hitTest(HitTestResult result, { Offset position }) {
    if (_clipper != null) {
      _updateClip();
      assert(_clip != null);
      if (!_clip.contains(position))
        return false;
    }
    return super.hitTest(result, position: position);
  }

  @override
  void paint(PaintingContext context, Offset offset) {
    if (child != null) {
      _updateClip();
      final RRect offsetRRect = _clip.shift(offset);
      final Rect offsetBounds = offsetRRect.outerRect;
      final Path offsetRRectAsPath = Path()..addRRect(offsetRRect);
      bool paintShadows = true;
      assert(() {
        if (debugDisableShadows) {
          if (elevation > 0.0) {
            context.canvas.drawRRect(
              offsetRRect,
              Paint()
                ..color = shadowColor
                ..style = PaintingStyle.stroke
                ..strokeWidth = elevation * 2.0,
            );
          }
          paintShadows = false;
        }
        return true;
      }());
      if (needsCompositing) {
        final PhysicalModelLayer physicalModel = PhysicalModelLayer(
          clipPath: offsetRRectAsPath,
          clipBehavior: clipBehavior,
          elevation: paintShadows ? elevation : 0.0,
          color: color,
          shadowColor: shadowColor,
        );
        context.pushLayer(physicalModel, super.paint, offset, childPaintBounds: offsetBounds);
      } else {
        final Canvas canvas = context.canvas;
        if (elevation != 0.0 && paintShadows) {
          // The drawShadow call doesn't add the region of the shadow to the
          // picture's bounds, so we draw a hardcoded amount of extra space to
          // account for the maximum potential area of the shadow.
          // TODO(jsimmons): remove this when Skia does it for us.
          canvas.drawRect(
            offsetBounds.inflate(20.0),
            _RenderPhysicalModelBase._transparentPaint,
          );
          canvas.drawShadow(
            offsetRRectAsPath,
            shadowColor,
            elevation,
            color.alpha != 0xFF,
          );
        }
        canvas.drawRRect(offsetRRect, Paint()..color = color);
        context.clipRRectAndPaint(offsetRRect, clipBehavior, offsetBounds, () => super.paint(context, offset));
        assert(context.canvas == canvas, 'canvas changed even though needsCompositing was false');
      }
    }
  }

  @override
  void debugFillProperties(DiagnosticPropertiesBuilder description) {
    super.debugFillProperties(description);
    description.add(DiagnosticsProperty<BoxShape>('shape', shape));
    description.add(DiagnosticsProperty<BorderRadius>('borderRadius', borderRadius));
  }
}

/// Creates a physical shape layer that clips its child to a [Path].
///
/// A physical shape layer casts a shadow based on its [elevation].
///
/// See also:
///
///  * [RenderPhysicalModel], which is optimized for rounded rectangles and
///    circles.
class RenderPhysicalShape extends _RenderPhysicalModelBase<Path> {
  /// Creates an arbitrary shape clip.
  ///
  /// The [color] and [shape] parameters are required.
  ///
  /// The [clipper], [elevation], [color] and [shadowColor] must not be null.
  /// Additionally, the [elevation] must be non-negative.
  RenderPhysicalShape({
    RenderBox child,
    @required CustomClipper<Path> clipper,
    Clip clipBehavior = Clip.none,
    double elevation = 0.0,
    @required Color color,
    Color shadowColor = const Color(0xFF000000),
  }) : assert(clipper != null),
       assert(elevation != null && elevation >= 0.0),
       assert(color != null),
       assert(shadowColor != null),
       super(
         child: child,
         elevation: elevation,
         color: color,
         shadowColor: shadowColor,
         clipper: clipper,
         clipBehavior: clipBehavior
       );

  @override
  Path get _defaultClip => Path()..addRect(Offset.zero & size);

  @override
  bool hitTest(HitTestResult result, { Offset position }) {
    if (_clipper != null) {
      _updateClip();
      assert(_clip != null);
      if (!_clip.contains(position))
        return false;
    }
    return super.hitTest(result, position: position);
  }

  @override
  void paint(PaintingContext context, Offset offset) {
    if (child != null) {
      _updateClip();
      final Rect offsetBounds = offset & size;
      final Path offsetPath = _clip.shift(offset);
      bool paintShadows = true;
      assert(() {
        if (debugDisableShadows) {
          if (elevation > 0.0) {
            context.canvas.drawPath(
              offsetPath,
              Paint()
                ..color = shadowColor
                ..style = PaintingStyle.stroke
                ..strokeWidth = elevation * 2.0,
            );
          }
          paintShadows = false;
        }
        return true;
      }());
      if (needsCompositing) {
        final PhysicalModelLayer physicalModel = PhysicalModelLayer(
          clipPath: offsetPath,
          clipBehavior: clipBehavior,
          elevation: paintShadows ? elevation : 0.0,
          color: color,
          shadowColor: shadowColor,
        );
        context.pushLayer(physicalModel, super.paint, offset, childPaintBounds: offsetBounds);
      } else {
        final Canvas canvas = context.canvas;
        if (elevation != 0.0 && paintShadows) {
          // The drawShadow call doesn't add the region of the shadow to the
          // picture's bounds, so we draw a hardcoded amount of extra space to
          // account for the maximum potential area of the shadow.
          // TODO(jsimmons): remove this when Skia does it for us.
          canvas.drawRect(
            offsetBounds.inflate(20.0),
            _RenderPhysicalModelBase._transparentPaint,
          );
          canvas.drawShadow(
            offsetPath,
            shadowColor,
            elevation,
            color.alpha != 0xFF,
          );
        }
        canvas.drawPath(offsetPath, Paint()..color = color..style = PaintingStyle.fill);
        context.clipPathAndPaint(offsetPath, clipBehavior, offsetBounds, () => super.paint(context, offset));
        assert(context.canvas == canvas, 'canvas changed even though needsCompositing was false');
      }
    }
  }

  @override
  void debugFillProperties(DiagnosticPropertiesBuilder description) {
    super.debugFillProperties(description);
    description.add(DiagnosticsProperty<CustomClipper<Path>>('clipper', clipper));
  }
}

/// Where to paint a box decoration.
enum DecorationPosition {
  /// Paint the box decoration behind the children.
  background,

  /// Paint the box decoration in front of the children.
  foreground,
}

/// Paints a [Decoration] either before or after its child paints.
class RenderDecoratedBox extends RenderProxyBox {
  /// Creates a decorated box.
  ///
  /// The [decoration], [position], and [configuration] arguments must not be
  /// null. By default the decoration paints behind the child.
  ///
  /// The [ImageConfiguration] will be passed to the decoration (with the size
  /// filled in) to let it resolve images.
  RenderDecoratedBox({
    @required Decoration decoration,
    DecorationPosition position = DecorationPosition.background,
    ImageConfiguration configuration = ImageConfiguration.empty,
    RenderBox child,
  }) : assert(decoration != null),
       assert(position != null),
       assert(configuration != null),
       _decoration = decoration,
       _position = position,
       _configuration = configuration,
       super(child);

  BoxPainter _painter;

  /// What decoration to paint.
  ///
  /// Commonly a [BoxDecoration].
  Decoration get decoration => _decoration;
  Decoration _decoration;
  set decoration(Decoration value) {
    assert(value != null);
    if (value == _decoration)
      return;
    _painter?.dispose();
    _painter = null;
    _decoration = value;
    markNeedsPaint();
  }

  /// Whether to paint the box decoration behind or in front of the child.
  DecorationPosition get position => _position;
  DecorationPosition _position;
  set position(DecorationPosition value) {
    assert(value != null);
    if (value == _position)
      return;
    _position = value;
    markNeedsPaint();
  }

  /// The settings to pass to the decoration when painting, so that it can
  /// resolve images appropriately. See [ImageProvider.resolve] and
  /// [BoxPainter.paint].
  ///
  /// The [ImageConfiguration.textDirection] field is also used by
  /// direction-sensitive [Decoration]s for painting and hit-testing.
  ImageConfiguration get configuration => _configuration;
  ImageConfiguration _configuration;
  set configuration(ImageConfiguration value) {
    assert(value != null);
    if (value == _configuration)
      return;
    _configuration = value;
    markNeedsPaint();
  }

  @override
  void detach() {
    _painter?.dispose();
    _painter = null;
    super.detach();
    // Since we're disposing of our painter, we won't receive change
    // notifications. We mark ourselves as needing paint so that we will
    // resubscribe to change notifications. If we didn't do this, then, for
    // example, animated GIFs would stop animating when a DecoratedBox gets
    // moved around the tree due to GlobalKey reparenting.
    markNeedsPaint();
  }

  @override
  bool hitTestSelf(Offset position) {
    return _decoration.hitTest(size, position, textDirection: configuration.textDirection);
  }

  @override
  void paint(PaintingContext context, Offset offset) {
    assert(size.width != null);
    assert(size.height != null);
    _painter ??= _decoration.createBoxPainter(markNeedsPaint);
    final ImageConfiguration filledConfiguration = configuration.copyWith(size: size);
    if (position == DecorationPosition.background) {
      int debugSaveCount;
      assert(() {
        debugSaveCount = context.canvas.getSaveCount();
        return true;
      }());
      _painter.paint(context.canvas, offset, filledConfiguration);
      assert(() {
        if (debugSaveCount != context.canvas.getSaveCount()) {
          throw FlutterError(
            '${_decoration.runtimeType} painter had mismatching save and restore calls.\n'
            'Before painting the decoration, the canvas save count was $debugSaveCount. '
            'After painting it, the canvas save count was ${context.canvas.getSaveCount()}. '
            'Every call to save() or saveLayer() must be matched by a call to restore().\n'
            'The decoration was:\n'
            '  $decoration\n'
            'The painter was:\n'
            '  $_painter'
          );
        }
        return true;
      }());
      if (decoration.isComplex)
        context.setIsComplexHint();
    }
    super.paint(context, offset);
    if (position == DecorationPosition.foreground) {
      _painter.paint(context.canvas, offset, filledConfiguration);
      if (decoration.isComplex)
        context.setIsComplexHint();
    }
  }

  @override
  void debugFillProperties(DiagnosticPropertiesBuilder properties) {
    super.debugFillProperties(properties);
    properties.add(_decoration.toDiagnosticsNode(name: 'decoration'));
    properties.add(DiagnosticsProperty<ImageConfiguration>('configuration', configuration));
  }
}

/// Applies a transformation before painting its child.
class RenderTransform extends RenderProxyBox {
  /// Creates a render object that transforms its child.
  ///
  /// The [transform] argument must not be null.
  RenderTransform({
    @required Matrix4 transform,
    Offset origin,
    AlignmentGeometry alignment,
    TextDirection textDirection,
    this.transformHitTests = true,
    RenderBox child,
  }) : assert(transform != null),
       super(child) {
    this.transform = transform;
    this.alignment = alignment;
    this.textDirection = textDirection;
    this.origin = origin;
  }

  /// The origin of the coordinate system (relative to the upper left corner of
  /// this render object) in which to apply the matrix.
  ///
  /// Setting an origin is equivalent to conjugating the transform matrix by a
  /// translation. This property is provided just for convenience.
  Offset get origin => _origin;
  Offset _origin;
  set origin(Offset value) {
    if (_origin == value)
      return;
    _origin = value;
    markNeedsPaint();
    markNeedsSemanticsUpdate();
  }

  /// The alignment of the origin, relative to the size of the box.
  ///
  /// This is equivalent to setting an origin based on the size of the box.
  /// If it is specified at the same time as an offset, both are applied.
  ///
  /// An [AlignmentDirectional.start] value is the same as an [Alignment]
  /// whose [Alignment.x] value is `-1.0` if [textDirection] is
  /// [TextDirection.ltr], and `1.0` if [textDirection] is [TextDirection.rtl].
  /// Similarly [AlignmentDirectional.end] is the same as an [Alignment]
  /// whose [Alignment.x] value is `1.0` if [textDirection] is
  /// [TextDirection.ltr], and `-1.0` if [textDirection] is [TextDirection.rtl].
  AlignmentGeometry get alignment => _alignment;
  AlignmentGeometry _alignment;
  set alignment(AlignmentGeometry value) {
    if (_alignment == value)
      return;
    _alignment = value;
    markNeedsPaint();
    markNeedsSemanticsUpdate();
  }

  /// The text direction with which to resolve [alignment].
  ///
  /// This may be changed to null, but only after [alignment] has been changed
  /// to a value that does not depend on the direction.
  TextDirection get textDirection => _textDirection;
  TextDirection _textDirection;
  set textDirection(TextDirection value) {
    if (_textDirection == value)
      return;
    _textDirection = value;
    markNeedsPaint();
    markNeedsSemanticsUpdate();
  }

  /// When set to true, hit tests are performed based on the position of the
  /// child as it is painted. When set to false, hit tests are performed
  /// ignoring the transformation.
  ///
  /// [applyPaintTransform], and therefore [localToGlobal] and [globalToLocal],
  /// always honor the transformation, regardless of the value of this property.
  bool transformHitTests;

  // Note the lack of a getter for transform because Matrix4 is not immutable
  Matrix4 _transform;

  /// The matrix to transform the child by during painting.
  set transform(Matrix4 value) {
    assert(value != null);
    if (_transform == value)
      return;
    _transform = Matrix4.copy(value);
    markNeedsPaint();
    markNeedsSemanticsUpdate();
  }

  /// Sets the transform to the identity matrix.
  void setIdentity() {
    _transform.setIdentity();
    markNeedsPaint();
    markNeedsSemanticsUpdate();
  }

  /// Concatenates a rotation about the x axis into the transform.
  void rotateX(double radians) {
    _transform.rotateX(radians);
    markNeedsPaint();
    markNeedsSemanticsUpdate();
  }

  /// Concatenates a rotation about the y axis into the transform.
  void rotateY(double radians) {
    _transform.rotateY(radians);
    markNeedsPaint();
    markNeedsSemanticsUpdate();
  }

  /// Concatenates a rotation about the z axis into the transform.
  void rotateZ(double radians) {
    _transform.rotateZ(radians);
    markNeedsPaint();
    markNeedsSemanticsUpdate();
  }

  /// Concatenates a translation by (x, y, z) into the transform.
  void translate(double x, [ double y = 0.0, double z = 0.0 ]) {
    _transform.translate(x, y, z);
    markNeedsPaint();
    markNeedsSemanticsUpdate();
  }

  /// Concatenates a scale into the transform.
  void scale(double x, [ double y, double z ]) {
    _transform.scale(x, y, z);
    markNeedsPaint();
    markNeedsSemanticsUpdate();
  }

  Matrix4 get _effectiveTransform {
    final Alignment resolvedAlignment = alignment?.resolve(textDirection);
    if (_origin == null && resolvedAlignment == null)
      return _transform;
    final Matrix4 result = Matrix4.identity();
    if (_origin != null)
      result.translate(_origin.dx, _origin.dy);
    Offset translation;
    if (resolvedAlignment != null) {
      translation = resolvedAlignment.alongSize(size);
      result.translate(translation.dx, translation.dy);
    }
    result.multiply(_transform);
    if (resolvedAlignment != null)
      result.translate(-translation.dx, -translation.dy);
    if (_origin != null)
      result.translate(-_origin.dx, -_origin.dy);
    return result;
  }

  @override
  bool hitTest(HitTestResult result, { Offset position }) {
    // RenderTransform objects don't check if they are
    // themselves hit, because it's confusing to think about
    // how the untransformed size and the child's transformed
    // position interact.
    return hitTestChildren(result, position: position);
  }

  @override
  bool hitTestChildren(HitTestResult result, { Offset position }) {
    if (transformHitTests) {
      final Matrix4 inverse = Matrix4.tryInvert(_effectiveTransform);
      if (inverse == null) {
        // We cannot invert the effective transform. That means the child
        // doesn't appear on screen and cannot be hit.
        return false;
      }
      position = MatrixUtils.transformPoint(inverse, position);
    }
    return super.hitTestChildren(result, position: position);
  }

  @override
  void paint(PaintingContext context, Offset offset) {
    if (child != null) {
      final Matrix4 transform = _effectiveTransform;
      final Offset childOffset = MatrixUtils.getAsTranslation(transform);
      if (childOffset == null)
        context.pushTransform(needsCompositing, offset, transform, super.paint);
      else
        super.paint(context, offset + childOffset);
    }
  }

  @override
  void applyPaintTransform(RenderBox child, Matrix4 transform) {
    transform.multiply(_effectiveTransform);
  }

  @override
  void debugFillProperties(DiagnosticPropertiesBuilder properties) {
    super.debugFillProperties(properties);
    properties.add(TransformProperty('transform matrix', _transform));
    properties.add(DiagnosticsProperty<Offset>('origin', origin));
    properties.add(DiagnosticsProperty<Alignment>('alignment', alignment));
    properties.add(EnumProperty<TextDirection>('textDirection', textDirection, defaultValue: null));
    properties.add(DiagnosticsProperty<bool>('transformHitTests', transformHitTests));
  }
}

/// Scales and positions its child within itself according to [fit].
class RenderFittedBox extends RenderProxyBox {
  /// Scales and positions its child within itself.
  ///
  /// The [fit] and [alignment] arguments must not be null.
  RenderFittedBox({
    BoxFit fit = BoxFit.contain,
    AlignmentGeometry alignment = Alignment.center,
    TextDirection textDirection,
    RenderBox child,
  }) : assert(fit != null),
       assert(alignment != null),
       _fit = fit,
       _alignment = alignment,
       _textDirection = textDirection,
       super(child);

  Alignment _resolvedAlignment;

  void _resolve() {
    if (_resolvedAlignment != null)
      return;
    _resolvedAlignment = alignment.resolve(textDirection);
  }

  void _markNeedResolution() {
    _resolvedAlignment = null;
    markNeedsPaint();
  }

  /// How to inscribe the child into the space allocated during layout.
  BoxFit get fit => _fit;
  BoxFit _fit;
  set fit(BoxFit value) {
    assert(value != null);
    if (_fit == value)
      return;
    _fit = value;
    _clearPaintData();
    markNeedsPaint();
  }

  /// How to align the child within its parent's bounds.
  ///
  /// An alignment of (0.0, 0.0) aligns the child to the top-left corner of its
  /// parent's bounds. An alignment of (1.0, 0.5) aligns the child to the middle
  /// of the right edge of its parent's bounds.
  ///
  /// If this is set to an [AlignmentDirectional] object, then
  /// [textDirection] must not be null.
  AlignmentGeometry get alignment => _alignment;
  AlignmentGeometry _alignment;
  set alignment(AlignmentGeometry value) {
    assert(value != null);
    if (_alignment == value)
      return;
    _alignment = value;
    _clearPaintData();
    _markNeedResolution();
  }

  /// The text direction with which to resolve [alignment].
  ///
  /// This may be changed to null, but only after [alignment] has been changed
  /// to a value that does not depend on the direction.
  TextDirection get textDirection => _textDirection;
  TextDirection _textDirection;
  set textDirection(TextDirection value) {
    if (_textDirection == value)
      return;
    _textDirection = value;
    _clearPaintData();
    _markNeedResolution();
  }

  // TODO(ianh): The intrinsic dimensions of this box are wrong.

  @override
  void performLayout() {
    if (child != null) {
      child.layout(const BoxConstraints(), parentUsesSize: true);
      size = constraints.constrainSizeAndAttemptToPreserveAspectRatio(child.size);
      _clearPaintData();
    } else {
      size = constraints.smallest;
    }
  }

  bool _hasVisualOverflow;
  Matrix4 _transform;

  void _clearPaintData() {
    _hasVisualOverflow = null;
    _transform = null;
  }

  void _updatePaintData() {
    if (_transform != null)
      return;

    if (child == null) {
      _hasVisualOverflow = false;
      _transform = Matrix4.identity();
    } else {
      _resolve();
      final Size childSize = child.size;
      final FittedSizes sizes = applyBoxFit(_fit, childSize, size);
      final double scaleX = sizes.destination.width / sizes.source.width;
      final double scaleY = sizes.destination.height / sizes.source.height;
      final Rect sourceRect = _resolvedAlignment.inscribe(sizes.source, Offset.zero & childSize);
      final Rect destinationRect = _resolvedAlignment.inscribe(sizes.destination, Offset.zero & size);
      _hasVisualOverflow = sourceRect.width < childSize.width || sourceRect.height < childSize.height;
      _transform = Matrix4.translationValues(destinationRect.left, destinationRect.top, 0.0)
        ..scale(scaleX, scaleY, 1.0)
        ..translate(-sourceRect.left, -sourceRect.top);
    }
  }

  void _paintChildWithTransform(PaintingContext context, Offset offset) {
    final Offset childOffset = MatrixUtils.getAsTranslation(_transform);
    if (childOffset == null)
      context.pushTransform(needsCompositing, offset, _transform, super.paint);
    else
      super.paint(context, offset + childOffset);
  }

  @override
  void paint(PaintingContext context, Offset offset) {
    if (size.isEmpty)
      return;
    _updatePaintData();
    if (child != null) {
      if (_hasVisualOverflow)
        context.pushClipRect(needsCompositing, offset, Offset.zero & size, _paintChildWithTransform);
      else
        _paintChildWithTransform(context, offset);
    }
  }

  @override
  bool hitTestChildren(HitTestResult result, { Offset position }) {
    if (size.isEmpty)
      return false;
    _updatePaintData();
    final Matrix4 inverse = Matrix4.tryInvert(_transform);
    if (inverse == null) {
      // We cannot invert the effective transform. That means the child
      // doesn't appear on screen and cannot be hit.
      return false;
    }
    position = MatrixUtils.transformPoint(inverse, position);
    return super.hitTestChildren(result, position: position);
  }

  @override
  void applyPaintTransform(RenderBox child, Matrix4 transform) {
    if (size.isEmpty) {
      transform.setZero();
    } else {
      _updatePaintData();
      transform.multiply(_transform);
    }
  }

  @override
  void debugFillProperties(DiagnosticPropertiesBuilder properties) {
    super.debugFillProperties(properties);
    properties.add(EnumProperty<BoxFit>('fit', fit));
    properties.add(DiagnosticsProperty<Alignment>('alignment', alignment));
    properties.add(EnumProperty<TextDirection>('textDirection', textDirection, defaultValue: null));
  }
}

/// Applies a translation transformation before painting its child.
///
/// The translation is expressed as an [Offset] scaled to the child's size. For
/// example, an [Offset] with a `dx` of 0.25 will result in a horizontal
/// translation of one quarter the width of the child.
///
/// Hit tests will only be detected inside the bounds of the
/// [RenderFractionalTranslation], even if the contents are offset such that
/// they overflow.
class RenderFractionalTranslation extends RenderProxyBox {
  /// Creates a render object that translates its child's painting.
  ///
  /// The [translation] argument must not be null.
  RenderFractionalTranslation({
    @required Offset translation,
    this.transformHitTests = true,
    RenderBox child,
  }) : assert(translation != null),
       _translation = translation,
       super(child);

  /// The translation to apply to the child, scaled to the child's size.
  ///
  /// For example, an [Offset] with a `dx` of 0.25 will result in a horizontal
  /// translation of one quarter the width of the child.
  Offset get translation => _translation;
  Offset _translation;
  set translation(Offset value) {
    assert(value != null);
    if (_translation == value)
      return;
    _translation = value;
    markNeedsPaint();
  }

  @override
  bool hitTest(HitTestResult result, { Offset position }) {
    // RenderFractionalTranslation objects don't check if they are
    // themselves hit, because it's confusing to think about
    // how the untransformed size and the child's transformed
    // position interact.
    return hitTestChildren(result, position: position);
  }

  /// When set to true, hit tests are performed based on the position of the
  /// child as it is painted. When set to false, hit tests are performed
  /// ignoring the transformation.
  ///
  /// applyPaintTransform(), and therefore localToGlobal() and globalToLocal(),
  /// always honor the transformation, regardless of the value of this property.
  bool transformHitTests;

  @override
  bool hitTestChildren(HitTestResult result, { Offset position }) {
    assert(!debugNeedsLayout);
    if (transformHitTests) {
      position = Offset(
        position.dx - translation.dx * size.width,
        position.dy - translation.dy * size.height,
      );
    }
    return super.hitTestChildren(result, position: position);
  }

  @override
  void paint(PaintingContext context, Offset offset) {
    assert(!debugNeedsLayout);
    if (child != null) {
      super.paint(context, Offset(
        offset.dx + translation.dx * size.width,
        offset.dy + translation.dy * size.height,
      ));
    }
  }

  @override
  void applyPaintTransform(RenderBox child, Matrix4 transform) {
    transform.translate(
      translation.dx * size.width,
      translation.dy * size.height,
    );
  }

  @override
  void debugFillProperties(DiagnosticPropertiesBuilder properties) {
    super.debugFillProperties(properties);
    properties.add(DiagnosticsProperty<Offset>('translation', translation));
    properties.add(DiagnosticsProperty<bool>('transformHitTests', transformHitTests));
  }
}

/// Signature for listening to [PointerDownEvent] events.
///
/// Used by [Listener] and [RenderPointerListener].
typedef PointerDownEventListener = void Function(PointerDownEvent event);

/// Signature for listening to [PointerMoveEvent] events.
///
/// Used by [Listener] and [RenderPointerListener].
typedef PointerMoveEventListener = void Function(PointerMoveEvent event);

/// Signature for listening to [PointerUpEvent] events.
///
/// Used by [Listener] and [RenderPointerListener].
typedef PointerUpEventListener = void Function(PointerUpEvent event);

/// Signature for listening to [PointerCancelEvent] events.
///
/// Used by [Listener] and [RenderPointerListener].
typedef PointerCancelEventListener = void Function(PointerCancelEvent event);

/// Signature for listening to [PointerSignalEvent] events.
///
/// Used by [Listener] and [RenderPointerListener].
typedef PointerSignalEventListener = void Function(PointerSignalEvent event);

/// Calls callbacks in response to pointer events.
///
/// If it has a child, defers to the child for sizing behavior.
///
/// If it does not have a child, grows to fit the parent-provided constraints.
///
/// The [onPointerEnter], [onPointerHover], and [onPointerExit] events are only
/// relevant to and fired by pointers that can hover (e.g. mouse pointers, but
/// not most touch pointers).
class RenderPointerListener extends RenderProxyBoxWithHitTestBehavior {
  /// Creates a render object that forwards pointer events to callbacks.
  ///
  /// The [behavior] argument defaults to [HitTestBehavior.deferToChild].
  RenderPointerListener({
    this.onPointerDown,
    this.onPointerMove,
    PointerEnterEventListener onPointerEnter,
    PointerHoverEventListener onPointerHover,
    PointerExitEventListener onPointerExit,
    this.onPointerUp,
    this.onPointerCancel,
    this.onPointerSignal,
    HitTestBehavior behavior = HitTestBehavior.deferToChild,
    RenderBox child,
  })  : _onPointerEnter = onPointerEnter,
        _onPointerHover = onPointerHover,
        _onPointerExit = onPointerExit,
        super(behavior: behavior, child: child) {
    if (_onPointerEnter != null || _onPointerHover != null || _onPointerExit != null) {
      _hoverAnnotation = MouseTrackerAnnotation(
        onEnter: _onPointerEnter,
        onHover: _onPointerHover,
        onExit: _onPointerExit,
      );
    }
  }

  /// Called when a pointer comes into contact with the screen (for touch
  /// pointers), or has its button pressed (for mouse pointers) at this widget's
  /// location.
  PointerDownEventListener onPointerDown;

  /// Called when a pointer that triggered an [onPointerDown] changes position.
  PointerMoveEventListener onPointerMove;

  /// Called when a hovering pointer enters the region for this widget.
  ///
  /// If this is a mouse pointer, this will fire when the mouse pointer enters
  /// the region defined by this widget.
  PointerEnterEventListener get onPointerEnter => _onPointerEnter;
  set onPointerEnter(PointerEnterEventListener value) {
    if (_onPointerEnter != value) {
      _onPointerEnter = value;
      _updateAnnotations();
    }
  }
  PointerEnterEventListener _onPointerEnter;

  /// Called when a pointer that has not triggered an [onPointerDown] changes
  /// position.
  ///
  /// Typically only triggered for mouse pointers.
  PointerHoverEventListener get onPointerHover => _onPointerHover;
  set onPointerHover(PointerHoverEventListener value) {
    if (_onPointerHover != value) {
      _onPointerHover = value;
      _updateAnnotations();
    }
  }
  PointerHoverEventListener _onPointerHover;

  /// Called when a hovering pointer leaves the region for this widget.
  ///
  /// If this is a mouse pointer, this will fire when the mouse pointer leaves
  /// the region defined by this widget.
  PointerExitEventListener get onPointerExit => _onPointerExit;
  set onPointerExit(PointerExitEventListener value) {
    if (_onPointerExit != value) {
      _onPointerExit = value;
      _updateAnnotations();
    }
  }
  PointerExitEventListener _onPointerExit;

  /// Called when a pointer that triggered an [onPointerDown] is no longer in
  /// contact with the screen.
  PointerUpEventListener onPointerUp;

  /// Called when the input from a pointer that triggered an [onPointerDown] is
  /// no longer directed towards this receiver.
  PointerCancelEventListener onPointerCancel;

  /// Called when a pointer signal occures over this object.
  PointerSignalEventListener onPointerSignal;

  // Object used for annotation of the layer used for hover hit detection.
  MouseTrackerAnnotation _hoverAnnotation;

  /// Object used for annotation of the layer used for hover hit detection.
  ///
  /// This is only public to allow for testing of Listener widgets. Do not call
  /// in other contexts.
  @visibleForTesting
  MouseTrackerAnnotation get hoverAnnotation => _hoverAnnotation;

  void _updateAnnotations() {
    if (_hoverAnnotation != null && attached) {
      RendererBinding.instance.mouseTracker.detachAnnotation(_hoverAnnotation);
    }
    if (_onPointerEnter != null || _onPointerHover != null || _onPointerExit != null) {
      _hoverAnnotation = MouseTrackerAnnotation(
        onEnter: _onPointerEnter,
        onHover: _onPointerHover,
        onExit: _onPointerExit,
      );
      if (attached) {
        RendererBinding.instance.mouseTracker.attachAnnotation(_hoverAnnotation);
      }
    } else {
      _hoverAnnotation = null;
    }
  }

  @override
  void attach(PipelineOwner owner) {
    super.attach(owner);
    if (_hoverAnnotation != null) {
      RendererBinding.instance.mouseTracker.attachAnnotation(_hoverAnnotation);
    }
  }

  @override
  void detach() {
    if (_hoverAnnotation != null) {
      RendererBinding.instance.mouseTracker.detachAnnotation(_hoverAnnotation);
    }
    super.detach();
  }

  @override
  void paint(PaintingContext context, Offset offset) {
    if (_hoverAnnotation != null) {
      final AnnotatedRegionLayer<MouseTrackerAnnotation> layer = AnnotatedRegionLayer<MouseTrackerAnnotation>(
        _hoverAnnotation,
        size: size,
        offset: offset,
      );
      context.pushLayer(layer, super.paint, offset);
    }
    super.paint(context, offset);
  }

  @override
  void performResize() {
    size = constraints.biggest;
  }

  @override
  void handleEvent(PointerEvent event, HitTestEntry entry) {
    assert(debugHandleEvent(event, entry));
    // The onPointerEnter, onPointerHover, and onPointerExit events are are
    // triggered from within the MouseTracker, not here.
    if (onPointerDown != null && event is PointerDownEvent)
      return onPointerDown(event);
    if (onPointerMove != null && event is PointerMoveEvent)
      return onPointerMove(event);
    if (onPointerUp != null && event is PointerUpEvent)
      return onPointerUp(event);
    if (onPointerCancel != null && event is PointerCancelEvent)
      return onPointerCancel(event);
    if (onPointerSignal != null && event is PointerSignalEvent)
      return onPointerSignal(event);
  }

  @override
  void debugFillProperties(DiagnosticPropertiesBuilder properties) {
    super.debugFillProperties(properties);
    final List<String> listeners = <String>[];
    if (onPointerDown != null)
      listeners.add('down');
    if (onPointerMove != null)
      listeners.add('move');
    if (onPointerEnter != null)
      listeners.add('enter');
    if (onPointerHover != null)
      listeners.add('hover');
    if (onPointerExit != null)
      listeners.add('exit');
    if (onPointerUp != null)
      listeners.add('up');
    if (onPointerCancel != null)
      listeners.add('cancel');
    if (onPointerSignal != null)
      listeners.add('signal');
    if (listeners.isEmpty)
      listeners.add('<none>');
    properties.add(IterableProperty<String>('listeners', listeners));
    // TODO(jacobr): add raw listeners to the diagnostics data.
  }
}

/// Creates a separate display list for its child.
///
/// This render object creates a separate display list for its child, which
/// can improve performance if the subtree repaints at different times than
/// the surrounding parts of the tree. Specifically, when the child does not
/// repaint but its parent does, we can re-use the display list we recorded
/// previously. Similarly, when the child repaints but the surround tree does
/// not, we can re-record its display list without re-recording the display list
/// for the surround tree.
///
/// In some cases, it is necessary to place _two_ (or more) repaint boundaries
/// to get a useful effect. Consider, for example, an e-mail application that
/// shows an unread count and a list of e-mails. Whenever a new e-mail comes in,
/// the list would update, but so would the unread count. If only one of these
/// two parts of the application was behind a repaint boundary, the entire
/// application would repaint each time. On the other hand, if both were behind
/// a repaint boundary, a new e-mail would only change those two parts of the
/// application and the rest of the application would not repaint.
///
/// To tell if a particular RenderRepaintBoundary is useful, run your
/// application in checked mode, interacting with it in typical ways, and then
/// call [debugDumpRenderTree]. Each RenderRepaintBoundary will include the
/// ratio of cases where the repaint boundary was useful vs the cases where it
/// was not. These counts can also be inspected programmatically using
/// [debugAsymmetricPaintCount] and [debugSymmetricPaintCount] respectively.
class RenderRepaintBoundary extends RenderProxyBox {
  /// Creates a repaint boundary around [child].
  RenderRepaintBoundary({ RenderBox child }) : super(child);

  @override
  bool get isRepaintBoundary => true;

  /// Capture an image of the current state of this render object and its
  /// children.
  ///
  /// The returned [ui.Image] has uncompressed raw RGBA bytes in the dimensions
  /// of the render object, multiplied by the [pixelRatio].
  ///
  /// To use [toImage], the render object must have gone through the paint phase
  /// (i.e. [debugNeedsPaint] must be false).
  ///
  /// The [pixelRatio] describes the scale between the logical pixels and the
  /// size of the output image. It is independent of the
  /// [window.devicePixelRatio] for the device, so specifying 1.0 (the default)
  /// will give you a 1:1 mapping between logical pixels and the output pixels
  /// in the image.
  ///
  /// {@tool sample}
  ///
  /// The following is an example of how to go from a `GlobalKey` on a
  /// `RepaintBoundary` to a PNG:
  ///
  /// ```dart
  /// class PngHome extends StatefulWidget {
  ///   PngHome({Key key}) : super(key: key);
  ///
  ///   @override
  ///   _PngHomeState createState() => _PngHomeState();
  /// }
  ///
  /// class _PngHomeState extends State<PngHome> {
  ///   GlobalKey globalKey = GlobalKey();
  ///
  ///   Future<void> _capturePng() async {
  ///     RenderRepaintBoundary boundary = globalKey.currentContext.findRenderObject();
  ///     ui.Image image = await boundary.toImage();
  ///     ByteData byteData = await image.toByteData(format: ui.ImageByteFormat.png);
  ///     Uint8List pngBytes = byteData.buffer.asUint8List();
  ///     print(pngBytes);
  ///   }
  ///
  ///   @override
  ///   Widget build(BuildContext context) {
  ///     return RepaintBoundary(
  ///       key: globalKey,
  ///       child: Center(
  ///         child: FlatButton(
  ///           child: Text('Hello World', textDirection: TextDirection.ltr),
  ///           onPressed: _capturePng,
  ///         ),
  ///       ),
  ///     );
  ///   }
  /// }
  /// ```
  /// {@end-tool}
  ///
  /// See also:
  ///
  ///  * [OffsetLayer.toImage] for a similar API at the layer level.
  ///  * [dart:ui.Scene.toImage] for more information about the image returned.
  Future<ui.Image> toImage({ double pixelRatio = 1.0 }) {
    assert(!debugNeedsPaint);
    return layer.toImage(Offset.zero & size, pixelRatio: pixelRatio);
  }


  /// The number of times that this render object repainted at the same time as
  /// its parent. Repaint boundaries are only useful when the parent and child
  /// paint at different times. When both paint at the same time, the repaint
  /// boundary is redundant, and may be actually making performance worse.
  ///
  /// Only valid when asserts are enabled. In release builds, always returns
  /// zero.
  ///
  /// Can be reset using [debugResetMetrics]. See [debugAsymmetricPaintCount]
  /// for the corresponding count of times where only the parent or only the
  /// child painted.
  int get debugSymmetricPaintCount => _debugSymmetricPaintCount;
  int _debugSymmetricPaintCount = 0;

  /// The number of times that either this render object repainted without the
  /// parent being painted, or the parent repainted without this object being
  /// painted. When a repaint boundary is used at a seam in the render tree
  /// where the parent tends to repaint at entirely different times than the
  /// child, it can improve performance by reducing the number of paint
  /// operations that have to be recorded each frame.
  ///
  /// Only valid when asserts are enabled. In release builds, always returns
  /// zero.
  ///
  /// Can be reset using [debugResetMetrics]. See [debugSymmetricPaintCount] for
  /// the corresponding count of times where both the parent and the child
  /// painted together.
  int get debugAsymmetricPaintCount => _debugAsymmetricPaintCount;
  int _debugAsymmetricPaintCount = 0;

  /// Resets the [debugSymmetricPaintCount] and [debugAsymmetricPaintCount]
  /// counts to zero.
  ///
  /// Only valid when asserts are enabled. Does nothing in release builds.
  void debugResetMetrics() {
    assert(() {
      _debugSymmetricPaintCount = 0;
      _debugAsymmetricPaintCount = 0;
      return true;
    }());
  }

  @override
  void debugRegisterRepaintBoundaryPaint({ bool includedParent = true, bool includedChild = false }) {
    assert(() {
      if (includedParent && includedChild)
        _debugSymmetricPaintCount += 1;
      else
        _debugAsymmetricPaintCount += 1;
      return true;
    }());
  }

  @override
  void debugFillProperties(DiagnosticPropertiesBuilder properties) {
    super.debugFillProperties(properties);
    bool inReleaseMode = true;
    assert(() {
      inReleaseMode = false;
      if (debugSymmetricPaintCount + debugAsymmetricPaintCount == 0) {
        properties.add(MessageProperty('usefulness ratio', 'no metrics collected yet (never painted)'));
      } else {
        final double fraction = debugAsymmetricPaintCount / (debugSymmetricPaintCount + debugAsymmetricPaintCount);
        String diagnosis;
        if (debugSymmetricPaintCount + debugAsymmetricPaintCount < 5) {
          diagnosis = 'insufficient data to draw conclusion (less than five repaints)';
        } else if (fraction > 0.9) {
          diagnosis = 'this is an outstandingly useful repaint boundary and should definitely be kept';
        } else if (fraction > 0.5) {
          diagnosis = 'this is a useful repaint boundary and should be kept';
        } else if (fraction > 0.30) {
          diagnosis = 'this repaint boundary is probably useful, but maybe it would be more useful in tandem with adding more repaint boundaries elsewhere';
        } else if (fraction > 0.1) {
          diagnosis = 'this repaint boundary does sometimes show value, though currently not that often';
        } else if (debugAsymmetricPaintCount == 0) {
          diagnosis = 'this repaint boundary is astoundingly ineffectual and should be removed';
        } else {
          diagnosis = 'this repaint boundary is not very effective and should probably be removed';
        }
        properties.add(PercentProperty('metrics', fraction, unit: 'useful', tooltip: '$debugSymmetricPaintCount bad vs $debugAsymmetricPaintCount good'));
        properties.add(MessageProperty('diagnosis', diagnosis));
      }
      return true;
    }());
    if (inReleaseMode)
      properties.add(DiagnosticsNode.message('(run in checked mode to collect repaint boundary statistics)'));
  }
}

/// A render object that is invisible during hit testing.
///
/// When [ignoring] is true, this render object (and its subtree) is invisible
/// to hit testing. It still consumes space during layout and paints its child
/// as usual. It just cannot be the target of located events, because its render
/// object returns false from [hitTest].
///
/// When [ignoringSemantics] is true, the subtree will be invisible to
/// the semantics layer (and thus e.g. accessibility tools). If
/// [ignoringSemantics] is null, it uses the value of [ignoring].
///
/// See also:
///
///  * [RenderAbsorbPointer], which takes the pointer events but prevents any
///    nodes in the subtree from seeing them.
class RenderIgnorePointer extends RenderProxyBox {
  /// Creates a render object that is invisible to hit testing.
  ///
  /// The [ignoring] argument must not be null. If [ignoringSemantics], this
  /// render object will be ignored for semantics if [ignoring] is true.
  RenderIgnorePointer({
    RenderBox child,
    bool ignoring = true,
    bool ignoringSemantics,
  }) : _ignoring = ignoring,
       _ignoringSemantics = ignoringSemantics,
       super(child) {
    assert(_ignoring != null);
  }

  /// Whether this render object is ignored during hit testing.
  ///
  /// Regardless of whether this render object is ignored during hit testing, it
  /// will still consume space during layout and be visible during painting.
  bool get ignoring => _ignoring;
  bool _ignoring;
  set ignoring(bool value) {
    assert(value != null);
    if (value == _ignoring)
      return;
    _ignoring = value;
    if (ignoringSemantics == null)
      markNeedsSemanticsUpdate();
  }

  /// Whether the semantics of this render object is ignored when compiling the semantics tree.
  ///
  /// If null, defaults to value of [ignoring].
  ///
  /// See [SemanticsNode] for additional information about the semantics tree.
  bool get ignoringSemantics => _ignoringSemantics;
  bool _ignoringSemantics;
  set ignoringSemantics(bool value) {
    if (value == _ignoringSemantics)
      return;
    final bool oldEffectiveValue = _effectiveIgnoringSemantics;
    _ignoringSemantics = value;
    if (oldEffectiveValue != _effectiveIgnoringSemantics)
      markNeedsSemanticsUpdate();
  }

  bool get _effectiveIgnoringSemantics => ignoringSemantics == null ? ignoring : ignoringSemantics;

  @override
  bool hitTest(HitTestResult result, { Offset position }) {
    return ignoring ? false : super.hitTest(result, position: position);
  }

  // TODO(ianh): figure out a way to still include labels and flags in
  // descendants, just make them non-interactive, even when
  // _effectiveIgnoringSemantics is true
  @override
  void visitChildrenForSemantics(RenderObjectVisitor visitor) {
    if (child != null && !_effectiveIgnoringSemantics)
      visitor(child);
  }

  @override
  void debugFillProperties(DiagnosticPropertiesBuilder properties) {
    super.debugFillProperties(properties);
    properties.add(DiagnosticsProperty<bool>('ignoring', ignoring));
    properties.add(
      DiagnosticsProperty<bool>(
        'ignoringSemantics',
        _effectiveIgnoringSemantics,
        description: ignoringSemantics == null ? 'implicitly $_effectiveIgnoringSemantics' : null,
      )
    );
  }
}

/// Lays the child out as if it was in the tree, but without painting anything,
/// without making the child available for hit testing, and without taking any
/// room in the parent.
class RenderOffstage extends RenderProxyBox {
  /// Creates an offstage render object.
  RenderOffstage({
    bool offstage = true,
    RenderBox child,
  }) : assert(offstage != null),
       _offstage = offstage,
       super(child);

  /// Whether the child is hidden from the rest of the tree.
  ///
  /// If true, the child is laid out as if it was in the tree, but without
  /// painting anything, without making the child available for hit testing, and
  /// without taking any room in the parent.
  ///
  /// If false, the child is included in the tree as normal.
  bool get offstage => _offstage;
  bool _offstage;
  set offstage(bool value) {
    assert(value != null);
    if (value == _offstage)
      return;
    _offstage = value;
    markNeedsLayoutForSizedByParentChange();
  }

  @override
  double computeMinIntrinsicWidth(double height) {
    if (offstage)
      return 0.0;
    return super.computeMinIntrinsicWidth(height);
  }

  @override
  double computeMaxIntrinsicWidth(double height) {
    if (offstage)
      return 0.0;
    return super.computeMaxIntrinsicWidth(height);
  }

  @override
  double computeMinIntrinsicHeight(double width) {
    if (offstage)
      return 0.0;
    return super.computeMinIntrinsicHeight(width);
  }

  @override
  double computeMaxIntrinsicHeight(double width) {
    if (offstage)
      return 0.0;
    return super.computeMaxIntrinsicHeight(width);
  }

  @override
  double computeDistanceToActualBaseline(TextBaseline baseline) {
    if (offstage)
      return null;
    return super.computeDistanceToActualBaseline(baseline);
  }

  @override
  bool get sizedByParent => offstage;

  @override
  void performResize() {
    assert(offstage);
    size = constraints.smallest;
  }

  @override
  void performLayout() {
    if (offstage) {
      child?.layout(constraints);
    } else {
      super.performLayout();
    }
  }

  @override
  bool hitTest(HitTestResult result, { Offset position }) {
    return !offstage && super.hitTest(result, position: position);
  }

  @override
  void paint(PaintingContext context, Offset offset) {
    if (offstage)
      return;
    super.paint(context, offset);
  }

  @override
  void visitChildrenForSemantics(RenderObjectVisitor visitor) {
    if (offstage)
      return;
    super.visitChildrenForSemantics(visitor);
  }

  @override
  void debugFillProperties(DiagnosticPropertiesBuilder properties) {
    super.debugFillProperties(properties);
    properties.add(DiagnosticsProperty<bool>('offstage', offstage));
  }

  @override
  List<DiagnosticsNode> debugDescribeChildren() {
    if (child == null)
      return <DiagnosticsNode>[];
    return <DiagnosticsNode>[
      child.toDiagnosticsNode(
        name: 'child',
        style: offstage ? DiagnosticsTreeStyle.offstage : DiagnosticsTreeStyle.sparse,
      ),
    ];
  }
}

/// A render object that absorbs pointers during hit testing.
///
/// When [absorbing] is true, this render object prevents its subtree from
/// receiving pointer events by terminating hit testing at itself. It still
/// consumes space during layout and paints its child as usual. It just prevents
/// its children from being the target of located events, because its render
/// object returns true from [hitTest].
///
/// See also:
///
///  * [RenderIgnorePointer], which has the opposite effect: removing the
///    subtree from considering entirely for the purposes of hit testing.
class RenderAbsorbPointer extends RenderProxyBox {
  /// Creates a render object that absorbs pointers during hit testing.
  ///
  /// The [absorbing] argument must not be null.
  RenderAbsorbPointer({
    RenderBox child,
    bool absorbing = true,
    bool ignoringSemantics,
  }) : assert(absorbing != null),
       _absorbing = absorbing,
       _ignoringSemantics = ignoringSemantics,
       super(child);

  /// Whether this render object absorbs pointers during hit testing.
  ///
  /// Regardless of whether this render object absorbs pointers during hit
  /// testing, it will still consume space during layout and be visible during
  /// painting.
  bool get absorbing => _absorbing;
  bool _absorbing;
  set absorbing(bool value) {
    if (_absorbing == value)
      return;
    _absorbing = value;
    if (ignoringSemantics == null)
      markNeedsSemanticsUpdate();
  }

  /// Whether the semantics of this render object is ignored when compiling the semantics tree.
  ///
  /// If null, defaults to value of [absorbing].
  ///
  /// See [SemanticsNode] for additional information about the semantics tree.
  bool get ignoringSemantics => _ignoringSemantics;
  bool _ignoringSemantics;
  set ignoringSemantics(bool value) {
    if (value == _ignoringSemantics)
      return;
    final bool oldEffectiveValue = _effectiveIgnoringSemantics;
    _ignoringSemantics = value;
    if (oldEffectiveValue != _effectiveIgnoringSemantics)
      markNeedsSemanticsUpdate();
  }

  bool get _effectiveIgnoringSemantics => ignoringSemantics == null ? absorbing : ignoringSemantics;

  @override
  bool hitTest(HitTestResult result, { Offset position }) {
    return absorbing
        ? size.contains(position)
        : super.hitTest(result, position: position);
  }

  @override
  void visitChildrenForSemantics(RenderObjectVisitor visitor) {
    if (child != null && !_effectiveIgnoringSemantics)
      visitor(child);
  }

  @override
  void debugFillProperties(DiagnosticPropertiesBuilder properties) {
    super.debugFillProperties(properties);
    properties.add(DiagnosticsProperty<bool>('absorbing', absorbing));
    properties.add(
      DiagnosticsProperty<bool>(
        'ignoringSemantics',
        _effectiveIgnoringSemantics,
        description: ignoringSemantics == null ? 'implicitly $_effectiveIgnoringSemantics' : null,
      ),
    );
  }
}

/// Holds opaque meta data in the render tree.
///
/// Useful for decorating the render tree with information that will be consumed
/// later. For example, you could store information in the render tree that will
/// be used when the user interacts with the render tree but has no visual
/// impact prior to the interaction.
class RenderMetaData extends RenderProxyBoxWithHitTestBehavior {
  /// Creates a render object that hold opaque meta data.
  ///
  /// The [behavior] argument defaults to [HitTestBehavior.deferToChild].
  RenderMetaData({
    this.metaData,
    HitTestBehavior behavior = HitTestBehavior.deferToChild,
    RenderBox child,
  }) : super(behavior: behavior, child: child);

  /// Opaque meta data ignored by the render tree
  dynamic metaData;

  @override
  void debugFillProperties(DiagnosticPropertiesBuilder properties) {
    super.debugFillProperties(properties);
    properties.add(DiagnosticsProperty<dynamic>('metaData', metaData));
  }
}

/// Listens for the specified gestures from the semantics server (e.g.
/// an accessibility tool).
class RenderSemanticsGestureHandler extends RenderProxyBox {
  /// Creates a render object that listens for specific semantic gestures.
  ///
  /// The [scrollFactor] argument must not be null.
  RenderSemanticsGestureHandler({
    RenderBox child,
    GestureTapCallback onTap,
    GestureLongPressCallback onLongPress,
    GestureDragUpdateCallback onHorizontalDragUpdate,
    GestureDragUpdateCallback onVerticalDragUpdate,
    this.scrollFactor = 0.8,
  }) : assert(scrollFactor != null),
       _onTap = onTap,
       _onLongPress = onLongPress,
       _onHorizontalDragUpdate = onHorizontalDragUpdate,
       _onVerticalDragUpdate = onVerticalDragUpdate,
       super(child);

  /// If non-null, the set of actions to allow. Other actions will be omitted,
  /// even if their callback is provided.
  ///
  /// For example, if [onTap] is non-null but [validActions] does not contain
  /// [SemanticsAction.tap], then the semantic description of this node will
  /// not claim to support taps.
  ///
  /// This is normally used to filter the actions made available by
  /// [onHorizontalDragUpdate] and [onVerticalDragUpdate]. Normally, these make
  /// both the right and left, or up and down, actions available. For example,
  /// if [onHorizontalDragUpdate] is set but [validActions] only contains
  /// [SemanticsAction.scrollLeft], then the [SemanticsAction.scrollRight]
  /// action will be omitted.
  Set<SemanticsAction> get validActions => _validActions;
  Set<SemanticsAction> _validActions;
  set validActions(Set<SemanticsAction> value) {
    if (setEquals<SemanticsAction>(value, _validActions))
      return;
    _validActions = value;
    markNeedsSemanticsUpdate();
  }

  /// Called when the user taps on the render object.
  GestureTapCallback get onTap => _onTap;
  GestureTapCallback _onTap;
  set onTap(GestureTapCallback value) {
    if (_onTap == value)
      return;
    final bool hadHandler = _onTap != null;
    _onTap = value;
    if ((value != null) != hadHandler)
      markNeedsSemanticsUpdate();
  }

  /// Called when the user presses on the render object for a long period of time.
  GestureLongPressCallback get onLongPress => _onLongPress;
  GestureLongPressCallback _onLongPress;
  set onLongPress(GestureLongPressCallback value) {
    if (_onLongPress == value)
      return;
    final bool hadHandler = _onLongPress != null;
    _onLongPress = value;
    if ((value != null) != hadHandler)
      markNeedsSemanticsUpdate();
  }

  /// Called when the user scrolls to the left or to the right.
  GestureDragUpdateCallback get onHorizontalDragUpdate => _onHorizontalDragUpdate;
  GestureDragUpdateCallback _onHorizontalDragUpdate;
  set onHorizontalDragUpdate(GestureDragUpdateCallback value) {
    if (_onHorizontalDragUpdate == value)
      return;
    final bool hadHandler = _onHorizontalDragUpdate != null;
    _onHorizontalDragUpdate = value;
    if ((value != null) != hadHandler)
      markNeedsSemanticsUpdate();
  }

  /// Called when the user scrolls up or down.
  GestureDragUpdateCallback get onVerticalDragUpdate => _onVerticalDragUpdate;
  GestureDragUpdateCallback _onVerticalDragUpdate;
  set onVerticalDragUpdate(GestureDragUpdateCallback value) {
    if (_onVerticalDragUpdate == value)
      return;
    final bool hadHandler = _onVerticalDragUpdate != null;
    _onVerticalDragUpdate = value;
    if ((value != null) != hadHandler)
      markNeedsSemanticsUpdate();
  }

  /// The fraction of the dimension of this render box to use when
  /// scrolling. For example, if this is 0.8 and the box is 200 pixels
  /// wide, then when a left-scroll action is received from the
  /// accessibility system, it will translate into a 160 pixel
  /// leftwards drag.
  double scrollFactor;

  @override
  void describeSemanticsConfiguration(SemanticsConfiguration config) {
    super.describeSemanticsConfiguration(config);

    if (onTap != null && _isValidAction(SemanticsAction.tap))
      config.onTap = onTap;
    if (onLongPress != null && _isValidAction(SemanticsAction.longPress))
      config.onLongPress = onLongPress;
    if (onHorizontalDragUpdate != null) {
      if (_isValidAction(SemanticsAction.scrollRight))
        config.onScrollRight = _performSemanticScrollRight;
      if (_isValidAction(SemanticsAction.scrollLeft))
        config.onScrollLeft = _performSemanticScrollLeft;
    }
    if (onVerticalDragUpdate != null) {
      if (_isValidAction(SemanticsAction.scrollUp))
        config.onScrollUp = _performSemanticScrollUp;
      if (_isValidAction(SemanticsAction.scrollDown))
        config.onScrollDown = _performSemanticScrollDown;
    }
  }

  bool _isValidAction(SemanticsAction action) {
    return validActions == null || validActions.contains(action);
  }

  void _performSemanticScrollLeft() {
    if (onHorizontalDragUpdate != null) {
      final double primaryDelta = size.width * -scrollFactor;
      onHorizontalDragUpdate(DragUpdateDetails(
        delta: Offset(primaryDelta, 0.0), primaryDelta: primaryDelta,
        globalPosition: localToGlobal(size.center(Offset.zero)),
      ));
    }
  }

  void _performSemanticScrollRight() {
    if (onHorizontalDragUpdate != null) {
      final double primaryDelta = size.width * scrollFactor;
      onHorizontalDragUpdate(DragUpdateDetails(
        delta: Offset(primaryDelta, 0.0), primaryDelta: primaryDelta,
        globalPosition: localToGlobal(size.center(Offset.zero)),
      ));
    }
  }

  void _performSemanticScrollUp() {
    if (onVerticalDragUpdate != null) {
      final double primaryDelta = size.height * -scrollFactor;
      onVerticalDragUpdate(DragUpdateDetails(
        delta: Offset(0.0, primaryDelta), primaryDelta: primaryDelta,
        globalPosition: localToGlobal(size.center(Offset.zero)),
      ));
    }
  }

  void _performSemanticScrollDown() {
    if (onVerticalDragUpdate != null) {
      final double primaryDelta = size.height * scrollFactor;
      onVerticalDragUpdate(DragUpdateDetails(
        delta: Offset(0.0, primaryDelta), primaryDelta: primaryDelta,
        globalPosition: localToGlobal(size.center(Offset.zero)),
      ));
    }
  }

  @override
  void debugFillProperties(DiagnosticPropertiesBuilder properties) {
    super.debugFillProperties(properties);
    final List<String> gestures = <String>[];
    if (onTap != null)
      gestures.add('tap');
    if (onLongPress != null)
      gestures.add('long press');
    if (onHorizontalDragUpdate != null)
      gestures.add('horizontal scroll');
    if (onVerticalDragUpdate != null)
      gestures.add('vertical scroll');
    if (gestures.isEmpty)
      gestures.add('<none>');
    properties.add(IterableProperty<String>('gestures', gestures));
  }
}

/// Add annotations to the [SemanticsNode] for this subtree.
class RenderSemanticsAnnotations extends RenderProxyBox {
  /// Creates a render object that attaches a semantic annotation.
  ///
  /// The [container] argument must not be null.
  ///
  /// If the [label] is not null, the [textDirection] must also not be null.
  RenderSemanticsAnnotations({
    RenderBox child,
    bool container = false,
    bool explicitChildNodes,
    bool excludeSemantics = false,
    bool enabled,
    bool checked,
    bool toggled,
    bool selected,
    bool button,
    bool header,
    bool textField,
    bool focused,
    bool inMutuallyExclusiveGroup,
    bool obscured,
    bool scopesRoute,
    bool namesRoute,
    bool hidden,
    bool image,
    bool liveRegion,
    String label,
    String value,
    String increasedValue,
    String decreasedValue,
    String hint,
    SemanticsHintOverrides hintOverrides,
    TextDirection textDirection,
    SemanticsSortKey sortKey,
    VoidCallback onTap,
    VoidCallback onDismiss,
    VoidCallback onLongPress,
    VoidCallback onScrollLeft,
    VoidCallback onScrollRight,
    VoidCallback onScrollUp,
    VoidCallback onScrollDown,
    VoidCallback onIncrease,
    VoidCallback onDecrease,
    VoidCallback onCopy,
    VoidCallback onCut,
    VoidCallback onPaste,
    MoveCursorHandler onMoveCursorForwardByCharacter,
    MoveCursorHandler onMoveCursorBackwardByCharacter,
    MoveCursorHandler onMoveCursorForwardByWord,
    MoveCursorHandler onMoveCursorBackwardByWord,
    SetSelectionHandler onSetSelection,
    VoidCallback onDidGainAccessibilityFocus,
    VoidCallback onDidLoseAccessibilityFocus,
    Map<CustomSemanticsAction, VoidCallback> customSemanticsActions,
  }) : assert(container != null),
       _container = container,
       _explicitChildNodes = explicitChildNodes,
       _excludeSemantics = excludeSemantics,
       _enabled = enabled,
       _checked = checked,
       _toggled = toggled,
       _selected = selected,
       _button = button,
       _header = header,
       _textField = textField,
       _focused = focused,
       _inMutuallyExclusiveGroup = inMutuallyExclusiveGroup,
       _obscured = obscured,
       _scopesRoute = scopesRoute,
       _namesRoute = namesRoute,
       _liveRegion = liveRegion,
       _hidden = hidden,
       _image = image,
       _onDismiss = onDismiss,
       _label = label,
       _value = value,
       _increasedValue = increasedValue,
       _decreasedValue = decreasedValue,
       _hint = hint,
       _hintOverrides = hintOverrides,
       _textDirection = textDirection,
       _sortKey = sortKey,
       _onTap = onTap,
       _onLongPress = onLongPress,
       _onScrollLeft = onScrollLeft,
       _onScrollRight = onScrollRight,
       _onScrollUp = onScrollUp,
       _onScrollDown = onScrollDown,
       _onIncrease = onIncrease,
       _onDecrease = onDecrease,
       _onCopy = onCopy,
       _onCut = onCut,
       _onPaste = onPaste,
       _onMoveCursorForwardByCharacter = onMoveCursorForwardByCharacter,
       _onMoveCursorBackwardByCharacter = onMoveCursorBackwardByCharacter,
       _onMoveCursorForwardByWord = onMoveCursorForwardByWord,
       _onMoveCursorBackwardByWord = onMoveCursorBackwardByWord,
       _onSetSelection = onSetSelection,
       _onDidGainAccessibilityFocus = onDidGainAccessibilityFocus,
       _onDidLoseAccessibilityFocus = onDidLoseAccessibilityFocus,
       _customSemanticsActions = customSemanticsActions,
       super(child);

  /// If 'container' is true, this [RenderObject] will introduce a new
  /// node in the semantics tree. Otherwise, the semantics will be
  /// merged with the semantics of any ancestors.
  ///
  /// Whether descendants of this [RenderObject] can add their semantic information
  /// to the [SemanticsNode] introduced by this configuration is controlled by
  /// [explicitChildNodes].
  bool get container => _container;
  bool _container;
  set container(bool value) {
    assert(value != null);
    if (container == value)
      return;
    _container = value;
    markNeedsSemanticsUpdate();
  }

  /// Whether descendants of this [RenderObject] are allowed to add semantic
  /// information to the [SemanticsNode] annotated by this widget.
  ///
  /// When set to false descendants are allowed to annotate [SemanticNode]s of
  /// their parent with the semantic information they want to contribute to the
  /// semantic tree.
  /// When set to true the only way for descendants to contribute semantic
  /// information to the semantic tree is to introduce new explicit
  /// [SemanticNode]s to the tree.
  ///
  /// This setting is often used in combination with [isSemanticBoundary] to
  /// create semantic boundaries that are either writable or not for children.
  bool get explicitChildNodes => _explicitChildNodes;
  bool _explicitChildNodes;
  set explicitChildNodes(bool value) {
    assert(value != null);
    if (_explicitChildNodes == value)
      return;
    _explicitChildNodes = value;
    markNeedsSemanticsUpdate();
  }

  /// Whether descendants of this [RenderObject] should have their semantic
  /// information ignored.
  ///
  /// When this flag is set to true, all child semantics nodes are ignored.
  /// This can be used as a convenience for cases where a child is wrapped in
  /// an [ExcludeSemantics] widget and then another [Semantics] widget.
  bool get excludeSemantics => _excludeSemantics;
  bool _excludeSemantics;
  set excludeSemantics(bool value) {
    assert(value != null);
    if (_excludeSemantics == value)
      return;
    _excludeSemantics = value;
    markNeedsSemanticsUpdate();
  }

  /// If non-null, sets the [SemanticsNode.hasCheckedState] semantic to true and
  /// the [SemanticsNode.isChecked] semantic to the given value.
  bool get checked => _checked;
  bool _checked;
  set checked(bool value) {
    if (checked == value)
      return;
    _checked = value;
    markNeedsSemanticsUpdate();
  }

  /// If non-null, sets the [SemanticsNode.hasEnabledState] semantic to true and
  /// the [SemanticsNode.isEnabled] semantic to the given value.
  bool get enabled => _enabled;
  bool _enabled;
  set enabled(bool value) {
    if (enabled == value)
      return;
    _enabled = value;
    markNeedsSemanticsUpdate();
  }

  /// If non-null, sets the [SemanticsNode.isSelected] semantic to the given
  /// value.
  bool get selected => _selected;
  bool _selected;
  set selected(bool value) {
    if (selected == value)
      return;
    _selected = value;
    markNeedsSemanticsUpdate();
  }

  /// If non-null, sets the [SemanticsNode.isButton] semantic to the given value.
  bool get button => _button;
  bool _button;
  set button(bool value) {
    if (button == value)
      return;
    _button = value;
    markNeedsSemanticsUpdate();
  }

  /// If non-null, sets the [SemanticsNode.isHeader] semantic to the given value.
  bool get header => _header;
  bool _header;
  set header(bool value) {
    if (header == value)
      return;
    _header = value;
    markNeedsSemanticsUpdate();
  }

  /// If non-null, sets the [SemanticsNode.isTextField] semantic to the given value.
  bool get textField => _textField;
  bool _textField;
  set textField(bool value) {
    if (textField == value)
      return;
    _textField = value;
    markNeedsSemanticsUpdate();
  }

  /// If non-null, sets the [SemanticsNode.isFocused] semantic to the given value.
  bool get focused => _focused;
  bool _focused;
  set focused(bool value) {
    if (focused == value)
      return;
    _focused = value;
    markNeedsSemanticsUpdate();
  }

  /// If non-null, sets the [SemanticsNode.isInMutuallyExclusiveGroup] semantic
  /// to the given value.
  bool get inMutuallyExclusiveGroup => _inMutuallyExclusiveGroup;
  bool _inMutuallyExclusiveGroup;
  set inMutuallyExclusiveGroup(bool value) {
    if (inMutuallyExclusiveGroup == value)
      return;
    _inMutuallyExclusiveGroup = value;
    markNeedsSemanticsUpdate();
  }

  /// If non-null, sets the [SemanticsNode.isObscured] semantic to the given
  /// value.
  bool get obscured => _obscured;
  bool _obscured;
  set obscured(bool value) {
    if (obscured == value)
      return;
    _obscured = value;
    markNeedsSemanticsUpdate();
  }

  /// If non-null, sets the [SemanticsNode.scopesRoute] semantic to the give value.
  bool get scopesRoute => _scopesRoute;
  bool _scopesRoute;
  set scopesRoute(bool value) {
    if (scopesRoute == value)
      return;
    _scopesRoute = value;
    markNeedsSemanticsUpdate();
  }

  /// If non-null, sets the [SemanticsNode.namesRoute] semantic to the give value.
  bool get namesRoute => _namesRoute;
  bool _namesRoute;
  set namesRoute(bool value) {
    if (_namesRoute == value)
      return;
    _namesRoute = value;
    markNeedsSemanticsUpdate();
  }

  /// If non-null, sets the [SemanticsNode.isHidden] semantic to the given
  /// value.
  bool get hidden => _hidden;
  bool _hidden;
  set hidden(bool value) {
    if (hidden == value)
      return;
    _hidden = value;
    markNeedsSemanticsUpdate();
  }

  /// If non-null, sets the [SemanticsNode.isImage] semantic to the given
  /// value.
  bool get image => _image;
  bool _image;
  set image(bool value) {
    if (_image == value)
      return;
    _image = value;
  }

  /// If non-null, sets the [SemanticsNode.isLiveRegion] semantic to the given
  /// value.
  bool get liveRegion => _liveRegion;
  bool _liveRegion;
  set liveRegion(bool value) {
    if (_liveRegion == value)
      return;
    _liveRegion = value;
    markNeedsSemanticsUpdate();
  }

  /// If non-null, sets the [SemanticsNode.isToggled] semantic to the given
  /// value.
  bool get toggled => _toggled;
  bool _toggled;
  set toggled(bool value) {
    if (_toggled == value)
      return;
    _toggled = value;
    markNeedsSemanticsUpdate();
  }

  /// If non-null, sets the [SemanticsNode.label] semantic to the given value.
  ///
  /// The reading direction is given by [textDirection].
  String get label => _label;
  String _label;
  set label(String value) {
    if (_label == value)
      return;
    _label = value;
    markNeedsSemanticsUpdate();
  }

  /// If non-null, sets the [SemanticsNode.value] semantic to the given value.
  ///
  /// The reading direction is given by [textDirection].
  String get value => _value;
  String _value;
  set value(String value) {
    if (_value == value)
      return;
    _value = value;
    markNeedsSemanticsUpdate();
  }

  /// If non-null, sets the [SemanticsNode.increasedValue] semantic to the given
  /// value.
  ///
  /// The reading direction is given by [textDirection].
  String get increasedValue => _increasedValue;
  String _increasedValue;
  set increasedValue(String value) {
    if (_increasedValue == value)
      return;
    _increasedValue = value;
    markNeedsSemanticsUpdate();
  }

  /// If non-null, sets the [SemanticsNode.decreasedValue] semantic to the given
  /// value.
  ///
  /// The reading direction is given by [textDirection].
  String get decreasedValue => _decreasedValue;
  String _decreasedValue;
  set decreasedValue(String value) {
    if (_decreasedValue == value)
      return;
    _decreasedValue = value;
    markNeedsSemanticsUpdate();
  }

  /// If non-null, sets the [SemanticsNode.hint] semantic to the given value.
  ///
  /// The reading direction is given by [textDirection].
  String get hint => _hint;
  String _hint;
  set hint(String value) {
    if (_hint == value)
      return;
    _hint = value;
    markNeedsSemanticsUpdate();
  }

  /// If non-null, sets the [SemanticsNode.hintOverride] to the given value.
  SemanticsHintOverrides get hintOverrides => _hintOverrides;
  SemanticsHintOverrides _hintOverrides;
  set hintOverrides(SemanticsHintOverrides value) {
    if (_hintOverrides == value)
      return;
    _hintOverrides = value;
    markNeedsSemanticsUpdate();
  }

  /// If non-null, sets the [SemanticsNode.textDirection] semantic to the given value.
  ///
  /// This must not be null if [label], [hint], [value], [increasedValue], or
  /// [decreasedValue] are not null.
  TextDirection get textDirection => _textDirection;
  TextDirection _textDirection;
  set textDirection(TextDirection value) {
    if (textDirection == value)
      return;
    _textDirection = value;
    markNeedsSemanticsUpdate();
  }

  /// Sets the [SemanticsNode.sortKey] to the given value.
  ///
  /// This defines how this node is sorted among the sibling semantics nodes
  /// to determine the order in which they are traversed by the accessibility
  /// services on the platform (e.g. VoiceOver on iOS and TalkBack on Android).
  SemanticsSortKey get sortKey => _sortKey;
  SemanticsSortKey _sortKey;
  set sortKey(SemanticsSortKey value) {
    if (sortKey == value)
      return;
    _sortKey = value;
    markNeedsSemanticsUpdate();
  }

  /// The handler for [SemanticsAction.tap].
  ///
  /// This is the semantic equivalent of a user briefly tapping the screen with
  /// the finger without moving it. For example, a button should implement this
  /// action.
  ///
  /// VoiceOver users on iOS and TalkBack users on Android can trigger this
  /// action by double-tapping the screen while an element is focused.
  VoidCallback get onTap => _onTap;
  VoidCallback _onTap;
  set onTap(VoidCallback handler) {
    if (_onTap == handler)
      return;
    final bool hadValue = _onTap != null;
    _onTap = handler;
    if ((handler != null) == hadValue)
      markNeedsSemanticsUpdate();
  }

  /// The handler for [SemanticsAction.dismiss].
  ///
  /// This is a request to dismiss the currently focused node.
  ///
  /// TalkBack users on Android can trigger this action in the local context
  /// menu, and VoiceOver users on iOS can trigger this action with a standard
  /// gesture or menu option.
  VoidCallback get onDismiss => _onDismiss;
  VoidCallback _onDismiss;
  set onDismiss(VoidCallback handler) {
    if (_onDismiss == handler)
      return;
    final bool hadValue = _onDismiss != null;
    _onDismiss = handler;
    if ((handler != null) == hadValue)
      markNeedsSemanticsUpdate();
  }

  /// The handler for [SemanticsAction.longPress].
  ///
  /// This is the semantic equivalent of a user pressing and holding the screen
  /// with the finger for a few seconds without moving it.
  ///
  /// VoiceOver users on iOS and TalkBack users on Android can trigger this
  /// action by double-tapping the screen without lifting the finger after the
  /// second tap.
  VoidCallback get onLongPress => _onLongPress;
  VoidCallback _onLongPress;
  set onLongPress(VoidCallback handler) {
    if (_onLongPress == handler)
      return;
    final bool hadValue = _onLongPress != null;
    _onLongPress = handler;
    if ((handler != null) != hadValue)
      markNeedsSemanticsUpdate();
  }

  /// The handler for [SemanticsAction.scrollLeft].
  ///
  /// This is the semantic equivalent of a user moving their finger across the
  /// screen from right to left. It should be recognized by controls that are
  /// horizontally scrollable.
  ///
  /// VoiceOver users on iOS can trigger this action by swiping left with three
  /// fingers. TalkBack users on Android can trigger this action by swiping
  /// right and then left in one motion path. On Android, [onScrollUp] and
  /// [onScrollLeft] share the same gesture. Therefore, only on of them should
  /// be provided.
  VoidCallback get onScrollLeft => _onScrollLeft;
  VoidCallback _onScrollLeft;
  set onScrollLeft(VoidCallback handler) {
    if (_onScrollLeft == handler)
      return;
    final bool hadValue = _onScrollLeft != null;
    _onScrollLeft = handler;
    if ((handler != null) != hadValue)
      markNeedsSemanticsUpdate();
  }

  /// The handler for [SemanticsAction.scrollRight].
  ///
  /// This is the semantic equivalent of a user moving their finger across the
  /// screen from left to right. It should be recognized by controls that are
  /// horizontally scrollable.
  ///
  /// VoiceOver users on iOS can trigger this action by swiping right with three
  /// fingers. TalkBack users on Android can trigger this action by swiping
  /// left and then right in one motion path. On Android, [onScrollDown] and
  /// [onScrollRight] share the same gesture. Therefore, only on of them should
  /// be provided.
  VoidCallback get onScrollRight => _onScrollRight;
  VoidCallback _onScrollRight;
  set onScrollRight(VoidCallback handler) {
    if (_onScrollRight == handler)
      return;
    final bool hadValue = _onScrollRight != null;
    _onScrollRight = handler;
    if ((handler != null) != hadValue)
      markNeedsSemanticsUpdate();
  }

  /// The handler for [SemanticsAction.scrollUp].
  ///
  /// This is the semantic equivalent of a user moving their finger across the
  /// screen from bottom to top. It should be recognized by controls that are
  /// vertically scrollable.
  ///
  /// VoiceOver users on iOS can trigger this action by swiping up with three
  /// fingers. TalkBack users on Android can trigger this action by swiping
  /// right and then left in one motion path. On Android, [onScrollUp] and
  /// [onScrollLeft] share the same gesture. Therefore, only on of them should
  /// be provided.
  VoidCallback get onScrollUp => _onScrollUp;
  VoidCallback _onScrollUp;
  set onScrollUp(VoidCallback handler) {
    if (_onScrollUp == handler)
      return;
    final bool hadValue = _onScrollUp != null;
    _onScrollUp = handler;
    if ((handler != null) != hadValue)
      markNeedsSemanticsUpdate();
  }

  /// The handler for [SemanticsAction.scrollDown].
  ///
  /// This is the semantic equivalent of a user moving their finger across the
  /// screen from top to bottom. It should be recognized by controls that are
  /// vertically scrollable.
  ///
  /// VoiceOver users on iOS can trigger this action by swiping down with three
  /// fingers. TalkBack users on Android can trigger this action by swiping
  /// left and then right in one motion path. On Android, [onScrollDown] and
  /// [onScrollRight] share the same gesture. Therefore, only on of them should
  /// be provided.
  VoidCallback get onScrollDown => _onScrollDown;
  VoidCallback _onScrollDown;
  set onScrollDown(VoidCallback handler) {
    if (_onScrollDown == handler)
      return;
    final bool hadValue = _onScrollDown != null;
    _onScrollDown = handler;
    if ((handler != null) != hadValue)
      markNeedsSemanticsUpdate();
  }

  /// The handler for [SemanticsAction.increase].
  ///
  /// This is a request to increase the value represented by the widget. For
  /// example, this action might be recognized by a slider control.
  ///
  /// VoiceOver users on iOS can trigger this action by swiping up with one
  /// finger. TalkBack users on Android can trigger this action by pressing the
  /// volume up button.
  VoidCallback get onIncrease => _onIncrease;
  VoidCallback _onIncrease;
  set onIncrease(VoidCallback handler) {
    if (_onIncrease == handler)
      return;
    final bool hadValue = _onIncrease != null;
    _onIncrease = handler;
    if ((handler != null) != hadValue)
      markNeedsSemanticsUpdate();
  }

  /// The handler for [SemanticsAction.decrease].
  ///
  /// This is a request to decrease the value represented by the widget. For
  /// example, this action might be recognized by a slider control.
  ///
  /// VoiceOver users on iOS can trigger this action by swiping down with one
  /// finger. TalkBack users on Android can trigger this action by pressing the
  /// volume down button.
  VoidCallback get onDecrease => _onDecrease;
  VoidCallback _onDecrease;
  set onDecrease(VoidCallback handler) {
    if (_onDecrease == handler)
      return;
    final bool hadValue = _onDecrease != null;
    _onDecrease = handler;
    if ((handler != null) != hadValue)
      markNeedsSemanticsUpdate();
  }

  /// The handler for [SemanticsAction.copy].
  ///
  /// This is a request to copy the current selection to the clipboard.
  ///
  /// TalkBack users on Android can trigger this action from the local context
  /// menu of a text field, for example.
  VoidCallback get onCopy => _onCopy;
  VoidCallback _onCopy;
  set onCopy(VoidCallback handler) {
    if (_onCopy == handler)
      return;
    final bool hadValue = _onCopy != null;
    _onCopy = handler;
    if ((handler != null) != hadValue)
      markNeedsSemanticsUpdate();
  }

  /// The handler for [SemanticsAction.cut].
  ///
  /// This is a request to cut the current selection and place it in the
  /// clipboard.
  ///
  /// TalkBack users on Android can trigger this action from the local context
  /// menu of a text field, for example.
  VoidCallback get onCut => _onCut;
  VoidCallback _onCut;
  set onCut(VoidCallback handler) {
    if (_onCut == handler)
      return;
    final bool hadValue = _onCut != null;
    _onCut = handler;
    if ((handler != null) != hadValue)
      markNeedsSemanticsUpdate();
  }

  /// The handler for [SemanticsAction.paste].
  ///
  /// This is a request to paste the current content of the clipboard.
  ///
  /// TalkBack users on Android can trigger this action from the local context
  /// menu of a text field, for example.
  VoidCallback get onPaste => _onPaste;
  VoidCallback _onPaste;
  set onPaste(VoidCallback handler) {
    if (_onPaste == handler)
      return;
    final bool hadValue = _onPaste != null;
    _onPaste = handler;
    if ((handler != null) != hadValue)
      markNeedsSemanticsUpdate();
  }

  /// The handler for [SemanticsAction.onMoveCursorForwardByCharacter].
  ///
  /// This handler is invoked when the user wants to move the cursor in a
  /// text field forward by one character.
  ///
  /// TalkBack users can trigger this by pressing the volume up key while the
  /// input focus is in a text field.
  MoveCursorHandler get onMoveCursorForwardByCharacter => _onMoveCursorForwardByCharacter;
  MoveCursorHandler _onMoveCursorForwardByCharacter;
  set onMoveCursorForwardByCharacter(MoveCursorHandler handler) {
    if (_onMoveCursorForwardByCharacter == handler)
      return;
    final bool hadValue = _onMoveCursorForwardByCharacter != null;
    _onMoveCursorForwardByCharacter = handler;
    if ((handler != null) != hadValue)
      markNeedsSemanticsUpdate();
  }

  /// The handler for [SemanticsAction.onMoveCursorBackwardByCharacter].
  ///
  /// This handler is invoked when the user wants to move the cursor in a
  /// text field backward by one character.
  ///
  /// TalkBack users can trigger this by pressing the volume down key while the
  /// input focus is in a text field.
  MoveCursorHandler get onMoveCursorBackwardByCharacter => _onMoveCursorBackwardByCharacter;
  MoveCursorHandler _onMoveCursorBackwardByCharacter;
  set onMoveCursorBackwardByCharacter(MoveCursorHandler handler) {
    if (_onMoveCursorBackwardByCharacter == handler)
      return;
    final bool hadValue = _onMoveCursorBackwardByCharacter != null;
    _onMoveCursorBackwardByCharacter = handler;
    if ((handler != null) != hadValue)
      markNeedsSemanticsUpdate();
  }

  /// The handler for [SemanticsAction.onMoveCursorForwardByWord].
  ///
  /// This handler is invoked when the user wants to move the cursor in a
  /// text field backward by one character.
  ///
  /// TalkBack users can trigger this by pressing the volume down key while the
  /// input focus is in a text field.
  MoveCursorHandler get onMoveCursorForwardByWord => _onMoveCursorForwardByWord;
  MoveCursorHandler _onMoveCursorForwardByWord;
  set onMoveCursorForwardByWord(MoveCursorHandler handler) {
    if (_onMoveCursorForwardByWord == handler)
      return;
    final bool hadValue = _onMoveCursorForwardByWord != null;
    _onMoveCursorForwardByWord = handler;
    if ((handler != null) != hadValue)
      markNeedsSemanticsUpdate();
  }

  /// The handler for [SemanticsAction.onMoveCursorBackwardByWord].
  ///
  /// This handler is invoked when the user wants to move the cursor in a
  /// text field backward by one character.
  ///
  /// TalkBack users can trigger this by pressing the volume down key while the
  /// input focus is in a text field.
  MoveCursorHandler get onMoveCursorBackwardByWord => _onMoveCursorBackwardByWord;
  MoveCursorHandler _onMoveCursorBackwardByWord;
  set onMoveCursorBackwardByWord(MoveCursorHandler handler) {
    if (_onMoveCursorBackwardByWord == handler)
      return;
    final bool hadValue = _onMoveCursorBackwardByWord != null;
    _onMoveCursorBackwardByWord = handler;
    if ((handler != null) != hadValue)
      markNeedsSemanticsUpdate();
  }

  /// The handler for [SemanticsAction.setSelection].
  ///
  /// This handler is invoked when the user either wants to change the currently
  /// selected text in a text field or change the position of the cursor.
  ///
  /// TalkBack users can trigger this handler by selecting "Move cursor to
  /// beginning/end" or "Select all" from the local context menu.
  SetSelectionHandler get onSetSelection => _onSetSelection;
  SetSelectionHandler _onSetSelection;
  set onSetSelection(SetSelectionHandler handler) {
    if (_onSetSelection == handler)
      return;
    final bool hadValue = _onSetSelection != null;
    _onSetSelection = handler;
    if ((handler != null) != hadValue)
      markNeedsSemanticsUpdate();
  }

  /// The handler for [SemanticsAction.didGainAccessibilityFocus].
  ///
  /// This handler is invoked when the node annotated with this handler gains
  /// the accessibility focus. The accessibility focus is the
  /// green (on Android with TalkBack) or black (on iOS with VoiceOver)
  /// rectangle shown on screen to indicate what element an accessibility
  /// user is currently interacting with.
  ///
  /// The accessibility focus is different from the input focus. The input focus
  /// is usually held by the element that currently responds to keyboard inputs.
  /// Accessibility focus and input focus can be held by two different nodes!
  ///
  /// See also:
  ///
  ///  * [onDidLoseAccessibilityFocus], which is invoked when the accessibility
  ///    focus is removed from the node.
  ///  * [FocusNode], [FocusScope], [FocusManager], which manage the input focus.
  VoidCallback get onDidGainAccessibilityFocus => _onDidGainAccessibilityFocus;
  VoidCallback _onDidGainAccessibilityFocus;
  set onDidGainAccessibilityFocus(VoidCallback handler) {
    if (_onDidGainAccessibilityFocus == handler)
      return;
    final bool hadValue = _onDidGainAccessibilityFocus != null;
    _onDidGainAccessibilityFocus = handler;
    if ((handler != null) != hadValue)
      markNeedsSemanticsUpdate();
  }

  /// The handler for [SemanticsAction.didLoseAccessibilityFocus].
  ///
  /// This handler is invoked when the node annotated with this handler
  /// loses the accessibility focus. The accessibility focus is
  /// the green (on Android with TalkBack) or black (on iOS with VoiceOver)
  /// rectangle shown on screen to indicate what element an accessibility
  /// user is currently interacting with.
  ///
  /// The accessibility focus is different from the input focus. The input focus
  /// is usually held by the element that currently responds to keyboard inputs.
  /// Accessibility focus and input focus can be held by two different nodes!
  ///
  /// See also:
  ///
  ///  * [onDidGainAccessibilityFocus], which is invoked when the node gains
  ///    accessibility focus.
  ///  * [FocusNode], [FocusScope], [FocusManager], which manage the input focus.
  VoidCallback get onDidLoseAccessibilityFocus => _onDidLoseAccessibilityFocus;
  VoidCallback _onDidLoseAccessibilityFocus;
  set onDidLoseAccessibilityFocus(VoidCallback handler) {
    if (_onDidLoseAccessibilityFocus == handler)
      return;
    final bool hadValue = _onDidLoseAccessibilityFocus != null;
    _onDidLoseAccessibilityFocus = handler;
    if ((handler != null) != hadValue)
      markNeedsSemanticsUpdate();
  }

  /// The handlers and supported [CustomSemanticsAction]s for this node.
  ///
  /// These handlers are called whenever the user performs the associated
  /// custom accessibility action from a special platform menu. Providing any
  /// custom actions here also adds [SemanticsAction.customAction] to the node.
  ///
  /// See also:
  ///
  ///  * [CustomSemanticsAction], for an explanation of custom actions.
  Map<CustomSemanticsAction, VoidCallback> get customSemanticsActions => _customSemanticsActions;
  Map<CustomSemanticsAction, VoidCallback> _customSemanticsActions;
  set customSemanticsActions(Map<CustomSemanticsAction, VoidCallback> value) {
    if (_customSemanticsActions == value)
      return;
    _customSemanticsActions = value;
    markNeedsSemanticsUpdate();
  }

  @override
  void visitChildrenForSemantics(RenderObjectVisitor visitor) {
    if (excludeSemantics)
      return;
    super.visitChildrenForSemantics(visitor);
  }

  @override
  void describeSemanticsConfiguration(SemanticsConfiguration config) {
    super.describeSemanticsConfiguration(config);
    config.isSemanticBoundary = container;
    config.explicitChildNodes = explicitChildNodes;
    assert((scopesRoute == true && explicitChildNodes == true) || scopesRoute != true,
      'explicitChildNodes must be set to true if scopes route is true');
    assert(!(toggled == true && checked == true),
      'A semantics node cannot be toggled and checked at the same time');

    if (enabled != null)
      config.isEnabled = enabled;
    if (checked != null)
      config.isChecked = checked;
    if (toggled != null)
      config.isToggled = toggled;
    if (selected != null)
      config.isSelected = selected;
    if (button != null)
      config.isButton = button;
    if (header != null)
      config.isHeader = header;
    if (textField != null)
      config.isTextField = textField;
    if (focused != null)
      config.isFocused = focused;
    if (inMutuallyExclusiveGroup != null)
      config.isInMutuallyExclusiveGroup = inMutuallyExclusiveGroup;
    if (obscured != null)
      config.isObscured = obscured;
    if (hidden != null)
      config.isHidden = hidden;
    if (image != null)
      config.isImage = image;
    if (label != null)
      config.label = label;
    if (value != null)
      config.value = value;
    if (increasedValue != null)
      config.increasedValue = increasedValue;
    if (decreasedValue != null)
      config.decreasedValue = decreasedValue;
    if (hint != null)
      config.hint = hint;
    if (hintOverrides != null && hintOverrides.isNotEmpty)
      config.hintOverrides = hintOverrides;
    if (scopesRoute != null)
      config.scopesRoute = scopesRoute;
    if (namesRoute != null)
      config.namesRoute = namesRoute;
    if (liveRegion != null)
      config.liveRegion = liveRegion;
    if (textDirection != null)
      config.textDirection = textDirection;
    if (sortKey != null)
      config.sortKey = sortKey;
    // Registering _perform* as action handlers instead of the user provided
    // ones to ensure that changing a user provided handler from a non-null to
    // another non-null value doesn't require a semantics update.
    if (onTap != null)
      config.onTap = _performTap;
    if (onLongPress != null)
      config.onLongPress = _performLongPress;
    if (onDismiss != null)
      config.onDismiss = _performDismiss;
    if (onScrollLeft != null)
      config.onScrollLeft = _performScrollLeft;
    if (onScrollRight != null)
      config.onScrollRight = _performScrollRight;
    if (onScrollUp != null)
      config.onScrollUp = _performScrollUp;
    if (onScrollDown != null)
      config.onScrollDown = _performScrollDown;
    if (onIncrease != null)
      config.onIncrease = _performIncrease;
    if (onDecrease != null)
      config.onDecrease = _performDecrease;
    if (onCopy != null)
      config.onCopy = _performCopy;
    if (onCut != null)
      config.onCut = _performCut;
    if (onPaste != null)
      config.onPaste = _performPaste;
    if (onMoveCursorForwardByCharacter != null)
      config.onMoveCursorForwardByCharacter = _performMoveCursorForwardByCharacter;
    if (onMoveCursorBackwardByCharacter != null)
      config.onMoveCursorBackwardByCharacter = _performMoveCursorBackwardByCharacter;
    if (onMoveCursorForwardByWord != null)
      config.onMoveCursorForwardByWord = _performMoveCursorForwardByWord;
    if (onMoveCursorBackwardByWord != null)
      config.onMoveCursorBackwardByWord = _performMoveCursorBackwardByWord;
    if (onSetSelection != null)
      config.onSetSelection = _performSetSelection;
    if (onDidGainAccessibilityFocus != null)
      config.onDidGainAccessibilityFocus = _performDidGainAccessibilityFocus;
    if (onDidLoseAccessibilityFocus != null)
      config.onDidLoseAccessibilityFocus = _performDidLoseAccessibilityFocus;
    if (customSemanticsActions != null)
      config.customSemanticsActions = _customSemanticsActions;
  }

  void _performTap() {
    if (onTap != null)
      onTap();
  }

  void _performLongPress() {
    if (onLongPress != null)
      onLongPress();
  }

  void _performDismiss() {
    if (onDismiss != null)
      onDismiss();
  }

  void _performScrollLeft() {
    if (onScrollLeft != null)
      onScrollLeft();
  }

  void _performScrollRight() {
    if (onScrollRight != null)
      onScrollRight();
  }

  void _performScrollUp() {
    if (onScrollUp != null)
      onScrollUp();
  }

  void _performScrollDown() {
    if (onScrollDown != null)
      onScrollDown();
  }

  void _performIncrease() {
    if (onIncrease != null)
      onIncrease();
  }

  void _performDecrease() {
    if (onDecrease != null)
      onDecrease();
  }

  void _performCopy() {
    if (onCopy != null)
      onCopy();
  }

  void _performCut() {
    if (onCut != null)
      onCut();
  }

  void _performPaste() {
    if (onPaste != null)
      onPaste();
  }

  void _performMoveCursorForwardByCharacter(bool extendSelection) {
    if (onMoveCursorForwardByCharacter != null)
      onMoveCursorForwardByCharacter(extendSelection);
  }

  void _performMoveCursorBackwardByCharacter(bool extendSelection) {
    if (onMoveCursorBackwardByCharacter != null)
      onMoveCursorBackwardByCharacter(extendSelection);
  }

  void _performMoveCursorForwardByWord(bool extendSelection) {
    if (onMoveCursorForwardByWord != null)
      onMoveCursorForwardByWord(extendSelection);
  }

  void _performMoveCursorBackwardByWord(bool extendSelection) {
    if (onMoveCursorBackwardByWord != null)
      onMoveCursorBackwardByWord(extendSelection);
  }

  void _performSetSelection(TextSelection selection) {
    if (onSetSelection != null)
      onSetSelection(selection);
  }

  void _performDidGainAccessibilityFocus() {
    if (onDidGainAccessibilityFocus != null)
      onDidGainAccessibilityFocus();
  }

  void _performDidLoseAccessibilityFocus() {
    if (onDidLoseAccessibilityFocus != null)
      onDidLoseAccessibilityFocus();
  }
}

/// Causes the semantics of all earlier render objects below the same semantic
/// boundary to be dropped.
///
/// This is useful in a stack where an opaque mask should prevent interactions
/// with the render objects painted below the mask.
class RenderBlockSemantics extends RenderProxyBox {
  /// Create a render object that blocks semantics for nodes below it in paint
  /// order.
  RenderBlockSemantics({
    RenderBox child,
    bool blocking = true,
  }) : _blocking = blocking,
       super(child);

  /// Whether this render object is blocking semantics of previously painted
  /// [RenderObject]s below a common semantics boundary from the semantic tree.
  bool get blocking => _blocking;
  bool _blocking;
  set blocking(bool value) {
    assert(value != null);
    if (value == _blocking)
      return;
    _blocking = value;
    markNeedsSemanticsUpdate();
  }

  @override
  void describeSemanticsConfiguration(SemanticsConfiguration config) {
    super.describeSemanticsConfiguration(config);
    config.isBlockingSemanticsOfPreviouslyPaintedNodes = blocking;
  }

  @override
  void debugFillProperties(DiagnosticPropertiesBuilder properties) {
    super.debugFillProperties(properties);
    properties.add(DiagnosticsProperty<bool>('blocking', blocking));
  }
}

/// Causes the semantics of all descendants to be merged into this
/// node such that the entire subtree becomes a single leaf in the
/// semantics tree.
///
/// Useful for combining the semantics of multiple render objects that
/// form part of a single conceptual widget, e.g. a checkbox, a label,
/// and the gesture detector that goes with them.
class RenderMergeSemantics extends RenderProxyBox {
  /// Creates a render object that merges the semantics from its descendants.
  RenderMergeSemantics({ RenderBox child }) : super(child);

  @override
  void describeSemanticsConfiguration(SemanticsConfiguration config) {
    super.describeSemanticsConfiguration(config);
    config
      ..isSemanticBoundary = true
      ..isMergingSemanticsOfDescendants = true;
  }
}

/// Excludes this subtree from the semantic tree.
///
/// When [excluding] is true, this render object (and its subtree) is excluded
/// from the semantic tree.
///
/// Useful e.g. for hiding text that is redundant with other text next
/// to it (e.g. text included only for the visual effect).
class RenderExcludeSemantics extends RenderProxyBox {
  /// Creates a render object that ignores the semantics of its subtree.
  RenderExcludeSemantics({
    RenderBox child,
    bool excluding = true,
  }) : _excluding = excluding,
       super(child) {
    assert(_excluding != null);
  }

  /// Whether this render object is excluded from the semantic tree.
  bool get excluding => _excluding;
  bool _excluding;
  set excluding(bool value) {
    assert(value != null);
    if (value == _excluding)
      return;
    _excluding = value;
    markNeedsSemanticsUpdate();
  }

  @override
  void visitChildrenForSemantics(RenderObjectVisitor visitor) {
    if (excluding)
      return;
    super.visitChildrenForSemantics(visitor);
  }

  @override
  void debugFillProperties(DiagnosticPropertiesBuilder properties) {
    super.debugFillProperties(properties);
    properties.add(DiagnosticsProperty<bool>('excluding', excluding));
  }
}

/// A render objects that annotates semantics with an index.
///
/// Certain widgets will automatically provide a child index for building
/// semantics. For example, the [ScrollView] uses the index of the first
/// visible child semantics node to determine the
/// [SemanticsConfiguration.scrollIndex].
///
/// See also:
///
///  * [CustomScrollView], for an explanation of scroll semantics.
class RenderIndexedSemantics extends RenderProxyBox {
  /// Creates a render object that annotates the child semantics with an index.
  RenderIndexedSemantics({
    RenderBox child,
    @required int index,
  }) : assert(index != null),
       _index = index,
       super(child);

  /// The index used to annotated child semantics.
  int get index => _index;
  int _index;
  set index(int value) {
    if (value == index)
      return;
    _index = value;
    markNeedsSemanticsUpdate();
  }

  @override
  void describeSemanticsConfiguration(SemanticsConfiguration config) {
    super.describeSemanticsConfiguration(config);
    config.isSemanticBoundary = true;
    config.indexInParent = index;
  }

  @override
  void debugFillProperties(DiagnosticPropertiesBuilder properties) {
    super.debugFillProperties(properties);
    properties.add(DiagnosticsProperty<int>('index', index));
  }
}

/// Provides an anchor for a [RenderFollowerLayer].
///
/// See also:
///
///  * [CompositedTransformTarget], the corresponding widget.
///  * [LeaderLayer], the layer that this render object creates.
class RenderLeaderLayer extends RenderProxyBox {
  /// Creates a render object that uses a [LeaderLayer].
  ///
  /// The [link] must not be null.
  RenderLeaderLayer({
    @required LayerLink link,
    RenderBox child,
  }) : assert(link != null),
       super(child) {
    this.link = link;
  }

  /// The link object that connects this [RenderLeaderLayer] with one or more
  /// [RenderFollowerLayer]s.
  ///
  /// This property must not be null. The object must not be associated with
  /// another [RenderLeaderLayer] that is also being painted.
  LayerLink get link => _link;
  LayerLink _link;
  set link(LayerLink value) {
    assert(value != null);
    if (_link == value)
      return;
    _link = value;
    markNeedsPaint();
  }

  @override
  bool get alwaysNeedsCompositing => true;

  @override
  void paint(PaintingContext context, Offset offset) {
    context.pushLayer(LeaderLayer(link: link, offset: offset), super.paint, Offset.zero);
  }

  @override
  void debugFillProperties(DiagnosticPropertiesBuilder properties) {
    super.debugFillProperties(properties);
    properties.add(DiagnosticsProperty<LayerLink>('link', link));
  }
}

/// Transform the child so that its origin is [offset] from the origin of the
/// [RenderLeaderLayer] with the same [LayerLink].
///
/// The [RenderLeaderLayer] in question must be earlier in the paint order.
///
/// Hit testing on descendants of this render object will only work if the
/// target position is within the box that this render object's parent considers
/// to be hittable.
///
/// See also:
///
///  * [CompositedTransformFollower], the corresponding widget.
///  * [FollowerLayer], the layer that this render object creates.
class RenderFollowerLayer extends RenderProxyBox {
  /// Creates a render object that uses a [FollowerLayer].
  ///
  /// The [link] and [offset] arguments must not be null.
  RenderFollowerLayer({
    @required LayerLink link,
    bool showWhenUnlinked = true,
    Offset offset = Offset.zero,
    RenderBox child,
  }) : assert(link != null),
       assert(showWhenUnlinked != null),
       assert(offset != null),
       super(child) {
    this.link = link;
    this.showWhenUnlinked = showWhenUnlinked;
    this.offset = offset;
  }

  /// The link object that connects this [RenderFollowerLayer] with a
  /// [RenderLeaderLayer] earlier in the paint order.
  LayerLink get link => _link;
  LayerLink _link;
  set link(LayerLink value) {
    assert(value != null);
    if (_link == value)
      return;
    _link = value;
    markNeedsPaint();
  }

  /// Whether to show the render object's contents when there is no
  /// corresponding [RenderLeaderLayer] with the same [link].
  ///
  /// When the render object is linked, the child is positioned such that it has
  /// the same global position as the linked [RenderLeaderLayer].
  ///
  /// When the render object is not linked, then: if [showWhenUnlinked] is true,
  /// the child is visible and not repositioned; if it is false, then child is
  /// hidden.
  bool get showWhenUnlinked => _showWhenUnlinked;
  bool _showWhenUnlinked;
  set showWhenUnlinked(bool value) {
    assert(value != null);
    if (_showWhenUnlinked == value)
      return;
    _showWhenUnlinked = value;
    markNeedsPaint();
  }

  /// The offset to apply to the origin of the linked [RenderLeaderLayer] to
  /// obtain this render object's origin.
  Offset get offset => _offset;
  Offset _offset;
  set offset(Offset value) {
    assert(value != null);
    if (_offset == value)
      return;
    _offset = value;
    markNeedsPaint();
  }

  @override
  void detach() {
    _layer = null;
    super.detach();
  }

  @override
  bool get alwaysNeedsCompositing => true;

  /// The layer we created when we were last painted.
  FollowerLayer _layer;

  /// Return the transform that was used in the last composition phase, if any.
  ///
  /// If the [FollowerLayer] has not yet been created, was never composited, or
  /// was unable to determine the transform (see
  /// [FollowerLayer.getLastTransform]), this returns the identity matrix (see
  /// [new Matrix4.identity].
  Matrix4 getCurrentTransform() {
    return _layer?.getLastTransform() ?? Matrix4.identity();
  }

  @override
  bool hitTest(HitTestResult result, { Offset position }) {
    // RenderFollowerLayer objects don't check if they are
    // themselves hit, because it's confusing to think about
    // how the untransformed size and the child's transformed
    // position interact.
    return hitTestChildren(result, position: position);
  }

  @override
  bool hitTestChildren(HitTestResult result, { Offset position }) {
    final Matrix4 inverse = Matrix4.tryInvert(getCurrentTransform());
    if (inverse == null) {
      // We cannot invert the effective transform. That means the child
      // doesn't appear on screen and cannot be hit.
      return false;
    }
    position = MatrixUtils.transformPoint(inverse, position);
    return super.hitTestChildren(result, position: position);
  }

  @override
  void paint(PaintingContext context, Offset offset) {
    assert(showWhenUnlinked != null);
    _layer = FollowerLayer(
      link: link,
      showWhenUnlinked: showWhenUnlinked,
      linkedOffset: this.offset,
      unlinkedOffset: offset,
    );
    context.pushLayer(
      _layer,
      super.paint,
      Offset.zero,
      childPaintBounds: Rect.fromLTRB(
        // We don't know where we'll end up, so we have no idea what our cull rect should be.
        double.negativeInfinity,
        double.negativeInfinity,
        double.infinity,
        double.infinity,
      ),
    );
  }

  @override
  void applyPaintTransform(RenderBox child, Matrix4 transform) {
    transform.multiply(getCurrentTransform());
  }

  @override
  void debugFillProperties(DiagnosticPropertiesBuilder properties) {
    super.debugFillProperties(properties);
    properties.add(DiagnosticsProperty<LayerLink>('link', link));
    properties.add(DiagnosticsProperty<bool>('showWhenUnlinked', showWhenUnlinked));
    properties.add(DiagnosticsProperty<Offset>('offset', offset));
    properties.add(TransformProperty('current transform matrix', getCurrentTransform()));
  }
}

/// Render object which inserts an [AnnotatedRegionLayer] into the layer tree.
///
/// See also:
///
///  * [Layer.find], for an example of how this value is retrieved.
///  * [AnnotatedRegionLayer], the layer this render object creates.
class RenderAnnotatedRegion<T> extends RenderProxyBox {

  /// Creates a new [RenderAnnotatedRegion] to insert [value] into the
  /// layer tree.
  ///
  /// If [sized] is true, the layer is provided with the size of this render
  /// object to clip the results of [Layer.findRegion].
  ///
  /// Neither [value] nor [sized] can be null.
  RenderAnnotatedRegion({
    @required T value,
    @required bool sized,
    RenderBox child,
  }) : assert(value != null),
       assert(sized != null),
       _value = value,
       _sized = sized,
       super(child);

  /// A value which can be retrieved using [Layer.find].
  T get value => _value;
  T _value;
  set value (T newValue) {
    if (_value == newValue)
      return;
    _value = newValue;
    markNeedsPaint();
  }

  /// Whether the render object will pass its [size] to the [AnnotatedRegionLayer].
  bool get sized => _sized;
  bool _sized;
  set sized(bool value) {
    if (_sized == value)
      return;
    _sized = value;
    markNeedsPaint();
  }

  @override
  final bool alwaysNeedsCompositing = true;

  @override
  void paint(PaintingContext context, Offset offset) {
    final AnnotatedRegionLayer<T> layer = AnnotatedRegionLayer<T>(
      value,
      size: sized ? size : null,
      offset: sized ? offset : null,
    );
    context.pushLayer(layer, super.paint, offset);
  }
}<|MERGE_RESOLUTION|>--- conflicted
+++ resolved
@@ -1585,11 +1585,7 @@
   // On Fuchsia, the system compositor is responsible for drawing shadows
   // for physical model layers with non-zero elevation.
   @override
-<<<<<<< HEAD
   bool get alwaysNeedsCompositing => true;
-=======
-  bool get alwaysNeedsCompositing => _elevation != 0.0 && defaultTargetPlatform == TargetPlatform.fuchsia;
->>>>>>> 4418ec46
 
   @override
   void describeSemanticsConfiguration(SemanticsConfiguration config) {
