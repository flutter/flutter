--- conflicted
+++ resolved
@@ -892,33 +892,12 @@
         layer = null;
         return;
       }
-<<<<<<< HEAD
-      if (needsCompositing) {
-        layer = context.pushOpacity(offset, _alpha, super.paint, oldLayer: layer as OpacityLayer?);
-      } else {
-        bool skipSaveLayer = _alpha == 255;
-        assert(() {
-          skipSaveLayer = debugDisableOpacityLayers;
-          return true;
-        }());
-
-        if (skipSaveLayer) {
-          super.paint(context, offset);
-        } else {
-          context.canvas.saveLayer(offset & size, Paint()..color = Color(_alpha << 24));
-          super.paint(context, offset);
-          context.canvas.restore();
-        }
-        layer = null;
-      }
-=======
       assert(needsCompositing);
       layer = context.pushOpacity(offset, _alpha, super.paint, oldLayer: layer as OpacityLayer?);
       assert(() {
         layer!.debugCreator = debugCreator;
         return true;
       }());
->>>>>>> d4697964
     }
   }
 
