// Copyright 2015 The Chromium Authors. All rights reserved.
// Use of this source code is governed by a BSD-style license that can be
// found in the LICENSE file.

import 'dart:async';

import 'dart:ui' as ui show ImageFilter, Gradient, Image;

import 'package:flutter/animation.dart';
import 'package:flutter/foundation.dart';
import 'package:flutter/gestures.dart';
import 'package:flutter/painting.dart';
import 'package:flutter/semantics.dart';

import 'package:vector_math/vector_math_64.dart';

import 'binding.dart';
import 'box.dart';
import 'layer.dart';
import 'object.dart';

export 'package:flutter/gestures.dart' show
  PointerEvent,
  PointerDownEvent,
  PointerMoveEvent,
  PointerUpEvent,
  PointerCancelEvent;

/// A base class for render objects that resemble their children.
///
/// A proxy box has a single child and simply mimics all the properties of that
/// child by calling through to the child for each function in the render box
/// protocol. For example, a proxy box determines its size by asking its child
/// to layout with the same constraints and then matching the size.
///
/// A proxy box isn't useful on its own because you might as well just replace
/// the proxy box with its child. However, RenderProxyBox is a useful base class
/// for render objects that wish to mimic most, but not all, of the properties
/// of their child.
class RenderProxyBox extends RenderBox with RenderObjectWithChildMixin<RenderBox>, RenderProxyBoxMixin<RenderBox> {
  /// Creates a proxy render box.
  ///
  /// Proxy render boxes are rarely created directly because they simply proxy
  /// the render box protocol to [child]. Instead, consider using one of the
  /// subclasses.
  RenderProxyBox([RenderBox child]) {
    this.child = child;
  }
}

/// Implementation of [RenderProxyBox].
///
/// Use this mixin in situations where the proxying behavior
/// of [RenderProxyBox] is desired but inheriting from [RenderProxyBox] is
/// impractical (e.g. because you want to mix in other classes as well).
// TODO(ianh): Remove this class once https://github.com/dart-lang/sdk/issues/31543 is fixed
@optionalTypeArgs
mixin RenderProxyBoxMixin<T extends RenderBox> on RenderBox, RenderObjectWithChildMixin<T> {
  @override
  void setupParentData(RenderObject child) {
    // We don't actually use the offset argument in BoxParentData, so let's
    // avoid allocating it at all.
    if (child.parentData is! ParentData)
      child.parentData = ParentData();
  }

  @override
  double computeMinIntrinsicWidth(double height) {
    if (child != null)
      return child.getMinIntrinsicWidth(height);
    return 0.0;
  }

  @override
  double computeMaxIntrinsicWidth(double height) {
    if (child != null)
      return child.getMaxIntrinsicWidth(height);
    return 0.0;
  }

  @override
  double computeMinIntrinsicHeight(double width) {
    if (child != null)
      return child.getMinIntrinsicHeight(width);
    return 0.0;
  }

  @override
  double computeMaxIntrinsicHeight(double width) {
    if (child != null)
      return child.getMaxIntrinsicHeight(width);
    return 0.0;
  }

  @override
  double computeDistanceToActualBaseline(TextBaseline baseline) {
    if (child != null)
      return child.getDistanceToActualBaseline(baseline);
    return super.computeDistanceToActualBaseline(baseline);
  }

  @override
  void performLayout() {
    if (child != null) {
      child.layout(constraints, parentUsesSize: true);
      size = child.size;
    } else {
      performResize();
    }
  }

  @override
  bool hitTestChildren(BoxHitTestResult result, { Offset position }) {
    return child?.hitTest(result, position: position) ?? false;
  }

  @override
  void applyPaintTransform(RenderObject child, Matrix4 transform) { }

  @override
  void paint(PaintingContext context, Offset offset) {
    if (child != null)
      context.paintChild(child, offset);
  }
}

/// How to behave during hit tests.
enum HitTestBehavior {
  /// Targets that defer to their children receive events within their bounds
  /// only if one of their children is hit by the hit test.
  deferToChild,

  /// Opaque targets can be hit by hit tests, causing them to both receive
  /// events within their bounds and prevent targets visually behind them from
  /// also receiving events.
  opaque,

  /// Translucent targets both receive events within their bounds and permit
  /// targets visually behind them to also receive events.
  translucent,
}

/// A RenderProxyBox subclass that allows you to customize the
/// hit-testing behavior.
abstract class RenderProxyBoxWithHitTestBehavior extends RenderProxyBox {
  /// Initializes member variables for subclasses.
  ///
  /// By default, the [behavior] is [HitTestBehavior.deferToChild].
  RenderProxyBoxWithHitTestBehavior({
    this.behavior = HitTestBehavior.deferToChild,
    RenderBox child,
  }) : super(child);

  /// How to behave during hit testing.
  HitTestBehavior behavior;

  @override
  bool hitTest(BoxHitTestResult result, { Offset position }) {
    bool hitTarget = false;
    if (size.contains(position)) {
      hitTarget = hitTestChildren(result, position: position) || hitTestSelf(position);
      if (hitTarget || behavior == HitTestBehavior.translucent)
        result.add(BoxHitTestEntry(this, position));
    }
    return hitTarget;
  }

  @override
  bool hitTestSelf(Offset position) => behavior == HitTestBehavior.opaque;

  @override
  void debugFillProperties(DiagnosticPropertiesBuilder properties) {
    super.debugFillProperties(properties);
    properties.add(EnumProperty<HitTestBehavior>('behavior', behavior, defaultValue: null));
  }
}

/// Imposes additional constraints on its child.
///
/// A render constrained box proxies most functions in the render box protocol
/// to its child, except that when laying out its child, it tightens the
/// constraints provided by its parent by enforcing the [additionalConstraints]
/// as well.
///
/// For example, if you wanted [child] to have a minimum height of 50.0 logical
/// pixels, you could use `const BoxConstraints(minHeight: 50.0)` as the
/// [additionalConstraints].
class RenderConstrainedBox extends RenderProxyBox {
  /// Creates a render box that constrains its child.
  ///
  /// The [additionalConstraints] argument must not be null and must be valid.
  RenderConstrainedBox({
    RenderBox child,
    @required BoxConstraints additionalConstraints,
  }) : assert(additionalConstraints != null),
       assert(additionalConstraints.debugAssertIsValid()),
       _additionalConstraints = additionalConstraints,
       super(child);

  /// Additional constraints to apply to [child] during layout
  BoxConstraints get additionalConstraints => _additionalConstraints;
  BoxConstraints _additionalConstraints;
  set additionalConstraints(BoxConstraints value) {
    assert(value != null);
    assert(value.debugAssertIsValid());
    if (_additionalConstraints == value)
      return;
    _additionalConstraints = value;
    markNeedsLayout();
  }

  @override
  double computeMinIntrinsicWidth(double height) {
    if (_additionalConstraints.hasBoundedWidth && _additionalConstraints.hasTightWidth)
      return _additionalConstraints.minWidth;
    final double width = super.computeMinIntrinsicWidth(height);
    assert(width.isFinite);
    if (!_additionalConstraints.hasInfiniteWidth)
      return _additionalConstraints.constrainWidth(width);
    return width;
  }

  @override
  double computeMaxIntrinsicWidth(double height) {
    if (_additionalConstraints.hasBoundedWidth && _additionalConstraints.hasTightWidth)
      return _additionalConstraints.minWidth;
    final double width = super.computeMaxIntrinsicWidth(height);
    assert(width.isFinite);
    if (!_additionalConstraints.hasInfiniteWidth)
      return _additionalConstraints.constrainWidth(width);
    return width;
  }

  @override
  double computeMinIntrinsicHeight(double width) {
    if (_additionalConstraints.hasBoundedHeight && _additionalConstraints.hasTightHeight)
      return _additionalConstraints.minHeight;
    final double height = super.computeMinIntrinsicHeight(width);
    assert(height.isFinite);
    if (!_additionalConstraints.hasInfiniteHeight)
      return _additionalConstraints.constrainHeight(height);
    return height;
  }

  @override
  double computeMaxIntrinsicHeight(double width) {
    if (_additionalConstraints.hasBoundedHeight && _additionalConstraints.hasTightHeight)
      return _additionalConstraints.minHeight;
    final double height = super.computeMaxIntrinsicHeight(width);
    assert(height.isFinite);
    if (!_additionalConstraints.hasInfiniteHeight)
      return _additionalConstraints.constrainHeight(height);
    return height;
  }

  @override
  void performLayout() {
    if (child != null) {
      child.layout(_additionalConstraints.enforce(constraints), parentUsesSize: true);
      size = child.size;
    } else {
      size = _additionalConstraints.enforce(constraints).constrain(Size.zero);
    }
  }

  @override
  void debugPaintSize(PaintingContext context, Offset offset) {
    super.debugPaintSize(context, offset);
    assert(() {
      Paint paint;
      if (child == null || child.size.isEmpty) {
        paint = Paint()
          ..color = const Color(0x90909090);
        context.canvas.drawRect(offset & size, paint);
      }
      return true;
    }());
  }

  @override
  void debugFillProperties(DiagnosticPropertiesBuilder properties) {
    super.debugFillProperties(properties);
    properties.add(DiagnosticsProperty<BoxConstraints>('additionalConstraints', additionalConstraints));
  }
}

/// Constrains the child's [BoxConstraints.maxWidth] and
/// [BoxConstraints.maxHeight] if they're otherwise unconstrained.
///
/// This has the effect of giving the child a natural dimension in unbounded
/// environments. For example, by providing a [maxHeight] to a widget that
/// normally tries to be as big as possible, the widget will normally size
/// itself to fit its parent, but when placed in a vertical list, it will take
/// on the given height.
///
/// This is useful when composing widgets that normally try to match their
/// parents' size, so that they behave reasonably in lists (which are
/// unbounded).
class RenderLimitedBox extends RenderProxyBox {
  /// Creates a render box that imposes a maximum width or maximum height on its
  /// child if the child is otherwise unconstrained.
  ///
  /// The [maxWidth] and [maxHeight] arguments not be null and must be
  /// non-negative.
  RenderLimitedBox({
    RenderBox child,
    double maxWidth = double.infinity,
    double maxHeight = double.infinity,
  }) : assert(maxWidth != null && maxWidth >= 0.0),
       assert(maxHeight != null && maxHeight >= 0.0),
       _maxWidth = maxWidth,
       _maxHeight = maxHeight,
       super(child);

  /// The value to use for maxWidth if the incoming maxWidth constraint is infinite.
  double get maxWidth => _maxWidth;
  double _maxWidth;
  set maxWidth(double value) {
    assert(value != null && value >= 0.0);
    if (_maxWidth == value)
      return;
    _maxWidth = value;
    markNeedsLayout();
  }

  /// The value to use for maxHeight if the incoming maxHeight constraint is infinite.
  double get maxHeight => _maxHeight;
  double _maxHeight;
  set maxHeight(double value) {
    assert(value != null && value >= 0.0);
    if (_maxHeight == value)
      return;
    _maxHeight = value;
    markNeedsLayout();
  }

  BoxConstraints _limitConstraints(BoxConstraints constraints) {
    return BoxConstraints(
      minWidth: constraints.minWidth,
      maxWidth: constraints.hasBoundedWidth ? constraints.maxWidth : constraints.constrainWidth(maxWidth),
      minHeight: constraints.minHeight,
      maxHeight: constraints.hasBoundedHeight ? constraints.maxHeight : constraints.constrainHeight(maxHeight),
    );
  }

  @override
  void performLayout() {
    if (child != null) {
      child.layout(_limitConstraints(constraints), parentUsesSize: true);
      size = constraints.constrain(child.size);
    } else {
      size = _limitConstraints(constraints).constrain(Size.zero);
    }
  }

  @override
  void debugFillProperties(DiagnosticPropertiesBuilder properties) {
    super.debugFillProperties(properties);
    properties.add(DoubleProperty('maxWidth', maxWidth, defaultValue: double.infinity));
    properties.add(DoubleProperty('maxHeight', maxHeight, defaultValue: double.infinity));
  }
}

/// Attempts to size the child to a specific aspect ratio.
///
/// The render object first tries the largest width permitted by the layout
/// constraints. The height of the render object is determined by applying the
/// given aspect ratio to the width, expressed as a ratio of width to height.
///
/// For example, a 16:9 width:height aspect ratio would have a value of
/// 16.0/9.0. If the maximum width is infinite, the initial width is determined
/// by applying the aspect ratio to the maximum height.
///
/// Now consider a second example, this time with an aspect ratio of 2.0 and
/// layout constraints that require the width to be between 0.0 and 100.0 and
/// the height to be between 0.0 and 100.0. We'll select a width of 100.0 (the
/// biggest allowed) and a height of 50.0 (to match the aspect ratio).
///
/// In that same situation, if the aspect ratio is 0.5, we'll also select a
/// width of 100.0 (still the biggest allowed) and we'll attempt to use a height
/// of 200.0. Unfortunately, that violates the constraints because the child can
/// be at most 100.0 pixels tall. The render object will then take that value
/// and apply the aspect ratio again to obtain a width of 50.0. That width is
/// permitted by the constraints and the child receives a width of 50.0 and a
/// height of 100.0. If the width were not permitted, the render object would
/// continue iterating through the constraints. If the render object does not
/// find a feasible size after consulting each constraint, the render object
/// will eventually select a size for the child that meets the layout
/// constraints but fails to meet the aspect ratio constraints.
class RenderAspectRatio extends RenderProxyBox {
  /// Creates as render object with a specific aspect ratio.
  ///
  /// The [aspectRatio] argument must be a finite, positive value.
  RenderAspectRatio({
    RenderBox child,
    @required double aspectRatio,
  }) : assert(aspectRatio != null),
       assert(aspectRatio > 0.0),
       assert(aspectRatio.isFinite),
       _aspectRatio = aspectRatio,
       super(child);

  /// The aspect ratio to attempt to use.
  ///
  /// The aspect ratio is expressed as a ratio of width to height. For example,
  /// a 16:9 width:height aspect ratio would have a value of 16.0/9.0.
  double get aspectRatio => _aspectRatio;
  double _aspectRatio;
  set aspectRatio(double value) {
    assert(value != null);
    assert(value > 0.0);
    assert(value.isFinite);
    if (_aspectRatio == value)
      return;
    _aspectRatio = value;
    markNeedsLayout();
  }

  @override
  double computeMinIntrinsicWidth(double height) {
    if (height.isFinite)
      return height * _aspectRatio;
    if (child != null)
      return child.getMinIntrinsicWidth(height);
    return 0.0;
  }

  @override
  double computeMaxIntrinsicWidth(double height) {
    if (height.isFinite)
      return height * _aspectRatio;
    if (child != null)
      return child.getMaxIntrinsicWidth(height);
    return 0.0;
  }

  @override
  double computeMinIntrinsicHeight(double width) {
    if (width.isFinite)
      return width / _aspectRatio;
    if (child != null)
      return child.getMinIntrinsicHeight(width);
    return 0.0;
  }

  @override
  double computeMaxIntrinsicHeight(double width) {
    if (width.isFinite)
      return width / _aspectRatio;
    if (child != null)
      return child.getMaxIntrinsicHeight(width);
    return 0.0;
  }

  Size _applyAspectRatio(BoxConstraints constraints) {
    assert(constraints.debugAssertIsValid());
    assert(() {
      if (!constraints.hasBoundedWidth && !constraints.hasBoundedHeight) {
        throw FlutterError(
          '$runtimeType has unbounded constraints.\n'
          'This $runtimeType was given an aspect ratio of $aspectRatio but was given '
          'both unbounded width and unbounded height constraints. Because both '
          'constraints were unbounded, this render object doesn\'t know how much '
          'size to consume.'
        );
      }
      return true;
    }());

    if (constraints.isTight)
      return constraints.smallest;

    double width = constraints.maxWidth;
    double height;

    // We default to picking the height based on the width, but if the width
    // would be infinite, that's not sensible so we try to infer the height
    // from the width.
    if (width.isFinite) {
      height = width / _aspectRatio;
    } else {
      height = constraints.maxHeight;
      width = height * _aspectRatio;
    }

    // Similar to RenderImage, we iteratively attempt to fit within the given
    // constraints while maintaining the given aspect ratio. The order of
    // applying the constraints is also biased towards inferring the height
    // from the width.

    if (width > constraints.maxWidth) {
      width = constraints.maxWidth;
      height = width / _aspectRatio;
    }

    if (height > constraints.maxHeight) {
      height = constraints.maxHeight;
      width = height * _aspectRatio;
    }

    if (width < constraints.minWidth) {
      width = constraints.minWidth;
      height = width / _aspectRatio;
    }

    if (height < constraints.minHeight) {
      height = constraints.minHeight;
      width = height * _aspectRatio;
    }

    return constraints.constrain(Size(width, height));
  }

  @override
  void performLayout() {
    size = _applyAspectRatio(constraints);
    if (child != null)
      child.layout(BoxConstraints.tight(size));
  }

  @override
  void debugFillProperties(DiagnosticPropertiesBuilder properties) {
    super.debugFillProperties(properties);
    properties.add(DoubleProperty('aspectRatio', aspectRatio));
  }
}

/// Sizes its child to the child's intrinsic width.
///
/// Sizes its child's width to the child's maximum intrinsic width. If
/// [stepWidth] is non-null, the child's width will be snapped to a multiple of
/// the [stepWidth]. Similarly, if [stepHeight] is non-null, the child's height
/// will be snapped to a multiple of the [stepHeight].
///
/// This class is useful, for example, when unlimited width is available and
/// you would like a child that would otherwise attempt to expand infinitely to
/// instead size itself to a more reasonable width.
///
/// This class is relatively expensive, because it adds a speculative layout
/// pass before the final layout phase. Avoid using it where possible. In the
/// worst case, this render object can result in a layout that is O(N²) in the
/// depth of the tree.
class RenderIntrinsicWidth extends RenderProxyBox {
  /// Creates a render object that sizes itself to its child's intrinsic width.
  ///
  /// If [stepWidth] is non-null it must be > 0.0. Similarly If [stepHeight] is
  /// non-null it must be > 0.0.
  RenderIntrinsicWidth({
    double stepWidth,
    double stepHeight,
    RenderBox child,
  }) : assert(stepWidth == null || stepWidth > 0.0),
       assert(stepHeight == null || stepHeight > 0.0),
       _stepWidth = stepWidth,
       _stepHeight = stepHeight,
       super(child);

  /// If non-null, force the child's width to be a multiple of this value.
  ///
  /// This value must be null or > 0.0.
  double get stepWidth => _stepWidth;
  double _stepWidth;
  set stepWidth(double value) {
    assert(value == null || value > 0.0);
    if (value == _stepWidth)
      return;
    _stepWidth = value;
    markNeedsLayout();
  }

  /// If non-null, force the child's height to be a multiple of this value.
  ///
  /// This value must be null or > 0.0.
  double get stepHeight => _stepHeight;
  double _stepHeight;
  set stepHeight(double value) {
    assert(value == null || value > 0.0);
    if (value == _stepHeight)
      return;
    _stepHeight = value;
    markNeedsLayout();
  }

  static double _applyStep(double input, double step) {
    assert(input.isFinite);
    if (step == null)
      return input;
    return (input / step).ceil() * step;
  }

  @override
  double computeMinIntrinsicWidth(double height) {
    return computeMaxIntrinsicWidth(height);
  }

  @override
  double computeMaxIntrinsicWidth(double height) {
    if (child == null)
      return 0.0;
    final double width = child.getMaxIntrinsicWidth(height);
    return _applyStep(width, _stepWidth);
  }

  @override
  double computeMinIntrinsicHeight(double width) {
    if (child == null)
      return 0.0;
    if (!width.isFinite)
      width = computeMaxIntrinsicWidth(double.infinity);
    assert(width.isFinite);
    final double height = child.getMinIntrinsicHeight(width);
    return _applyStep(height, _stepHeight);
  }

  @override
  double computeMaxIntrinsicHeight(double width) {
    if (child == null)
      return 0.0;
    if (!width.isFinite)
      width = computeMaxIntrinsicWidth(double.infinity);
    assert(width.isFinite);
    final double height = child.getMaxIntrinsicHeight(width);
    return _applyStep(height, _stepHeight);
  }

  @override
  void performLayout() {
    if (child != null) {
      BoxConstraints childConstraints = constraints;
      if (!childConstraints.hasTightWidth) {
        final double width = child.getMaxIntrinsicWidth(childConstraints.maxHeight);
        assert(width.isFinite);
        childConstraints = childConstraints.tighten(width: _applyStep(width, _stepWidth));
      }
      if (_stepHeight != null) {
        final double height = child.getMaxIntrinsicHeight(childConstraints.maxWidth);
        assert(height.isFinite);
        childConstraints = childConstraints.tighten(height: _applyStep(height, _stepHeight));
      }
      child.layout(childConstraints, parentUsesSize: true);
      size = child.size;
    } else {
      performResize();
    }
  }

  @override
  void debugFillProperties(DiagnosticPropertiesBuilder properties) {
    super.debugFillProperties(properties);
    properties.add(DoubleProperty('stepWidth', stepWidth));
    properties.add(DoubleProperty('stepHeight', stepHeight));
  }
}

/// Sizes its child to the child's intrinsic height.
///
/// This class is useful, for example, when unlimited height is available and
/// you would like a child that would otherwise attempt to expand infinitely to
/// instead size itself to a more reasonable height.
///
/// This class is relatively expensive, because it adds a speculative layout
/// pass before the final layout phase. Avoid using it where possible. In the
/// worst case, this render object can result in a layout that is O(N²) in the
/// depth of the tree.
class RenderIntrinsicHeight extends RenderProxyBox {
  /// Creates a render object that sizes itself to its child's intrinsic height.
  RenderIntrinsicHeight({
    RenderBox child,
  }) : super(child);

  @override
  double computeMinIntrinsicWidth(double height) {
    if (child == null)
      return 0.0;
    if (!height.isFinite)
      height = child.getMaxIntrinsicHeight(double.infinity);
    assert(height.isFinite);
    return child.getMinIntrinsicWidth(height);
  }

  @override
  double computeMaxIntrinsicWidth(double height) {
    if (child == null)
      return 0.0;
    if (!height.isFinite)
      height = child.getMaxIntrinsicHeight(double.infinity);
    assert(height.isFinite);
    return child.getMaxIntrinsicWidth(height);
  }

  @override
  double computeMinIntrinsicHeight(double width) {
    return computeMaxIntrinsicHeight(width);
  }

  @override
  void performLayout() {
    if (child != null) {
      BoxConstraints childConstraints = constraints;
      if (!childConstraints.hasTightHeight) {
        final double height = child.getMaxIntrinsicHeight(childConstraints.maxWidth);
        assert(height.isFinite);
        childConstraints = childConstraints.tighten(height: height);
      }
      child.layout(childConstraints, parentUsesSize: true);
      size = child.size;
    } else {
      performResize();
    }
  }

}

int _getAlphaFromOpacity(double opacity) => (opacity * 255).round();

/// Makes its child partially transparent.
///
/// This class paints its child into an intermediate buffer and then blends the
/// child back into the scene partially transparent.
///
/// For values of opacity other than 0.0 and 1.0, this class is relatively
/// expensive because it requires painting the child into an intermediate
/// buffer. For the value 0.0, the child is simply not painted at all. For the
/// value 1.0, the child is painted immediately without an intermediate buffer.
class RenderOpacity extends RenderProxyBox {
  /// Creates a partially transparent render object.
  ///
  /// The [opacity] argument must be between 0.0 and 1.0, inclusive.
  RenderOpacity({
    double opacity = 1.0,
    bool alwaysIncludeSemantics = false,
    RenderBox child,
  }) : assert(opacity != null),
       assert(opacity >= 0.0 && opacity <= 1.0),
       assert(alwaysIncludeSemantics != null),
       _opacity = opacity,
       _alwaysIncludeSemantics = alwaysIncludeSemantics,
       _alpha = _getAlphaFromOpacity(opacity),
       super(child);

  @override
  bool get alwaysNeedsCompositing => child != null && (_alpha != 0 && _alpha != 255);

  int _alpha;

  /// The fraction to scale the child's alpha value.
  ///
  /// An opacity of 1.0 is fully opaque. An opacity of 0.0 is fully transparent
  /// (i.e., invisible).
  ///
  /// The opacity must not be null.
  ///
  /// Values 1.0 and 0.0 are painted with a fast path. Other values
  /// require painting the child into an intermediate buffer, which is
  /// expensive.
  double get opacity => _opacity;
  double _opacity;
  set opacity(double value) {
    assert(value != null);
    assert(value >= 0.0 && value <= 1.0);
    if (_opacity == value)
      return;
    final bool didNeedCompositing = alwaysNeedsCompositing;
    final bool wasVisible = _alpha != 0;
    _opacity = value;
    _alpha = _getAlphaFromOpacity(_opacity);
    if (didNeedCompositing != alwaysNeedsCompositing)
      markNeedsCompositingBitsUpdate();
    markNeedsPaint();
    if (wasVisible != (_alpha != 0))
      markNeedsSemanticsUpdate();
  }

  /// Whether child semantics are included regardless of the opacity.
  ///
  /// If false, semantics are excluded when [opacity] is 0.0.
  ///
  /// Defaults to false.
  bool get alwaysIncludeSemantics => _alwaysIncludeSemantics;
  bool _alwaysIncludeSemantics;
  set alwaysIncludeSemantics(bool value) {
    if (value == _alwaysIncludeSemantics)
      return;
    _alwaysIncludeSemantics = value;
    markNeedsSemanticsUpdate();
  }

  @override
  void paint(PaintingContext context, Offset offset) {
    if (child != null) {
      if (_alpha == 0) {
        // No need to keep the layer. We'll create a new one if necessary.
        layer = null;
        return;
      }
      if (_alpha == 255) {
        // No need to keep the layer. We'll create a new one if necessary.
        layer = null;
        context.paintChild(child, offset);
        return;
      }
      assert(needsCompositing);
      layer = context.pushOpacity(offset, _alpha, super.paint, oldLayer: layer);
    }
  }

  @override
  void visitChildrenForSemantics(RenderObjectVisitor visitor) {
    if (child != null && (_alpha != 0 || alwaysIncludeSemantics))
      visitor(child);
  }

  @override
  void debugFillProperties(DiagnosticPropertiesBuilder properties) {
    super.debugFillProperties(properties);
    properties.add(DoubleProperty('opacity', opacity));
    properties.add(FlagProperty('alwaysIncludeSemantics', value: alwaysIncludeSemantics, ifTrue: 'alwaysIncludeSemantics'));
  }
}

/// Makes its child partially transparent, driven from an [Animation].
///
/// This is a variant of [RenderOpacity] that uses an [Animation<double>] rather
/// than a [double] to control the opacity.
class RenderAnimatedOpacity extends RenderProxyBox {
  /// Creates a partially transparent render object.
  ///
  /// The [opacity] argument must not be null.
  RenderAnimatedOpacity({
    @required Animation<double> opacity,
    bool alwaysIncludeSemantics = false,
    RenderBox child,
  }) : assert(opacity != null),
       assert(alwaysIncludeSemantics != null),
       _alwaysIncludeSemantics = alwaysIncludeSemantics,
       super(child) {
    this.opacity = opacity;
  }

  int _alpha;

  @override
  bool get alwaysNeedsCompositing => child != null && _currentlyNeedsCompositing;
  bool _currentlyNeedsCompositing;

  /// The animation that drives this render object's opacity.
  ///
  /// An opacity of 1.0 is fully opaque. An opacity of 0.0 is fully transparent
  /// (i.e., invisible).
  ///
  /// To change the opacity of a child in a static manner, not animated,
  /// consider [RenderOpacity] instead.
  Animation<double> get opacity => _opacity;
  Animation<double> _opacity;
  set opacity(Animation<double> value) {
    assert(value != null);
    if (_opacity == value)
      return;
    if (attached && _opacity != null)
      _opacity.removeListener(_updateOpacity);
    _opacity = value;
    if (attached)
      _opacity.addListener(_updateOpacity);
    _updateOpacity();
  }

  /// Whether child semantics are included regardless of the opacity.
  ///
  /// If false, semantics are excluded when [opacity] is 0.0.
  ///
  /// Defaults to false.
  bool get alwaysIncludeSemantics => _alwaysIncludeSemantics;
  bool _alwaysIncludeSemantics;
  set alwaysIncludeSemantics(bool value) {
    if (value == _alwaysIncludeSemantics)
      return;
    _alwaysIncludeSemantics = value;
    markNeedsSemanticsUpdate();
  }

  @override
  void attach(PipelineOwner owner) {
    super.attach(owner);
    _opacity.addListener(_updateOpacity);
    _updateOpacity(); // in case it changed while we weren't listening
  }

  @override
  void detach() {
    _opacity.removeListener(_updateOpacity);
    super.detach();
  }

  void _updateOpacity() {
    final int oldAlpha = _alpha;
    _alpha = _getAlphaFromOpacity(_opacity.value.clamp(0.0, 1.0));
    if (oldAlpha != _alpha) {
      final bool didNeedCompositing = _currentlyNeedsCompositing;
      _currentlyNeedsCompositing = _alpha > 0 && _alpha < 255;
      if (child != null && didNeedCompositing != _currentlyNeedsCompositing)
        markNeedsCompositingBitsUpdate();
      markNeedsPaint();
      if (oldAlpha == 0 || _alpha == 0)
        markNeedsSemanticsUpdate();
    }
  }

  @override
  void paint(PaintingContext context, Offset offset) {
    if (child != null) {
      if (_alpha == 0) {
        // No need to keep the layer. We'll create a new one if necessary.
        layer = null;
        return;
      }
      if (_alpha == 255) {
        // No need to keep the layer. We'll create a new one if necessary.
        layer = null;
        context.paintChild(child, offset);
        return;
      }
      assert(needsCompositing);
      layer = context.pushOpacity(offset, _alpha, super.paint, oldLayer: layer);
    }
  }

  @override
  void visitChildrenForSemantics(RenderObjectVisitor visitor) {
    if (child != null && (_alpha != 0 || alwaysIncludeSemantics))
      visitor(child);
  }

  @override
  void debugFillProperties(DiagnosticPropertiesBuilder properties) {
    super.debugFillProperties(properties);
    properties.add(DiagnosticsProperty<Animation<double>>('opacity', opacity));
    properties.add(FlagProperty('alwaysIncludeSemantics', value: alwaysIncludeSemantics, ifTrue: 'alwaysIncludeSemantics'));
  }
}

/// Signature for a function that creates a [Shader] for a given [Rect].
///
/// Used by [RenderShaderMask] and the [ShaderMask] widget.
typedef ShaderCallback = Shader Function(Rect bounds);

/// Applies a mask generated by a [Shader] to its child.
///
/// For example, [RenderShaderMask] can be used to gradually fade out the edge
/// of a child by using a [new ui.Gradient.linear] mask.
class RenderShaderMask extends RenderProxyBox {
  /// Creates a render object that applies a mask generated by a [Shader] to its child.
  ///
  /// The [shaderCallback] and [blendMode] arguments must not be null.
  RenderShaderMask({
    RenderBox child,
    @required ShaderCallback shaderCallback,
    BlendMode blendMode = BlendMode.modulate,
  }) : assert(shaderCallback != null),
       assert(blendMode != null),
       _shaderCallback = shaderCallback,
       _blendMode = blendMode,
       super(child);

  @override
  ShaderMaskLayer get layer => super.layer;

  /// Called to creates the [Shader] that generates the mask.
  ///
  /// The shader callback is called with the current size of the child so that
  /// it can customize the shader to the size and location of the child.
  // TODO(abarth): Use the delegate pattern here to avoid generating spurious
  // repaints when the ShaderCallback changes identity.
  ShaderCallback get shaderCallback => _shaderCallback;
  ShaderCallback _shaderCallback;
  set shaderCallback(ShaderCallback value) {
    assert(value != null);
    if (_shaderCallback == value)
      return;
    _shaderCallback = value;
    markNeedsPaint();
  }

  /// The [BlendMode] to use when applying the shader to the child.
  ///
  /// The default, [BlendMode.modulate], is useful for applying an alpha blend
  /// to the child. Other blend modes can be used to create other effects.
  BlendMode get blendMode => _blendMode;
  BlendMode _blendMode;
  set blendMode(BlendMode value) {
    assert(value != null);
    if (_blendMode == value)
      return;
    _blendMode = value;
    markNeedsPaint();
  }

  @override
  bool get alwaysNeedsCompositing => child != null;

  @override
  void paint(PaintingContext context, Offset offset) {
    if (child != null) {
      assert(needsCompositing);
      layer ??= ShaderMaskLayer();
      layer
        ..shader = _shaderCallback(offset & size)
        ..maskRect = offset & size
        ..blendMode = _blendMode;
      context.pushLayer(layer, super.paint, offset);
    } else {
      layer = null;
    }
  }
}

/// Applies a filter to the existing painted content and then paints [child].
///
/// This effect is relatively expensive, especially if the filter is non-local,
/// such as a blur.
class RenderBackdropFilter extends RenderProxyBox {
  /// Creates a backdrop filter.
  ///
  /// The [filter] argument must not be null.
  RenderBackdropFilter({ RenderBox child, @required ui.ImageFilter filter })
    : assert(filter != null),
      _filter = filter,
      super(child);

  @override
  BackdropFilterLayer get layer => super.layer;

  /// The image filter to apply to the existing painted content before painting
  /// the child.
  ///
  /// For example, consider using [new ui.ImageFilter.blur] to create a backdrop
  /// blur effect.
  ui.ImageFilter get filter => _filter;
  ui.ImageFilter _filter;
  set filter(ui.ImageFilter value) {
    assert(value != null);
    if (_filter == value)
      return;
    _filter = value;
    markNeedsPaint();
  }

  @override
  bool get alwaysNeedsCompositing => child != null;

  @override
  void paint(PaintingContext context, Offset offset) {
    if (child != null) {
      assert(needsCompositing);
      layer ??= BackdropFilterLayer();
      layer.filter = _filter;
      context.pushLayer(layer, super.paint, offset);
    } else {
      layer = null;
    }
  }
}

/// An interface for providing custom clips.
///
/// This class is used by a number of clip widgets (e.g., [ClipRect] and
/// [ClipPath]).
///
/// The [getClip] method is called whenever the custom clip needs to be updated.
///
/// The [shouldReclip] method is called when a new instance of the class
/// is provided, to check if the new instance actually represents different
/// information.
///
/// The most efficient way to update the clip provided by this class is to
/// supply a `reclip` argument to the constructor of the [CustomClipper]. The
/// custom object will listen to this animation and update the clip whenever the
/// animation ticks, avoiding both the build and layout phases of the pipeline.
///
/// See also:
///
///  * [ClipRect], which can be customized with a [CustomClipper<Rect>].
///  * [ClipRRect], which can be customized with a [CustomClipper<RRect>].
///  * [ClipOval], which can be customized with a [CustomClipper<Rect>].
///  * [ClipPath], which can be customized with a [CustomClipper<Path>].
///  * [ShapeBorderClipper], for specifying a clip path using a [ShapeBorder].
abstract class CustomClipper<T> {
  /// Creates a custom clipper.
  ///
  /// The clipper will update its clip whenever [reclip] notifies its listeners.
  const CustomClipper({ Listenable reclip }) : _reclip = reclip;

  final Listenable _reclip;

  /// Returns a description of the clip given that the render object being
  /// clipped is of the given size.
  T getClip(Size size);

  /// Returns an approximation of the clip returned by [getClip], as
  /// an axis-aligned Rect. This is used by the semantics layer to
  /// determine whether widgets should be excluded.
  ///
  /// By default, this returns a rectangle that is the same size as
  /// the RenderObject. If getClip returns a shape that is roughly the
  /// same size as the RenderObject (e.g. it's a rounded rectangle
  /// with very small arcs in the corners), then this may be adequate.
  Rect getApproximateClipRect(Size size) => Offset.zero & size;

  /// Called whenever a new instance of the custom clipper delegate class is
  /// provided to the clip object, or any time that a new clip object is created
  /// with a new instance of the custom painter delegate class (which amounts to
  /// the same thing, because the latter is implemented in terms of the former).
  ///
  /// If the new instance represents different information than the old
  /// instance, then the method should return true, otherwise it should return
  /// false.
  ///
  /// If the method returns false, then the [getClip] call might be optimized
  /// away.
  ///
  /// It's possible that the [getClip] method will get called even if
  /// [shouldReclip] returns false or if the [shouldReclip] method is never
  /// called at all (e.g. if the box changes size).
  bool shouldReclip(covariant CustomClipper<T> oldClipper);

  @override
  String toString() => '$runtimeType';
}

/// A [CustomClipper] that clips to the outer path of a [ShapeBorder].
class ShapeBorderClipper extends CustomClipper<Path> {
  /// Creates a [ShapeBorder] clipper.
  ///
  /// The [shape] argument must not be null.
  ///
  /// The [textDirection] argument must be provided non-null if [shape]
  /// has a text direction dependency (for example if it is expressed in terms
  /// of "start" and "end" instead of "left" and "right"). It may be null if
  /// the border will not need the text direction to paint itself.
  const ShapeBorderClipper({
    @required this.shape,
    this.textDirection,
  }) : assert(shape != null);

  /// The shape border whose outer path this clipper clips to.
  final ShapeBorder shape;

  /// The text direction to use for getting the outer path for [shape].
  ///
  /// [ShapeBorder]s can depend on the text direction (e.g having a "dent"
  /// towards the start of the shape).
  final TextDirection textDirection;

  /// Returns the outer path of [shape] as the clip.
  @override
  Path getClip(Size size) {
    return shape.getOuterPath(Offset.zero & size, textDirection: textDirection);
  }

  @override
  bool shouldReclip(CustomClipper<Path> oldClipper) {
    if (oldClipper.runtimeType != ShapeBorderClipper)
      return true;
    final ShapeBorderClipper typedOldClipper = oldClipper;
    return typedOldClipper.shape != shape
        || typedOldClipper.textDirection != textDirection;
  }
}

abstract class _RenderCustomClip<T> extends RenderProxyBox {
  _RenderCustomClip({
    RenderBox child,
    CustomClipper<T> clipper,
    Clip clipBehavior = Clip.antiAlias,
  }) : assert(clipBehavior != null),
       _clipper = clipper,
       _clipBehavior = clipBehavior,
       super(child);

  /// If non-null, determines which clip to use on the child.
  CustomClipper<T> get clipper => _clipper;
  CustomClipper<T> _clipper;
  set clipper(CustomClipper<T> newClipper) {
    if (_clipper == newClipper)
      return;
    final CustomClipper<T> oldClipper = _clipper;
    _clipper = newClipper;
    assert(newClipper != null || oldClipper != null);
    if (newClipper == null || oldClipper == null ||
        newClipper.runtimeType != oldClipper.runtimeType ||
        newClipper.shouldReclip(oldClipper)) {
      _markNeedsClip();
    }
    if (attached) {
      oldClipper?._reclip?.removeListener(_markNeedsClip);
      newClipper?._reclip?.addListener(_markNeedsClip);
    }
  }

  @override
  void attach(PipelineOwner owner) {
    super.attach(owner);
    _clipper?._reclip?.addListener(_markNeedsClip);
  }

  @override
  void detach() {
    _clipper?._reclip?.removeListener(_markNeedsClip);
    super.detach();
  }

  void _markNeedsClip() {
    _clip = null;
    markNeedsPaint();
    markNeedsSemanticsUpdate();
  }

  T get _defaultClip;
  T _clip;

  Clip get clipBehavior => _clipBehavior;
  set clipBehavior(Clip value) {
    if (value != _clipBehavior) {
      _clipBehavior = value;
      markNeedsPaint();
    }
  }
  Clip _clipBehavior;

  @override
  void performLayout() {
    final Size oldSize = hasSize ? size : null;
    super.performLayout();
    if (oldSize != size)
      _clip = null;
  }

  void _updateClip() {
    _clip ??= _clipper?.getClip(size) ?? _defaultClip;
  }

  @override
  Rect describeApproximatePaintClip(RenderObject child) {
    return _clipper?.getApproximateClipRect(size) ?? Offset.zero & size;
  }

  Paint _debugPaint;
  TextPainter _debugText;
  @override
  void debugPaintSize(PaintingContext context, Offset offset) {
    assert(() {
      _debugPaint ??= Paint()
        ..shader = ui.Gradient.linear(
          const Offset(0.0, 0.0),
          const Offset(10.0, 10.0),
          <Color>[const Color(0x00000000), const Color(0xFFFF00FF), const Color(0xFFFF00FF), const Color(0x00000000)],
          <double>[0.25, 0.25, 0.75, 0.75],
          TileMode.repeated,
        )
        ..strokeWidth = 2.0
        ..style = PaintingStyle.stroke;
      _debugText ??= TextPainter(
        text: const TextSpan(
          text: '✂',
          style: TextStyle(
            color: Color(0xFFFF00FF),
              fontSize: 14.0,
            ),
          ),
          textDirection: TextDirection.rtl, // doesn't matter, it's one character
        )
        ..layout();
      return true;
    }());
  }
}

/// Clips its child using a rectangle.
///
/// By default, [RenderClipRect] prevents its child from painting outside its
/// bounds, but the size and location of the clip rect can be customized using a
/// custom [clipper].
class RenderClipRect extends _RenderCustomClip<Rect> {
  /// Creates a rectangular clip.
  ///
  /// If [clipper] is null, the clip will match the layout size and position of
  /// the child.
  ///
  /// The [clipBehavior] must not be null or [Clip.none].
  RenderClipRect({
    RenderBox child,
    CustomClipper<Rect> clipper,
    Clip clipBehavior = Clip.antiAlias,
  }) : assert(clipBehavior != null),
       assert(clipBehavior != Clip.none),
       super(child: child, clipper: clipper, clipBehavior: clipBehavior);

  @override
  Rect get _defaultClip => Offset.zero & size;

  @override
  bool hitTest(BoxHitTestResult result, { Offset position }) {
    if (_clipper != null) {
      _updateClip();
      assert(_clip != null);
      if (!_clip.contains(position))
        return false;
    }
    return super.hitTest(result, position: position);
  }

  @override
  void paint(PaintingContext context, Offset offset) {
    if (child != null) {
      _updateClip();
      layer = context.pushClipRect(needsCompositing, offset, _clip, super.paint, clipBehavior: clipBehavior, oldLayer: layer);
    } else {
      layer = null;
    }
  }

  @override
  void debugPaintSize(PaintingContext context, Offset offset) {
    assert(() {
      if (child != null) {
        super.debugPaintSize(context, offset);
        context.canvas.drawRect(_clip.shift(offset), _debugPaint);
        _debugText.paint(context.canvas, offset + Offset(_clip.width / 8.0, -_debugText.text.style.fontSize * 1.1));
      }
      return true;
    }());
  }
}

/// Clips its child using a rounded rectangle.
///
/// By default, [RenderClipRRect] uses its own bounds as the base rectangle for
/// the clip, but the size and location of the clip can be customized using a
/// custom [clipper].
class RenderClipRRect extends _RenderCustomClip<RRect> {
  /// Creates a rounded-rectangular clip.
  ///
  /// The [borderRadius] defaults to [BorderRadius.zero], i.e. a rectangle with
  /// right-angled corners.
  ///
  /// If [clipper] is non-null, then [borderRadius] is ignored.
  ///
  /// The [clipBehavior] argument must not be null or [Clip.none].
  RenderClipRRect({
    RenderBox child,
    BorderRadius borderRadius = BorderRadius.zero,
    CustomClipper<RRect> clipper,
    Clip clipBehavior = Clip.antiAlias,
  }) : assert(clipBehavior != null),
       assert(clipBehavior != Clip.none),
       _borderRadius = borderRadius,
       super(child: child, clipper: clipper, clipBehavior: clipBehavior) {
    assert(_borderRadius != null || clipper != null);
  }

  /// The border radius of the rounded corners.
  ///
  /// Values are clamped so that horizontal and vertical radii sums do not
  /// exceed width/height.
  ///
  /// This value is ignored if [clipper] is non-null.
  BorderRadius get borderRadius => _borderRadius;
  BorderRadius _borderRadius;
  set borderRadius(BorderRadius value) {
    assert(value != null);
    if (_borderRadius == value)
      return;
    _borderRadius = value;
    _markNeedsClip();
  }

  @override
  RRect get _defaultClip => _borderRadius.toRRect(Offset.zero & size);

  @override
  bool hitTest(BoxHitTestResult result, { Offset position }) {
    if (_clipper != null) {
      _updateClip();
      assert(_clip != null);
      if (!_clip.contains(position))
        return false;
    }
    return super.hitTest(result, position: position);
  }

  @override
  void paint(PaintingContext context, Offset offset) {
    if (child != null) {
      _updateClip();
      layer = context.pushClipRRect(needsCompositing, offset, _clip.outerRect, _clip, super.paint, clipBehavior: clipBehavior, oldLayer: layer);
    } else {
      layer = null;
    }
  }

  @override
  void debugPaintSize(PaintingContext context, Offset offset) {
    assert(() {
      if (child != null) {
        super.debugPaintSize(context, offset);
        context.canvas.drawRRect(_clip.shift(offset), _debugPaint);
        _debugText.paint(context.canvas, offset + Offset(_clip.tlRadiusX, -_debugText.text.style.fontSize * 1.1));
      }
      return true;
    }());
  }
}

/// Clips its child using an oval.
///
/// By default, inscribes an axis-aligned oval into its layout dimensions and
/// prevents its child from painting outside that oval, but the size and
/// location of the clip oval can be customized using a custom [clipper].
class RenderClipOval extends _RenderCustomClip<Rect> {
  /// Creates an oval-shaped clip.
  ///
  /// If [clipper] is null, the oval will be inscribed into the layout size and
  /// position of the child.
  ///
  /// The [clipBehavior] argument must not be null or [Clip.none].
  RenderClipOval({
    RenderBox child,
    CustomClipper<Rect> clipper,
    Clip clipBehavior = Clip.antiAlias,
  }) : assert(clipBehavior != null),
       assert(clipBehavior != Clip.none),
       super(child: child, clipper: clipper, clipBehavior: clipBehavior);

  Rect _cachedRect;
  Path _cachedPath;

  Path _getClipPath(Rect rect) {
    if (rect != _cachedRect) {
      _cachedRect = rect;
      _cachedPath = Path()..addOval(_cachedRect);
    }
    return _cachedPath;
  }

  @override
  Rect get _defaultClip => Offset.zero & size;

  @override
  bool hitTest(BoxHitTestResult result, { Offset position }) {
    _updateClip();
    assert(_clip != null);
    final Offset center = _clip.center;
    // convert the position to an offset from the center of the unit circle
    final Offset offset = Offset((position.dx - center.dx) / _clip.width,
                                     (position.dy - center.dy) / _clip.height);
    // check if the point is outside the unit circle
    if (offset.distanceSquared > 0.25) // x^2 + y^2 > r^2
      return false;
    return super.hitTest(result, position: position);
  }

  @override
  void paint(PaintingContext context, Offset offset) {
    if (child != null) {
      _updateClip();
      layer = context.pushClipPath(needsCompositing, offset, _clip, _getClipPath(_clip), super.paint, clipBehavior: clipBehavior, oldLayer: layer);
    } else {
      layer = null;
    }
  }

  @override
  void debugPaintSize(PaintingContext context, Offset offset) {
    assert(() {
      if (child != null) {
        super.debugPaintSize(context, offset);
        context.canvas.drawPath(_getClipPath(_clip).shift(offset), _debugPaint);
        _debugText.paint(context.canvas, offset + Offset((_clip.width - _debugText.width) / 2.0, -_debugText.text.style.fontSize * 1.1));
      }
      return true;
    }());
  }
}

/// Clips its child using a path.
///
/// Takes a delegate whose primary method returns a path that should
/// be used to prevent the child from painting outside the path.
///
/// Clipping to a path is expensive. Certain shapes have more
/// optimized render objects:
///
///  * To clip to a rectangle, consider [RenderClipRect].
///  * To clip to an oval or circle, consider [RenderClipOval].
///  * To clip to a rounded rectangle, consider [RenderClipRRect].
class RenderClipPath extends _RenderCustomClip<Path> {
  /// Creates a path clip.
  ///
  /// If [clipper] is null, the clip will be a rectangle that matches the layout
  /// size and location of the child. However, rather than use this default,
  /// consider using a [RenderClipRect], which can achieve the same effect more
  /// efficiently.
  ///
  /// The [clipBehavior] argument must not be null or [Clip.none].
  RenderClipPath({
    RenderBox child,
    CustomClipper<Path> clipper,
    Clip clipBehavior = Clip.antiAlias,
  }) : assert(clipBehavior != null),
       assert(clipBehavior != Clip.none),
       super(child: child, clipper: clipper, clipBehavior: clipBehavior);

  @override
  Path get _defaultClip => Path()..addRect(Offset.zero & size);

  @override
  bool hitTest(BoxHitTestResult result, { Offset position }) {
    if (_clipper != null) {
      _updateClip();
      assert(_clip != null);
      if (!_clip.contains(position))
        return false;
    }
    return super.hitTest(result, position: position);
  }

  @override
  void paint(PaintingContext context, Offset offset) {
    if (child != null) {
      _updateClip();
      layer = context.pushClipPath(needsCompositing, offset, Offset.zero & size, _clip, super.paint, clipBehavior: clipBehavior, oldLayer: layer);
    } else {
      layer = null;
    }
  }

  @override
  void debugPaintSize(PaintingContext context, Offset offset) {
    assert(() {
      if (child != null) {
        super.debugPaintSize(context, offset);
        context.canvas.drawPath(_clip.shift(offset), _debugPaint);
        _debugText.paint(context.canvas, offset);
      }
      return true;
    }());
  }
}

/// A physical model layer casts a shadow based on its [elevation].
///
/// The concrete implementations [RenderPhysicalModel] and [RenderPhysicalShape]
/// determine the actual shape of the physical model.
abstract class _RenderPhysicalModelBase<T> extends _RenderCustomClip<T> {
  /// The [shape], [elevation], [color], and [shadowColor] must not be null.
  /// Additionally, the [elevation] must be non-negative.
  _RenderPhysicalModelBase({
    @required RenderBox child,
    @required double elevation,
    @required Color color,
    @required Color shadowColor,
    Clip clipBehavior = Clip.none,
    CustomClipper<T> clipper,
  }) : assert(elevation != null && elevation >= 0.0),
       assert(color != null),
       assert(shadowColor != null),
       assert(clipBehavior != null),
       _elevation = elevation,
       _color = color,
       _shadowColor = shadowColor,
       super(child: child, clipBehavior: clipBehavior, clipper: clipper);

  /// The z-coordinate relative to the parent at which to place this material.
  ///
  /// The value is non-negative.
  ///
  /// If [debugDisableShadows] is set, this value is ignored and no shadow is
  /// drawn (an outline is rendered instead).
  double get elevation => _elevation;
  double _elevation;
  set elevation(double value) {
    assert(value != null && value >= 0.0);
    if (elevation == value)
      return;
    final bool didNeedCompositing = alwaysNeedsCompositing;
    _elevation = value;
    if (didNeedCompositing != alwaysNeedsCompositing)
      markNeedsCompositingBitsUpdate();
    markNeedsPaint();
  }

  /// The shadow color.
  Color get shadowColor => _shadowColor;
  Color _shadowColor;
  set shadowColor(Color value) {
    assert(value != null);
    if (shadowColor == value)
      return;
    _shadowColor = value;
    markNeedsPaint();
  }

  /// The background color.
  Color get color => _color;
  Color _color;
  set color(Color value) {
    assert(value != null);
    if (color == value)
      return;
    _color = value;
    markNeedsPaint();
  }

  @override
  bool get alwaysNeedsCompositing => true;

  @override
  void describeSemanticsConfiguration(SemanticsConfiguration config) {
    super.describeSemanticsConfiguration(config);
    config.elevation = elevation;
  }

  @override
  void debugFillProperties(DiagnosticPropertiesBuilder description) {
    super.debugFillProperties(description);
    description.add(DoubleProperty('elevation', elevation));
    description.add(ColorProperty('color', color));
    description.add(ColorProperty('shadowColor', color));
  }
}

/// Creates a physical model layer that clips its child to a rounded
/// rectangle.
///
/// A physical model layer casts a shadow based on its [elevation].
class RenderPhysicalModel extends _RenderPhysicalModelBase<RRect> {
  /// Creates a rounded-rectangular clip.
  ///
  /// The [color] is required.
  ///
  /// The [shape], [elevation], [color], [clipBehavior], and [shadowColor]
  /// arguments must not be null. Additionally, the [elevation] must be
  /// non-negative.
  RenderPhysicalModel({
    RenderBox child,
    BoxShape shape = BoxShape.rectangle,
    Clip clipBehavior = Clip.none,
    BorderRadius borderRadius,
    double elevation = 0.0,
    @required Color color,
    Color shadowColor = const Color(0xFF000000),
  }) : assert(shape != null),
       assert(clipBehavior != null),
       assert(elevation != null && elevation >= 0.0),
       assert(color != null),
       assert(shadowColor != null),
       _shape = shape,
       _borderRadius = borderRadius,
       super(
         clipBehavior: clipBehavior,
         child: child,
         elevation: elevation,
         color: color,
         shadowColor: shadowColor
       );

  @override
  PhysicalModelLayer get layer => super.layer;

  /// The shape of the layer.
  ///
  /// Defaults to [BoxShape.rectangle]. The [borderRadius] affects the corners
  /// of the rectangle.
  BoxShape get shape => _shape;
  BoxShape _shape;
  set shape(BoxShape value) {
    assert(value != null);
    if (shape == value)
      return;
    _shape = value;
    _markNeedsClip();
  }

  /// The border radius of the rounded corners.
  ///
  /// Values are clamped so that horizontal and vertical radii sums do not
  /// exceed width/height.
  ///
  /// This property is ignored if the [shape] is not [BoxShape.rectangle].
  ///
  /// The value null is treated like [BorderRadius.zero].
  BorderRadius get borderRadius => _borderRadius;
  BorderRadius _borderRadius;
  set borderRadius(BorderRadius value) {
    if (borderRadius == value)
      return;
    _borderRadius = value;
    _markNeedsClip();
  }

  @override
  RRect get _defaultClip {
    assert(hasSize);
    assert(_shape != null);
    switch (_shape) {
      case BoxShape.rectangle:
        return (borderRadius ?? BorderRadius.zero).toRRect(Offset.zero & size);
      case BoxShape.circle:
        final Rect rect = Offset.zero & size;
        return RRect.fromRectXY(rect, rect.width / 2, rect.height / 2);
    }
    return null;
  }

  @override
  bool hitTest(BoxHitTestResult result, { Offset position }) {
    if (_clipper != null) {
      _updateClip();
      assert(_clip != null);
      if (!_clip.contains(position))
        return false;
    }
    return super.hitTest(result, position: position);
  }

  @override
  void paint(PaintingContext context, Offset offset) {
    if (child != null) {
      _updateClip();
      final RRect offsetRRect = _clip.shift(offset);
      final Rect offsetBounds = offsetRRect.outerRect;
      final Path offsetRRectAsPath = Path()..addRRect(offsetRRect);
      bool paintShadows = true;
      assert(() {
        if (debugDisableShadows) {
          if (elevation > 0.0) {
            context.canvas.drawRRect(
              offsetRRect,
              Paint()
                ..color = shadowColor
                ..style = PaintingStyle.stroke
                ..strokeWidth = elevation * 2.0,
            );
          }
          paintShadows = false;
        }
        return true;
      }());
      layer ??= PhysicalModelLayer();
      layer
        ..clipPath = offsetRRectAsPath
        ..clipBehavior = clipBehavior
        ..elevation = paintShadows ? elevation : 0.0
        ..color = color
        ..shadowColor = shadowColor;
      context.pushLayer(layer, super.paint, offset, childPaintBounds: offsetBounds);
      assert(() {
        layer.debugCreator = debugCreator;
        return true;
      }());
    } else {
      layer = null;
    }
  }

  @override
  void debugFillProperties(DiagnosticPropertiesBuilder description) {
    super.debugFillProperties(description);
    description.add(DiagnosticsProperty<BoxShape>('shape', shape));
    description.add(DiagnosticsProperty<BorderRadius>('borderRadius', borderRadius));
  }
}

/// Creates a physical shape layer that clips its child to a [Path].
///
/// A physical shape layer casts a shadow based on its [elevation].
///
/// See also:
///
///  * [RenderPhysicalModel], which is optimized for rounded rectangles and
///    circles.
class RenderPhysicalShape extends _RenderPhysicalModelBase<Path> {
  /// Creates an arbitrary shape clip.
  ///
  /// The [color] and [shape] parameters are required.
  ///
  /// The [clipper], [elevation], [color] and [shadowColor] must not be null.
  /// Additionally, the [elevation] must be non-negative.
  RenderPhysicalShape({
    RenderBox child,
    @required CustomClipper<Path> clipper,
    Clip clipBehavior = Clip.none,
    double elevation = 0.0,
    @required Color color,
    Color shadowColor = const Color(0xFF000000),
  }) : assert(clipper != null),
       assert(elevation != null && elevation >= 0.0),
       assert(color != null),
       assert(shadowColor != null),
       super(
         child: child,
         elevation: elevation,
         color: color,
         shadowColor: shadowColor,
         clipper: clipper,
         clipBehavior: clipBehavior
       );

  @override
  PhysicalModelLayer get layer => super.layer;

  @override
  Path get _defaultClip => Path()..addRect(Offset.zero & size);

  @override
  bool hitTest(BoxHitTestResult result, { Offset position }) {
    if (_clipper != null) {
      _updateClip();
      assert(_clip != null);
      if (!_clip.contains(position))
        return false;
    }
    return super.hitTest(result, position: position);
  }

  @override
  void paint(PaintingContext context, Offset offset) {
    if (child != null) {
      _updateClip();
      final Rect offsetBounds = offset & size;
      final Path offsetPath = _clip.shift(offset);
      bool paintShadows = true;
      assert(() {
        if (debugDisableShadows) {
          if (elevation > 0.0) {
            context.canvas.drawPath(
              offsetPath,
              Paint()
                ..color = shadowColor
                ..style = PaintingStyle.stroke
                ..strokeWidth = elevation * 2.0,
            );
          }
          paintShadows = false;
        }
        return true;
      }());
      layer ??= PhysicalModelLayer();
      layer
        ..clipPath = offsetPath
        ..clipBehavior = clipBehavior
        ..elevation = paintShadows ? elevation : 0.0
        ..color = color
        ..shadowColor = shadowColor;
      context.pushLayer(layer, super.paint, offset, childPaintBounds: offsetBounds);
      assert(() {
        layer.debugCreator = debugCreator;
        return true;
      }());
    } else {
      layer = null;
    }
  }

  @override
  void debugFillProperties(DiagnosticPropertiesBuilder description) {
    super.debugFillProperties(description);
    description.add(DiagnosticsProperty<CustomClipper<Path>>('clipper', clipper));
  }
}

/// Where to paint a box decoration.
enum DecorationPosition {
  /// Paint the box decoration behind the children.
  background,

  /// Paint the box decoration in front of the children.
  foreground,
}

/// Paints a [Decoration] either before or after its child paints.
class RenderDecoratedBox extends RenderProxyBox {
  /// Creates a decorated box.
  ///
  /// The [decoration], [position], and [configuration] arguments must not be
  /// null. By default the decoration paints behind the child.
  ///
  /// The [ImageConfiguration] will be passed to the decoration (with the size
  /// filled in) to let it resolve images.
  RenderDecoratedBox({
    @required Decoration decoration,
    DecorationPosition position = DecorationPosition.background,
    ImageConfiguration configuration = ImageConfiguration.empty,
    RenderBox child,
  }) : assert(decoration != null),
       assert(position != null),
       assert(configuration != null),
       _decoration = decoration,
       _position = position,
       _configuration = configuration,
       super(child);

  BoxPainter _painter;

  /// What decoration to paint.
  ///
  /// Commonly a [BoxDecoration].
  Decoration get decoration => _decoration;
  Decoration _decoration;
  set decoration(Decoration value) {
    assert(value != null);
    if (value == _decoration)
      return;
    _painter?.dispose();
    _painter = null;
    _decoration = value;
    markNeedsPaint();
  }

  /// Whether to paint the box decoration behind or in front of the child.
  DecorationPosition get position => _position;
  DecorationPosition _position;
  set position(DecorationPosition value) {
    assert(value != null);
    if (value == _position)
      return;
    _position = value;
    markNeedsPaint();
  }

  /// The settings to pass to the decoration when painting, so that it can
  /// resolve images appropriately. See [ImageProvider.resolve] and
  /// [BoxPainter.paint].
  ///
  /// The [ImageConfiguration.textDirection] field is also used by
  /// direction-sensitive [Decoration]s for painting and hit-testing.
  ImageConfiguration get configuration => _configuration;
  ImageConfiguration _configuration;
  set configuration(ImageConfiguration value) {
    assert(value != null);
    if (value == _configuration)
      return;
    _configuration = value;
    markNeedsPaint();
  }

  @override
  void detach() {
    _painter?.dispose();
    _painter = null;
    super.detach();
    // Since we're disposing of our painter, we won't receive change
    // notifications. We mark ourselves as needing paint so that we will
    // resubscribe to change notifications. If we didn't do this, then, for
    // example, animated GIFs would stop animating when a DecoratedBox gets
    // moved around the tree due to GlobalKey reparenting.
    markNeedsPaint();
  }

  @override
  bool hitTestSelf(Offset position) {
    return _decoration.hitTest(size, position, textDirection: configuration.textDirection);
  }

  @override
  void paint(PaintingContext context, Offset offset) {
    assert(size.width != null);
    assert(size.height != null);
    _painter ??= _decoration.createBoxPainter(markNeedsPaint);
    final ImageConfiguration filledConfiguration = configuration.copyWith(size: size);
    if (position == DecorationPosition.background) {
      int debugSaveCount;
      assert(() {
        debugSaveCount = context.canvas.getSaveCount();
        return true;
      }());
      _painter.paint(context.canvas, offset, filledConfiguration);
      assert(() {
        if (debugSaveCount != context.canvas.getSaveCount()) {
          throw FlutterError(
            '${_decoration.runtimeType} painter had mismatching save and restore calls.\n'
            'Before painting the decoration, the canvas save count was $debugSaveCount. '
            'After painting it, the canvas save count was ${context.canvas.getSaveCount()}. '
            'Every call to save() or saveLayer() must be matched by a call to restore().\n'
            'The decoration was:\n'
            '  $decoration\n'
            'The painter was:\n'
            '  $_painter'
          );
        }
        return true;
      }());
      if (decoration.isComplex)
        context.setIsComplexHint();
    }
    super.paint(context, offset);
    if (position == DecorationPosition.foreground) {
      _painter.paint(context.canvas, offset, filledConfiguration);
      if (decoration.isComplex)
        context.setIsComplexHint();
    }
  }

  @override
  void debugFillProperties(DiagnosticPropertiesBuilder properties) {
    super.debugFillProperties(properties);
    properties.add(_decoration.toDiagnosticsNode(name: 'decoration'));
    properties.add(DiagnosticsProperty<ImageConfiguration>('configuration', configuration));
  }
}

/// Applies a transformation before painting its child.
class RenderTransform extends RenderProxyBox {
  /// Creates a render object that transforms its child.
  ///
  /// The [transform] argument must not be null.
  RenderTransform({
    @required Matrix4 transform,
    Offset origin,
    AlignmentGeometry alignment,
    TextDirection textDirection,
    this.transformHitTests = true,
    RenderBox child,
  }) : assert(transform != null),
       super(child) {
    this.transform = transform;
    this.alignment = alignment;
    this.textDirection = textDirection;
    this.origin = origin;
  }

  /// The origin of the coordinate system (relative to the upper left corner of
  /// this render object) in which to apply the matrix.
  ///
  /// Setting an origin is equivalent to conjugating the transform matrix by a
  /// translation. This property is provided just for convenience.
  Offset get origin => _origin;
  Offset _origin;
  set origin(Offset value) {
    if (_origin == value)
      return;
    _origin = value;
    markNeedsPaint();
    markNeedsSemanticsUpdate();
  }

  /// The alignment of the origin, relative to the size of the box.
  ///
  /// This is equivalent to setting an origin based on the size of the box.
  /// If it is specified at the same time as an offset, both are applied.
  ///
  /// An [AlignmentDirectional.start] value is the same as an [Alignment]
  /// whose [Alignment.x] value is `-1.0` if [textDirection] is
  /// [TextDirection.ltr], and `1.0` if [textDirection] is [TextDirection.rtl].
  /// Similarly [AlignmentDirectional.end] is the same as an [Alignment]
  /// whose [Alignment.x] value is `1.0` if [textDirection] is
  /// [TextDirection.ltr], and `-1.0` if [textDirection] is [TextDirection.rtl].
  AlignmentGeometry get alignment => _alignment;
  AlignmentGeometry _alignment;
  set alignment(AlignmentGeometry value) {
    if (_alignment == value)
      return;
    _alignment = value;
    markNeedsPaint();
    markNeedsSemanticsUpdate();
  }

  /// The text direction with which to resolve [alignment].
  ///
  /// This may be changed to null, but only after [alignment] has been changed
  /// to a value that does not depend on the direction.
  TextDirection get textDirection => _textDirection;
  TextDirection _textDirection;
  set textDirection(TextDirection value) {
    if (_textDirection == value)
      return;
    _textDirection = value;
    markNeedsPaint();
    markNeedsSemanticsUpdate();
  }

  /// When set to true, hit tests are performed based on the position of the
  /// child as it is painted. When set to false, hit tests are performed
  /// ignoring the transformation.
  ///
  /// [applyPaintTransform], and therefore [localToGlobal] and [globalToLocal],
  /// always honor the transformation, regardless of the value of this property.
  bool transformHitTests;

  // Note the lack of a getter for transform because Matrix4 is not immutable
  Matrix4 _transform;

  /// The matrix to transform the child by during painting.
  set transform(Matrix4 value) {
    assert(value != null);
    if (_transform == value)
      return;
    _transform = Matrix4.copy(value);
    markNeedsPaint();
    markNeedsSemanticsUpdate();
  }

  /// Sets the transform to the identity matrix.
  void setIdentity() {
    _transform.setIdentity();
    markNeedsPaint();
    markNeedsSemanticsUpdate();
  }

  /// Concatenates a rotation about the x axis into the transform.
  void rotateX(double radians) {
    _transform.rotateX(radians);
    markNeedsPaint();
    markNeedsSemanticsUpdate();
  }

  /// Concatenates a rotation about the y axis into the transform.
  void rotateY(double radians) {
    _transform.rotateY(radians);
    markNeedsPaint();
    markNeedsSemanticsUpdate();
  }

  /// Concatenates a rotation about the z axis into the transform.
  void rotateZ(double radians) {
    _transform.rotateZ(radians);
    markNeedsPaint();
    markNeedsSemanticsUpdate();
  }

  /// Concatenates a translation by (x, y, z) into the transform.
  void translate(double x, [ double y = 0.0, double z = 0.0 ]) {
    _transform.translate(x, y, z);
    markNeedsPaint();
    markNeedsSemanticsUpdate();
  }

  /// Concatenates a scale into the transform.
  void scale(double x, [ double y, double z ]) {
    _transform.scale(x, y, z);
    markNeedsPaint();
    markNeedsSemanticsUpdate();
  }

  Matrix4 get _effectiveTransform {
    final Alignment resolvedAlignment = alignment?.resolve(textDirection);
    if (_origin == null && resolvedAlignment == null)
      return _transform;
    final Matrix4 result = Matrix4.identity();
    if (_origin != null)
      result.translate(_origin.dx, _origin.dy);
    Offset translation;
    if (resolvedAlignment != null) {
      translation = resolvedAlignment.alongSize(size);
      result.translate(translation.dx, translation.dy);
    }
    result.multiply(_transform);
    if (resolvedAlignment != null)
      result.translate(-translation.dx, -translation.dy);
    if (_origin != null)
      result.translate(-_origin.dx, -_origin.dy);
    return result;
  }

  @override
  bool hitTest(BoxHitTestResult result, { Offset position }) {
    // RenderTransform objects don't check if they are
    // themselves hit, because it's confusing to think about
    // how the untransformed size and the child's transformed
    // position interact.
    return hitTestChildren(result, position: position);
  }

  @override
  bool hitTestChildren(BoxHitTestResult result, { Offset position }) {
    assert(!transformHitTests || _effectiveTransform != null);
    return result.addWithPaintTransform(
      transform: transformHitTests ? _effectiveTransform : null,
      position: position,
      hitTest: (BoxHitTestResult result, Offset position) {
        return super.hitTestChildren(result, position: position);
      },
    );
  }

  @override
  void paint(PaintingContext context, Offset offset) {
    if (child != null) {
      final Matrix4 transform = _effectiveTransform;
      final Offset childOffset = MatrixUtils.getAsTranslation(transform);
      if (childOffset == null) {
        layer = context.pushTransform(needsCompositing, offset, transform, super.paint, oldLayer: layer);
      } else {
        super.paint(context, offset + childOffset);
        layer = null;
      }
    }
  }

  @override
  void applyPaintTransform(RenderBox child, Matrix4 transform) {
    transform.multiply(_effectiveTransform);
  }

  @override
  void debugFillProperties(DiagnosticPropertiesBuilder properties) {
    super.debugFillProperties(properties);
    properties.add(TransformProperty('transform matrix', _transform));
    properties.add(DiagnosticsProperty<Offset>('origin', origin));
    properties.add(DiagnosticsProperty<Alignment>('alignment', alignment));
    properties.add(EnumProperty<TextDirection>('textDirection', textDirection, defaultValue: null));
    properties.add(DiagnosticsProperty<bool>('transformHitTests', transformHitTests));
  }
}

/// Scales and positions its child within itself according to [fit].
class RenderFittedBox extends RenderProxyBox {
  /// Scales and positions its child within itself.
  ///
  /// The [fit] and [alignment] arguments must not be null.
  RenderFittedBox({
    BoxFit fit = BoxFit.contain,
    AlignmentGeometry alignment = Alignment.center,
    TextDirection textDirection,
    RenderBox child,
  }) : assert(fit != null),
       assert(alignment != null),
       _fit = fit,
       _alignment = alignment,
       _textDirection = textDirection,
       super(child);

  Alignment _resolvedAlignment;

  void _resolve() {
    if (_resolvedAlignment != null)
      return;
    _resolvedAlignment = alignment.resolve(textDirection);
  }

  void _markNeedResolution() {
    _resolvedAlignment = null;
    markNeedsPaint();
  }

  /// How to inscribe the child into the space allocated during layout.
  BoxFit get fit => _fit;
  BoxFit _fit;
  set fit(BoxFit value) {
    assert(value != null);
    if (_fit == value)
      return;
    _fit = value;
    _clearPaintData();
    markNeedsPaint();
  }

  /// How to align the child within its parent's bounds.
  ///
  /// An alignment of (0.0, 0.0) aligns the child to the top-left corner of its
  /// parent's bounds. An alignment of (1.0, 0.5) aligns the child to the middle
  /// of the right edge of its parent's bounds.
  ///
  /// If this is set to an [AlignmentDirectional] object, then
  /// [textDirection] must not be null.
  AlignmentGeometry get alignment => _alignment;
  AlignmentGeometry _alignment;
  set alignment(AlignmentGeometry value) {
    assert(value != null);
    if (_alignment == value)
      return;
    _alignment = value;
    _clearPaintData();
    _markNeedResolution();
  }

  /// The text direction with which to resolve [alignment].
  ///
  /// This may be changed to null, but only after [alignment] has been changed
  /// to a value that does not depend on the direction.
  TextDirection get textDirection => _textDirection;
  TextDirection _textDirection;
  set textDirection(TextDirection value) {
    if (_textDirection == value)
      return;
    _textDirection = value;
    _clearPaintData();
    _markNeedResolution();
  }

  // TODO(ianh): The intrinsic dimensions of this box are wrong.

  @override
  void performLayout() {
    if (child != null) {
      child.layout(const BoxConstraints(), parentUsesSize: true);
      size = constraints.constrainSizeAndAttemptToPreserveAspectRatio(child.size);
      _clearPaintData();
    } else {
      size = constraints.smallest;
    }
  }

  bool _hasVisualOverflow;
  Matrix4 _transform;

  void _clearPaintData() {
    _hasVisualOverflow = null;
    _transform = null;
  }

  void _updatePaintData() {
    if (_transform != null)
      return;

    if (child == null) {
      _hasVisualOverflow = false;
      _transform = Matrix4.identity();
    } else {
      _resolve();
      final Size childSize = child.size;
      final FittedSizes sizes = applyBoxFit(_fit, childSize, size);
      final double scaleX = sizes.destination.width / sizes.source.width;
      final double scaleY = sizes.destination.height / sizes.source.height;
      final Rect sourceRect = _resolvedAlignment.inscribe(sizes.source, Offset.zero & childSize);
      final Rect destinationRect = _resolvedAlignment.inscribe(sizes.destination, Offset.zero & size);
      _hasVisualOverflow = sourceRect.width < childSize.width || sourceRect.height < childSize.height;
      assert(scaleX.isFinite && scaleY.isFinite);
      _transform = Matrix4.translationValues(destinationRect.left, destinationRect.top, 0.0)
        ..scale(scaleX, scaleY, 1.0)
        ..translate(-sourceRect.left, -sourceRect.top);
      assert(_transform.storage.every((double value) => value.isFinite));
    }
  }

  TransformLayer _paintChildWithTransform(PaintingContext context, Offset offset) {
    final Offset childOffset = MatrixUtils.getAsTranslation(_transform);
    if (childOffset == null)
      return context.pushTransform(needsCompositing, offset, _transform, super.paint,
          oldLayer: layer is TransformLayer ? layer : null);
    else
      super.paint(context, offset + childOffset);
    return null;
  }

  @override
  void paint(PaintingContext context, Offset offset) {
    if (size.isEmpty || child.size.isEmpty)
      return;
    _updatePaintData();
    if (child != null) {
      if (_hasVisualOverflow)
        layer = context.pushClipRect(needsCompositing, offset, Offset.zero & size, _paintChildWithTransform,
            oldLayer: layer is ClipRectLayer ? layer : null);
      else
        layer = _paintChildWithTransform(context, offset);
    }
  }

  @override
  bool hitTestChildren(BoxHitTestResult result, { Offset position }) {
    if (size.isEmpty || child?.size?.isEmpty == true)
      return false;
    _updatePaintData();
    return result.addWithPaintTransform(
      transform: _transform,
      position: position,
      hitTest: (BoxHitTestResult result, Offset position) {
        return super.hitTestChildren(result, position: position);
      },
    );
  }

  @override
  void applyPaintTransform(RenderBox child, Matrix4 transform) {
    if (size.isEmpty || child.size.isEmpty) {
      transform.setZero();
    } else {
      _updatePaintData();
      transform.multiply(_transform);
    }
  }

  @override
  void debugFillProperties(DiagnosticPropertiesBuilder properties) {
    super.debugFillProperties(properties);
    properties.add(EnumProperty<BoxFit>('fit', fit));
    properties.add(DiagnosticsProperty<Alignment>('alignment', alignment));
    properties.add(EnumProperty<TextDirection>('textDirection', textDirection, defaultValue: null));
  }
}

/// Applies a translation transformation before painting its child.
///
/// The translation is expressed as an [Offset] scaled to the child's size. For
/// example, an [Offset] with a `dx` of 0.25 will result in a horizontal
/// translation of one quarter the width of the child.
///
/// Hit tests will only be detected inside the bounds of the
/// [RenderFractionalTranslation], even if the contents are offset such that
/// they overflow.
class RenderFractionalTranslation extends RenderProxyBox {
  /// Creates a render object that translates its child's painting.
  ///
  /// The [translation] argument must not be null.
  RenderFractionalTranslation({
    @required Offset translation,
    this.transformHitTests = true,
    RenderBox child,
  }) : assert(translation != null),
       _translation = translation,
       super(child);

  /// The translation to apply to the child, scaled to the child's size.
  ///
  /// For example, an [Offset] with a `dx` of 0.25 will result in a horizontal
  /// translation of one quarter the width of the child.
  Offset get translation => _translation;
  Offset _translation;
  set translation(Offset value) {
    assert(value != null);
    if (_translation == value)
      return;
    _translation = value;
    markNeedsPaint();
  }

  @override
  bool hitTest(BoxHitTestResult result, { Offset position }) {
    // RenderFractionalTranslation objects don't check if they are
    // themselves hit, because it's confusing to think about
    // how the untransformed size and the child's transformed
    // position interact.
    return hitTestChildren(result, position: position);
  }

  /// When set to true, hit tests are performed based on the position of the
  /// child as it is painted. When set to false, hit tests are performed
  /// ignoring the transformation.
  ///
  /// applyPaintTransform(), and therefore localToGlobal() and globalToLocal(),
  /// always honor the transformation, regardless of the value of this property.
  bool transformHitTests;

  @override
  bool hitTestChildren(BoxHitTestResult result, { Offset position }) {
    assert(!debugNeedsLayout);
    return result.addWithPaintOffset(
      offset: transformHitTests
          ? Offset(translation.dx * size.width, translation.dy * size.height)
          : null,
      position: position,
      hitTest: (BoxHitTestResult result, Offset position) {
        return super.hitTestChildren(result, position: position);
      },
    );
  }

  @override
  void paint(PaintingContext context, Offset offset) {
    assert(!debugNeedsLayout);
    if (child != null) {
      super.paint(context, Offset(
        offset.dx + translation.dx * size.width,
        offset.dy + translation.dy * size.height,
      ));
    }
  }

  @override
  void applyPaintTransform(RenderBox child, Matrix4 transform) {
    transform.translate(
      translation.dx * size.width,
      translation.dy * size.height,
    );
  }

  @override
  void debugFillProperties(DiagnosticPropertiesBuilder properties) {
    super.debugFillProperties(properties);
    properties.add(DiagnosticsProperty<Offset>('translation', translation));
    properties.add(DiagnosticsProperty<bool>('transformHitTests', transformHitTests));
  }
}

/// Signature for listening to [PointerDownEvent] events.
///
/// Used by [Listener] and [RenderPointerListener].
typedef PointerDownEventListener = void Function(PointerDownEvent event);

/// Signature for listening to [PointerMoveEvent] events.
///
/// Used by [Listener] and [RenderPointerListener].
typedef PointerMoveEventListener = void Function(PointerMoveEvent event);

/// Signature for listening to [PointerUpEvent] events.
///
/// Used by [Listener] and [RenderPointerListener].
typedef PointerUpEventListener = void Function(PointerUpEvent event);

/// Signature for listening to [PointerCancelEvent] events.
///
/// Used by [Listener] and [RenderPointerListener].
typedef PointerCancelEventListener = void Function(PointerCancelEvent event);

/// Signature for listening to [PointerSignalEvent] events.
///
/// Used by [Listener] and [RenderPointerListener].
typedef PointerSignalEventListener = void Function(PointerSignalEvent event);

/// Calls callbacks in response to common pointer events.
///
/// It responds to events that can construct gestures, such as when the
/// pointer is pressed, moved, then released or canceled.
///
/// It does not respond to events that are exclusive to mouse, such as when the
/// mouse enters, exits or hovers a region without pressing any buttons. For
/// these events, use [RenderMouseRegion].
///
/// If it has a child, defers to the child for sizing behavior.
///
/// If it does not have a child, grows to fit the parent-provided constraints.
class RenderPointerListener extends RenderProxyBoxWithHitTestBehavior {
  /// Creates a render object that forwards pointer events to callbacks.
  ///
  /// The [behavior] argument defaults to [HitTestBehavior.deferToChild].
  RenderPointerListener({
    this.onPointerDown,
    this.onPointerMove,
    this.onPointerUp,
    this.onPointerCancel,
    this.onPointerSignal,
    HitTestBehavior behavior = HitTestBehavior.deferToChild,
    RenderBox child,
  }) : super(behavior: behavior, child: child);

  /// Called when a pointer comes into contact with the screen (for touch
  /// pointers), or has its button pressed (for mouse pointers) at this widget's
  /// location.
  PointerDownEventListener onPointerDown;

  /// Called when a pointer that triggered an [onPointerDown] changes position.
  PointerMoveEventListener onPointerMove;

  /// Called when a pointer that triggered an [onPointerDown] is no longer in
  /// contact with the screen.
  PointerUpEventListener onPointerUp;

  /// Called when the input from a pointer that triggered an [onPointerDown] is
  /// no longer directed towards this receiver.
  PointerCancelEventListener onPointerCancel;

  /// Called when a pointer signal occurs over this object.
  PointerSignalEventListener onPointerSignal;

  @override
  void performResize() {
    size = constraints.biggest;
  }

  @override
  void handleEvent(PointerEvent event, HitTestEntry entry) {
    assert(debugHandleEvent(event, entry));
    if (onPointerDown != null && event is PointerDownEvent)
      return onPointerDown(event);
    if (onPointerMove != null && event is PointerMoveEvent)
      return onPointerMove(event);
    if (onPointerUp != null && event is PointerUpEvent)
      return onPointerUp(event);
    if (onPointerCancel != null && event is PointerCancelEvent)
      return onPointerCancel(event);
    if (onPointerSignal != null && event is PointerSignalEvent)
      return onPointerSignal(event);
  }

  @override
  void debugFillProperties(DiagnosticPropertiesBuilder properties) {
    super.debugFillProperties(properties);
    properties.add(FlagsSummary<Function>(
      'listeners',
      <String, Function>{
        'down': onPointerDown,
        'move': onPointerMove,
        'up': onPointerUp,
        'cancel': onPointerCancel,
        'signal': onPointerSignal,
      },
      ifEmpty: '<none>',
    ));
  }
}

/// Calls callbacks in response to pointer events that are exclusive to mice.
///
/// Simply put, it responds to events that are related to hovering,
/// i.e. when the mouse enters, exits or moves over a region (with or without
/// pressing buttons).
///
/// It does not respond to common events that construct gestures, such as when
/// the pointer is pressed, moved, then released or canceled. For these events,
/// use [RenderPointerListener].
///
/// If it has a child, it defers to the child for sizing behavior.
///
/// If it does not have a child, it grows to fit the parent-provided constraints.
///
/// See also:
///
///  * [MouseRegion], a widget that listens to hover events using
///    [RenderMouseRegion].
class RenderMouseRegion extends RenderProxyBox {
  /// Creates a render object that forwards pointer events to callbacks.
  RenderMouseRegion({
    PointerEnterEventListener onEnter,
    PointerHoverEventListener onHover,
    PointerExitEventListener onExit,
    this.opaque = true,
    RenderBox child,
  }) : assert(opaque != null),
       _onEnter = onEnter,
       _onHover = onHover,
       _onExit = onExit,
       _annotationIsActive = false,
       super(child) {
    _hoverAnnotation = MouseTrackerAnnotation(
      onEnter: _handleEnter,
      onHover: _handleHover,
      onExit: _handleExit,
    );
  }

  /// Whether this object should prevent [RenderMouseRegion]s visually behind it
  /// from detecting the pointer, thus affecting how their [onHover], [onEnter],
  /// and [onExit] behave.
  ///
  /// If [opaque] is true, this object will absorb the mouse pointer, and
  /// prevents this object's siblings (or any other objects that are not
  /// ancestors or descendants of this object) from detecting the mouse
  /// pointer even when the pointer is within their areas.
  ///
  /// If [opaque] is false, this object will not affect how [RenderMouseRegion]s
  /// behind it behave, which will detect the mouse pointer as long as the
  /// pointer is within their areas.
  ///
  /// This defaults to true.
  bool opaque;

  /// Called when a mouse pointer enters the region (with or without buttons
  /// pressed).
  PointerEnterEventListener get onEnter => _onEnter;
  set onEnter(PointerEnterEventListener value) {
    if (_onEnter != value) {
      _onEnter = value;
      _updateAnnotations();
    }
  }
  PointerEnterEventListener _onEnter;
  void _handleEnter(PointerEnterEvent event) {
    if (_onEnter != null)
      _onEnter(event);
  }

  /// Called when a pointer changes position (with or without buttons pressed),
  /// and the end position is within the region.
  PointerHoverEventListener get onHover => _onHover;
  set onHover(PointerHoverEventListener value) {
    if (_onHover != value) {
      _onHover = value;
      _updateAnnotations();
    }
  }
  PointerHoverEventListener _onHover;
  void _handleHover(PointerHoverEvent event) {
    if (_onHover != null)
      _onHover(event);
  }

  /// Called when a pointer leaves the region.
  PointerExitEventListener get onExit => _onExit;
  set onExit(PointerExitEventListener value) {
    if (_onExit != value) {
      _onExit = value;
      _updateAnnotations();
    }
  }
  PointerExitEventListener _onExit;
  void _handleExit(PointerExitEvent event) {
    if (_onExit != null)
      _onExit(event);
  }

  // Object used for annotation of the layer used for hover hit detection.
  MouseTrackerAnnotation _hoverAnnotation;

  /// Object used for annotation of the layer used for hover hit detection.
  ///
  /// This is only public to allow for testing of Listener widgets. Do not call
  /// in other contexts.
  @visibleForTesting
  MouseTrackerAnnotation get hoverAnnotation => _hoverAnnotation;

  void _updateAnnotations() {
    final bool annotationWasActive = _annotationIsActive;
    final bool annotationWillBeActive = (
        _onEnter != null ||
        _onHover != null ||
        _onExit != null
      ) &&
      RendererBinding.instance.mouseTracker.mouseIsConnected;
    if (annotationWasActive != annotationWillBeActive) {
      markNeedsPaint();
      markNeedsCompositingBitsUpdate();
      if (annotationWillBeActive) {
        RendererBinding.instance.mouseTracker.attachAnnotation(_hoverAnnotation);
      } else {
        RendererBinding.instance.mouseTracker.detachAnnotation(_hoverAnnotation);
      }
      _annotationIsActive = annotationWillBeActive;
    }
  }

  @override
  void attach(PipelineOwner owner) {
    super.attach(owner);
    // Add a listener to listen for changes in mouseIsConnected.
    RendererBinding.instance.mouseTracker.addListener(_updateAnnotations);
    _updateAnnotations();
  }

  /// Attaches the annotation for this render object, if any.
  ///
  /// This is called by the [MouseRegion]'s [Element] to tell this
  /// [RenderMouseRegion] that it has transitioned from "inactive"
  /// state to "active". We call it here so that
  /// [MouseTrackerAnnotation.onEnter] isn't called during the build step for
  /// the widget that provided the callback, and [State.setState] can safely be
  /// called within that callback.
  void postActivate() {
    if (_annotationIsActive)
      RendererBinding.instance.mouseTracker.attachAnnotation(_hoverAnnotation);
  }

  /// Detaches the annotation for this render object, if any.
  ///
  /// This is called by the [MouseRegion]'s [Element] to tell this
  /// [RenderMouseRegion] that it will shortly be transitioned from "active"
  /// state to "inactive". We call it here so that
  /// [MouseTrackerAnnotation.onExit] isn't called during the build step for the
  /// widget that provided the callback, and [State.setState] can safely be
  /// called within that callback.
  void preDeactivate() {
    if (_annotationIsActive)
      RendererBinding.instance.mouseTracker.detachAnnotation(_hoverAnnotation);
  }

  @override
  void detach() {
    RendererBinding.instance.mouseTracker.removeListener(_updateAnnotations);
    super.detach();
  }

  bool _annotationIsActive;

  @override
  bool get needsCompositing => super.needsCompositing || _annotationIsActive;

  @override
  void paint(PaintingContext context, Offset offset) {
    if (_annotationIsActive) {
      // Annotated region layers are not retained because they do not create engine layers.
      final AnnotatedRegionLayer<MouseTrackerAnnotation> layer = AnnotatedRegionLayer<MouseTrackerAnnotation>(
        _hoverAnnotation,
        size: size,
        offset: offset,
        opaque: opaque,
      );
      context.pushLayer(layer, super.paint, offset);
    } else {
      super.paint(context, offset);
    }
  }

  @override
  void performResize() {
    size = constraints.biggest;
  }

  @override
  void debugFillProperties(DiagnosticPropertiesBuilder properties) {
    super.debugFillProperties(properties);
<<<<<<< HEAD
    final List<String> listeners = <String>[];
    if (onEnter != null)
      listeners.add('enter');
    if (onHover != null)
      listeners.add('hover');
    if (onExit != null)
      listeners.add('exit');
    if (listeners.isEmpty)
      listeners.add('<none>');
    properties.add(IterableProperty<String>('listeners', listeners));
    properties.add(DiagnosticsProperty<bool>('opaque', opaque, defaultValue: true));
    // TODO(jacobr): add raw listeners to the diagnostics data.
=======
    properties.add(FlagsSummary<Function>(
      'listeners',
      <String, Function>{
        'enter': onEnter,
        'hover': onHover,
        'exit': onExit,
      },
      ifEmpty: '<none>',
    ));
>>>>>>> 632526aa
  }
}

/// Creates a separate display list for its child.
///
/// This render object creates a separate display list for its child, which
/// can improve performance if the subtree repaints at different times than
/// the surrounding parts of the tree. Specifically, when the child does not
/// repaint but its parent does, we can re-use the display list we recorded
/// previously. Similarly, when the child repaints but the surround tree does
/// not, we can re-record its display list without re-recording the display list
/// for the surround tree.
///
/// In some cases, it is necessary to place _two_ (or more) repaint boundaries
/// to get a useful effect. Consider, for example, an e-mail application that
/// shows an unread count and a list of e-mails. Whenever a new e-mail comes in,
/// the list would update, but so would the unread count. If only one of these
/// two parts of the application was behind a repaint boundary, the entire
/// application would repaint each time. On the other hand, if both were behind
/// a repaint boundary, a new e-mail would only change those two parts of the
/// application and the rest of the application would not repaint.
///
/// To tell if a particular RenderRepaintBoundary is useful, run your
/// application in checked mode, interacting with it in typical ways, and then
/// call [debugDumpRenderTree]. Each RenderRepaintBoundary will include the
/// ratio of cases where the repaint boundary was useful vs the cases where it
/// was not. These counts can also be inspected programmatically using
/// [debugAsymmetricPaintCount] and [debugSymmetricPaintCount] respectively.
class RenderRepaintBoundary extends RenderProxyBox {
  /// Creates a repaint boundary around [child].
  RenderRepaintBoundary({ RenderBox child }) : super(child);

  @override
  bool get isRepaintBoundary => true;

  /// Capture an image of the current state of this render object and its
  /// children.
  ///
  /// The returned [ui.Image] has uncompressed raw RGBA bytes in the dimensions
  /// of the render object, multiplied by the [pixelRatio].
  ///
  /// To use [toImage], the render object must have gone through the paint phase
  /// (i.e. [debugNeedsPaint] must be false).
  ///
  /// The [pixelRatio] describes the scale between the logical pixels and the
  /// size of the output image. It is independent of the
  /// [window.devicePixelRatio] for the device, so specifying 1.0 (the default)
  /// will give you a 1:1 mapping between logical pixels and the output pixels
  /// in the image.
  ///
  /// {@tool sample}
  ///
  /// The following is an example of how to go from a `GlobalKey` on a
  /// `RepaintBoundary` to a PNG:
  ///
  /// ```dart
  /// class PngHome extends StatefulWidget {
  ///   PngHome({Key key}) : super(key: key);
  ///
  ///   @override
  ///   _PngHomeState createState() => _PngHomeState();
  /// }
  ///
  /// class _PngHomeState extends State<PngHome> {
  ///   GlobalKey globalKey = GlobalKey();
  ///
  ///   Future<void> _capturePng() async {
  ///     RenderRepaintBoundary boundary = globalKey.currentContext.findRenderObject();
  ///     ui.Image image = await boundary.toImage();
  ///     ByteData byteData = await image.toByteData(format: ui.ImageByteFormat.png);
  ///     Uint8List pngBytes = byteData.buffer.asUint8List();
  ///     print(pngBytes);
  ///   }
  ///
  ///   @override
  ///   Widget build(BuildContext context) {
  ///     return RepaintBoundary(
  ///       key: globalKey,
  ///       child: Center(
  ///         child: FlatButton(
  ///           child: Text('Hello World', textDirection: TextDirection.ltr),
  ///           onPressed: _capturePng,
  ///         ),
  ///       ),
  ///     );
  ///   }
  /// }
  /// ```
  /// {@end-tool}
  ///
  /// See also:
  ///
  ///  * [OffsetLayer.toImage] for a similar API at the layer level.
  ///  * [dart:ui.Scene.toImage] for more information about the image returned.
  Future<ui.Image> toImage({ double pixelRatio = 1.0 }) {
    assert(!debugNeedsPaint);
    final OffsetLayer offsetLayer = layer;
    return offsetLayer.toImage(Offset.zero & size, pixelRatio: pixelRatio);
  }


  /// The number of times that this render object repainted at the same time as
  /// its parent. Repaint boundaries are only useful when the parent and child
  /// paint at different times. When both paint at the same time, the repaint
  /// boundary is redundant, and may be actually making performance worse.
  ///
  /// Only valid when asserts are enabled. In release builds, always returns
  /// zero.
  ///
  /// Can be reset using [debugResetMetrics]. See [debugAsymmetricPaintCount]
  /// for the corresponding count of times where only the parent or only the
  /// child painted.
  int get debugSymmetricPaintCount => _debugSymmetricPaintCount;
  int _debugSymmetricPaintCount = 0;

  /// The number of times that either this render object repainted without the
  /// parent being painted, or the parent repainted without this object being
  /// painted. When a repaint boundary is used at a seam in the render tree
  /// where the parent tends to repaint at entirely different times than the
  /// child, it can improve performance by reducing the number of paint
  /// operations that have to be recorded each frame.
  ///
  /// Only valid when asserts are enabled. In release builds, always returns
  /// zero.
  ///
  /// Can be reset using [debugResetMetrics]. See [debugSymmetricPaintCount] for
  /// the corresponding count of times where both the parent and the child
  /// painted together.
  int get debugAsymmetricPaintCount => _debugAsymmetricPaintCount;
  int _debugAsymmetricPaintCount = 0;

  /// Resets the [debugSymmetricPaintCount] and [debugAsymmetricPaintCount]
  /// counts to zero.
  ///
  /// Only valid when asserts are enabled. Does nothing in release builds.
  void debugResetMetrics() {
    assert(() {
      _debugSymmetricPaintCount = 0;
      _debugAsymmetricPaintCount = 0;
      return true;
    }());
  }

  @override
  void debugRegisterRepaintBoundaryPaint({ bool includedParent = true, bool includedChild = false }) {
    assert(() {
      if (includedParent && includedChild)
        _debugSymmetricPaintCount += 1;
      else
        _debugAsymmetricPaintCount += 1;
      return true;
    }());
  }

  @override
  void debugFillProperties(DiagnosticPropertiesBuilder properties) {
    super.debugFillProperties(properties);
    bool inReleaseMode = true;
    assert(() {
      inReleaseMode = false;
      if (debugSymmetricPaintCount + debugAsymmetricPaintCount == 0) {
        properties.add(MessageProperty('usefulness ratio', 'no metrics collected yet (never painted)'));
      } else {
        final double fraction = debugAsymmetricPaintCount / (debugSymmetricPaintCount + debugAsymmetricPaintCount);
        String diagnosis;
        if (debugSymmetricPaintCount + debugAsymmetricPaintCount < 5) {
          diagnosis = 'insufficient data to draw conclusion (less than five repaints)';
        } else if (fraction > 0.9) {
          diagnosis = 'this is an outstandingly useful repaint boundary and should definitely be kept';
        } else if (fraction > 0.5) {
          diagnosis = 'this is a useful repaint boundary and should be kept';
        } else if (fraction > 0.30) {
          diagnosis = 'this repaint boundary is probably useful, but maybe it would be more useful in tandem with adding more repaint boundaries elsewhere';
        } else if (fraction > 0.1) {
          diagnosis = 'this repaint boundary does sometimes show value, though currently not that often';
        } else if (debugAsymmetricPaintCount == 0) {
          diagnosis = 'this repaint boundary is astoundingly ineffectual and should be removed';
        } else {
          diagnosis = 'this repaint boundary is not very effective and should probably be removed';
        }
        properties.add(PercentProperty('metrics', fraction, unit: 'useful', tooltip: '$debugSymmetricPaintCount bad vs $debugAsymmetricPaintCount good'));
        properties.add(MessageProperty('diagnosis', diagnosis));
      }
      return true;
    }());
    if (inReleaseMode)
      properties.add(DiagnosticsNode.message('(run in checked mode to collect repaint boundary statistics)'));
  }
}

/// A render object that is invisible during hit testing.
///
/// When [ignoring] is true, this render object (and its subtree) is invisible
/// to hit testing. It still consumes space during layout and paints its child
/// as usual. It just cannot be the target of located events, because its render
/// object returns false from [hitTest].
///
/// When [ignoringSemantics] is true, the subtree will be invisible to
/// the semantics layer (and thus e.g. accessibility tools). If
/// [ignoringSemantics] is null, it uses the value of [ignoring].
///
/// See also:
///
///  * [RenderAbsorbPointer], which takes the pointer events but prevents any
///    nodes in the subtree from seeing them.
class RenderIgnorePointer extends RenderProxyBox {
  /// Creates a render object that is invisible to hit testing.
  ///
  /// The [ignoring] argument must not be null. If [ignoringSemantics], this
  /// render object will be ignored for semantics if [ignoring] is true.
  RenderIgnorePointer({
    RenderBox child,
    bool ignoring = true,
    bool ignoringSemantics,
  }) : _ignoring = ignoring,
       _ignoringSemantics = ignoringSemantics,
       super(child) {
    assert(_ignoring != null);
  }

  /// Whether this render object is ignored during hit testing.
  ///
  /// Regardless of whether this render object is ignored during hit testing, it
  /// will still consume space during layout and be visible during painting.
  bool get ignoring => _ignoring;
  bool _ignoring;
  set ignoring(bool value) {
    assert(value != null);
    if (value == _ignoring)
      return;
    _ignoring = value;
    if (ignoringSemantics == null)
      markNeedsSemanticsUpdate();
  }

  /// Whether the semantics of this render object is ignored when compiling the semantics tree.
  ///
  /// If null, defaults to value of [ignoring].
  ///
  /// See [SemanticsNode] for additional information about the semantics tree.
  bool get ignoringSemantics => _ignoringSemantics;
  bool _ignoringSemantics;
  set ignoringSemantics(bool value) {
    if (value == _ignoringSemantics)
      return;
    final bool oldEffectiveValue = _effectiveIgnoringSemantics;
    _ignoringSemantics = value;
    if (oldEffectiveValue != _effectiveIgnoringSemantics)
      markNeedsSemanticsUpdate();
  }

  bool get _effectiveIgnoringSemantics => ignoringSemantics ?? ignoring;

  @override
  bool hitTest(BoxHitTestResult result, { Offset position }) {
    return !ignoring && super.hitTest(result, position: position);
  }

  // TODO(ianh): figure out a way to still include labels and flags in
  // descendants, just make them non-interactive, even when
  // _effectiveIgnoringSemantics is true
  @override
  void visitChildrenForSemantics(RenderObjectVisitor visitor) {
    if (child != null && !_effectiveIgnoringSemantics)
      visitor(child);
  }

  @override
  void debugFillProperties(DiagnosticPropertiesBuilder properties) {
    super.debugFillProperties(properties);
    properties.add(DiagnosticsProperty<bool>('ignoring', ignoring));
    properties.add(
      DiagnosticsProperty<bool>(
        'ignoringSemantics',
        _effectiveIgnoringSemantics,
        description: ignoringSemantics == null ? 'implicitly $_effectiveIgnoringSemantics' : null,
      )
    );
  }
}

/// Lays the child out as if it was in the tree, but without painting anything,
/// without making the child available for hit testing, and without taking any
/// room in the parent.
class RenderOffstage extends RenderProxyBox {
  /// Creates an offstage render object.
  RenderOffstage({
    bool offstage = true,
    RenderBox child,
  }) : assert(offstage != null),
       _offstage = offstage,
       super(child);

  /// Whether the child is hidden from the rest of the tree.
  ///
  /// If true, the child is laid out as if it was in the tree, but without
  /// painting anything, without making the child available for hit testing, and
  /// without taking any room in the parent.
  ///
  /// If false, the child is included in the tree as normal.
  bool get offstage => _offstage;
  bool _offstage;
  set offstage(bool value) {
    assert(value != null);
    if (value == _offstage)
      return;
    _offstage = value;
    markNeedsLayoutForSizedByParentChange();
  }

  @override
  double computeMinIntrinsicWidth(double height) {
    if (offstage)
      return 0.0;
    return super.computeMinIntrinsicWidth(height);
  }

  @override
  double computeMaxIntrinsicWidth(double height) {
    if (offstage)
      return 0.0;
    return super.computeMaxIntrinsicWidth(height);
  }

  @override
  double computeMinIntrinsicHeight(double width) {
    if (offstage)
      return 0.0;
    return super.computeMinIntrinsicHeight(width);
  }

  @override
  double computeMaxIntrinsicHeight(double width) {
    if (offstage)
      return 0.0;
    return super.computeMaxIntrinsicHeight(width);
  }

  @override
  double computeDistanceToActualBaseline(TextBaseline baseline) {
    if (offstage)
      return null;
    return super.computeDistanceToActualBaseline(baseline);
  }

  @override
  bool get sizedByParent => offstage;

  @override
  void performResize() {
    assert(offstage);
    size = constraints.smallest;
  }

  @override
  void performLayout() {
    if (offstage) {
      child?.layout(constraints);
    } else {
      super.performLayout();
    }
  }

  @override
  bool hitTest(BoxHitTestResult result, { Offset position }) {
    return !offstage && super.hitTest(result, position: position);
  }

  @override
  void paint(PaintingContext context, Offset offset) {
    if (offstage)
      return;
    super.paint(context, offset);
  }

  @override
  void visitChildrenForSemantics(RenderObjectVisitor visitor) {
    if (offstage)
      return;
    super.visitChildrenForSemantics(visitor);
  }

  @override
  void debugFillProperties(DiagnosticPropertiesBuilder properties) {
    super.debugFillProperties(properties);
    properties.add(DiagnosticsProperty<bool>('offstage', offstage));
  }

  @override
  List<DiagnosticsNode> debugDescribeChildren() {
    if (child == null)
      return <DiagnosticsNode>[];
    return <DiagnosticsNode>[
      child.toDiagnosticsNode(
        name: 'child',
        style: offstage ? DiagnosticsTreeStyle.offstage : DiagnosticsTreeStyle.sparse,
      ),
    ];
  }
}

/// A render object that absorbs pointers during hit testing.
///
/// When [absorbing] is true, this render object prevents its subtree from
/// receiving pointer events by terminating hit testing at itself. It still
/// consumes space during layout and paints its child as usual. It just prevents
/// its children from being the target of located events, because its render
/// object returns true from [hitTest].
///
/// See also:
///
///  * [RenderIgnorePointer], which has the opposite effect: removing the
///    subtree from considering entirely for the purposes of hit testing.
class RenderAbsorbPointer extends RenderProxyBox {
  /// Creates a render object that absorbs pointers during hit testing.
  ///
  /// The [absorbing] argument must not be null.
  RenderAbsorbPointer({
    RenderBox child,
    bool absorbing = true,
    bool ignoringSemantics,
  }) : assert(absorbing != null),
       _absorbing = absorbing,
       _ignoringSemantics = ignoringSemantics,
       super(child);

  /// Whether this render object absorbs pointers during hit testing.
  ///
  /// Regardless of whether this render object absorbs pointers during hit
  /// testing, it will still consume space during layout and be visible during
  /// painting.
  bool get absorbing => _absorbing;
  bool _absorbing;
  set absorbing(bool value) {
    if (_absorbing == value)
      return;
    _absorbing = value;
    if (ignoringSemantics == null)
      markNeedsSemanticsUpdate();
  }

  /// Whether the semantics of this render object is ignored when compiling the semantics tree.
  ///
  /// If null, defaults to value of [absorbing].
  ///
  /// See [SemanticsNode] for additional information about the semantics tree.
  bool get ignoringSemantics => _ignoringSemantics;
  bool _ignoringSemantics;
  set ignoringSemantics(bool value) {
    if (value == _ignoringSemantics)
      return;
    final bool oldEffectiveValue = _effectiveIgnoringSemantics;
    _ignoringSemantics = value;
    if (oldEffectiveValue != _effectiveIgnoringSemantics)
      markNeedsSemanticsUpdate();
  }

  bool get _effectiveIgnoringSemantics => ignoringSemantics ?? absorbing;

  @override
  bool hitTest(BoxHitTestResult result, { Offset position }) {
    return absorbing
        ? size.contains(position)
        : super.hitTest(result, position: position);
  }

  @override
  void visitChildrenForSemantics(RenderObjectVisitor visitor) {
    if (child != null && !_effectiveIgnoringSemantics)
      visitor(child);
  }

  @override
  void debugFillProperties(DiagnosticPropertiesBuilder properties) {
    super.debugFillProperties(properties);
    properties.add(DiagnosticsProperty<bool>('absorbing', absorbing));
    properties.add(
      DiagnosticsProperty<bool>(
        'ignoringSemantics',
        _effectiveIgnoringSemantics,
        description: ignoringSemantics == null ? 'implicitly $_effectiveIgnoringSemantics' : null,
      ),
    );
  }
}

/// Holds opaque meta data in the render tree.
///
/// Useful for decorating the render tree with information that will be consumed
/// later. For example, you could store information in the render tree that will
/// be used when the user interacts with the render tree but has no visual
/// impact prior to the interaction.
class RenderMetaData extends RenderProxyBoxWithHitTestBehavior {
  /// Creates a render object that hold opaque meta data.
  ///
  /// The [behavior] argument defaults to [HitTestBehavior.deferToChild].
  RenderMetaData({
    this.metaData,
    HitTestBehavior behavior = HitTestBehavior.deferToChild,
    RenderBox child,
  }) : super(behavior: behavior, child: child);

  /// Opaque meta data ignored by the render tree
  dynamic metaData;

  @override
  void debugFillProperties(DiagnosticPropertiesBuilder properties) {
    super.debugFillProperties(properties);
    properties.add(DiagnosticsProperty<dynamic>('metaData', metaData));
  }
}

/// Listens for the specified gestures from the semantics server (e.g.
/// an accessibility tool).
class RenderSemanticsGestureHandler extends RenderProxyBox {
  /// Creates a render object that listens for specific semantic gestures.
  ///
  /// The [scrollFactor] argument must not be null.
  RenderSemanticsGestureHandler({
    RenderBox child,
    GestureTapCallback onTap,
    GestureLongPressCallback onLongPress,
    GestureDragUpdateCallback onHorizontalDragUpdate,
    GestureDragUpdateCallback onVerticalDragUpdate,
    this.scrollFactor = 0.8,
  }) : assert(scrollFactor != null),
       _onTap = onTap,
       _onLongPress = onLongPress,
       _onHorizontalDragUpdate = onHorizontalDragUpdate,
       _onVerticalDragUpdate = onVerticalDragUpdate,
       super(child);

  /// If non-null, the set of actions to allow. Other actions will be omitted,
  /// even if their callback is provided.
  ///
  /// For example, if [onTap] is non-null but [validActions] does not contain
  /// [SemanticsAction.tap], then the semantic description of this node will
  /// not claim to support taps.
  ///
  /// This is normally used to filter the actions made available by
  /// [onHorizontalDragUpdate] and [onVerticalDragUpdate]. Normally, these make
  /// both the right and left, or up and down, actions available. For example,
  /// if [onHorizontalDragUpdate] is set but [validActions] only contains
  /// [SemanticsAction.scrollLeft], then the [SemanticsAction.scrollRight]
  /// action will be omitted.
  Set<SemanticsAction> get validActions => _validActions;
  Set<SemanticsAction> _validActions;
  set validActions(Set<SemanticsAction> value) {
    if (setEquals<SemanticsAction>(value, _validActions))
      return;
    _validActions = value;
    markNeedsSemanticsUpdate();
  }

  /// Called when the user taps on the render object.
  GestureTapCallback get onTap => _onTap;
  GestureTapCallback _onTap;
  set onTap(GestureTapCallback value) {
    if (_onTap == value)
      return;
    final bool hadHandler = _onTap != null;
    _onTap = value;
    if ((value != null) != hadHandler)
      markNeedsSemanticsUpdate();
  }

  /// Called when the user presses on the render object for a long period of time.
  GestureLongPressCallback get onLongPress => _onLongPress;
  GestureLongPressCallback _onLongPress;
  set onLongPress(GestureLongPressCallback value) {
    if (_onLongPress == value)
      return;
    final bool hadHandler = _onLongPress != null;
    _onLongPress = value;
    if ((value != null) != hadHandler)
      markNeedsSemanticsUpdate();
  }

  /// Called when the user scrolls to the left or to the right.
  GestureDragUpdateCallback get onHorizontalDragUpdate => _onHorizontalDragUpdate;
  GestureDragUpdateCallback _onHorizontalDragUpdate;
  set onHorizontalDragUpdate(GestureDragUpdateCallback value) {
    if (_onHorizontalDragUpdate == value)
      return;
    final bool hadHandler = _onHorizontalDragUpdate != null;
    _onHorizontalDragUpdate = value;
    if ((value != null) != hadHandler)
      markNeedsSemanticsUpdate();
  }

  /// Called when the user scrolls up or down.
  GestureDragUpdateCallback get onVerticalDragUpdate => _onVerticalDragUpdate;
  GestureDragUpdateCallback _onVerticalDragUpdate;
  set onVerticalDragUpdate(GestureDragUpdateCallback value) {
    if (_onVerticalDragUpdate == value)
      return;
    final bool hadHandler = _onVerticalDragUpdate != null;
    _onVerticalDragUpdate = value;
    if ((value != null) != hadHandler)
      markNeedsSemanticsUpdate();
  }

  /// The fraction of the dimension of this render box to use when
  /// scrolling. For example, if this is 0.8 and the box is 200 pixels
  /// wide, then when a left-scroll action is received from the
  /// accessibility system, it will translate into a 160 pixel
  /// leftwards drag.
  double scrollFactor;

  @override
  void describeSemanticsConfiguration(SemanticsConfiguration config) {
    super.describeSemanticsConfiguration(config);

    if (onTap != null && _isValidAction(SemanticsAction.tap))
      config.onTap = onTap;
    if (onLongPress != null && _isValidAction(SemanticsAction.longPress))
      config.onLongPress = onLongPress;
    if (onHorizontalDragUpdate != null) {
      if (_isValidAction(SemanticsAction.scrollRight))
        config.onScrollRight = _performSemanticScrollRight;
      if (_isValidAction(SemanticsAction.scrollLeft))
        config.onScrollLeft = _performSemanticScrollLeft;
    }
    if (onVerticalDragUpdate != null) {
      if (_isValidAction(SemanticsAction.scrollUp))
        config.onScrollUp = _performSemanticScrollUp;
      if (_isValidAction(SemanticsAction.scrollDown))
        config.onScrollDown = _performSemanticScrollDown;
    }
  }

  bool _isValidAction(SemanticsAction action) {
    return validActions == null || validActions.contains(action);
  }

  void _performSemanticScrollLeft() {
    if (onHorizontalDragUpdate != null) {
      final double primaryDelta = size.width * -scrollFactor;
      onHorizontalDragUpdate(DragUpdateDetails(
        delta: Offset(primaryDelta, 0.0), primaryDelta: primaryDelta,
        globalPosition: localToGlobal(size.center(Offset.zero)),
      ));
    }
  }

  void _performSemanticScrollRight() {
    if (onHorizontalDragUpdate != null) {
      final double primaryDelta = size.width * scrollFactor;
      onHorizontalDragUpdate(DragUpdateDetails(
        delta: Offset(primaryDelta, 0.0), primaryDelta: primaryDelta,
        globalPosition: localToGlobal(size.center(Offset.zero)),
      ));
    }
  }

  void _performSemanticScrollUp() {
    if (onVerticalDragUpdate != null) {
      final double primaryDelta = size.height * -scrollFactor;
      onVerticalDragUpdate(DragUpdateDetails(
        delta: Offset(0.0, primaryDelta), primaryDelta: primaryDelta,
        globalPosition: localToGlobal(size.center(Offset.zero)),
      ));
    }
  }

  void _performSemanticScrollDown() {
    if (onVerticalDragUpdate != null) {
      final double primaryDelta = size.height * scrollFactor;
      onVerticalDragUpdate(DragUpdateDetails(
        delta: Offset(0.0, primaryDelta), primaryDelta: primaryDelta,
        globalPosition: localToGlobal(size.center(Offset.zero)),
      ));
    }
  }

  @override
  void debugFillProperties(DiagnosticPropertiesBuilder properties) {
    super.debugFillProperties(properties);
    final List<String> gestures = <String>[];
    if (onTap != null)
      gestures.add('tap');
    if (onLongPress != null)
      gestures.add('long press');
    if (onHorizontalDragUpdate != null)
      gestures.add('horizontal scroll');
    if (onVerticalDragUpdate != null)
      gestures.add('vertical scroll');
    if (gestures.isEmpty)
      gestures.add('<none>');
    properties.add(IterableProperty<String>('gestures', gestures));
  }
}

/// Add annotations to the [SemanticsNode] for this subtree.
class RenderSemanticsAnnotations extends RenderProxyBox {
  /// Creates a render object that attaches a semantic annotation.
  ///
  /// The [container] argument must not be null.
  ///
  /// If the [label] is not null, the [textDirection] must also not be null.
  RenderSemanticsAnnotations({
    RenderBox child,
    bool container = false,
    bool explicitChildNodes,
    bool excludeSemantics = false,
    bool enabled,
    bool checked,
    bool toggled,
    bool selected,
    bool button,
    bool header,
    bool textField,
    bool readOnly,
    bool focused,
    bool inMutuallyExclusiveGroup,
    bool obscured,
    bool multiline,
    bool scopesRoute,
    bool namesRoute,
    bool hidden,
    bool image,
    bool liveRegion,
    String label,
    String value,
    String increasedValue,
    String decreasedValue,
    String hint,
    SemanticsHintOverrides hintOverrides,
    TextDirection textDirection,
    SemanticsSortKey sortKey,
    VoidCallback onTap,
    VoidCallback onDismiss,
    VoidCallback onLongPress,
    VoidCallback onScrollLeft,
    VoidCallback onScrollRight,
    VoidCallback onScrollUp,
    VoidCallback onScrollDown,
    VoidCallback onIncrease,
    VoidCallback onDecrease,
    VoidCallback onCopy,
    VoidCallback onCut,
    VoidCallback onPaste,
    MoveCursorHandler onMoveCursorForwardByCharacter,
    MoveCursorHandler onMoveCursorBackwardByCharacter,
    MoveCursorHandler onMoveCursorForwardByWord,
    MoveCursorHandler onMoveCursorBackwardByWord,
    SetSelectionHandler onSetSelection,
    VoidCallback onDidGainAccessibilityFocus,
    VoidCallback onDidLoseAccessibilityFocus,
    Map<CustomSemanticsAction, VoidCallback> customSemanticsActions,
  }) : assert(container != null),
       _container = container,
       _explicitChildNodes = explicitChildNodes,
       _excludeSemantics = excludeSemantics,
       _enabled = enabled,
       _checked = checked,
       _toggled = toggled,
       _selected = selected,
       _button = button,
       _header = header,
       _textField = textField,
       _readOnly = readOnly,
       _focused = focused,
       _inMutuallyExclusiveGroup = inMutuallyExclusiveGroup,
       _obscured = obscured,
       _multiline = multiline,
       _scopesRoute = scopesRoute,
       _namesRoute = namesRoute,
       _liveRegion = liveRegion,
       _hidden = hidden,
       _image = image,
       _onDismiss = onDismiss,
       _label = label,
       _value = value,
       _increasedValue = increasedValue,
       _decreasedValue = decreasedValue,
       _hint = hint,
       _hintOverrides = hintOverrides,
       _textDirection = textDirection,
       _sortKey = sortKey,
       _onTap = onTap,
       _onLongPress = onLongPress,
       _onScrollLeft = onScrollLeft,
       _onScrollRight = onScrollRight,
       _onScrollUp = onScrollUp,
       _onScrollDown = onScrollDown,
       _onIncrease = onIncrease,
       _onDecrease = onDecrease,
       _onCopy = onCopy,
       _onCut = onCut,
       _onPaste = onPaste,
       _onMoveCursorForwardByCharacter = onMoveCursorForwardByCharacter,
       _onMoveCursorBackwardByCharacter = onMoveCursorBackwardByCharacter,
       _onMoveCursorForwardByWord = onMoveCursorForwardByWord,
       _onMoveCursorBackwardByWord = onMoveCursorBackwardByWord,
       _onSetSelection = onSetSelection,
       _onDidGainAccessibilityFocus = onDidGainAccessibilityFocus,
       _onDidLoseAccessibilityFocus = onDidLoseAccessibilityFocus,
       _customSemanticsActions = customSemanticsActions,
       super(child);

  /// If 'container' is true, this [RenderObject] will introduce a new
  /// node in the semantics tree. Otherwise, the semantics will be
  /// merged with the semantics of any ancestors.
  ///
  /// Whether descendants of this [RenderObject] can add their semantic information
  /// to the [SemanticsNode] introduced by this configuration is controlled by
  /// [explicitChildNodes].
  bool get container => _container;
  bool _container;
  set container(bool value) {
    assert(value != null);
    if (container == value)
      return;
    _container = value;
    markNeedsSemanticsUpdate();
  }

  /// Whether descendants of this [RenderObject] are allowed to add semantic
  /// information to the [SemanticsNode] annotated by this widget.
  ///
  /// When set to false descendants are allowed to annotate [SemanticNode]s of
  /// their parent with the semantic information they want to contribute to the
  /// semantic tree.
  /// When set to true the only way for descendants to contribute semantic
  /// information to the semantic tree is to introduce new explicit
  /// [SemanticNode]s to the tree.
  ///
  /// This setting is often used in combination with [isSemanticBoundary] to
  /// create semantic boundaries that are either writable or not for children.
  bool get explicitChildNodes => _explicitChildNodes;
  bool _explicitChildNodes;
  set explicitChildNodes(bool value) {
    assert(value != null);
    if (_explicitChildNodes == value)
      return;
    _explicitChildNodes = value;
    markNeedsSemanticsUpdate();
  }

  /// Whether descendants of this [RenderObject] should have their semantic
  /// information ignored.
  ///
  /// When this flag is set to true, all child semantics nodes are ignored.
  /// This can be used as a convenience for cases where a child is wrapped in
  /// an [ExcludeSemantics] widget and then another [Semantics] widget.
  bool get excludeSemantics => _excludeSemantics;
  bool _excludeSemantics;
  set excludeSemantics(bool value) {
    assert(value != null);
    if (_excludeSemantics == value)
      return;
    _excludeSemantics = value;
    markNeedsSemanticsUpdate();
  }

  /// If non-null, sets the [SemanticsNode.hasCheckedState] semantic to true and
  /// the [SemanticsNode.isChecked] semantic to the given value.
  bool get checked => _checked;
  bool _checked;
  set checked(bool value) {
    if (checked == value)
      return;
    _checked = value;
    markNeedsSemanticsUpdate();
  }

  /// If non-null, sets the [SemanticsNode.hasEnabledState] semantic to true and
  /// the [SemanticsNode.isEnabled] semantic to the given value.
  bool get enabled => _enabled;
  bool _enabled;
  set enabled(bool value) {
    if (enabled == value)
      return;
    _enabled = value;
    markNeedsSemanticsUpdate();
  }

  /// If non-null, sets the [SemanticsNode.isSelected] semantic to the given
  /// value.
  bool get selected => _selected;
  bool _selected;
  set selected(bool value) {
    if (selected == value)
      return;
    _selected = value;
    markNeedsSemanticsUpdate();
  }

  /// If non-null, sets the [SemanticsNode.isButton] semantic to the given value.
  bool get button => _button;
  bool _button;
  set button(bool value) {
    if (button == value)
      return;
    _button = value;
    markNeedsSemanticsUpdate();
  }

  /// If non-null, sets the [SemanticsNode.isHeader] semantic to the given value.
  bool get header => _header;
  bool _header;
  set header(bool value) {
    if (header == value)
      return;
    _header = value;
    markNeedsSemanticsUpdate();
  }

  /// If non-null, sets the [SemanticsNode.isTextField] semantic to the given value.
  bool get textField => _textField;
  bool _textField;
  set textField(bool value) {
    if (textField == value)
      return;
    _textField = value;
    markNeedsSemanticsUpdate();
  }

  /// If non-null, sets the [SemanticsNode.isReadOnly] semantic to the given value.
  bool get readOnly => _readOnly;
  bool _readOnly;
  set readOnly(bool value) {
    if (readOnly == value)
      return;
    _readOnly = value;
    markNeedsSemanticsUpdate();
  }

  /// If non-null, sets the [SemanticsNode.isFocused] semantic to the given value.
  bool get focused => _focused;
  bool _focused;
  set focused(bool value) {
    if (focused == value)
      return;
    _focused = value;
    markNeedsSemanticsUpdate();
  }

  /// If non-null, sets the [SemanticsNode.isInMutuallyExclusiveGroup] semantic
  /// to the given value.
  bool get inMutuallyExclusiveGroup => _inMutuallyExclusiveGroup;
  bool _inMutuallyExclusiveGroup;
  set inMutuallyExclusiveGroup(bool value) {
    if (inMutuallyExclusiveGroup == value)
      return;
    _inMutuallyExclusiveGroup = value;
    markNeedsSemanticsUpdate();
  }

  /// If non-null, sets the [SemanticsNode.isObscured] semantic to the given
  /// value.
  bool get obscured => _obscured;
  bool _obscured;
  set obscured(bool value) {
    if (obscured == value)
      return;
    _obscured = value;
    markNeedsSemanticsUpdate();
  }

  /// If non-null, sets the [SemanticsNode.isMultiline] semantic to the given
  /// value.
  bool get multiline => _multiline;
  bool _multiline;
  set multiline(bool value) {
    if (multiline == value)
      return;
    _multiline = value;
    markNeedsSemanticsUpdate();
  }

  /// If non-null, sets the [SemanticsNode.scopesRoute] semantic to the give value.
  bool get scopesRoute => _scopesRoute;
  bool _scopesRoute;
  set scopesRoute(bool value) {
    if (scopesRoute == value)
      return;
    _scopesRoute = value;
    markNeedsSemanticsUpdate();
  }

  /// If non-null, sets the [SemanticsNode.namesRoute] semantic to the give value.
  bool get namesRoute => _namesRoute;
  bool _namesRoute;
  set namesRoute(bool value) {
    if (_namesRoute == value)
      return;
    _namesRoute = value;
    markNeedsSemanticsUpdate();
  }

  /// If non-null, sets the [SemanticsNode.isHidden] semantic to the given
  /// value.
  bool get hidden => _hidden;
  bool _hidden;
  set hidden(bool value) {
    if (hidden == value)
      return;
    _hidden = value;
    markNeedsSemanticsUpdate();
  }

  /// If non-null, sets the [SemanticsNode.isImage] semantic to the given
  /// value.
  bool get image => _image;
  bool _image;
  set image(bool value) {
    if (_image == value)
      return;
    _image = value;
  }

  /// If non-null, sets the [SemanticsNode.isLiveRegion] semantic to the given
  /// value.
  bool get liveRegion => _liveRegion;
  bool _liveRegion;
  set liveRegion(bool value) {
    if (_liveRegion == value)
      return;
    _liveRegion = value;
    markNeedsSemanticsUpdate();
  }

  /// If non-null, sets the [SemanticsNode.isToggled] semantic to the given
  /// value.
  bool get toggled => _toggled;
  bool _toggled;
  set toggled(bool value) {
    if (_toggled == value)
      return;
    _toggled = value;
    markNeedsSemanticsUpdate();
  }

  /// If non-null, sets the [SemanticsNode.label] semantic to the given value.
  ///
  /// The reading direction is given by [textDirection].
  String get label => _label;
  String _label;
  set label(String value) {
    if (_label == value)
      return;
    _label = value;
    markNeedsSemanticsUpdate();
  }

  /// If non-null, sets the [SemanticsNode.value] semantic to the given value.
  ///
  /// The reading direction is given by [textDirection].
  String get value => _value;
  String _value;
  set value(String value) {
    if (_value == value)
      return;
    _value = value;
    markNeedsSemanticsUpdate();
  }

  /// If non-null, sets the [SemanticsNode.increasedValue] semantic to the given
  /// value.
  ///
  /// The reading direction is given by [textDirection].
  String get increasedValue => _increasedValue;
  String _increasedValue;
  set increasedValue(String value) {
    if (_increasedValue == value)
      return;
    _increasedValue = value;
    markNeedsSemanticsUpdate();
  }

  /// If non-null, sets the [SemanticsNode.decreasedValue] semantic to the given
  /// value.
  ///
  /// The reading direction is given by [textDirection].
  String get decreasedValue => _decreasedValue;
  String _decreasedValue;
  set decreasedValue(String value) {
    if (_decreasedValue == value)
      return;
    _decreasedValue = value;
    markNeedsSemanticsUpdate();
  }

  /// If non-null, sets the [SemanticsNode.hint] semantic to the given value.
  ///
  /// The reading direction is given by [textDirection].
  String get hint => _hint;
  String _hint;
  set hint(String value) {
    if (_hint == value)
      return;
    _hint = value;
    markNeedsSemanticsUpdate();
  }

  /// If non-null, sets the [SemanticsNode.hintOverride] to the given value.
  SemanticsHintOverrides get hintOverrides => _hintOverrides;
  SemanticsHintOverrides _hintOverrides;
  set hintOverrides(SemanticsHintOverrides value) {
    if (_hintOverrides == value)
      return;
    _hintOverrides = value;
    markNeedsSemanticsUpdate();
  }

  /// If non-null, sets the [SemanticsNode.textDirection] semantic to the given value.
  ///
  /// This must not be null if [label], [hint], [value], [increasedValue], or
  /// [decreasedValue] are not null.
  TextDirection get textDirection => _textDirection;
  TextDirection _textDirection;
  set textDirection(TextDirection value) {
    if (textDirection == value)
      return;
    _textDirection = value;
    markNeedsSemanticsUpdate();
  }

  /// Sets the [SemanticsNode.sortKey] to the given value.
  ///
  /// This defines how this node is sorted among the sibling semantics nodes
  /// to determine the order in which they are traversed by the accessibility
  /// services on the platform (e.g. VoiceOver on iOS and TalkBack on Android).
  SemanticsSortKey get sortKey => _sortKey;
  SemanticsSortKey _sortKey;
  set sortKey(SemanticsSortKey value) {
    if (sortKey == value)
      return;
    _sortKey = value;
    markNeedsSemanticsUpdate();
  }

  /// The handler for [SemanticsAction.tap].
  ///
  /// This is the semantic equivalent of a user briefly tapping the screen with
  /// the finger without moving it. For example, a button should implement this
  /// action.
  ///
  /// VoiceOver users on iOS and TalkBack users on Android can trigger this
  /// action by double-tapping the screen while an element is focused.
  VoidCallback get onTap => _onTap;
  VoidCallback _onTap;
  set onTap(VoidCallback handler) {
    if (_onTap == handler)
      return;
    final bool hadValue = _onTap != null;
    _onTap = handler;
    if ((handler != null) == hadValue)
      markNeedsSemanticsUpdate();
  }

  /// The handler for [SemanticsAction.dismiss].
  ///
  /// This is a request to dismiss the currently focused node.
  ///
  /// TalkBack users on Android can trigger this action in the local context
  /// menu, and VoiceOver users on iOS can trigger this action with a standard
  /// gesture or menu option.
  VoidCallback get onDismiss => _onDismiss;
  VoidCallback _onDismiss;
  set onDismiss(VoidCallback handler) {
    if (_onDismiss == handler)
      return;
    final bool hadValue = _onDismiss != null;
    _onDismiss = handler;
    if ((handler != null) == hadValue)
      markNeedsSemanticsUpdate();
  }

  /// The handler for [SemanticsAction.longPress].
  ///
  /// This is the semantic equivalent of a user pressing and holding the screen
  /// with the finger for a few seconds without moving it.
  ///
  /// VoiceOver users on iOS and TalkBack users on Android can trigger this
  /// action by double-tapping the screen without lifting the finger after the
  /// second tap.
  VoidCallback get onLongPress => _onLongPress;
  VoidCallback _onLongPress;
  set onLongPress(VoidCallback handler) {
    if (_onLongPress == handler)
      return;
    final bool hadValue = _onLongPress != null;
    _onLongPress = handler;
    if ((handler != null) != hadValue)
      markNeedsSemanticsUpdate();
  }

  /// The handler for [SemanticsAction.scrollLeft].
  ///
  /// This is the semantic equivalent of a user moving their finger across the
  /// screen from right to left. It should be recognized by controls that are
  /// horizontally scrollable.
  ///
  /// VoiceOver users on iOS can trigger this action by swiping left with three
  /// fingers. TalkBack users on Android can trigger this action by swiping
  /// right and then left in one motion path. On Android, [onScrollUp] and
  /// [onScrollLeft] share the same gesture. Therefore, only on of them should
  /// be provided.
  VoidCallback get onScrollLeft => _onScrollLeft;
  VoidCallback _onScrollLeft;
  set onScrollLeft(VoidCallback handler) {
    if (_onScrollLeft == handler)
      return;
    final bool hadValue = _onScrollLeft != null;
    _onScrollLeft = handler;
    if ((handler != null) != hadValue)
      markNeedsSemanticsUpdate();
  }

  /// The handler for [SemanticsAction.scrollRight].
  ///
  /// This is the semantic equivalent of a user moving their finger across the
  /// screen from left to right. It should be recognized by controls that are
  /// horizontally scrollable.
  ///
  /// VoiceOver users on iOS can trigger this action by swiping right with three
  /// fingers. TalkBack users on Android can trigger this action by swiping
  /// left and then right in one motion path. On Android, [onScrollDown] and
  /// [onScrollRight] share the same gesture. Therefore, only on of them should
  /// be provided.
  VoidCallback get onScrollRight => _onScrollRight;
  VoidCallback _onScrollRight;
  set onScrollRight(VoidCallback handler) {
    if (_onScrollRight == handler)
      return;
    final bool hadValue = _onScrollRight != null;
    _onScrollRight = handler;
    if ((handler != null) != hadValue)
      markNeedsSemanticsUpdate();
  }

  /// The handler for [SemanticsAction.scrollUp].
  ///
  /// This is the semantic equivalent of a user moving their finger across the
  /// screen from bottom to top. It should be recognized by controls that are
  /// vertically scrollable.
  ///
  /// VoiceOver users on iOS can trigger this action by swiping up with three
  /// fingers. TalkBack users on Android can trigger this action by swiping
  /// right and then left in one motion path. On Android, [onScrollUp] and
  /// [onScrollLeft] share the same gesture. Therefore, only on of them should
  /// be provided.
  VoidCallback get onScrollUp => _onScrollUp;
  VoidCallback _onScrollUp;
  set onScrollUp(VoidCallback handler) {
    if (_onScrollUp == handler)
      return;
    final bool hadValue = _onScrollUp != null;
    _onScrollUp = handler;
    if ((handler != null) != hadValue)
      markNeedsSemanticsUpdate();
  }

  /// The handler for [SemanticsAction.scrollDown].
  ///
  /// This is the semantic equivalent of a user moving their finger across the
  /// screen from top to bottom. It should be recognized by controls that are
  /// vertically scrollable.
  ///
  /// VoiceOver users on iOS can trigger this action by swiping down with three
  /// fingers. TalkBack users on Android can trigger this action by swiping
  /// left and then right in one motion path. On Android, [onScrollDown] and
  /// [onScrollRight] share the same gesture. Therefore, only on of them should
  /// be provided.
  VoidCallback get onScrollDown => _onScrollDown;
  VoidCallback _onScrollDown;
  set onScrollDown(VoidCallback handler) {
    if (_onScrollDown == handler)
      return;
    final bool hadValue = _onScrollDown != null;
    _onScrollDown = handler;
    if ((handler != null) != hadValue)
      markNeedsSemanticsUpdate();
  }

  /// The handler for [SemanticsAction.increase].
  ///
  /// This is a request to increase the value represented by the widget. For
  /// example, this action might be recognized by a slider control.
  ///
  /// VoiceOver users on iOS can trigger this action by swiping up with one
  /// finger. TalkBack users on Android can trigger this action by pressing the
  /// volume up button.
  VoidCallback get onIncrease => _onIncrease;
  VoidCallback _onIncrease;
  set onIncrease(VoidCallback handler) {
    if (_onIncrease == handler)
      return;
    final bool hadValue = _onIncrease != null;
    _onIncrease = handler;
    if ((handler != null) != hadValue)
      markNeedsSemanticsUpdate();
  }

  /// The handler for [SemanticsAction.decrease].
  ///
  /// This is a request to decrease the value represented by the widget. For
  /// example, this action might be recognized by a slider control.
  ///
  /// VoiceOver users on iOS can trigger this action by swiping down with one
  /// finger. TalkBack users on Android can trigger this action by pressing the
  /// volume down button.
  VoidCallback get onDecrease => _onDecrease;
  VoidCallback _onDecrease;
  set onDecrease(VoidCallback handler) {
    if (_onDecrease == handler)
      return;
    final bool hadValue = _onDecrease != null;
    _onDecrease = handler;
    if ((handler != null) != hadValue)
      markNeedsSemanticsUpdate();
  }

  /// The handler for [SemanticsAction.copy].
  ///
  /// This is a request to copy the current selection to the clipboard.
  ///
  /// TalkBack users on Android can trigger this action from the local context
  /// menu of a text field, for example.
  VoidCallback get onCopy => _onCopy;
  VoidCallback _onCopy;
  set onCopy(VoidCallback handler) {
    if (_onCopy == handler)
      return;
    final bool hadValue = _onCopy != null;
    _onCopy = handler;
    if ((handler != null) != hadValue)
      markNeedsSemanticsUpdate();
  }

  /// The handler for [SemanticsAction.cut].
  ///
  /// This is a request to cut the current selection and place it in the
  /// clipboard.
  ///
  /// TalkBack users on Android can trigger this action from the local context
  /// menu of a text field, for example.
  VoidCallback get onCut => _onCut;
  VoidCallback _onCut;
  set onCut(VoidCallback handler) {
    if (_onCut == handler)
      return;
    final bool hadValue = _onCut != null;
    _onCut = handler;
    if ((handler != null) != hadValue)
      markNeedsSemanticsUpdate();
  }

  /// The handler for [SemanticsAction.paste].
  ///
  /// This is a request to paste the current content of the clipboard.
  ///
  /// TalkBack users on Android can trigger this action from the local context
  /// menu of a text field, for example.
  VoidCallback get onPaste => _onPaste;
  VoidCallback _onPaste;
  set onPaste(VoidCallback handler) {
    if (_onPaste == handler)
      return;
    final bool hadValue = _onPaste != null;
    _onPaste = handler;
    if ((handler != null) != hadValue)
      markNeedsSemanticsUpdate();
  }

  /// The handler for [SemanticsAction.onMoveCursorForwardByCharacter].
  ///
  /// This handler is invoked when the user wants to move the cursor in a
  /// text field forward by one character.
  ///
  /// TalkBack users can trigger this by pressing the volume up key while the
  /// input focus is in a text field.
  MoveCursorHandler get onMoveCursorForwardByCharacter => _onMoveCursorForwardByCharacter;
  MoveCursorHandler _onMoveCursorForwardByCharacter;
  set onMoveCursorForwardByCharacter(MoveCursorHandler handler) {
    if (_onMoveCursorForwardByCharacter == handler)
      return;
    final bool hadValue = _onMoveCursorForwardByCharacter != null;
    _onMoveCursorForwardByCharacter = handler;
    if ((handler != null) != hadValue)
      markNeedsSemanticsUpdate();
  }

  /// The handler for [SemanticsAction.onMoveCursorBackwardByCharacter].
  ///
  /// This handler is invoked when the user wants to move the cursor in a
  /// text field backward by one character.
  ///
  /// TalkBack users can trigger this by pressing the volume down key while the
  /// input focus is in a text field.
  MoveCursorHandler get onMoveCursorBackwardByCharacter => _onMoveCursorBackwardByCharacter;
  MoveCursorHandler _onMoveCursorBackwardByCharacter;
  set onMoveCursorBackwardByCharacter(MoveCursorHandler handler) {
    if (_onMoveCursorBackwardByCharacter == handler)
      return;
    final bool hadValue = _onMoveCursorBackwardByCharacter != null;
    _onMoveCursorBackwardByCharacter = handler;
    if ((handler != null) != hadValue)
      markNeedsSemanticsUpdate();
  }

  /// The handler for [SemanticsAction.onMoveCursorForwardByWord].
  ///
  /// This handler is invoked when the user wants to move the cursor in a
  /// text field backward by one character.
  ///
  /// TalkBack users can trigger this by pressing the volume down key while the
  /// input focus is in a text field.
  MoveCursorHandler get onMoveCursorForwardByWord => _onMoveCursorForwardByWord;
  MoveCursorHandler _onMoveCursorForwardByWord;
  set onMoveCursorForwardByWord(MoveCursorHandler handler) {
    if (_onMoveCursorForwardByWord == handler)
      return;
    final bool hadValue = _onMoveCursorForwardByWord != null;
    _onMoveCursorForwardByWord = handler;
    if ((handler != null) != hadValue)
      markNeedsSemanticsUpdate();
  }

  /// The handler for [SemanticsAction.onMoveCursorBackwardByWord].
  ///
  /// This handler is invoked when the user wants to move the cursor in a
  /// text field backward by one character.
  ///
  /// TalkBack users can trigger this by pressing the volume down key while the
  /// input focus is in a text field.
  MoveCursorHandler get onMoveCursorBackwardByWord => _onMoveCursorBackwardByWord;
  MoveCursorHandler _onMoveCursorBackwardByWord;
  set onMoveCursorBackwardByWord(MoveCursorHandler handler) {
    if (_onMoveCursorBackwardByWord == handler)
      return;
    final bool hadValue = _onMoveCursorBackwardByWord != null;
    _onMoveCursorBackwardByWord = handler;
    if ((handler != null) != hadValue)
      markNeedsSemanticsUpdate();
  }

  /// The handler for [SemanticsAction.setSelection].
  ///
  /// This handler is invoked when the user either wants to change the currently
  /// selected text in a text field or change the position of the cursor.
  ///
  /// TalkBack users can trigger this handler by selecting "Move cursor to
  /// beginning/end" or "Select all" from the local context menu.
  SetSelectionHandler get onSetSelection => _onSetSelection;
  SetSelectionHandler _onSetSelection;
  set onSetSelection(SetSelectionHandler handler) {
    if (_onSetSelection == handler)
      return;
    final bool hadValue = _onSetSelection != null;
    _onSetSelection = handler;
    if ((handler != null) != hadValue)
      markNeedsSemanticsUpdate();
  }

  /// The handler for [SemanticsAction.didGainAccessibilityFocus].
  ///
  /// This handler is invoked when the node annotated with this handler gains
  /// the accessibility focus. The accessibility focus is the
  /// green (on Android with TalkBack) or black (on iOS with VoiceOver)
  /// rectangle shown on screen to indicate what element an accessibility
  /// user is currently interacting with.
  ///
  /// The accessibility focus is different from the input focus. The input focus
  /// is usually held by the element that currently responds to keyboard inputs.
  /// Accessibility focus and input focus can be held by two different nodes!
  ///
  /// See also:
  ///
  ///  * [onDidLoseAccessibilityFocus], which is invoked when the accessibility
  ///    focus is removed from the node.
  ///  * [FocusNode], [FocusScope], [FocusManager], which manage the input focus.
  VoidCallback get onDidGainAccessibilityFocus => _onDidGainAccessibilityFocus;
  VoidCallback _onDidGainAccessibilityFocus;
  set onDidGainAccessibilityFocus(VoidCallback handler) {
    if (_onDidGainAccessibilityFocus == handler)
      return;
    final bool hadValue = _onDidGainAccessibilityFocus != null;
    _onDidGainAccessibilityFocus = handler;
    if ((handler != null) != hadValue)
      markNeedsSemanticsUpdate();
  }

  /// The handler for [SemanticsAction.didLoseAccessibilityFocus].
  ///
  /// This handler is invoked when the node annotated with this handler
  /// loses the accessibility focus. The accessibility focus is
  /// the green (on Android with TalkBack) or black (on iOS with VoiceOver)
  /// rectangle shown on screen to indicate what element an accessibility
  /// user is currently interacting with.
  ///
  /// The accessibility focus is different from the input focus. The input focus
  /// is usually held by the element that currently responds to keyboard inputs.
  /// Accessibility focus and input focus can be held by two different nodes!
  ///
  /// See also:
  ///
  ///  * [onDidGainAccessibilityFocus], which is invoked when the node gains
  ///    accessibility focus.
  ///  * [FocusNode], [FocusScope], [FocusManager], which manage the input focus.
  VoidCallback get onDidLoseAccessibilityFocus => _onDidLoseAccessibilityFocus;
  VoidCallback _onDidLoseAccessibilityFocus;
  set onDidLoseAccessibilityFocus(VoidCallback handler) {
    if (_onDidLoseAccessibilityFocus == handler)
      return;
    final bool hadValue = _onDidLoseAccessibilityFocus != null;
    _onDidLoseAccessibilityFocus = handler;
    if ((handler != null) != hadValue)
      markNeedsSemanticsUpdate();
  }

  /// The handlers and supported [CustomSemanticsAction]s for this node.
  ///
  /// These handlers are called whenever the user performs the associated
  /// custom accessibility action from a special platform menu. Providing any
  /// custom actions here also adds [SemanticsAction.customAction] to the node.
  ///
  /// See also:
  ///
  ///  * [CustomSemanticsAction], for an explanation of custom actions.
  Map<CustomSemanticsAction, VoidCallback> get customSemanticsActions => _customSemanticsActions;
  Map<CustomSemanticsAction, VoidCallback> _customSemanticsActions;
  set customSemanticsActions(Map<CustomSemanticsAction, VoidCallback> value) {
    if (_customSemanticsActions == value)
      return;
    _customSemanticsActions = value;
    markNeedsSemanticsUpdate();
  }

  @override
  void visitChildrenForSemantics(RenderObjectVisitor visitor) {
    if (excludeSemantics)
      return;
    super.visitChildrenForSemantics(visitor);
  }

  @override
  void describeSemanticsConfiguration(SemanticsConfiguration config) {
    super.describeSemanticsConfiguration(config);
    config.isSemanticBoundary = container;
    config.explicitChildNodes = explicitChildNodes;
    assert((scopesRoute == true && explicitChildNodes == true) || scopesRoute != true,
      'explicitChildNodes must be set to true if scopes route is true');
    assert(!(toggled == true && checked == true),
      'A semantics node cannot be toggled and checked at the same time');

    if (enabled != null)
      config.isEnabled = enabled;
    if (checked != null)
      config.isChecked = checked;
    if (toggled != null)
      config.isToggled = toggled;
    if (selected != null)
      config.isSelected = selected;
    if (button != null)
      config.isButton = button;
    if (header != null)
      config.isHeader = header;
    if (textField != null)
      config.isTextField = textField;
    if (readOnly != null)
      config.isReadOnly = readOnly;
    if (focused != null)
      config.isFocused = focused;
    if (inMutuallyExclusiveGroup != null)
      config.isInMutuallyExclusiveGroup = inMutuallyExclusiveGroup;
    if (obscured != null)
      config.isObscured = obscured;
    if (multiline != null)
      config.isMultiline = multiline;
    if (hidden != null)
      config.isHidden = hidden;
    if (image != null)
      config.isImage = image;
    if (label != null)
      config.label = label;
    if (value != null)
      config.value = value;
    if (increasedValue != null)
      config.increasedValue = increasedValue;
    if (decreasedValue != null)
      config.decreasedValue = decreasedValue;
    if (hint != null)
      config.hint = hint;
    if (hintOverrides != null && hintOverrides.isNotEmpty)
      config.hintOverrides = hintOverrides;
    if (scopesRoute != null)
      config.scopesRoute = scopesRoute;
    if (namesRoute != null)
      config.namesRoute = namesRoute;
    if (liveRegion != null)
      config.liveRegion = liveRegion;
    if (textDirection != null)
      config.textDirection = textDirection;
    if (sortKey != null)
      config.sortKey = sortKey;
    // Registering _perform* as action handlers instead of the user provided
    // ones to ensure that changing a user provided handler from a non-null to
    // another non-null value doesn't require a semantics update.
    if (onTap != null)
      config.onTap = _performTap;
    if (onLongPress != null)
      config.onLongPress = _performLongPress;
    if (onDismiss != null)
      config.onDismiss = _performDismiss;
    if (onScrollLeft != null)
      config.onScrollLeft = _performScrollLeft;
    if (onScrollRight != null)
      config.onScrollRight = _performScrollRight;
    if (onScrollUp != null)
      config.onScrollUp = _performScrollUp;
    if (onScrollDown != null)
      config.onScrollDown = _performScrollDown;
    if (onIncrease != null)
      config.onIncrease = _performIncrease;
    if (onDecrease != null)
      config.onDecrease = _performDecrease;
    if (onCopy != null)
      config.onCopy = _performCopy;
    if (onCut != null)
      config.onCut = _performCut;
    if (onPaste != null)
      config.onPaste = _performPaste;
    if (onMoveCursorForwardByCharacter != null)
      config.onMoveCursorForwardByCharacter = _performMoveCursorForwardByCharacter;
    if (onMoveCursorBackwardByCharacter != null)
      config.onMoveCursorBackwardByCharacter = _performMoveCursorBackwardByCharacter;
    if (onMoveCursorForwardByWord != null)
      config.onMoveCursorForwardByWord = _performMoveCursorForwardByWord;
    if (onMoveCursorBackwardByWord != null)
      config.onMoveCursorBackwardByWord = _performMoveCursorBackwardByWord;
    if (onSetSelection != null)
      config.onSetSelection = _performSetSelection;
    if (onDidGainAccessibilityFocus != null)
      config.onDidGainAccessibilityFocus = _performDidGainAccessibilityFocus;
    if (onDidLoseAccessibilityFocus != null)
      config.onDidLoseAccessibilityFocus = _performDidLoseAccessibilityFocus;
    if (customSemanticsActions != null)
      config.customSemanticsActions = _customSemanticsActions;
  }

  void _performTap() {
    if (onTap != null)
      onTap();
  }

  void _performLongPress() {
    if (onLongPress != null)
      onLongPress();
  }

  void _performDismiss() {
    if (onDismiss != null)
      onDismiss();
  }

  void _performScrollLeft() {
    if (onScrollLeft != null)
      onScrollLeft();
  }

  void _performScrollRight() {
    if (onScrollRight != null)
      onScrollRight();
  }

  void _performScrollUp() {
    if (onScrollUp != null)
      onScrollUp();
  }

  void _performScrollDown() {
    if (onScrollDown != null)
      onScrollDown();
  }

  void _performIncrease() {
    if (onIncrease != null)
      onIncrease();
  }

  void _performDecrease() {
    if (onDecrease != null)
      onDecrease();
  }

  void _performCopy() {
    if (onCopy != null)
      onCopy();
  }

  void _performCut() {
    if (onCut != null)
      onCut();
  }

  void _performPaste() {
    if (onPaste != null)
      onPaste();
  }

  void _performMoveCursorForwardByCharacter(bool extendSelection) {
    if (onMoveCursorForwardByCharacter != null)
      onMoveCursorForwardByCharacter(extendSelection);
  }

  void _performMoveCursorBackwardByCharacter(bool extendSelection) {
    if (onMoveCursorBackwardByCharacter != null)
      onMoveCursorBackwardByCharacter(extendSelection);
  }

  void _performMoveCursorForwardByWord(bool extendSelection) {
    if (onMoveCursorForwardByWord != null)
      onMoveCursorForwardByWord(extendSelection);
  }

  void _performMoveCursorBackwardByWord(bool extendSelection) {
    if (onMoveCursorBackwardByWord != null)
      onMoveCursorBackwardByWord(extendSelection);
  }

  void _performSetSelection(TextSelection selection) {
    if (onSetSelection != null)
      onSetSelection(selection);
  }

  void _performDidGainAccessibilityFocus() {
    if (onDidGainAccessibilityFocus != null)
      onDidGainAccessibilityFocus();
  }

  void _performDidLoseAccessibilityFocus() {
    if (onDidLoseAccessibilityFocus != null)
      onDidLoseAccessibilityFocus();
  }
}

/// Causes the semantics of all earlier render objects below the same semantic
/// boundary to be dropped.
///
/// This is useful in a stack where an opaque mask should prevent interactions
/// with the render objects painted below the mask.
class RenderBlockSemantics extends RenderProxyBox {
  /// Create a render object that blocks semantics for nodes below it in paint
  /// order.
  RenderBlockSemantics({
    RenderBox child,
    bool blocking = true,
  }) : _blocking = blocking,
       super(child);

  /// Whether this render object is blocking semantics of previously painted
  /// [RenderObject]s below a common semantics boundary from the semantic tree.
  bool get blocking => _blocking;
  bool _blocking;
  set blocking(bool value) {
    assert(value != null);
    if (value == _blocking)
      return;
    _blocking = value;
    markNeedsSemanticsUpdate();
  }

  @override
  void describeSemanticsConfiguration(SemanticsConfiguration config) {
    super.describeSemanticsConfiguration(config);
    config.isBlockingSemanticsOfPreviouslyPaintedNodes = blocking;
  }

  @override
  void debugFillProperties(DiagnosticPropertiesBuilder properties) {
    super.debugFillProperties(properties);
    properties.add(DiagnosticsProperty<bool>('blocking', blocking));
  }
}

/// Causes the semantics of all descendants to be merged into this
/// node such that the entire subtree becomes a single leaf in the
/// semantics tree.
///
/// Useful for combining the semantics of multiple render objects that
/// form part of a single conceptual widget, e.g. a checkbox, a label,
/// and the gesture detector that goes with them.
class RenderMergeSemantics extends RenderProxyBox {
  /// Creates a render object that merges the semantics from its descendants.
  RenderMergeSemantics({ RenderBox child }) : super(child);

  @override
  void describeSemanticsConfiguration(SemanticsConfiguration config) {
    super.describeSemanticsConfiguration(config);
    config
      ..isSemanticBoundary = true
      ..isMergingSemanticsOfDescendants = true;
  }
}

/// Excludes this subtree from the semantic tree.
///
/// When [excluding] is true, this render object (and its subtree) is excluded
/// from the semantic tree.
///
/// Useful e.g. for hiding text that is redundant with other text next
/// to it (e.g. text included only for the visual effect).
class RenderExcludeSemantics extends RenderProxyBox {
  /// Creates a render object that ignores the semantics of its subtree.
  RenderExcludeSemantics({
    RenderBox child,
    bool excluding = true,
  }) : _excluding = excluding,
       super(child) {
    assert(_excluding != null);
  }

  /// Whether this render object is excluded from the semantic tree.
  bool get excluding => _excluding;
  bool _excluding;
  set excluding(bool value) {
    assert(value != null);
    if (value == _excluding)
      return;
    _excluding = value;
    markNeedsSemanticsUpdate();
  }

  @override
  void visitChildrenForSemantics(RenderObjectVisitor visitor) {
    if (excluding)
      return;
    super.visitChildrenForSemantics(visitor);
  }

  @override
  void debugFillProperties(DiagnosticPropertiesBuilder properties) {
    super.debugFillProperties(properties);
    properties.add(DiagnosticsProperty<bool>('excluding', excluding));
  }
}

/// A render objects that annotates semantics with an index.
///
/// Certain widgets will automatically provide a child index for building
/// semantics. For example, the [ScrollView] uses the index of the first
/// visible child semantics node to determine the
/// [SemanticsConfiguration.scrollIndex].
///
/// See also:
///
///  * [CustomScrollView], for an explanation of scroll semantics.
class RenderIndexedSemantics extends RenderProxyBox {
  /// Creates a render object that annotates the child semantics with an index.
  RenderIndexedSemantics({
    RenderBox child,
    @required int index,
  }) : assert(index != null),
       _index = index,
       super(child);

  /// The index used to annotated child semantics.
  int get index => _index;
  int _index;
  set index(int value) {
    if (value == index)
      return;
    _index = value;
    markNeedsSemanticsUpdate();
  }

  @override
  void describeSemanticsConfiguration(SemanticsConfiguration config) {
    super.describeSemanticsConfiguration(config);
    config.isSemanticBoundary = true;
    config.indexInParent = index;
  }

  @override
  void debugFillProperties(DiagnosticPropertiesBuilder properties) {
    super.debugFillProperties(properties);
    properties.add(DiagnosticsProperty<int>('index', index));
  }
}

/// Provides an anchor for a [RenderFollowerLayer].
///
/// See also:
///
///  * [CompositedTransformTarget], the corresponding widget.
///  * [LeaderLayer], the layer that this render object creates.
class RenderLeaderLayer extends RenderProxyBox {
  /// Creates a render object that uses a [LeaderLayer].
  ///
  /// The [link] must not be null.
  RenderLeaderLayer({
    @required LayerLink link,
    RenderBox child,
  }) : assert(link != null),
       super(child) {
    this.link = link;
  }

  /// The link object that connects this [RenderLeaderLayer] with one or more
  /// [RenderFollowerLayer]s.
  ///
  /// This property must not be null. The object must not be associated with
  /// another [RenderLeaderLayer] that is also being painted.
  LayerLink get link => _link;
  LayerLink _link;
  set link(LayerLink value) {
    assert(value != null);
    if (_link == value)
      return;
    _link = value;
    markNeedsPaint();
  }

  @override
  bool get alwaysNeedsCompositing => true;

  @override
  void paint(PaintingContext context, Offset offset) {
    if (layer == null) {
      layer = LeaderLayer(link: link, offset: offset);
    } else {
      final LeaderLayer leaderLayer = layer;
      leaderLayer
        ..link = link
        ..offset = offset;
    }
    context.pushLayer(layer, super.paint, Offset.zero);
    assert(layer != null);
  }

  @override
  void debugFillProperties(DiagnosticPropertiesBuilder properties) {
    super.debugFillProperties(properties);
    properties.add(DiagnosticsProperty<LayerLink>('link', link));
  }
}

/// Transform the child so that its origin is [offset] from the origin of the
/// [RenderLeaderLayer] with the same [LayerLink].
///
/// The [RenderLeaderLayer] in question must be earlier in the paint order.
///
/// Hit testing on descendants of this render object will only work if the
/// target position is within the box that this render object's parent considers
/// to be hittable.
///
/// See also:
///
///  * [CompositedTransformFollower], the corresponding widget.
///  * [FollowerLayer], the layer that this render object creates.
class RenderFollowerLayer extends RenderProxyBox {
  /// Creates a render object that uses a [FollowerLayer].
  ///
  /// The [link] and [offset] arguments must not be null.
  RenderFollowerLayer({
    @required LayerLink link,
    bool showWhenUnlinked = true,
    Offset offset = Offset.zero,
    RenderBox child,
  }) : assert(link != null),
       assert(showWhenUnlinked != null),
       assert(offset != null),
       super(child) {
    this.link = link;
    this.showWhenUnlinked = showWhenUnlinked;
    this.offset = offset;
  }

  /// The link object that connects this [RenderFollowerLayer] with a
  /// [RenderLeaderLayer] earlier in the paint order.
  LayerLink get link => _link;
  LayerLink _link;
  set link(LayerLink value) {
    assert(value != null);
    if (_link == value)
      return;
    _link = value;
    markNeedsPaint();
  }

  /// Whether to show the render object's contents when there is no
  /// corresponding [RenderLeaderLayer] with the same [link].
  ///
  /// When the render object is linked, the child is positioned such that it has
  /// the same global position as the linked [RenderLeaderLayer].
  ///
  /// When the render object is not linked, then: if [showWhenUnlinked] is true,
  /// the child is visible and not repositioned; if it is false, then child is
  /// hidden.
  bool get showWhenUnlinked => _showWhenUnlinked;
  bool _showWhenUnlinked;
  set showWhenUnlinked(bool value) {
    assert(value != null);
    if (_showWhenUnlinked == value)
      return;
    _showWhenUnlinked = value;
    markNeedsPaint();
  }

  /// The offset to apply to the origin of the linked [RenderLeaderLayer] to
  /// obtain this render object's origin.
  Offset get offset => _offset;
  Offset _offset;
  set offset(Offset value) {
    assert(value != null);
    if (_offset == value)
      return;
    _offset = value;
    markNeedsPaint();
  }

  @override
  void detach() {
    layer = null;
    super.detach();
  }

  @override
  bool get alwaysNeedsCompositing => true;

  /// The layer we created when we were last painted.
  @override
  FollowerLayer get layer => super.layer;

  /// Return the transform that was used in the last composition phase, if any.
  ///
  /// If the [FollowerLayer] has not yet been created, was never composited, or
  /// was unable to determine the transform (see
  /// [FollowerLayer.getLastTransform]), this returns the identity matrix (see
  /// [new Matrix4.identity].
  Matrix4 getCurrentTransform() {
    return layer?.getLastTransform() ?? Matrix4.identity();
  }

  @override
  bool hitTest(BoxHitTestResult result, { Offset position }) {
    // RenderFollowerLayer objects don't check if they are
    // themselves hit, because it's confusing to think about
    // how the untransformed size and the child's transformed
    // position interact.
    return hitTestChildren(result, position: position);
  }

  @override
  bool hitTestChildren(BoxHitTestResult result, { Offset position }) {
    return result.addWithPaintTransform(
      transform: getCurrentTransform(),
      position: position,
      hitTest: (BoxHitTestResult result, Offset position) {
        return super.hitTestChildren(result, position: position);
      },
    );
  }

  @override
  void paint(PaintingContext context, Offset offset) {
    assert(showWhenUnlinked != null);
    if (layer == null) {
      layer = FollowerLayer(
        link: link,
        showWhenUnlinked: showWhenUnlinked,
        linkedOffset: this.offset,
        unlinkedOffset: offset,
      );
    } else {
      layer
        ..link = link
        ..showWhenUnlinked = showWhenUnlinked
        ..linkedOffset = this.offset
        ..unlinkedOffset = offset;
    }
    context.pushLayer(
      layer,
      super.paint,
      Offset.zero,
      childPaintBounds: const Rect.fromLTRB(
        // We don't know where we'll end up, so we have no idea what our cull rect should be.
        double.negativeInfinity,
        double.negativeInfinity,
        double.infinity,
        double.infinity,
      ),
    );
  }

  @override
  void applyPaintTransform(RenderBox child, Matrix4 transform) {
    transform.multiply(getCurrentTransform());
  }

  @override
  void debugFillProperties(DiagnosticPropertiesBuilder properties) {
    super.debugFillProperties(properties);
    properties.add(DiagnosticsProperty<LayerLink>('link', link));
    properties.add(DiagnosticsProperty<bool>('showWhenUnlinked', showWhenUnlinked));
    properties.add(DiagnosticsProperty<Offset>('offset', offset));
    properties.add(TransformProperty('current transform matrix', getCurrentTransform()));
  }
}

/// Render object which inserts an [AnnotatedRegionLayer] into the layer tree.
///
/// See also:
///
///  * [Layer.find], for an example of how this value is retrieved.
///  * [AnnotatedRegionLayer], the layer this render object creates.
class RenderAnnotatedRegion<T> extends RenderProxyBox {

  /// Creates a new [RenderAnnotatedRegion] to insert [value] into the
  /// layer tree.
  ///
  /// If [sized] is true, the layer is provided with the size of this render
  /// object to clip the results of [Layer.findRegion].
  ///
  /// Neither [value] nor [sized] can be null.
  RenderAnnotatedRegion({
    @required T value,
    @required bool sized,
    RenderBox child,
  }) : assert(value != null),
       assert(sized != null),
       _value = value,
       _sized = sized,
       super(child);

  /// A value which can be retrieved using [Layer.find].
  T get value => _value;
  T _value;
  set value (T newValue) {
    if (_value == newValue)
      return;
    _value = newValue;
    markNeedsPaint();
  }

  /// Whether the render object will pass its [size] to the [AnnotatedRegionLayer].
  bool get sized => _sized;
  bool _sized;
  set sized(bool value) {
    if (_sized == value)
      return;
    _sized = value;
    markNeedsPaint();
  }

  @override
  final bool alwaysNeedsCompositing = true;

  @override
  void paint(PaintingContext context, Offset offset) {
    // Annotated region layers are not retained because they do not create engine layers.
    final AnnotatedRegionLayer<T> layer = AnnotatedRegionLayer<T>(
      value,
      size: sized ? size : null,
      offset: sized ? offset : null,
    );
    context.pushLayer(layer, super.paint, offset);
  }
}<|MERGE_RESOLUTION|>--- conflicted
+++ resolved
@@ -2787,20 +2787,6 @@
   @override
   void debugFillProperties(DiagnosticPropertiesBuilder properties) {
     super.debugFillProperties(properties);
-<<<<<<< HEAD
-    final List<String> listeners = <String>[];
-    if (onEnter != null)
-      listeners.add('enter');
-    if (onHover != null)
-      listeners.add('hover');
-    if (onExit != null)
-      listeners.add('exit');
-    if (listeners.isEmpty)
-      listeners.add('<none>');
-    properties.add(IterableProperty<String>('listeners', listeners));
-    properties.add(DiagnosticsProperty<bool>('opaque', opaque, defaultValue: true));
-    // TODO(jacobr): add raw listeners to the diagnostics data.
-=======
     properties.add(FlagsSummary<Function>(
       'listeners',
       <String, Function>{
@@ -2810,7 +2796,7 @@
       },
       ifEmpty: '<none>',
     ));
->>>>>>> 632526aa
+    properties.add(DiagnosticsProperty<bool>('opaque', opaque, defaultValue: true));
   }
 }
 
