--- conflicted
+++ resolved
@@ -5624,21 +5624,18 @@
         _children.addAll(childSemantics._children);
         siblingMergeGroups.addAll(childSemantics.siblingMergeGroups);
       }
-<<<<<<< HEAD
-    }
-=======
-      if (accessiblityFocusBlockType != configProvider.effective.accessiblityFocusBlockType) {
-        configProvider.updateConfig((SemanticsConfiguration config) {
-          config.accessiblityFocusBlockType = accessiblityFocusBlockType;
-        });
-      }
->>>>>>> cfaaab85
+    }
 
     final Set<SemanticsTag>? tags = parentData?.tagsForChildren;
     if (tags != null) {
       assert(tags.isNotEmpty);
       configProvider.updateConfig((SemanticsConfiguration config) {
         tags.forEach(config.addTagForChildren);
+      });
+    }
+    if (accessiblityFocusBlockType != configProvider.effective.accessiblityFocusBlockType) {
+      configProvider.updateConfig((SemanticsConfiguration config) {
+        config.accessiblityFocusBlockType = accessiblityFocusBlockType;
       });
     }
 
@@ -6373,126 +6370,70 @@
     required _RenderObjectSemantics parent,
     required _RenderObjectSemantics child,
   }) {
-    Matrix4? parentToCommonAncestorTransform;
     RenderObject childRenderObject = child.renderObject;
-    RenderObject parentRenderObject = parent.renderObject;
+    final RenderObject parentRenderObject = parent.renderObject;
 
     final List<RenderObject> childToCommonAncestor = <RenderObject>[childRenderObject];
 
-    // Find the common ancestor, and the path(s) to the common ancestor.
-    while (!identical(childRenderObject, parentRenderObject)) {
-      final int fromDepth = childRenderObject.depth;
-      final int toDepth = parentRenderObject.depth;
-
-      if (fromDepth >= toDepth) {
-        assert(
-          childRenderObject.parent != null,
-          '$parent and $child are not in the same render tree.',
-        );
-        childRenderObject = childRenderObject.parent!;
-        childToCommonAncestor.add(childRenderObject);
-      }
-      if (fromDepth <= toDepth) {
-        assert(
-          parentRenderObject.parent != null,
-          '$parent and $child are not in the same render tree.',
-        );
-        final RenderObject toParent = parentRenderObject.parent!;
-        toParent.applyPaintTransform(
-          parentRenderObject,
-          parentToCommonAncestorTransform ??= Matrix4.identity(),
-        );
-        parentRenderObject = toParent;
-      }
+    // Find the path from childRenderObject to parentRenderObject.
+    // Currently the framework assumes that parentRenderObject is an ancestor of
+    // childRenderObject.
+    while (childRenderObject.depth > parentRenderObject.depth) {
+      assert(
+        childRenderObject.parent != null,
+        'The render object of $parent is not an ancestor of the render object of $child.',
+      );
+      childRenderObject = childRenderObject.parent!;
+      childToCommonAncestor.add(childRenderObject);
     }
     assert(childToCommonAncestor.length >= 2);
+    assert(identical(childRenderObject, parentRenderObject));
 
     // Calculate clips and transform.
 
     Rect? paintClipRect;
     Rect? semanticsClipRect;
-    final Matrix4 transform;
-    if (parentToCommonAncestorTransform == null) {
-      // This is most common case, i.e. parent is the common ancestor.
-      transform = Matrix4.identity();
-      // Traverse from `parent`'s render object to `child`'s.
-      for (int i = childToCommonAncestor.length - 1; i > 0; i -= 1) {
-        final RenderObject nodeParent = childToCommonAncestor[i];
-        final RenderObject node = childToCommonAncestor[i - 1];
-
-        final Rect? localPaintClipInParent = _transformRect(
-          nodeParent.describeApproximatePaintClip(node),
-          transform, // paint transform from nodeParent to parent
-          MatrixUtils.transformRect,
-        );
-        final Rect? localSemanticsClipInParent = _transformRect(
-          nodeParent.describeSemanticsClip(node),
-          transform, // paint transform from nodeParent to parent
-          MatrixUtils.transformRect,
-        );
-        paintClipRect = _intersectRects(paintClipRect, localPaintClipInParent);
-        semanticsClipRect =
-            localSemanticsClipInParent ??
-            semanticsClipRect?.intersect(localPaintClipInParent ?? semanticsClipRect);
-        nodeParent.applyPaintTransform(node, transform);
-      }
-
-      // Apply the paint / semantics clipping from parent.
+    final Matrix4 transform = Matrix4.identity();
+    // Traverse from `parent`'s render object to `child`'s.
+    for (int i = childToCommonAncestor.length - 1; i > 0; i -= 1) {
+      final RenderObject nodeParent = childToCommonAncestor[i];
+      final RenderObject node = childToCommonAncestor[i - 1];
+
+      final Rect? localPaintClipInParent = _transformRect(
+        nodeParent.describeApproximatePaintClip(node),
+        transform, // paint transform from nodeParent to parent
+        MatrixUtils.transformRect,
+      );
+      final Rect? localSemanticsClipInParent = _transformRect(
+        nodeParent.describeSemanticsClip(node),
+        transform, // paint transform from nodeParent to parent
+        MatrixUtils.transformRect,
+      );
+      paintClipRect = _intersectRects(paintClipRect, localPaintClipInParent);
       semanticsClipRect =
-          semanticsClipRect ?? _intersectRects(paintClipRect, parentSemanticsClipRect);
-      paintClipRect = _intersectRects(paintClipRect, parentPaintClipRect);
-
-      if (paintClipRect != null || semanticsClipRect != null) {
-        final Matrix4 inverted = transform.clone();
-        final bool hasInverse = inverted.invert() != 0.0;
-        semanticsClipRect = hasInverse
-            ? _transformRect(semanticsClipRect, inverted, MatrixUtils.transformRect)
-            : null;
-        paintClipRect = hasInverse
-            ? _transformRect(paintClipRect, inverted, MatrixUtils.transformRect)
-            : null;
-      }
-
-      if (parentTransform != null) {
-        MatrixUtils.multiplyInPlace(parentTransform, transform);
-      }
-    } else {
-      transform = parentTransform?.clone() ?? Matrix4.identity();
-      if (parentToCommonAncestorTransform.invert() != 0) {
-        for (int i = childToCommonAncestor.length - 1; i > 0; i -= 1) {
-          childToCommonAncestor[i].applyPaintTransform(childToCommonAncestor[i - 1], transform);
-        }
-        transform.multiply(parentToCommonAncestorTransform);
-      } else {
-        transform.setZero();
-      }
-
-      // Otherwise we have to find the closest ancestor RenderObject that
-      // has up-to-date semantics geometry and compute the clip rects from there.
-      //
-      // Currently it can only happen when the subtree contains an OverlayPortal.
-      final List<RenderObject> clipPath = <RenderObject>[child.renderObject];
-
-      RenderObject? ancestor = child.renderObject.parent;
-      while (ancestor != null && ancestor._semantics.cachedSemanticsNode == null) {
-        clipPath.add(ancestor);
-        ancestor = ancestor.parent;
-      }
-      final SemanticsNode? ancestorNode = ancestor?._semantics.cachedSemanticsNode;
-      paintClipRect = ancestorNode?.parentPaintClipRect;
-      semanticsClipRect = ancestorNode?.parentSemanticsClipRect;
-      if (ancestor != null) {
-        RenderObject parent = ancestor;
-        for (int i = clipPath.length - 1; i >= 0; i -= 1) {
-          (paintClipRect, semanticsClipRect) = _computeClipRect(
-            parent,
-            clipPath[i],
-            semanticsClipRect,
-            paintClipRect,
-          );
-          parent = clipPath[i];
-        }
-      }
+          localSemanticsClipInParent ??
+          semanticsClipRect?.intersect(localPaintClipInParent ?? semanticsClipRect);
+      nodeParent.applyPaintTransform(node, transform);
+    }
+
+    // Apply the parent paint / semantics clipping.
+    semanticsClipRect =
+        semanticsClipRect ?? _intersectRects(paintClipRect, parentSemanticsClipRect);
+    paintClipRect = _intersectRects(paintClipRect, parentPaintClipRect);
+
+    if (paintClipRect != null || semanticsClipRect != null) {
+      final Matrix4 inverted = transform.clone();
+      final bool hasInverse = inverted.invert() != 0.0;
+      semanticsClipRect = hasInverse
+          ? _transformRect(semanticsClipRect, inverted, MatrixUtils.transformRect)
+          : null;
+      paintClipRect = hasInverse
+          ? _transformRect(paintClipRect, inverted, MatrixUtils.transformRect)
+          : null;
+    }
+
+    if (parentTransform != null) {
+      MatrixUtils.multiplyInPlace(parentTransform, transform);
     }
 
     Rect rect =
