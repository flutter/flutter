// Copyright 2014 The Flutter Authors. All rights reserved.
// Use of this source code is governed by a BSD-style license that can be
// found in the LICENSE file.

import 'dart:collection';
import 'dart:math' as math;
import 'dart:ui' as ui show BoxHeightStyle, BoxWidthStyle, LineMetrics, PlaceholderAlignment, TextBox;

import 'package:characters/characters.dart';
import 'package:flutter/foundation.dart';
import 'package:flutter/gestures.dart';
import 'package:flutter/semantics.dart';
import 'package:flutter/services.dart';

import 'box.dart';
import 'custom_paint.dart';
import 'debug_overflow_indicator.dart';
import 'layer.dart';
import 'object.dart';
import 'paragraph.dart';
import 'viewport_offset.dart';

const double _kCaretGap = 1.0; // pixels
const double _kCaretHeightOffset = 2.0; // pixels

// The additional size on the x and y axis with which to expand the prototype
// cursor to render the floating cursor in pixels.
const EdgeInsets _kFloatingCaretSizeIncrease = EdgeInsets.symmetric(horizontal: 0.5, vertical: 1.0);

// The corner radius of the floating cursor in pixels.
const Radius _kFloatingCaretRadius = Radius.circular(1.0);

/// Signature for the callback that reports when the caret location changes.
///
/// Used by [RenderEditable.onCaretChanged].
typedef CaretChangedHandler = void Function(Rect caretRect);

/// Represents the coordinates of the point in a selection, and the text
/// direction at that point, relative to top left of the [RenderEditable] that
/// holds the selection.
@immutable
class TextSelectionPoint {
  /// Creates a description of a point in a text selection.
  ///
  /// The [point] argument must not be null.
  const TextSelectionPoint(this.point, this.direction)
    : assert(point != null);

  /// Coordinates of the lower left or lower right corner of the selection,
  /// relative to the top left of the [RenderEditable] object.
  final Offset point;

  /// Direction of the text at this edge of the selection.
  final TextDirection? direction;

  @override
  String toString() {
    switch (direction) {
      case TextDirection.ltr:
        return '$point-ltr';
      case TextDirection.rtl:
        return '$point-rtl';
      case null:
        return '$point';
    }
  }
}

/// The consecutive sequence of [TextPosition]s that the caret should move to
/// when the user navigates the paragraph using the upward arrow key or the
/// downward arrow key.
///
/// {@template flutter.rendering.RenderEditable.verticalArrowKeyMovement}
/// When the user presses the upward arrow key or the downward arrow key, on
/// many platforms (macOS for instance), the caret will move to the previous
/// line or the next line, while maintaining its original horizontal location.
/// When it encounters a shorter line, the caret moves to the closest horizontal
/// location within that line, and restores the original horizontal location
/// when a long enough line is encountered.
///
/// Additionally, the caret will move to the beginning of the document if the
/// upward arrow key is pressed and the caret is already on the first line. If
/// the downward arrow key is pressed next, the caret will restore its original
/// horizontal location and move to the second line. Similarly the caret moves
/// to the end of the document if the downward arrow key is pressed when it's
/// already on the last line.
///
/// Consider a left-aligned paragraph:
///   aa|
///   a
///   aaa
/// where the caret was initially placed at the end of the first line. Pressing
/// the downward arrow key once will move the caret to the end of the second
/// line, and twice the arrow key moves to the third line after the second "a"
/// on that line. Pressing the downward arrow key again, the caret will move to
/// the end of the third line (the end of the document). Pressing the upward
/// arrow key in this state will result in the caret moving to the end of the
/// second line.
///
/// Vertical caret runs are typically interrupted when the layout of the text
/// changes (including when the text itself changes), or when the selection is
/// changed by other input events or programmatically (for example, when the
/// user pressed the left arrow key).
/// {@endtemplate}
///
/// The [movePrevious] method moves the caret location (which is
/// [VerticalCaretMovementRun.current]) to the previous line, and in case
/// the caret is already on the first line, the method does nothing and returns
/// false. Similarly the [moveNext] method moves the caret to the next line, and
/// returns false if the caret is already on the last line.
///
/// If the underlying paragraph's layout changes, [isValid] becomes false and
/// the [VerticalCaretMovementRun] must not be used. The [isValid] property must
/// be checked before calling [movePrevious] and [moveNext], or accessing
/// [current].
class VerticalCaretMovementRun extends Iterator<TextPosition> {
  VerticalCaretMovementRun._(
    this._editable,
    this._lineMetrics,
    this._currentTextPosition,
    this._currentLine,
    this._currentOffset,
  );

  Offset _currentOffset;
  int _currentLine;
  TextPosition _currentTextPosition;

  final List<ui.LineMetrics> _lineMetrics;
  final RenderEditable _editable;

  bool _isValid = true;
  /// Whether this [VerticalCaretMovementRun] can still continue.
  ///
  /// A [VerticalCaretMovementRun] run is valid if the underlying text layout
  /// hasn't changed.
  ///
  /// The [current] value and the [movePrevious] and [moveNext] methods must not
  /// be accessed when [isValid] is false.
  bool get isValid {
    if (!_isValid) {
      return false;
    }
    final List<ui.LineMetrics> newLineMetrics = _editable._textPainter.computeLineMetrics();
    // Use the implementation detail of the computeLineMetrics method to figure
    // out if the current text layout has been invalidated.
    if (!identical(newLineMetrics, _lineMetrics)) {
      _isValid = false;
    }
    return _isValid;
  }

  final Map<int, MapEntry<Offset, TextPosition>> _positionCache = <int, MapEntry<Offset, TextPosition>>{};

  MapEntry<Offset, TextPosition> _getTextPositionForLine(int lineNumber) {
    assert(isValid);
    assert(lineNumber >= 0);
    final MapEntry<Offset, TextPosition>? cachedPosition = _positionCache[lineNumber];
    if (cachedPosition != null) {
      return cachedPosition;
    }
    assert(lineNumber != _currentLine);

    final Offset newOffset = Offset(_currentOffset.dx, _lineMetrics[lineNumber].baseline);
    final TextPosition closestPosition = _editable._textPainter.getPositionForOffset(newOffset);
    final MapEntry<Offset, TextPosition> position = MapEntry<Offset, TextPosition>(newOffset, closestPosition);
    _positionCache[lineNumber] = position;
    return position;
  }

  @override
  TextPosition get current {
    assert(isValid);
    return _currentTextPosition;
  }

  @override
  bool moveNext() {
    assert(isValid);
    if (_currentLine + 1 >= _lineMetrics.length) {
      return false;
    }
    final MapEntry<Offset, TextPosition> position = _getTextPositionForLine(_currentLine + 1);
    _currentLine += 1;
    _currentOffset = position.key;
    _currentTextPosition = position.value;
    return true;
  }

  /// Move back to the previous element.
  ///
  /// Returns true and updates [current] if successful.
  bool movePrevious() {
    assert(isValid);
    if (_currentLine <= 0) {
      return false;
    }
    final MapEntry<Offset, TextPosition> position = _getTextPositionForLine(_currentLine - 1);
    _currentLine -= 1;
    _currentOffset = position.key;
    _currentTextPosition = position.value;
    return true;
  }
}

/// Displays some text in a scrollable container with a potentially blinking
/// cursor and with gesture recognizers.
///
/// This is the renderer for an editable text field. It does not directly
/// provide affordances for editing the text, but it does handle text selection
/// and manipulation of the text cursor.
///
/// The [text] is displayed, scrolled by the given [offset], aligned according
/// to [textAlign]. The [maxLines] property controls whether the text displays
/// on one line or many. The [selection], if it is not collapsed, is painted in
/// the [selectionColor]. If it _is_ collapsed, then it represents the cursor
/// position. The cursor is shown while [showCursor] is true. It is painted in
/// the [cursorColor].
///
/// If, when the render object paints, the caret is found to have changed
/// location, [onCaretChanged] is called.
///
/// Keyboard handling, IME handling, scrolling, toggling the [showCursor] value
/// to actually blink the cursor, and other features not mentioned above are the
/// responsibility of higher layers and not handled by this object.
class RenderEditable extends RenderBox with RelayoutWhenSystemFontsChangeMixin, ContainerRenderObjectMixin<RenderBox, TextParentData>, RenderBoxContainerDefaultsMixin<RenderBox, TextParentData>, DebugOverflowIndicatorMixin implements TextLayoutMetrics {
  /// Creates a render object that implements the visual aspects of a text field.
  ///
  /// The [textAlign] argument must not be null. It defaults to [TextAlign.start].
  ///
  /// The [textDirection] argument must not be null.
  ///
  /// If [showCursor] is not specified, then it defaults to hiding the cursor.
  ///
  /// The [maxLines] property can be set to null to remove the restriction on
  /// the number of lines. By default, it is 1, meaning this is a single-line
  /// text field. If it is not null, it must be greater than zero.
  ///
  /// The [offset] is required and must not be null. You can use [
  /// ViewportOffset.zero] if you have no need for scrolling.
  RenderEditable({
    InlineSpan? text,
    required TextDirection textDirection,
    TextAlign textAlign = TextAlign.start,
    Color? cursorColor,
    Color? backgroundCursorColor,
    ValueNotifier<bool>? showCursor,
    bool? hasFocus,
    required LayerLink startHandleLayerLink,
    required LayerLink endHandleLayerLink,
    int? maxLines = 1,
    int? minLines,
    bool expands = false,
    StrutStyle? strutStyle,
    Color? selectionColor,
    double textScaleFactor = 1.0,
    TextSelection? selection,
    required ViewportOffset offset,
    this.onCaretChanged,
    this.ignorePointer = false,
    bool readOnly = false,
    bool forceLine = true,
    TextHeightBehavior? textHeightBehavior,
    TextWidthBasis textWidthBasis = TextWidthBasis.parent,
    String obscuringCharacter = '•',
    bool obscureText = false,
    Locale? locale,
    double cursorWidth = 1.0,
    double? cursorHeight,
    Radius? cursorRadius,
    bool paintCursorAboveText = false,
    Offset cursorOffset = Offset.zero,
    double devicePixelRatio = 1.0,
    ui.BoxHeightStyle selectionHeightStyle = ui.BoxHeightStyle.tight,
    ui.BoxWidthStyle selectionWidthStyle = ui.BoxWidthStyle.tight,
    bool? enableInteractiveSelection,
    this.floatingCursorAddedMargin = const EdgeInsets.fromLTRB(4, 4, 4, 5),
    TextRange? promptRectRange,
    Color? promptRectColor,
    Clip clipBehavior = Clip.hardEdge,
    required this.textSelectionDelegate,
    RenderEditablePainter? painter,
    RenderEditablePainter? foregroundPainter,
    List<RenderBox>? children,
  }) : assert(textAlign != null),
       assert(textDirection != null, 'RenderEditable created without a textDirection.'),
       assert(maxLines == null || maxLines > 0),
       assert(minLines == null || minLines > 0),
       assert(startHandleLayerLink != null),
       assert(endHandleLayerLink != null),
       assert(
         (maxLines == null) || (minLines == null) || (maxLines >= minLines),
         "minLines can't be greater than maxLines",
       ),
       assert(expands != null),
       assert(
         !expands || (maxLines == null && minLines == null),
         'minLines and maxLines must be null when expands is true.',
       ),
       assert(textScaleFactor != null),
       assert(offset != null),
       assert(ignorePointer != null),
       assert(textWidthBasis != null),
       assert(paintCursorAboveText != null),
       assert(obscuringCharacter != null && obscuringCharacter.characters.length == 1),
       assert(obscureText != null),
       assert(textSelectionDelegate != null),
       assert(cursorWidth != null && cursorWidth >= 0.0),
       assert(cursorHeight == null || cursorHeight >= 0.0),
       assert(readOnly != null),
       assert(forceLine != null),
       assert(devicePixelRatio != null),
       assert(selectionHeightStyle != null),
       assert(selectionWidthStyle != null),
       assert(clipBehavior != null),
       _textPainter = TextPainter(
         text: text,
         textAlign: textAlign,
         textDirection: textDirection,
         textScaleFactor: textScaleFactor,
         locale: locale,
         maxLines: maxLines == 1 ? 1 : null,
         strutStyle: strutStyle,
         textHeightBehavior: textHeightBehavior,
         textWidthBasis: textWidthBasis,
       ),
       _showCursor = showCursor ?? ValueNotifier<bool>(false),
       _maxLines = maxLines,
       _minLines = minLines,
       _expands = expands,
       _selection = selection,
       _offset = offset,
       _cursorWidth = cursorWidth,
       _cursorHeight = cursorHeight,
       _paintCursorOnTop = paintCursorAboveText,
       _enableInteractiveSelection = enableInteractiveSelection,
       _devicePixelRatio = devicePixelRatio,
       _startHandleLayerLink = startHandleLayerLink,
       _endHandleLayerLink = endHandleLayerLink,
       _obscuringCharacter = obscuringCharacter,
       _obscureText = obscureText,
       _readOnly = readOnly,
       _forceLine = forceLine,
       _clipBehavior = clipBehavior,
       _hasFocus = hasFocus ?? false {
    assert(_showCursor != null);
    assert(!_showCursor.value || cursorColor != null);

    _selectionPainter.highlightColor = selectionColor;
    _selectionPainter.highlightedRange = selection;
    _selectionPainter.selectionHeightStyle = selectionHeightStyle;
    _selectionPainter.selectionWidthStyle = selectionWidthStyle;

    _autocorrectHighlightPainter.highlightColor = promptRectColor;
    _autocorrectHighlightPainter.highlightedRange = promptRectRange;

    _caretPainter.caretColor = cursorColor;
    _caretPainter.cursorRadius = cursorRadius;
    _caretPainter.cursorOffset = cursorOffset;
    _caretPainter.backgroundCursorColor = backgroundCursorColor;

    _updateForegroundPainter(foregroundPainter);
    _updatePainter(painter);
    addAll(children);
    _extractPlaceholderSpans(text);
  }

  @override
  void setupParentData(RenderBox child) {
    if (child.parentData is! TextParentData) {
      child.parentData = TextParentData();
    }
  }

  /// Child render objects
  _RenderEditableCustomPaint? _foregroundRenderObject;
  _RenderEditableCustomPaint? _backgroundRenderObject;

  @override
  void dispose() {
    _foregroundRenderObject?.dispose();
    _foregroundRenderObject = null;
    _backgroundRenderObject?.dispose();
    _backgroundRenderObject = null;
    _clipRectLayer.layer = null;
    _cachedBuiltInForegroundPainters?.dispose();
    _cachedBuiltInPainters?.dispose();
    _selectionStartInViewport.dispose();
    _selectionEndInViewport.dispose();
    _autocorrectHighlightPainter.dispose();
    _selectionPainter.dispose();
    _caretPainter.dispose();
    _textPainter.dispose();
    super.dispose();
  }

  void _updateForegroundPainter(RenderEditablePainter? newPainter) {
    final _CompositeRenderEditablePainter effectivePainter = newPainter == null
      ? _builtInForegroundPainters
      : _CompositeRenderEditablePainter(painters: <RenderEditablePainter>[
         _builtInForegroundPainters,
         newPainter,
      ]);

    if (_foregroundRenderObject == null) {
      final _RenderEditableCustomPaint foregroundRenderObject = _RenderEditableCustomPaint(painter: effectivePainter);
      adoptChild(foregroundRenderObject);
      _foregroundRenderObject = foregroundRenderObject;
    } else {
      _foregroundRenderObject?.painter = effectivePainter;
    }
    _foregroundPainter = newPainter;
  }

  late List<PlaceholderSpan> _placeholderSpans;
  void _extractPlaceholderSpans(InlineSpan? span) {
    _placeholderSpans = <PlaceholderSpan>[];
    span?.visitChildren((InlineSpan span) {
      if (span is PlaceholderSpan) {
        _placeholderSpans.add(span);
      }
      return true;
    });
  }

  /// The [RenderEditablePainter] to use for painting above this
  /// [RenderEditable]'s text content.
  ///
  /// The new [RenderEditablePainter] will replace the previously specified
  /// foreground painter, and schedule a repaint if the new painter's
  /// `shouldRepaint` method returns true.
  RenderEditablePainter? get foregroundPainter => _foregroundPainter;
  RenderEditablePainter? _foregroundPainter;
  set foregroundPainter(RenderEditablePainter? newPainter) {
    if (newPainter == _foregroundPainter) {
      return;
    }
    _updateForegroundPainter(newPainter);
  }

  void _updatePainter(RenderEditablePainter? newPainter) {
    final _CompositeRenderEditablePainter effectivePainter = newPainter == null
      ? _builtInPainters
      : _CompositeRenderEditablePainter(painters: <RenderEditablePainter>[_builtInPainters, newPainter]);

    if (_backgroundRenderObject == null) {
      final _RenderEditableCustomPaint backgroundRenderObject = _RenderEditableCustomPaint(painter: effectivePainter);
      adoptChild(backgroundRenderObject);
      _backgroundRenderObject = backgroundRenderObject;
    } else {
      _backgroundRenderObject?.painter = effectivePainter;
    }
    _painter = newPainter;
  }

  /// Sets the [RenderEditablePainter] to use for painting beneath this
  /// [RenderEditable]'s text content.
  ///
  /// The new [RenderEditablePainter] will replace the previously specified
  /// painter, and schedule a repaint if the new painter's `shouldRepaint`
  /// method returns true.
  RenderEditablePainter? get painter => _painter;
  RenderEditablePainter? _painter;
  set painter(RenderEditablePainter? newPainter) {
    if (newPainter == _painter) {
      return;
    }
    _updatePainter(newPainter);
  }

  // Caret Painters:
  // The floating painter. This painter paints the regular caret as well.
  late final _FloatingCursorPainter _caretPainter = _FloatingCursorPainter(_onCaretChanged);

  // Text Highlight painters:
  final _TextHighlightPainter _selectionPainter = _TextHighlightPainter();
  final _TextHighlightPainter _autocorrectHighlightPainter = _TextHighlightPainter();

  _CompositeRenderEditablePainter get _builtInForegroundPainters => _cachedBuiltInForegroundPainters ??= _createBuiltInForegroundPainters();
  _CompositeRenderEditablePainter? _cachedBuiltInForegroundPainters;
  _CompositeRenderEditablePainter _createBuiltInForegroundPainters() {
    return _CompositeRenderEditablePainter(
      painters: <RenderEditablePainter>[
        if (paintCursorAboveText) _caretPainter,
      ],
    );
  }

  _CompositeRenderEditablePainter get _builtInPainters => _cachedBuiltInPainters ??= _createBuiltInPainters();
  _CompositeRenderEditablePainter? _cachedBuiltInPainters;
  _CompositeRenderEditablePainter _createBuiltInPainters() {
    return _CompositeRenderEditablePainter(
      painters: <RenderEditablePainter>[
        _autocorrectHighlightPainter,
        _selectionPainter,
        if (!paintCursorAboveText) _caretPainter,
      ],
    );
  }

  double? _textLayoutLastMaxWidth;
  double? _textLayoutLastMinWidth;

  /// Assert that the last layout still matches the constraints.
  void debugAssertLayoutUpToDate() {
    assert(
      _textLayoutLastMaxWidth == constraints.maxWidth &&
      _textLayoutLastMinWidth == constraints.minWidth,
      'Last width ($_textLayoutLastMinWidth, $_textLayoutLastMaxWidth) not the same as max width constraint (${constraints.minWidth}, ${constraints.maxWidth}).',
    );
  }

  Rect? _lastCaretRect;
  // TODO(LongCatIsLooong): currently EditableText uses this callback to keep
  // the text field visible. But we don't always paint the caret, for example
  // when the selection is not collapsed.
  /// Called during the paint phase when the caret location changes.
  CaretChangedHandler? onCaretChanged;
  void _onCaretChanged(Rect caretRect) {
    if (_lastCaretRect != caretRect) {
      onCaretChanged?.call(caretRect);
    }
    _lastCaretRect = onCaretChanged == null ? null : caretRect;
  }

  /// Whether the [handleEvent] will propagate pointer events to selection
  /// handlers.
  ///
  /// If this property is true, the [handleEvent] assumes that this renderer
  /// will be notified of input gestures via [handleTapDown], [handleTap],
  /// [handleDoubleTap], and [handleLongPress].
  ///
  /// If there are any gesture recognizers in the text span, the [handleEvent]
  /// will still propagate pointer events to those recognizers.
  ///
  /// The default value of this property is false.
  bool ignorePointer;

  /// {@macro dart.ui.textHeightBehavior}
  TextHeightBehavior? get textHeightBehavior => _textPainter.textHeightBehavior;
  set textHeightBehavior(TextHeightBehavior? value) {
    if (_textPainter.textHeightBehavior == value) {
      return;
    }
    _textPainter.textHeightBehavior = value;
    markNeedsTextLayout();
  }

  /// {@macro flutter.painting.textPainter.textWidthBasis}
  TextWidthBasis get textWidthBasis => _textPainter.textWidthBasis;
  set textWidthBasis(TextWidthBasis value) {
    assert(value != null);
    if (_textPainter.textWidthBasis == value) {
      return;
    }
    _textPainter.textWidthBasis = value;
    markNeedsTextLayout();
  }

  /// The pixel ratio of the current device.
  ///
  /// Should be obtained by querying MediaQuery for the devicePixelRatio.
  double get devicePixelRatio => _devicePixelRatio;
  double _devicePixelRatio;
  set devicePixelRatio(double value) {
    if (devicePixelRatio == value) {
      return;
    }
    _devicePixelRatio = value;
    markNeedsTextLayout();
  }

  /// Character used for obscuring text if [obscureText] is true.
  ///
  /// Cannot be null, and must have a length of exactly one.
  String get obscuringCharacter => _obscuringCharacter;
  String _obscuringCharacter;
  set obscuringCharacter(String value) {
    if (_obscuringCharacter == value) {
      return;
    }
    assert(value != null && value.characters.length == 1);
    _obscuringCharacter = value;
    markNeedsLayout();
  }

  /// Whether to hide the text being edited (e.g., for passwords).
  bool get obscureText => _obscureText;
  bool _obscureText;
  set obscureText(bool value) {
    if (_obscureText == value) {
      return;
    }
    _obscureText = value;
    _cachedAttributedValue = null;
    markNeedsSemanticsUpdate();
  }

  /// Controls how tall the selection highlight boxes are computed to be.
  ///
  /// See [ui.BoxHeightStyle] for details on available styles.
  ui.BoxHeightStyle get selectionHeightStyle => _selectionPainter.selectionHeightStyle;
  set selectionHeightStyle(ui.BoxHeightStyle value) {
    _selectionPainter.selectionHeightStyle = value;
  }

  /// Controls how wide the selection highlight boxes are computed to be.
  ///
  /// See [ui.BoxWidthStyle] for details on available styles.
  ui.BoxWidthStyle get selectionWidthStyle => _selectionPainter.selectionWidthStyle;
  set selectionWidthStyle(ui.BoxWidthStyle value) {
    _selectionPainter.selectionWidthStyle = value;
  }

  /// The object that controls the text selection, used by this render object
  /// for implementing cut, copy, and paste keyboard shortcuts.
  ///
  /// It must not be null. It will make cut, copy and paste functionality work
  /// with the most recently set [TextSelectionDelegate].
  TextSelectionDelegate textSelectionDelegate;

  /// Track whether position of the start of the selected text is within the viewport.
  ///
  /// For example, if the text contains "Hello World", and the user selects
  /// "Hello", then scrolls so only "World" is visible, this will become false.
  /// If the user scrolls back so that the "H" is visible again, this will
  /// become true.
  ///
  /// This bool indicates whether the text is scrolled so that the handle is
  /// inside the text field viewport, as opposed to whether it is actually
  /// visible on the screen.
  ValueListenable<bool> get selectionStartInViewport => _selectionStartInViewport;
  final ValueNotifier<bool> _selectionStartInViewport = ValueNotifier<bool>(true);

  /// Track whether position of the end of the selected text is within the viewport.
  ///
  /// For example, if the text contains "Hello World", and the user selects
  /// "World", then scrolls so only "Hello" is visible, this will become
  /// 'false'. If the user scrolls back so that the "d" is visible again, this
  /// will become 'true'.
  ///
  /// This bool indicates whether the text is scrolled so that the handle is
  /// inside the text field viewport, as opposed to whether it is actually
  /// visible on the screen.
  ValueListenable<bool> get selectionEndInViewport => _selectionEndInViewport;
  final ValueNotifier<bool> _selectionEndInViewport = ValueNotifier<bool>(true);

  /// Returns the TextPosition above or below the given offset.
  TextPosition _getTextPositionVertical(TextPosition position, double verticalOffset) {
    final Offset caretOffset = _textPainter.getOffsetForCaret(position, _caretPrototype);
    final Offset caretOffsetTranslated = caretOffset.translate(0.0, verticalOffset);
    return _textPainter.getPositionForOffset(caretOffsetTranslated);
  }

  // Start TextLayoutMetrics.

  /// {@macro flutter.services.TextLayoutMetrics.getLineAtOffset}
  @override
  TextSelection getLineAtOffset(TextPosition position) {
    debugAssertLayoutUpToDate();
    final TextRange line = _textPainter.getLineBoundary(position);
    // If text is obscured, the entire string should be treated as one line.
    if (obscureText) {
      return TextSelection(baseOffset: 0, extentOffset: _plainText.length);
    }
    return TextSelection(baseOffset: line.start, extentOffset: line.end);
  }

  /// {@macro flutter.painting.TextPainter.getWordBoundary}
  @override
  TextRange getWordBoundary(TextPosition position) {
    return _textPainter.getWordBoundary(position);
  }

  /// {@macro flutter.services.TextLayoutMetrics.getTextPositionAbove}
  @override
  TextPosition getTextPositionAbove(TextPosition position) {
    // The caret offset gives a location in the upper left hand corner of
    // the caret so the middle of the line above is a half line above that
    // point and the line below is 1.5 lines below that point.
    final double preferredLineHeight = _textPainter.preferredLineHeight;
    final double verticalOffset = -0.5 * preferredLineHeight;
    return _getTextPositionVertical(position, verticalOffset);
  }

  /// {@macro flutter.services.TextLayoutMetrics.getTextPositionBelow}
  @override
  TextPosition getTextPositionBelow(TextPosition position) {
    // The caret offset gives a location in the upper left hand corner of
    // the caret so the middle of the line above is a half line above that
    // point and the line below is 1.5 lines below that point.
    final double preferredLineHeight = _textPainter.preferredLineHeight;
    final double verticalOffset = 1.5 * preferredLineHeight;
    return _getTextPositionVertical(position, verticalOffset);
  }

  // End TextLayoutMetrics.

  void _updateSelectionExtentsVisibility(Offset effectiveOffset) {
    assert(selection != null);
    final Rect visibleRegion = Offset.zero & size;

    final Offset startOffset = _textPainter.getOffsetForCaret(
      TextPosition(offset: selection!.start, affinity: selection!.affinity),
      _caretPrototype,
    );
    // Check if the selection is visible with an approximation because a
    // difference between rounded and unrounded values causes the caret to be
    // reported as having a slightly (< 0.5) negative y offset. This rounding
    // happens in paragraph.cc's layout and TextPainer's
    // _applyFloatingPointHack. Ideally, the rounding mismatch will be fixed and
    // this can be changed to be a strict check instead of an approximation.
    const double visibleRegionSlop = 0.5;
    _selectionStartInViewport.value = visibleRegion
      .inflate(visibleRegionSlop)
      .contains(startOffset + effectiveOffset);

    final Offset endOffset =  _textPainter.getOffsetForCaret(
      TextPosition(offset: selection!.end, affinity: selection!.affinity),
      _caretPrototype,
    );
    _selectionEndInViewport.value = visibleRegion
      .inflate(visibleRegionSlop)
      .contains(endOffset + effectiveOffset);
  }

  void _setTextEditingValue(TextEditingValue newValue, SelectionChangedCause cause) {
    textSelectionDelegate.userUpdateTextEditingValue(newValue, cause);
  }

  void _setSelection(TextSelection nextSelection, SelectionChangedCause cause) {
    if (nextSelection.isValid) {
      // The nextSelection is calculated based on _plainText, which can be out
      // of sync with the textSelectionDelegate.textEditingValue by one frame.
      // This is due to the render editable and editable text handle pointer
      // event separately. If the editable text changes the text during the
      // event handler, the render editable will use the outdated text stored in
      // the _plainText when handling the pointer event.
      //
      // If this happens, we need to make sure the new selection is still valid.
      final int textLength = textSelectionDelegate.textEditingValue.text.length;
      nextSelection = nextSelection.copyWith(
        baseOffset: math.min(nextSelection.baseOffset, textLength),
        extentOffset: math.min(nextSelection.extentOffset, textLength),
      );
    }
    _setTextEditingValue(
      textSelectionDelegate.textEditingValue.copyWith(selection: nextSelection),
      cause,
    );
  }

  @override
  void markNeedsPaint() {
    super.markNeedsPaint();
    // Tell the painers to repaint since text layout may have changed.
    _foregroundRenderObject?.markNeedsPaint();
    _backgroundRenderObject?.markNeedsPaint();
  }

  /// Marks the render object as needing to be laid out again and have its text
  /// metrics recomputed.
  ///
  /// Implies [markNeedsLayout].
  @protected
  void markNeedsTextLayout() {
    _textLayoutLastMaxWidth = null;
    _textLayoutLastMinWidth = null;
    markNeedsLayout();
  }

  @override
  void systemFontsDidChange() {
    super.systemFontsDidChange();
    _textPainter.markNeedsLayout();
    _textLayoutLastMaxWidth = null;
    _textLayoutLastMinWidth = null;
  }

  String? _cachedPlainText;
  // Returns a plain text version of the text in the painter.
  //
  // Returns the obscured text when [obscureText] is true. See
  // [obscureText] and [obscuringCharacter].
  String get _plainText {
    return _cachedPlainText ??= _textPainter.text!.toPlainText(includeSemanticsLabels: false);
  }

  /// The text to display.
  InlineSpan? get text => _textPainter.text;
  final TextPainter _textPainter;
  AttributedString? _cachedAttributedValue;
  List<InlineSpanSemanticsInformation>? _cachedCombinedSemanticsInfos;
  set text(InlineSpan? value) {
    if (_textPainter.text == value) {
      return;
    }
    _cachedPlainText = null;
    _cachedLineBreakCount = null;

    _textPainter.text = value;
    _cachedAttributedValue = null;
    _cachedCombinedSemanticsInfos = null;
    _extractPlaceholderSpans(value);
    markNeedsTextLayout();
    markNeedsSemanticsUpdate();
  }

  /// How the text should be aligned horizontally.
  ///
  /// This must not be null.
  TextAlign get textAlign => _textPainter.textAlign;
  set textAlign(TextAlign value) {
    assert(value != null);
    if (_textPainter.textAlign == value) {
      return;
    }
    _textPainter.textAlign = value;
    markNeedsTextLayout();
  }

  /// The directionality of the text.
  ///
  /// This decides how the [TextAlign.start], [TextAlign.end], and
  /// [TextAlign.justify] values of [textAlign] are interpreted.
  ///
  /// This is also used to disambiguate how to render bidirectional text. For
  /// example, if the [text] is an English phrase followed by a Hebrew phrase,
  /// in a [TextDirection.ltr] context the English phrase will be on the left
  /// and the Hebrew phrase to its right, while in a [TextDirection.rtl]
  /// context, the English phrase will be on the right and the Hebrew phrase on
  /// its left.
  ///
  /// This must not be null.
  // TextPainter.textDirection is nullable, but it is set to a
  // non-null value in the RenderEditable constructor and we refuse to
  // set it to null here, so _textPainter.textDirection cannot be null.
  TextDirection get textDirection => _textPainter.textDirection!;
  set textDirection(TextDirection value) {
    assert(value != null);
    if (_textPainter.textDirection == value) {
      return;
    }
    _textPainter.textDirection = value;
    markNeedsTextLayout();
    markNeedsSemanticsUpdate();
  }

  /// Used by this renderer's internal [TextPainter] to select a locale-specific
  /// font.
  ///
  /// In some cases the same Unicode character may be rendered differently depending
  /// on the locale. For example the '骨' character is rendered differently in
  /// the Chinese and Japanese locales. In these cases the [locale] may be used
  /// to select a locale-specific font.
  ///
  /// If this value is null, a system-dependent algorithm is used to select
  /// the font.
  Locale? get locale => _textPainter.locale;
  set locale(Locale? value) {
    if (_textPainter.locale == value) {
      return;
    }
    _textPainter.locale = value;
    markNeedsTextLayout();
  }

  /// The [StrutStyle] used by the renderer's internal [TextPainter] to
  /// determine the strut to use.
  StrutStyle? get strutStyle => _textPainter.strutStyle;
  set strutStyle(StrutStyle? value) {
    if (_textPainter.strutStyle == value) {
      return;
    }
    _textPainter.strutStyle = value;
    markNeedsTextLayout();
  }

  /// The color to use when painting the cursor.
  Color? get cursorColor => _caretPainter.caretColor;
  set cursorColor(Color? value) {
    _caretPainter.caretColor = value;
  }

  /// The color to use when painting the cursor aligned to the text while
  /// rendering the floating cursor.
  ///
  /// The default is light grey.
  Color? get backgroundCursorColor => _caretPainter.backgroundCursorColor;
  set backgroundCursorColor(Color? value) {
    _caretPainter.backgroundCursorColor = value;
  }

  /// Whether to paint the cursor.
  ValueNotifier<bool> get showCursor => _showCursor;
  ValueNotifier<bool> _showCursor;
  set showCursor(ValueNotifier<bool> value) {
    assert(value != null);
    if (_showCursor == value) {
      return;
    }
    if (attached) {
      _showCursor.removeListener(_showHideCursor);
    }
    _showCursor = value;
    if (attached) {
      _showHideCursor();
      _showCursor.addListener(_showHideCursor);
    }
  }

  void _showHideCursor() {
    _caretPainter.shouldPaint = showCursor.value;
  }

  /// Whether the editable is currently focused.
  bool get hasFocus => _hasFocus;
  bool _hasFocus = false;
  set hasFocus(bool value) {
    assert(value != null);
    if (_hasFocus == value) {
      return;
    }
    _hasFocus = value;
    markNeedsSemanticsUpdate();
  }

  /// Whether this rendering object will take a full line regardless the text width.
  bool get forceLine => _forceLine;
  bool _forceLine = false;
  set forceLine(bool value) {
    assert(value != null);
    if (_forceLine == value) {
      return;
    }
    _forceLine = value;
    markNeedsLayout();
  }

  /// Whether this rendering object is read only.
  bool get readOnly => _readOnly;
  bool _readOnly = false;
  set readOnly(bool value) {
    assert(value != null);
    if (_readOnly == value) {
      return;
    }
    _readOnly = value;
    markNeedsSemanticsUpdate();
  }

  /// The maximum number of lines for the text to span, wrapping if necessary.
  ///
  /// If this is 1 (the default), the text will not wrap, but will extend
  /// indefinitely instead.
  ///
  /// If this is null, there is no limit to the number of lines.
  ///
  /// When this is not null, the intrinsic height of the render object is the
  /// height of one line of text multiplied by this value. In other words, this
  /// also controls the height of the actual editing widget.
  int? get maxLines => _maxLines;
  int? _maxLines;
  /// The value may be null. If it is not null, then it must be greater than zero.
  set maxLines(int? value) {
    assert(value == null || value > 0);
    if (maxLines == value) {
      return;
    }
    _maxLines = value;

    // Special case maxLines == 1 to keep only the first line so we can get the
    // height of the first line in case there are hard line breaks in the text.
    // See the `_preferredHeight` method.
    _textPainter.maxLines = value == 1 ? 1 : null;
    markNeedsTextLayout();
  }

  /// {@macro flutter.widgets.editableText.minLines}
  int? get minLines => _minLines;
  int? _minLines;
  /// The value may be null. If it is not null, then it must be greater than zero.
  set minLines(int? value) {
    assert(value == null || value > 0);
    if (minLines == value) {
      return;
    }
    _minLines = value;
    markNeedsTextLayout();
  }

  /// {@macro flutter.widgets.editableText.expands}
  bool get expands => _expands;
  bool _expands;
  set expands(bool value) {
    assert(value != null);
    if (expands == value) {
      return;
    }
    _expands = value;
    markNeedsTextLayout();
  }

  /// The color to use when painting the selection.
  Color? get selectionColor => _selectionPainter.highlightColor;
  set selectionColor(Color? value) {
    _selectionPainter.highlightColor = value;
  }

  /// The number of font pixels for each logical pixel.
  ///
  /// For example, if the text scale factor is 1.5, text will be 50% larger than
  /// the specified font size.
  double get textScaleFactor => _textPainter.textScaleFactor;
  set textScaleFactor(double value) {
    assert(value != null);
    if (_textPainter.textScaleFactor == value) {
      return;
    }
    _textPainter.textScaleFactor = value;
    markNeedsTextLayout();
  }

  /// The region of text that is selected, if any.
  ///
  /// The caret position is represented by a collapsed selection.
  ///
  /// If [selection] is null, there is no selection and attempts to
  /// manipulate the selection will throw.
  TextSelection? get selection => _selection;
  TextSelection? _selection;
  set selection(TextSelection? value) {
    if (_selection == value) {
      return;
    }
    _selection = value;
    _selectionPainter.highlightedRange = value;
    markNeedsPaint();
    markNeedsSemanticsUpdate();
  }

  /// The offset at which the text should be painted.
  ///
  /// If the text content is larger than the editable line itself, the editable
  /// line clips the text. This property controls which part of the text is
  /// visible by shifting the text by the given offset before clipping.
  ViewportOffset get offset => _offset;
  ViewportOffset _offset;
  set offset(ViewportOffset value) {
    assert(value != null);
    if (_offset == value) {
      return;
    }
    if (attached) {
      _offset.removeListener(markNeedsPaint);
    }
    _offset = value;
    if (attached) {
      _offset.addListener(markNeedsPaint);
    }
    markNeedsLayout();
  }

  /// How thick the cursor will be.
  double get cursorWidth => _cursorWidth;
  double _cursorWidth = 1.0;
  set cursorWidth(double value) {
    if (_cursorWidth == value) {
      return;
    }
    _cursorWidth = value;
    markNeedsLayout();
  }

  /// How tall the cursor will be.
  ///
  /// This can be null, in which case the getter will actually return [preferredLineHeight].
  ///
  /// Setting this to itself fixes the value to the current [preferredLineHeight]. Setting
  /// this to null returns the behavior of deferring to [preferredLineHeight].
  // TODO(ianh): This is a confusing API. We should have a separate getter for the effective cursor height.
  double get cursorHeight => _cursorHeight ?? preferredLineHeight;
  double? _cursorHeight;
  set cursorHeight(double? value) {
    if (_cursorHeight == value) {
      return;
    }
    _cursorHeight = value;
    markNeedsLayout();
  }

  /// {@template flutter.rendering.RenderEditable.paintCursorAboveText}
  /// If the cursor should be painted on top of the text or underneath it.
  ///
  /// By default, the cursor should be painted on top for iOS platforms and
  /// underneath for Android platforms.
  /// {@endtemplate}
  bool get paintCursorAboveText => _paintCursorOnTop;
  bool _paintCursorOnTop;
  set paintCursorAboveText(bool value) {
    if (_paintCursorOnTop == value) {
      return;
    }
    _paintCursorOnTop = value;
    // Clear cached built-in painters and reconfigure painters.
    _cachedBuiltInForegroundPainters = null;
    _cachedBuiltInPainters = null;
    // Call update methods to rebuild and set the effective painters.
    _updateForegroundPainter(_foregroundPainter);
    _updatePainter(_painter);
  }

  /// {@template flutter.rendering.RenderEditable.cursorOffset}
  /// The offset that is used, in pixels, when painting the cursor on screen.
  ///
  /// By default, the cursor position should be set to an offset of
  /// (-[cursorWidth] * 0.5, 0.0) on iOS platforms and (0, 0) on Android
  /// platforms. The origin from where the offset is applied to is the arbitrary
  /// location where the cursor ends up being rendered from by default.
  /// {@endtemplate}
  Offset get cursorOffset => _caretPainter.cursorOffset;
  set cursorOffset(Offset value) {
    _caretPainter.cursorOffset = value;
  }

  /// How rounded the corners of the cursor should be.
  ///
  /// A null value is the same as [Radius.zero].
  Radius? get cursorRadius => _caretPainter.cursorRadius;
  set cursorRadius(Radius? value) {
    _caretPainter.cursorRadius = value;
  }

  /// The [LayerLink] of start selection handle.
  ///
  /// [RenderEditable] is responsible for calculating the [Offset] of this
  /// [LayerLink], which will be used as [CompositedTransformTarget] of start handle.
  LayerLink get startHandleLayerLink => _startHandleLayerLink;
  LayerLink _startHandleLayerLink;
  set startHandleLayerLink(LayerLink value) {
    if (_startHandleLayerLink == value) {
      return;
    }
    _startHandleLayerLink = value;
    markNeedsPaint();
  }

  /// The [LayerLink] of end selection handle.
  ///
  /// [RenderEditable] is responsible for calculating the [Offset] of this
  /// [LayerLink], which will be used as [CompositedTransformTarget] of end handle.
  LayerLink get endHandleLayerLink => _endHandleLayerLink;
  LayerLink _endHandleLayerLink;
  set endHandleLayerLink(LayerLink value) {
    if (_endHandleLayerLink == value) {
      return;
    }
    _endHandleLayerLink = value;
    markNeedsPaint();
  }

  /// The padding applied to text field. Used to determine the bounds when
  /// moving the floating cursor.
  ///
  /// Defaults to a padding with left, top and right set to 4, bottom to 5.
  EdgeInsets floatingCursorAddedMargin;

  bool _floatingCursorOn = false;
  late TextPosition _floatingCursorTextPosition;

  /// Whether to allow the user to change the selection.
  ///
  /// Since [RenderEditable] does not handle selection manipulation
  /// itself, this actually only affects whether the accessibility
  /// hints provided to the system (via
  /// [describeSemanticsConfiguration]) will enable selection
  /// manipulation. It's the responsibility of this object's owner
  /// to provide selection manipulation affordances.
  ///
  /// This field is used by [selectionEnabled] (which then controls
  /// the accessibility hints mentioned above). When null,
  /// [obscureText] is used to determine the value of
  /// [selectionEnabled] instead.
  bool? get enableInteractiveSelection => _enableInteractiveSelection;
  bool? _enableInteractiveSelection;
  set enableInteractiveSelection(bool? value) {
    if (_enableInteractiveSelection == value) {
      return;
    }
    _enableInteractiveSelection = value;
    markNeedsTextLayout();
    markNeedsSemanticsUpdate();
  }

  /// Whether interactive selection are enabled based on the values of
  /// [enableInteractiveSelection] and [obscureText].
  ///
  /// Since [RenderEditable] does not handle selection manipulation
  /// itself, this actually only affects whether the accessibility
  /// hints provided to the system (via
  /// [describeSemanticsConfiguration]) will enable selection
  /// manipulation. It's the responsibility of this object's owner
  /// to provide selection manipulation affordances.
  ///
  /// By default, [enableInteractiveSelection] is null, [obscureText] is false,
  /// and this getter returns true.
  ///
  /// If [enableInteractiveSelection] is null and [obscureText] is true, then this
  /// getter returns false. This is the common case for password fields.
  ///
  /// If [enableInteractiveSelection] is non-null then its value is
  /// returned. An application might [enableInteractiveSelection] to
  /// true to enable interactive selection for a password field, or to
  /// false to unconditionally disable interactive selection.
  bool get selectionEnabled {
    return enableInteractiveSelection ?? !obscureText;
  }

  /// The color used to paint the prompt rectangle.
  ///
  /// The prompt rectangle will only be requested on non-web iOS applications.
  // TODO(ianh): We should change the getter to return null when _promptRectRange is null
  // (otherwise, if you set it to null and then get it, you get back non-null).
  // Alternatively, we could stop supporting setting this to null.
  Color? get promptRectColor => _autocorrectHighlightPainter.highlightColor;
  set promptRectColor(Color? newValue) {
    _autocorrectHighlightPainter.highlightColor = newValue;
  }

  /// Dismisses the currently displayed prompt rectangle and displays a new prompt rectangle
  /// over [newRange] in the given color [promptRectColor].
  ///
  /// The prompt rectangle will only be requested on non-web iOS applications.
  ///
  /// When set to null, the currently displayed prompt rectangle (if any) will be dismissed.
  // ignore: use_setters_to_change_properties, (API predates enforcing the lint)
  void setPromptRectRange(TextRange? newRange) {
    _autocorrectHighlightPainter.highlightedRange = newRange;
  }

  /// The maximum amount the text is allowed to scroll.
  ///
  /// This value is only valid after layout and can change as additional
  /// text is entered or removed in order to accommodate expanding when
  /// [expands] is set to true.
  double get maxScrollExtent => _maxScrollExtent;
  double _maxScrollExtent = 0;

  double get _caretMargin => _kCaretGap + cursorWidth;

  /// {@macro flutter.material.Material.clipBehavior}
  ///
  /// Defaults to [Clip.hardEdge], and must not be null.
  Clip get clipBehavior => _clipBehavior;
  Clip _clipBehavior = Clip.hardEdge;
  set clipBehavior(Clip value) {
    assert(value != null);
    if (value != _clipBehavior) {
      _clipBehavior = value;
      markNeedsPaint();
      markNeedsSemanticsUpdate();
    }
  }

  /// Collected during [describeSemanticsConfiguration], used by
  /// [assembleSemanticsNode] and [_combineSemanticsInfo].
  List<InlineSpanSemanticsInformation>? _semanticsInfo;

  // Caches [SemanticsNode]s created during [assembleSemanticsNode] so they
  // can be re-used when [assembleSemanticsNode] is called again. This ensures
  // stable ids for the [SemanticsNode]s of [TextSpan]s across
  // [assembleSemanticsNode] invocations.
  LinkedHashMap<Key, SemanticsNode>? _cachedChildNodes;

  /// Returns a list of rects that bound the given selection.
  ///
  /// See [TextPainter.getBoxesForSelection] for more details.
  List<Rect> getBoxesForSelection(TextSelection selection) {
    _computeTextMetricsIfNeeded();
    return _textPainter.getBoxesForSelection(selection)
                       .map((TextBox textBox) => textBox.toRect().shift(_paintOffset))
                       .toList();
  }

  @override
  void describeSemanticsConfiguration(SemanticsConfiguration config) {
    super.describeSemanticsConfiguration(config);
    _semanticsInfo = _textPainter.text!.getSemanticsInformation();
    // TODO(chunhtai): the macOS does not provide a public API to support text
    // selections across multiple semantics nodes. Remove this platform check
    // once we can support it.
    // https://github.com/flutter/flutter/issues/77957
    if (_semanticsInfo!.any((InlineSpanSemanticsInformation info) => info.recognizer != null) &&
        defaultTargetPlatform != TargetPlatform.macOS) {
      assert(readOnly && !obscureText);
      // For Selectable rich text with recognizer, we need to create a semantics
      // node for each text fragment.
      config
        ..isSemanticBoundary = true
        ..explicitChildNodes = true;
      return;
    }
    if (_cachedAttributedValue == null) {
      if (obscureText) {
        _cachedAttributedValue = AttributedString(obscuringCharacter * _plainText.length);
      } else {
        final StringBuffer buffer = StringBuffer();
        int offset = 0;
        final List<StringAttribute> attributes = <StringAttribute>[];
        for (final InlineSpanSemanticsInformation info in _semanticsInfo!) {
          final String label = info.semanticsLabel ?? info.text;
          for (final StringAttribute infoAttribute in info.stringAttributes) {
            final TextRange originalRange = infoAttribute.range;
            attributes.add(
              infoAttribute.copy(
                range: TextRange(start: offset + originalRange.start, end: offset + originalRange.end),
              ),
            );
          }
          buffer.write(label);
          offset += label.length;
        }
        _cachedAttributedValue = AttributedString(buffer.toString(), attributes: attributes);
      }
    }
    config
      ..attributedValue = _cachedAttributedValue!
      ..isObscured = obscureText
      ..isMultiline = _isMultiline
      ..textDirection = textDirection
      ..isFocused = hasFocus
      ..isTextField = true
      ..isReadOnly = readOnly;

    if (hasFocus && selectionEnabled) {
      config.onSetSelection = _handleSetSelection;
    }

    if (hasFocus && !readOnly) {
      config.onSetText = _handleSetText;
    }

    if (selectionEnabled && (selection?.isValid ?? false)) {
      config.textSelection = selection;
      if (_textPainter.getOffsetBefore(selection!.extentOffset) != null) {
        config
          ..onMoveCursorBackwardByWord = _handleMoveCursorBackwardByWord
          ..onMoveCursorBackwardByCharacter = _handleMoveCursorBackwardByCharacter;
      }
      if (_textPainter.getOffsetAfter(selection!.extentOffset) != null) {
        config
          ..onMoveCursorForwardByWord = _handleMoveCursorForwardByWord
          ..onMoveCursorForwardByCharacter = _handleMoveCursorForwardByCharacter;
      }
    }
  }

  void _handleSetText(String text) {
    textSelectionDelegate.userUpdateTextEditingValue(
      TextEditingValue(
        text: text,
        selection: TextSelection.collapsed(offset: text.length),
      ),
      SelectionChangedCause.keyboard,
    );
  }

  @override
  void assembleSemanticsNode(SemanticsNode node, SemanticsConfiguration config, Iterable<SemanticsNode> children) {
    assert(_semanticsInfo != null && _semanticsInfo!.isNotEmpty);
    final List<SemanticsNode> newChildren = <SemanticsNode>[];
    TextDirection currentDirection = textDirection;
    Rect currentRect;
    double ordinal = 0.0;
    int start = 0;
    int placeholderIndex = 0;
    int childIndex = 0;
    RenderBox? child = firstChild;
    final LinkedHashMap<Key, SemanticsNode> newChildCache = LinkedHashMap<Key, SemanticsNode>();
    _cachedCombinedSemanticsInfos ??= combineSemanticsInfo(_semanticsInfo!);
    for (final InlineSpanSemanticsInformation info in _cachedCombinedSemanticsInfos!) {
      final TextSelection selection = TextSelection(
        baseOffset: start,
        extentOffset: start + info.text.length,
      );
      start += info.text.length;

      if (info.isPlaceholder) {
        // A placeholder span may have 0 to multiple semantics nodes, we need
        // to annotate all of the semantics nodes belong to this span.
        while (children.length > childIndex &&
               children.elementAt(childIndex).isTagged(PlaceholderSpanIndexSemanticsTag(placeholderIndex))) {
          final SemanticsNode childNode = children.elementAt(childIndex);
          final TextParentData parentData = child!.parentData! as TextParentData;
          assert(parentData.scale != null);
          childNode.rect = Rect.fromLTWH(
            childNode.rect.left,
            childNode.rect.top,
            childNode.rect.width * parentData.scale!,
            childNode.rect.height * parentData.scale!,
          );
          newChildren.add(childNode);
          childIndex += 1;
        }
        child = childAfter(child!);
        placeholderIndex += 1;
      } else {
        final TextDirection initialDirection = currentDirection;
        final List<ui.TextBox> rects = _textPainter.getBoxesForSelection(selection);
        if (rects.isEmpty) {
          continue;
        }
        Rect rect = rects.first.toRect();
        currentDirection = rects.first.direction;
        for (final ui.TextBox textBox in rects.skip(1)) {
          rect = rect.expandToInclude(textBox.toRect());
          currentDirection = textBox.direction;
        }
        // Any of the text boxes may have had infinite dimensions.
        // We shouldn't pass infinite dimensions up to the bridges.
        rect = Rect.fromLTWH(
          math.max(0.0, rect.left),
          math.max(0.0, rect.top),
          math.min(rect.width, constraints.maxWidth),
          math.min(rect.height, constraints.maxHeight),
        );
        // Round the current rectangle to make this API testable and add some
        // padding so that the accessibility rects do not overlap with the text.
        currentRect = Rect.fromLTRB(
          rect.left.floorToDouble() - 4.0,
          rect.top.floorToDouble() - 4.0,
          rect.right.ceilToDouble() + 4.0,
          rect.bottom.ceilToDouble() + 4.0,
        );
        final SemanticsConfiguration configuration = SemanticsConfiguration()
          ..sortKey = OrdinalSortKey(ordinal++)
          ..textDirection = initialDirection
          ..attributedLabel = AttributedString(info.semanticsLabel ?? info.text, attributes: info.stringAttributes);
        final GestureRecognizer? recognizer = info.recognizer;
        if (recognizer != null) {
          if (recognizer is TapGestureRecognizer) {
            if (recognizer.onTap != null) {
              configuration.onTap = recognizer.onTap;
              configuration.isLink = true;
            }
          } else if (recognizer is DoubleTapGestureRecognizer) {
            if (recognizer.onDoubleTap != null) {
              configuration.onTap = recognizer.onDoubleTap;
              configuration.isLink = true;
            }
          } else if (recognizer is LongPressGestureRecognizer) {
            if (recognizer.onLongPress != null) {
              configuration.onLongPress = recognizer.onLongPress;
            }
          } else {
            assert(false, '${recognizer.runtimeType} is not supported.');
          }
        }
        if (node.parentPaintClipRect != null) {
          final Rect paintRect = node.parentPaintClipRect!.intersect(currentRect);
          configuration.isHidden = paintRect.isEmpty && !currentRect.isEmpty;
        }
        late final SemanticsNode newChild;
        if (_cachedChildNodes?.isNotEmpty ?? false) {
          newChild = _cachedChildNodes!.remove(_cachedChildNodes!.keys.first)!;
        } else {
          final UniqueKey key = UniqueKey();
          newChild = SemanticsNode(
            key: key,
            showOnScreen: _createShowOnScreenFor(key),
          );
        }
        newChild
          ..updateWith(config: configuration)
          ..rect = currentRect;
        newChildCache[newChild.key!] = newChild;
        newChildren.add(newChild);
      }
    }
    _cachedChildNodes = newChildCache;
    node.updateWith(config: config, childrenInInversePaintOrder: newChildren);
  }

  VoidCallback? _createShowOnScreenFor(Key key) {
    return () {
      final SemanticsNode node = _cachedChildNodes![key]!;
      showOnScreen(descendant: this, rect: node.rect);
    };
  }

  // TODO(ianh): in theory, [selection] could become null between when
  // we last called describeSemanticsConfiguration and when the
  // callbacks are invoked, in which case the callbacks will crash...

  void _handleSetSelection(TextSelection selection) {
    _setSelection(selection, SelectionChangedCause.keyboard);
  }

  void _handleMoveCursorForwardByCharacter(bool extendSelection) {
    assert(selection != null);
    final int? extentOffset = _textPainter.getOffsetAfter(selection!.extentOffset);
    if (extentOffset == null) {
      return;
    }
    final int baseOffset = !extendSelection ? extentOffset : selection!.baseOffset;
    _setSelection(
      TextSelection(baseOffset: baseOffset, extentOffset: extentOffset),
      SelectionChangedCause.keyboard,
    );
  }

  void _handleMoveCursorBackwardByCharacter(bool extendSelection) {
    assert(selection != null);
    final int? extentOffset = _textPainter.getOffsetBefore(selection!.extentOffset);
    if (extentOffset == null) {
      return;
    }
    final int baseOffset = !extendSelection ? extentOffset : selection!.baseOffset;
    _setSelection(
      TextSelection(baseOffset: baseOffset, extentOffset: extentOffset),
      SelectionChangedCause.keyboard,
    );
  }

  void _handleMoveCursorForwardByWord(bool extendSelection) {
    assert(selection != null);
    final TextRange currentWord = _textPainter.getWordBoundary(selection!.extent);
    final TextRange? nextWord = _getNextWord(currentWord.end);
    if (nextWord == null) {
      return;
    }
    final int baseOffset = extendSelection ? selection!.baseOffset : nextWord.start;
    _setSelection(
      TextSelection(
        baseOffset: baseOffset,
        extentOffset: nextWord.start,
      ),
      SelectionChangedCause.keyboard,
    );
  }

  void _handleMoveCursorBackwardByWord(bool extendSelection) {
    assert(selection != null);
    final TextRange currentWord = _textPainter.getWordBoundary(selection!.extent);
    final TextRange? previousWord = _getPreviousWord(currentWord.start - 1);
    if (previousWord == null) {
      return;
    }
    final int baseOffset = extendSelection ?  selection!.baseOffset : previousWord.start;
    _setSelection(
      TextSelection(
        baseOffset: baseOffset,
        extentOffset: previousWord.start,
      ),
      SelectionChangedCause.keyboard,
    );
  }

  TextRange? _getNextWord(int offset) {
    while (true) {
      final TextRange range = _textPainter.getWordBoundary(TextPosition(offset: offset));
      if (range == null || !range.isValid || range.isCollapsed) {
        return null;
      }
      if (!_onlyWhitespace(range)) {
        return range;
      }
      offset = range.end;
    }
  }

  TextRange? _getPreviousWord(int offset) {
    while (offset >= 0) {
      final TextRange range = _textPainter.getWordBoundary(TextPosition(offset: offset));
      if (range == null || !range.isValid || range.isCollapsed) {
        return null;
      }
      if (!_onlyWhitespace(range)) {
        return range;
      }
      offset = range.start - 1;
    }
    return null;
  }

  // Check if the given text range only contains white space or separator
  // characters.
  //
  // Includes newline characters from ASCII and separators from the
  // [unicode separator category](https://www.compart.com/en/unicode/category/Zs)
  // TODO(zanderso): replace when we expose this ICU information.
  bool _onlyWhitespace(TextRange range) {
    for (int i = range.start; i < range.end; i++) {
      final int codeUnit = text!.codeUnitAt(i)!;
      if (!TextLayoutMetrics.isWhitespace(codeUnit)) {
        return false;
      }
    }
    return true;
  }

  @override
  void attach(PipelineOwner owner) {
    super.attach(owner);
    _foregroundRenderObject?.attach(owner);
    _backgroundRenderObject?.attach(owner);

    _tap = TapGestureRecognizer(debugOwner: this)
      ..onTapDown = _handleTapDown
      ..onTap = _handleTap;
    _longPress = LongPressGestureRecognizer(debugOwner: this)..onLongPress = _handleLongPress;
    _offset.addListener(markNeedsPaint);
    _showHideCursor();
    _showCursor.addListener(_showHideCursor);
  }

  @override
  void detach() {
    _tap.dispose();
    _longPress.dispose();
    _offset.removeListener(markNeedsPaint);
    _showCursor.removeListener(_showHideCursor);
    super.detach();
    _foregroundRenderObject?.detach();
    _backgroundRenderObject?.detach();
  }

  @override
  void redepthChildren() {
    final RenderObject? foregroundChild = _foregroundRenderObject;
    final RenderObject? backgroundChild = _backgroundRenderObject;
    if (foregroundChild != null) {
      redepthChild(foregroundChild);
    }
    if (backgroundChild != null) {
      redepthChild(backgroundChild);
    }
    super.redepthChildren();
  }

  @override
  void visitChildren(RenderObjectVisitor visitor) {
    final RenderObject? foregroundChild = _foregroundRenderObject;
    final RenderObject? backgroundChild = _backgroundRenderObject;
    if (foregroundChild != null) {
      visitor(foregroundChild);
    }
    if (backgroundChild != null) {
      visitor(backgroundChild);
    }
    super.visitChildren(visitor);
  }

  bool get _isMultiline => maxLines != 1;

  Axis get _viewportAxis => _isMultiline ? Axis.vertical : Axis.horizontal;

  Offset get _paintOffset {
    switch (_viewportAxis) {
      case Axis.horizontal:
        return Offset(-offset.pixels, 0.0);
      case Axis.vertical:
        return Offset(0.0, -offset.pixels);
    }
  }

  double get _viewportExtent {
    assert(hasSize);
    switch (_viewportAxis) {
      case Axis.horizontal:
        return size.width;
      case Axis.vertical:
        return size.height;
    }
  }

  double _getMaxScrollExtent(Size contentSize) {
    assert(hasSize);
    switch (_viewportAxis) {
      case Axis.horizontal:
        return math.max(0.0, contentSize.width - size.width);
      case Axis.vertical:
        return math.max(0.0, contentSize.height - size.height);
    }
  }

  bool _hasVisualOverflow = false;

  /// Returns the local coordinates of the endpoints of the given selection.
  ///
  /// If the selection is collapsed (and therefore occupies a single point), the
  /// returned list is of length one. Otherwise, the selection is not collapsed
  /// and the returned list is of length two. In this case, however, the two
  /// points might actually be co-located (e.g., because of a bidirectional
  /// selection that contains some text but whose ends meet in the middle).
  ///
  /// See also:
  ///
  ///  * [getLocalRectForCaret], which is the equivalent but for
  ///    a [TextPosition] rather than a [TextSelection].
  List<TextSelectionPoint> getEndpointsForSelection(TextSelection selection) {
    _computeTextMetricsIfNeeded();

    final Offset paintOffset = _paintOffset;

    final List<ui.TextBox> boxes = selection.isCollapsed ?
        <ui.TextBox>[] : _textPainter.getBoxesForSelection(selection, boxHeightStyle: selectionHeightStyle, boxWidthStyle: selectionWidthStyle);
    if (boxes.isEmpty) {
      // TODO(mpcomplete): This doesn't work well at an RTL/LTR boundary.
      final Offset caretOffset = _textPainter.getOffsetForCaret(selection.extent, _caretPrototype);
      final Offset start = Offset(0.0, preferredLineHeight) + caretOffset + paintOffset;
      return <TextSelectionPoint>[TextSelectionPoint(start, null)];
    } else {
      final Offset start = Offset(clampDouble(boxes.first.start, 0, _textPainter.size.width), boxes.first.bottom) + paintOffset;
      final Offset end = Offset(clampDouble(boxes.last.end, 0, _textPainter.size.width), boxes.last.bottom) + paintOffset;
      return <TextSelectionPoint>[
        TextSelectionPoint(start, boxes.first.direction),
        TextSelectionPoint(end, boxes.last.direction),
      ];
    }
  }

  /// Returns the smallest [Rect], in the local coordinate system, that covers
  /// the text within the [TextRange] specified.
  ///
  /// This method is used to calculate the approximate position of the IME bar
  /// on iOS.
  ///
  /// Returns null if [TextRange.isValid] is false for the given `range`, or the
  /// given `range` is collapsed.
  Rect? getRectForComposingRange(TextRange range) {
    if (!range.isValid || range.isCollapsed) {
      return null;
    }
    _computeTextMetricsIfNeeded();

    final List<ui.TextBox> boxes = _textPainter.getBoxesForSelection(
      TextSelection(baseOffset: range.start, extentOffset: range.end),
      boxHeightStyle: selectionHeightStyle,
      boxWidthStyle: selectionWidthStyle,
    );

    return boxes.fold(
      null,
      (Rect? accum, TextBox incoming) => accum?.expandToInclude(incoming.toRect()) ?? incoming.toRect(),
    )?.shift(_paintOffset);
  }

  /// Returns the position in the text for the given global coordinate.
  ///
  /// See also:
  ///
  ///  * [getLocalRectForCaret], which is the reverse operation, taking
  ///    a [TextPosition] and returning a [Rect].
  ///  * [TextPainter.getPositionForOffset], which is the equivalent method
  ///    for a [TextPainter] object.
  TextPosition getPositionForPoint(Offset globalPosition) {
    _computeTextMetricsIfNeeded();
    globalPosition += -_paintOffset;
    return _textPainter.getPositionForOffset(globalToLocal(globalPosition));
  }

  /// Returns the [Rect] in local coordinates for the caret at the given text
  /// position.
  ///
  /// See also:
  ///
  ///  * [getPositionForPoint], which is the reverse operation, taking
  ///    an [Offset] in global coordinates and returning a [TextPosition].
  ///  * [getEndpointsForSelection], which is the equivalent but for
  ///    a selection rather than a particular text position.
  ///  * [TextPainter.getOffsetForCaret], the equivalent method for a
  ///    [TextPainter] object.
  Rect getLocalRectForCaret(TextPosition caretPosition) {
    _computeTextMetricsIfNeeded();
    final Offset caretOffset = _textPainter.getOffsetForCaret(caretPosition, _caretPrototype);
    // This rect is the same as _caretPrototype but without the vertical padding.
    final Rect rect = Rect.fromLTWH(0.0, 0.0, cursorWidth, cursorHeight).shift(caretOffset + _paintOffset + cursorOffset);
    // Add additional cursor offset (generally only if on iOS).
    return rect.shift(_snapToPhysicalPixel(rect.topLeft));
  }

  @override
  double computeMinIntrinsicWidth(double height) {
    _layoutText();
    return _textPainter.minIntrinsicWidth;
  }

  @override
  double computeMaxIntrinsicWidth(double height) {
    _layoutText();
    return _textPainter.maxIntrinsicWidth + _caretMargin;
  }

  /// An estimate of the height of a line in the text. See [TextPainter.preferredLineHeight].
  /// This does not require the layout to be updated.
  double get preferredLineHeight => _textPainter.preferredLineHeight;

<<<<<<< HEAD
  int _getHardLineBreaks(String text) {
    int count = 0;
    for (int index = 0; index < text.length; index += 1) {
      // TODO(LongCatIsLooong): account for other line terminators, or get it
      // from ui.paragraph.
      count += text.codeUnitAt(index) == 0x0A ? 1 : 0;
    }
    return count;
  }

  double _preferredHeight(double width) {
    final int? maxLines = this.maxLines;
    final int? minLines = this.minLines ?? maxLines;
    // `minHeight` is only an estimate, since lines can be of varying heights.
    final double minHeight = preferredLineHeight * (minLines ?? 0);
    if (maxLines == null) {
      final double estimatedHeight;
      if (width == double.infinity) {
        estimatedHeight = preferredLineHeight * (_getHardLineBreaks(_plainText) + 1);
      } else {
        _layoutText(maxWidth: width);
        estimatedHeight = _textPainter.height;
=======
  int? _cachedLineBreakCount;
  // TODO(LongCatIsLooong): see if we can let ui.Paragraph estimate the number
  // of lines
  int _countHardLineBreaks(String text) {
    final int? cachedValue = _cachedLineBreakCount;
    if (cachedValue != null) {
      return cachedValue;
    }
    int count = 0;
    for (int index = 0; index < text.length; index += 1) {
      switch (text.codeUnitAt(index)) {
        case 0x000A: // LF
        case 0x0085: // NEL
        case 0x000B: // VT
        case 0x000C: // FF, treating it as a regular line separator
        case 0x2028: // LS
        case 0x2029: // PS
          count += 1;
>>>>>>> c9e9f10e
      }
      return math.max(estimatedHeight, minHeight);
    }
    return _cachedLineBreakCount = count;
  }

<<<<<<< HEAD
    // maxLines == 1 is a special case since it forces the scrollable direction
    // to be horizontal. Report the real height to prevent the text from getting
    // clipped.
    if (maxLines == 1) {
      // The _layoutText call lays out the paragraph using infinite width when
      // maxLines == 1.
      _layoutText(maxWidth: width);
      return _textPainter.height;
    }

    final double maxHeight = preferredLineHeight * maxLines;
    assert(minHeight <= maxHeight, '$minHeight <= $maxHeight');
    if (maxHeight == minHeight) {
      return minHeight;
    }
    _layoutText(maxWidth: width);
=======
  double _preferredHeight(double width) {
    final int? maxLines = this.maxLines;
    final int? minLines = this.minLines ?? maxLines;
    final double minHeight = preferredLineHeight * (minLines ?? 0);

    if (maxLines == null) {
      final double estimatedHeight;
      if (width == double.infinity) {
        estimatedHeight = preferredLineHeight * (_countHardLineBreaks(_plainText) + 1);
      } else {
        _layoutText(maxWidth: width);
        estimatedHeight = _textPainter.height;
      }
      return math.max(estimatedHeight, minHeight);
    }
    // TODO(LongCatIsLooong): this is a workaround for
    // https://github.com/flutter/flutter/issues/112123 .
    // Use preferredLineHeight since SkParagraph currently returns an incorrect
    // height.
    final TextHeightBehavior? textHeightBehavior = this.textHeightBehavior;
    final bool usePreferredLineHeightHack = maxLines == 1
                                         && text?.codeUnitAt(0) == null
                                         && strutStyle != null && strutStyle != StrutStyle.disabled
                                         && textHeightBehavior != null
                                         && (!textHeightBehavior.applyHeightToFirstAscent || !textHeightBehavior.applyHeightToLastDescent);

    // Special case maxLines == 1 since it forces the scrollable direction
    // to be horizontal. Report the real height to prevent the text from being
    // clipped.
    if (maxLines == 1 && !usePreferredLineHeightHack) {
      // The _layoutText call lays out the paragraph using infinite width when
      // maxLines == 1. Also _textPainter.maxLines will be set to 1 so should
      // there be any line breaks only the first line is shown.
      assert(_textPainter.maxLines == 1);
      _layoutText(maxWidth: width);
      return _textPainter.height;
    }
    if (minLines == maxLines) {
      return minHeight;
    }
    _layoutText(maxWidth: width);
    final double maxHeight = preferredLineHeight * maxLines;
>>>>>>> c9e9f10e
    return clampDouble(_textPainter.height, minHeight, maxHeight);
  }

  @override
  double computeMinIntrinsicHeight(double width) {
    return _preferredHeight(width);
  }

  @override
  double computeMaxIntrinsicHeight(double width) {
    return _preferredHeight(width);
  }

  @override
  double computeDistanceToActualBaseline(TextBaseline baseline) {
    _computeTextMetricsIfNeeded();
    return _textPainter.computeDistanceToActualBaseline(baseline);
  }

  @override
  bool hitTestSelf(Offset position) => true;

  @override
  @protected
  bool hitTestChildren(BoxHitTestResult result, { required Offset position }) {
    // Hit test text spans.
    bool hitText = false;

    final InlineSpan? textSpan = _textPainter.text;
    if (textSpan != null) {
      final Offset effectivePosition = position - _paintOffset;
      final TextPosition textPosition = _textPainter.getPositionForOffset(effectivePosition);
      final Object? span = textSpan.getSpanForPosition(textPosition);
      if (span is HitTestTarget) {
        result.add(HitTestEntry(span));
        hitText = true;
      }
    }
    // Hit test render object children
    RenderBox? child = firstChild;
    int childIndex = 0;
    while (child != null && childIndex < _textPainter.inlinePlaceholderBoxes!.length) {
      final TextParentData textParentData = child.parentData! as TextParentData;
      final Matrix4 transform = Matrix4.translationValues(
        textParentData.offset.dx,
        textParentData.offset.dy,
        0.0,
      )..scale(
        textParentData.scale,
        textParentData.scale,
        textParentData.scale,
      );
      final bool isHit = result.addWithPaintTransform(
        transform: transform,
        position: position,
        hitTest: (BoxHitTestResult result, Offset transformed) {
          assert(() {
            final Offset manualPosition = (position - textParentData.offset) / textParentData.scale!;
            return (transformed.dx - manualPosition.dx).abs() < precisionErrorTolerance
              && (transformed.dy - manualPosition.dy).abs() < precisionErrorTolerance;
          }());
          return child!.hitTest(result, position: transformed);
        },
      );
      if (isHit) {
        return true;
      }
      child = childAfter(child);
      childIndex += 1;
    }
    return hitText;
  }

  late TapGestureRecognizer _tap;
  late LongPressGestureRecognizer _longPress;

  @override
  void handleEvent(PointerEvent event, BoxHitTestEntry entry) {
    assert(debugHandleEvent(event, entry));
    if (event is PointerDownEvent) {
      assert(!debugNeedsLayout);

      if (!ignorePointer) {
        // Propagates the pointer event to selection handlers.
        _tap.addPointer(event);
        _longPress.addPointer(event);
      }
    }
  }

  Offset? _lastTapDownPosition;
  Offset? _lastSecondaryTapDownPosition;

  /// The position of the most recent secondary tap down event on this text
  /// input.
  Offset? get lastSecondaryTapDownPosition => _lastSecondaryTapDownPosition;

  /// Tracks the position of a secondary tap event.
  ///
  /// Should be called before attempting to change the selection based on the
  /// position of a secondary tap.
  void handleSecondaryTapDown(TapDownDetails details) {
    _lastTapDownPosition = details.globalPosition;
    _lastSecondaryTapDownPosition = details.globalPosition;
  }

  /// If [ignorePointer] is false (the default) then this method is called by
  /// the internal gesture recognizer's [TapGestureRecognizer.onTapDown]
  /// callback.
  ///
  /// When [ignorePointer] is true, an ancestor widget must respond to tap
  /// down events by calling this method.
  void handleTapDown(TapDownDetails details) {
    _lastTapDownPosition = details.globalPosition;
  }
  void _handleTapDown(TapDownDetails details) {
    assert(!ignorePointer);
    handleTapDown(details);
  }

  /// If [ignorePointer] is false (the default) then this method is called by
  /// the internal gesture recognizer's [TapGestureRecognizer.onTap]
  /// callback.
  ///
  /// When [ignorePointer] is true, an ancestor widget must respond to tap
  /// events by calling this method.
  void handleTap() {
    selectPosition(cause: SelectionChangedCause.tap);
  }
  void _handleTap() {
    assert(!ignorePointer);
    handleTap();
  }

  /// If [ignorePointer] is false (the default) then this method is called by
  /// the internal gesture recognizer's [DoubleTapGestureRecognizer.onDoubleTap]
  /// callback.
  ///
  /// When [ignorePointer] is true, an ancestor widget must respond to double
  /// tap events by calling this method.
  void handleDoubleTap() {
    selectWord(cause: SelectionChangedCause.doubleTap);
  }

  /// If [ignorePointer] is false (the default) then this method is called by
  /// the internal gesture recognizer's [LongPressGestureRecognizer.onLongPress]
  /// callback.
  ///
  /// When [ignorePointer] is true, an ancestor widget must respond to long
  /// press events by calling this method.
  void handleLongPress() {
    selectWord(cause: SelectionChangedCause.longPress);
  }
  void _handleLongPress() {
    assert(!ignorePointer);
    handleLongPress();
  }

  /// Move selection to the location of the last tap down.
  ///
  /// {@template flutter.rendering.RenderEditable.selectPosition}
  /// This method is mainly used to translate user inputs in global positions
  /// into a [TextSelection]. When used in conjunction with a [EditableText],
  /// the selection change is fed back into [TextEditingController.selection].
  ///
  /// If you have a [TextEditingController], it's generally easier to
  /// programmatically manipulate its `value` or `selection` directly.
  /// {@endtemplate}
  void selectPosition({ required SelectionChangedCause cause }) {
    selectPositionAt(from: _lastTapDownPosition!, cause: cause);
  }

  /// Select text between the global positions [from] and [to].
  ///
  /// [from] corresponds to the [TextSelection.baseOffset], and [to] corresponds
  /// to the [TextSelection.extentOffset].
  void selectPositionAt({ required Offset from, Offset? to, required SelectionChangedCause cause }) {
    assert(cause != null);
    assert(from != null);
    _layoutText(minWidth: constraints.minWidth, maxWidth: constraints.maxWidth);
    final TextPosition fromPosition = _textPainter.getPositionForOffset(globalToLocal(from - _paintOffset));
    final TextPosition? toPosition = to == null
      ? null
      : _textPainter.getPositionForOffset(globalToLocal(to - _paintOffset));

    final int baseOffset = fromPosition.offset;
    final int extentOffset = toPosition?.offset ?? fromPosition.offset;

    final TextSelection newSelection = TextSelection(
      baseOffset: baseOffset,
      extentOffset: extentOffset,
      affinity: fromPosition.affinity,
    );

    _setSelection(newSelection, cause);
  }

  /// Select a word around the location of the last tap down.
  ///
  /// {@macro flutter.rendering.RenderEditable.selectPosition}
  void selectWord({ required SelectionChangedCause cause }) {
    selectWordsInRange(from: _lastTapDownPosition!, cause: cause);
  }

  /// Selects the set words of a paragraph in a given range of global positions.
  ///
  /// The first and last endpoints of the selection will always be at the
  /// beginning and end of a word respectively.
  ///
  /// {@macro flutter.rendering.RenderEditable.selectPosition}
  void selectWordsInRange({ required Offset from, Offset? to, required SelectionChangedCause cause }) {
    assert(cause != null);
    assert(from != null);
    _computeTextMetricsIfNeeded();
    final TextPosition firstPosition = _textPainter.getPositionForOffset(globalToLocal(from - _paintOffset));
    final TextSelection firstWord = _getWordAtOffset(firstPosition);
    final TextSelection lastWord = to == null ?
      firstWord : _getWordAtOffset(_textPainter.getPositionForOffset(globalToLocal(to - _paintOffset)));
    _setSelection(
      TextSelection(
        baseOffset: firstWord.base.offset,
        extentOffset: lastWord.extent.offset,
        affinity: firstWord.affinity,
      ),
      cause,
    );
  }

  /// Move the selection to the beginning or end of a word.
  ///
  /// {@macro flutter.rendering.RenderEditable.selectPosition}
  void selectWordEdge({ required SelectionChangedCause cause }) {
    assert(cause != null);
    _computeTextMetricsIfNeeded();
    assert(_lastTapDownPosition != null);
    final TextPosition position = _textPainter.getPositionForOffset(globalToLocal(_lastTapDownPosition! - _paintOffset));
    final TextRange word = _textPainter.getWordBoundary(position);
    late TextSelection newSelection;
    if (position.offset - word.start <= 1) {
      newSelection = TextSelection.collapsed(offset: word.start);
    } else {
      newSelection = TextSelection.collapsed(offset: word.end, affinity: TextAffinity.upstream);
    }
    _setSelection(newSelection, cause);
  }

  TextSelection _getWordAtOffset(TextPosition position) {
    debugAssertLayoutUpToDate();
    // When long-pressing past the end of the text, we want a collapsed cursor.
    if (position.offset >= _plainText.length) {
      return TextSelection.fromPosition(
        TextPosition(offset: _plainText.length, affinity: TextAffinity.upstream)
      );
    }
    // If text is obscured, the entire sentence should be treated as one word.
    if (obscureText) {
      return TextSelection(baseOffset: 0, extentOffset: _plainText.length);
    }
    final TextRange word = _textPainter.getWordBoundary(position);
    final int effectiveOffset;
    switch (position.affinity) {
      case TextAffinity.upstream:
        // upstream affinity is effectively -1 in text position.
        effectiveOffset = position.offset - 1;
        break;
      case TextAffinity.downstream:
        effectiveOffset = position.offset;
        break;
    }

    // On iOS, select the previous word if there is a previous word, or select
    // to the end of the next word if there is a next word. Select nothing if
    // there is neither a previous word nor a next word.
    //
    // If the platform is Android and the text is read only, try to select the
    // previous word if there is one; otherwise, select the single whitespace at
    // the position.
    if (TextLayoutMetrics.isWhitespace(_plainText.codeUnitAt(effectiveOffset))
        && effectiveOffset > 0) {
      assert(defaultTargetPlatform != null);
      final TextRange? previousWord = _getPreviousWord(word.start);
      switch (defaultTargetPlatform) {
        case TargetPlatform.iOS:
          if (previousWord == null) {
            final TextRange? nextWord = _getNextWord(word.start);
            if (nextWord == null) {
              return TextSelection.collapsed(offset: position.offset);
            }
            return TextSelection(
              baseOffset: position.offset,
              extentOffset: nextWord.end,
            );
          }
          return TextSelection(
            baseOffset: previousWord.start,
            extentOffset: position.offset,
          );
        case TargetPlatform.android:
          if (readOnly) {
            if (previousWord == null) {
              return TextSelection(
                baseOffset: position.offset,
                extentOffset: position.offset + 1,
              );
            }
            return TextSelection(
              baseOffset: previousWord.start,
              extentOffset: position.offset,
            );
          }
          break;
        case TargetPlatform.fuchsia:
        case TargetPlatform.macOS:
        case TargetPlatform.linux:
        case TargetPlatform.windows:
          break;
      }
    }

    return TextSelection(baseOffset: word.start, extentOffset: word.end);
  }

  // Placeholder dimensions representing the sizes of child inline widgets.
  //
  // These need to be cached because the text painter's placeholder dimensions
  // will be overwritten during intrinsic width/height calculations and must be
  // restored to the original values before final layout and painting.
  List<PlaceholderDimensions>? _placeholderDimensions;

  // Layout the child inline widgets. We then pass the dimensions of the
  // children to _textPainter so that appropriate placeholders can be inserted
  // into the LibTxt layout. This does not do anything if no inline widgets were
  // specified.
  List<PlaceholderDimensions> _layoutChildren(BoxConstraints constraints, {bool dry = false}) {
    if (childCount == 0) {
      _textPainter.setPlaceholderDimensions(<PlaceholderDimensions>[]);
      return <PlaceholderDimensions>[];
    }
    RenderBox? child = firstChild;
    final List<PlaceholderDimensions> placeholderDimensions = List<PlaceholderDimensions>.filled(childCount, PlaceholderDimensions.empty);
    int childIndex = 0;
    // Only constrain the width to the maximum width of the paragraph.
    // Leave height unconstrained, which will overflow if expanded past.
    BoxConstraints boxConstraints = BoxConstraints(maxWidth: constraints.maxWidth);
    // The content will be enlarged by textScaleFactor during painting phase.
    // We reduce constraints by textScaleFactor, so that the content will fit
    // into the box once it is enlarged.
    boxConstraints = boxConstraints / textScaleFactor;
    while (child != null) {
      double? baselineOffset;
      final Size childSize;
      if (!dry) {
        child.layout(
          boxConstraints,
          parentUsesSize: true,
        );
        childSize = child.size;
        switch (_placeholderSpans[childIndex].alignment) {
          case ui.PlaceholderAlignment.baseline:
            baselineOffset = child.getDistanceToBaseline(
              _placeholderSpans[childIndex].baseline!,
            );
            break;
          case ui.PlaceholderAlignment.aboveBaseline:
          case ui.PlaceholderAlignment.belowBaseline:
          case ui.PlaceholderAlignment.bottom:
          case ui.PlaceholderAlignment.middle:
          case ui.PlaceholderAlignment.top:
            baselineOffset = null;
            break;
        }
      } else {
        assert(_placeholderSpans[childIndex].alignment != ui.PlaceholderAlignment.baseline);
        childSize = child.getDryLayout(boxConstraints);
      }
      placeholderDimensions[childIndex] = PlaceholderDimensions(
        size: childSize,
        alignment: _placeholderSpans[childIndex].alignment,
        baseline: _placeholderSpans[childIndex].baseline,
        baselineOffset: baselineOffset,
      );
      child = childAfter(child);
      childIndex += 1;
    }
    return placeholderDimensions;
  }

  void _setParentData() {
    RenderBox? child = firstChild;
    int childIndex = 0;
    while (child != null && childIndex < _textPainter.inlinePlaceholderBoxes!.length) {
      final TextParentData textParentData = child.parentData! as TextParentData;
      textParentData.offset = Offset(
        _textPainter.inlinePlaceholderBoxes![childIndex].left,
        _textPainter.inlinePlaceholderBoxes![childIndex].top,
      );
      textParentData.scale = _textPainter.inlinePlaceholderScales![childIndex];
      child = childAfter(child);
      childIndex += 1;
    }
  }

  void _layoutText({ double minWidth = 0.0, double maxWidth = double.infinity }) {
    assert(maxWidth != null && minWidth != null);
    final double availableMaxWidth = math.max(0.0, maxWidth - _caretMargin);
    final double availableMinWidth = math.min(minWidth, availableMaxWidth);
    final double textMaxWidth = _isMultiline ? availableMaxWidth : double.infinity;
    final double textMinWidth = forceLine ? availableMaxWidth : availableMinWidth;
    _textPainter.layout(
        minWidth: textMinWidth,
        maxWidth: textMaxWidth,
    );
    _textLayoutLastMinWidth = minWidth;
    _textLayoutLastMaxWidth = maxWidth;
  }

  // Computes the text metrics if `_textPainter`'s layout information was marked
  // as dirty.
  //
  // This method must be called in `RenderEditable`'s public methods that expose
  // `_textPainter`'s metrics. For instance, `systemFontsDidChange` sets
  // _textPainter._paragraph to null, so accessing _textPainter's metrics
  // immediately after `systemFontsDidChange` without first calling this method
  // may crash.
  //
  // This method is also called in various paint methods (`RenderEditable.paint`
  // as well as its foreground/background painters' `paint`). It's needed
  // because invisible render objects kept in the tree by `KeepAlive` may not
  // get a chance to do layout but can still paint.
  // See https://github.com/flutter/flutter/issues/84896.
  //
  // This method only re-computes layout if the underlying `_textPainter`'s
  // layout cache is invalidated (by calling `TextPainter.markNeedsLayout`), or
  // the constraints used to layout the `_textPainter` is different. See
  // `TextPainter.layout`.
  void _computeTextMetricsIfNeeded() {
    assert(constraints != null);
    _layoutText(minWidth: constraints.minWidth, maxWidth: constraints.maxWidth);
  }

  late Rect _caretPrototype;

  // TODO(garyq): This is no longer producing the highest-fidelity caret
  // heights for Android, especially when non-alphabetic languages
  // are involved. The current implementation overrides the height set
  // here with the full measured height of the text on Android which looks
  // superior (subjectively and in terms of fidelity) in _paintCaret. We
  // should rework this properly to once again match the platform. The constant
  // _kCaretHeightOffset scales poorly for small font sizes.
  //
  /// On iOS, the cursor is taller than the cursor on Android. The height
  /// of the cursor for iOS is approximate and obtained through an eyeball
  /// comparison.
  void _computeCaretPrototype() {
    assert(defaultTargetPlatform != null);
    switch (defaultTargetPlatform) {
      case TargetPlatform.iOS:
      case TargetPlatform.macOS:
        _caretPrototype = Rect.fromLTWH(0.0, 0.0, cursorWidth, cursorHeight + 2);
        break;
      case TargetPlatform.android:
      case TargetPlatform.fuchsia:
      case TargetPlatform.linux:
      case TargetPlatform.windows:
        _caretPrototype = Rect.fromLTWH(0.0, _kCaretHeightOffset, cursorWidth, cursorHeight - 2.0 * _kCaretHeightOffset);
        break;
    }
  }

  // Computes the offset to apply to the given [sourceOffset] so it perfectly
  // snaps to physical pixels.
  Offset _snapToPhysicalPixel(Offset sourceOffset) {
    final Offset globalOffset = localToGlobal(sourceOffset);
    final double pixelMultiple = 1.0 / _devicePixelRatio;
    return Offset(
      globalOffset.dx.isFinite
        ? (globalOffset.dx / pixelMultiple).round() * pixelMultiple - globalOffset.dx
        : 0,
      globalOffset.dy.isFinite
        ? (globalOffset.dy / pixelMultiple).round() * pixelMultiple - globalOffset.dy
        : 0,
      );
  }

  bool _canComputeDryLayout() {
    // Dry layout cannot be calculated without a full layout for
    // alignments that require the baseline (baseline, aboveBaseline,
    // belowBaseline).
    for (final PlaceholderSpan span in _placeholderSpans) {
      switch (span.alignment) {
        case ui.PlaceholderAlignment.baseline:
        case ui.PlaceholderAlignment.aboveBaseline:
        case ui.PlaceholderAlignment.belowBaseline:
          return false;
        case ui.PlaceholderAlignment.top:
        case ui.PlaceholderAlignment.middle:
        case ui.PlaceholderAlignment.bottom:
          continue;
      }
    }
    return true;
  }

  @override
  Size computeDryLayout(BoxConstraints constraints) {
    if (!_canComputeDryLayout()) {
      assert(debugCannotComputeDryLayout(
        reason: 'Dry layout not available for alignments that require baseline.',
      ));
      return Size.zero;
    }
    _textPainter.setPlaceholderDimensions(_layoutChildren(constraints, dry: true));
    _layoutText(minWidth: constraints.minWidth, maxWidth: constraints.maxWidth);
    final double width = forceLine ? constraints.maxWidth : constraints
        .constrainWidth(_textPainter.size.width + _caretMargin);
    return Size(width, constraints.constrainHeight(_preferredHeight(constraints.maxWidth)));
  }

  late Rect _debugOverflowContainerRect;
  late Rect _debugOverflowChildRect;

  @override
  void performLayout() {
    final BoxConstraints constraints = this.constraints;
    _placeholderDimensions = _layoutChildren(constraints);
    _textPainter.setPlaceholderDimensions(_placeholderDimensions);
    _computeTextMetricsIfNeeded();
    _setParentData();
    _computeCaretPrototype();
    // We grab _textPainter.size here because assigning to `size` on the next
    // line will trigger us to validate our intrinsic sizes, which will change
    // _textPainter's layout because the intrinsic size calculations are
    // destructive, which would mean we would get different results if we later
    // used properties on _textPainter in this method.
    // Other _textPainter state like didExceedMaxLines will also be affected,
    // though we currently don't use those here.
    // See also RenderParagraph which has a similar issue.
    final Size textPainterSize = _textPainter.size;
    final double width = forceLine ? constraints.maxWidth : constraints
        .constrainWidth(_textPainter.size.width + _caretMargin);
    final double preferredHeight = _preferredHeight(constraints.maxWidth);
    size = Size(width, constraints.constrainHeight(preferredHeight));
    final Size contentSize = Size(textPainterSize.width + _caretMargin, textPainterSize.height);

    final BoxConstraints painterConstraints = BoxConstraints.tight(contentSize);

    _foregroundRenderObject?.layout(painterConstraints);
    _backgroundRenderObject?.layout(painterConstraints);

    _maxScrollExtent = _getMaxScrollExtent(contentSize);
    offset.applyViewportDimension(_viewportExtent);
    offset.applyContentDimensions(0.0, _maxScrollExtent);
    // We need to check the paint offset here because during animation, the
    // start of the text may position outside the visible region even when the
    // text fits.
    _hasVisualOverflow = _paintOffset != Offset.zero || contentSize.width > size.width || contentSize.height > size.height;
    assert(() {
      switch (_viewportAxis) {
        case Axis.horizontal:
          _debugOverflowContainerRect = Offset.zero & size;
          _debugOverflowChildRect = Offset.zero & Size(size.width, preferredHeight);
          break;
        case Axis.vertical:
          _debugOverflowContainerRect = Rect.zero;
          _debugOverflowChildRect = Rect.zero;
          break;
      }
      return true;
    }());
  }

  // The relative origin in relation to the distance the user has theoretically
  // dragged the floating cursor offscreen. This value is used to account for the
  // difference in the rendering position and the raw offset value.
  Offset _relativeOrigin = Offset.zero;
  Offset? _previousOffset;
  bool _resetOriginOnLeft = false;
  bool _resetOriginOnRight = false;
  bool _resetOriginOnTop = false;
  bool _resetOriginOnBottom = false;
  double? _resetFloatingCursorAnimationValue;

  /// Returns the position within the text field closest to the raw cursor offset.
  Offset calculateBoundedFloatingCursorOffset(Offset rawCursorOffset) {
    Offset deltaPosition = Offset.zero;
    final double topBound = -floatingCursorAddedMargin.top;
    final double bottomBound = _textPainter.height - preferredLineHeight + floatingCursorAddedMargin.bottom;
    final double leftBound = -floatingCursorAddedMargin.left;
    final double rightBound = _textPainter.width + floatingCursorAddedMargin.right;

    if (_previousOffset != null) {
      deltaPosition = rawCursorOffset - _previousOffset!;
    }

    // If the raw cursor offset has gone off an edge, we want to reset the relative
    // origin of the dragging when the user drags back into the field.
    if (_resetOriginOnLeft && deltaPosition.dx > 0) {
      _relativeOrigin = Offset(rawCursorOffset.dx - leftBound, _relativeOrigin.dy);
      _resetOriginOnLeft = false;
    } else if (_resetOriginOnRight && deltaPosition.dx < 0) {
      _relativeOrigin = Offset(rawCursorOffset.dx - rightBound, _relativeOrigin.dy);
      _resetOriginOnRight = false;
    }
    if (_resetOriginOnTop && deltaPosition.dy > 0) {
      _relativeOrigin = Offset(_relativeOrigin.dx, rawCursorOffset.dy - topBound);
      _resetOriginOnTop = false;
    } else if (_resetOriginOnBottom && deltaPosition.dy < 0) {
      _relativeOrigin = Offset(_relativeOrigin.dx, rawCursorOffset.dy - bottomBound);
      _resetOriginOnBottom = false;
    }

    final double currentX = rawCursorOffset.dx - _relativeOrigin.dx;
    final double currentY = rawCursorOffset.dy - _relativeOrigin.dy;
    final double adjustedX = math.min(math.max(currentX, leftBound), rightBound);
    final double adjustedY = math.min(math.max(currentY, topBound), bottomBound);
    final Offset adjustedOffset = Offset(adjustedX, adjustedY);

    if (currentX < leftBound && deltaPosition.dx < 0) {
      _resetOriginOnLeft = true;
    } else if (currentX > rightBound && deltaPosition.dx > 0) {
      _resetOriginOnRight = true;
    }
    if (currentY < topBound && deltaPosition.dy < 0) {
      _resetOriginOnTop = true;
    } else if (currentY > bottomBound && deltaPosition.dy > 0) {
      _resetOriginOnBottom = true;
    }

    _previousOffset = rawCursorOffset;

    return adjustedOffset;
  }

  /// Sets the screen position of the floating cursor and the text position
  /// closest to the cursor.
  void setFloatingCursor(FloatingCursorDragState state, Offset boundedOffset, TextPosition lastTextPosition, { double? resetLerpValue }) {
    assert(state != null);
    assert(boundedOffset != null);
    assert(lastTextPosition != null);
    if (state == FloatingCursorDragState.Start) {
      _relativeOrigin = Offset.zero;
      _previousOffset = null;
      _resetOriginOnBottom = false;
      _resetOriginOnTop = false;
      _resetOriginOnRight = false;
      _resetOriginOnBottom = false;
    }
    _floatingCursorOn = state != FloatingCursorDragState.End;
    _resetFloatingCursorAnimationValue = resetLerpValue;
    if (_floatingCursorOn) {
      _floatingCursorTextPosition = lastTextPosition;
      final double? animationValue = _resetFloatingCursorAnimationValue;
      final EdgeInsets sizeAdjustment = animationValue != null
        ? EdgeInsets.lerp(_kFloatingCaretSizeIncrease, EdgeInsets.zero, animationValue)!
        : _kFloatingCaretSizeIncrease;
      _caretPainter.floatingCursorRect = sizeAdjustment.inflateRect(_caretPrototype).shift(boundedOffset);
    } else {
      _caretPainter.floatingCursorRect = null;
    }
    _caretPainter.showRegularCaret = _resetFloatingCursorAnimationValue == null;
  }

  MapEntry<int, Offset> _lineNumberFor(TextPosition startPosition, List<ui.LineMetrics> metrics) {
    // TODO(LongCatIsLooong): include line boundaries information in
    // ui.LineMetrics, then we can get rid of this.
    final Offset offset = _textPainter.getOffsetForCaret(startPosition, Rect.zero);
    for (final ui.LineMetrics lineMetrics in metrics) {
      if (lineMetrics.baseline > offset.dy) {
        return MapEntry<int, Offset>(lineMetrics.lineNumber, Offset(offset.dx, lineMetrics.baseline));
      }
    }
    assert(startPosition.offset == 0, 'unable to find the line for $startPosition');
    return MapEntry<int, Offset>(
      math.max(0, metrics.length - 1),
      Offset(offset.dx, metrics.isNotEmpty ? metrics.last.baseline + metrics.last.descent : 0.0),
    );
  }

  /// Starts a [VerticalCaretMovementRun] at the given location in the text, for
  /// handling consecutive vertical caret movements.
  ///
  /// This can be used to handle consecutive upward/downward arrow key movements
  /// in an input field.
  ///
  /// {@macro flutter.rendering.RenderEditable.verticalArrowKeyMovement}
  ///
  /// The [VerticalCaretMovementRun.isValid] property indicates whether the text
  /// layout has changed and the vertical caret run is invalidated.
  ///
  /// The caller should typically discard a [VerticalCaretMovementRun] when
  /// its [VerticalCaretMovementRun.isValid] becomes false, or on other
  /// occasions where the vertical caret run should be interrupted.
  VerticalCaretMovementRun startVerticalCaretMovement(TextPosition startPosition) {
    final List<ui.LineMetrics> metrics = _textPainter.computeLineMetrics();
    final MapEntry<int, Offset> currentLine = _lineNumberFor(startPosition, metrics);
    return VerticalCaretMovementRun._(
      this,
      metrics,
      startPosition,
      currentLine.key,
      currentLine.value,
    );
  }

  void _paintContents(PaintingContext context, Offset offset) {
    debugAssertLayoutUpToDate();
    final Offset effectiveOffset = offset + _paintOffset;

    if (selection != null && !_floatingCursorOn) {
      _updateSelectionExtentsVisibility(effectiveOffset);
    }

    final RenderBox? foregroundChild = _foregroundRenderObject;
    final RenderBox? backgroundChild = _backgroundRenderObject;

    // The painters paint in the viewport's coordinate space, since the
    // textPainter's coordinate space is not known to high level widgets.
    if (backgroundChild != null) {
      context.paintChild(backgroundChild, offset);
    }

    _textPainter.paint(context.canvas, effectiveOffset);

    RenderBox? child = firstChild;
    int childIndex = 0;
    // childIndex might be out of index of placeholder boxes. This can happen
    // if engine truncates children due to ellipsis. Sadly, we would not know
    // it until we finish layout, and RenderObject is in immutable state at
    // this point.
    while (child != null && childIndex < _textPainter.inlinePlaceholderBoxes!.length) {
      final TextParentData textParentData = child.parentData! as TextParentData;

      final double scale = textParentData.scale!;
      context.pushTransform(
        needsCompositing,
        effectiveOffset + textParentData.offset,
        Matrix4.diagonal3Values(scale, scale, scale),
        (PaintingContext context, Offset offset) {
          context.paintChild(
            child!,
            offset,
          );
        },
      );
      child = childAfter(child);
      childIndex += 1;
    }

    if (foregroundChild != null) {
      context.paintChild(foregroundChild, offset);
    }
  }

  void _paintHandleLayers(PaintingContext context, List<TextSelectionPoint> endpoints, Offset offset) {
    Offset startPoint = endpoints[0].point;
    startPoint = Offset(
      clampDouble(startPoint.dx, 0.0, size.width),
      clampDouble(startPoint.dy, 0.0, size.height),
    );
    context.pushLayer(
      LeaderLayer(link: startHandleLayerLink, offset: startPoint + offset),
      super.paint,
      Offset.zero,
    );
    if (endpoints.length == 2) {
      Offset endPoint = endpoints[1].point;
      endPoint = Offset(
        clampDouble(endPoint.dx, 0.0, size.width),
        clampDouble(endPoint.dy, 0.0, size.height),
      );
      context.pushLayer(
        LeaderLayer(link: endHandleLayerLink, offset: endPoint + offset),
        super.paint,
        Offset.zero,
      );
    }
  }

  @override
  void paint(PaintingContext context, Offset offset) {
    _computeTextMetricsIfNeeded();
    if (_hasVisualOverflow && clipBehavior != Clip.none) {
      _clipRectLayer.layer = context.pushClipRect(
        needsCompositing,
        offset,
        Offset.zero & size,
        _paintContents,
        clipBehavior: clipBehavior,
        oldLayer: _clipRectLayer.layer,
      );
      assert(() {
        final List<DiagnosticsNode> hints = <DiagnosticsNode>[
          ErrorDescription(
            'A single-line $runtimeType is vertically overflowing. It has been '
            'marked in the rendering with a yellow and black striped pattern. '
          ),
          ErrorHint(
            'The text field needed a minimum vertical space of '
            '${_debugOverflowChildRect.height} pixels. Consider increasing the '
            'vertical space given to the text field, or give the text field a '
            'unbounded max height constraint.'
          ),
        ];
        paintOverflowIndicator(context, offset, _debugOverflowContainerRect, _debugOverflowChildRect, overflowHints: hints);
        return true;
      }());
    } else {
      _clipRectLayer.layer = null;
      _paintContents(context, offset);
    }
    final TextSelection? selection = this.selection;
    if (selection != null && selection.isValid) {
      _paintHandleLayers(context, getEndpointsForSelection(selection), offset);
    }
  }

  final LayerHandle<ClipRectLayer> _clipRectLayer = LayerHandle<ClipRectLayer>();

  @override
  Rect? describeApproximatePaintClip(RenderObject child) {
    switch (clipBehavior) {
      case Clip.none:
        return null;
      case Clip.hardEdge:
      case Clip.antiAlias:
      case Clip.antiAliasWithSaveLayer:
        return _hasVisualOverflow ? Offset.zero & size : null;
    }
  }

  @override
  void debugFillProperties(DiagnosticPropertiesBuilder properties) {
    super.debugFillProperties(properties);
    properties.add(ColorProperty('cursorColor', cursorColor));
    properties.add(DiagnosticsProperty<ValueNotifier<bool>>('showCursor', showCursor));
    properties.add(IntProperty('maxLines', maxLines));
    properties.add(IntProperty('minLines', minLines));
    properties.add(DiagnosticsProperty<bool>('expands', expands, defaultValue: false));
    properties.add(ColorProperty('selectionColor', selectionColor));
    properties.add(DoubleProperty('textScaleFactor', textScaleFactor));
    properties.add(DiagnosticsProperty<Locale>('locale', locale, defaultValue: null));
    properties.add(DiagnosticsProperty<TextSelection>('selection', selection));
    properties.add(DiagnosticsProperty<ViewportOffset>('offset', offset));
  }

  @override
  List<DiagnosticsNode> debugDescribeChildren() {
    return <DiagnosticsNode>[
      if (text != null)
        text!.toDiagnosticsNode(
          name: 'text',
          style: DiagnosticsTreeStyle.transition,
        ),
    ];
  }
}

class _RenderEditableCustomPaint extends RenderBox {
  _RenderEditableCustomPaint({
    RenderEditablePainter? painter,
  }) : _painter = painter,
       super();

  @override
  RenderEditable? get parent => super.parent as RenderEditable?;

  @override
  bool get isRepaintBoundary => true;

  @override
  bool get sizedByParent => true;

  RenderEditablePainter? get painter => _painter;
  RenderEditablePainter? _painter;
  set painter(RenderEditablePainter? newValue) {
    if (newValue == painter) {
      return;
    }

    final RenderEditablePainter? oldPainter = painter;
    _painter = newValue;

    if (newValue?.shouldRepaint(oldPainter) ?? true) {
      markNeedsPaint();
    }

    if (attached) {
      oldPainter?.removeListener(markNeedsPaint);
      newValue?.addListener(markNeedsPaint);
    }
  }

  @override
  void paint(PaintingContext context, Offset offset) {
    final RenderEditable? parent = this.parent;
    assert(parent != null);
    final RenderEditablePainter? painter = this.painter;
    if (painter != null && parent != null) {
      parent._computeTextMetricsIfNeeded();
      painter.paint(context.canvas, size, parent);
    }
  }

  @override
  void attach(PipelineOwner owner) {
    super.attach(owner);
    _painter?.addListener(markNeedsPaint);
  }

  @override
  void detach() {
    _painter?.removeListener(markNeedsPaint);
    super.detach();
  }

  @override
  Size computeDryLayout(BoxConstraints constraints) => constraints.biggest;
}

/// An interface that paints within a [RenderEditable]'s bounds, above or
/// beneath its text content.
///
/// This painter is typically used for painting auxiliary content that depends
/// on text layout metrics (for instance, for painting carets and text highlight
/// blocks). It can paint independently from its [RenderEditable], allowing it
/// to repaint without triggering a repaint on the entire [RenderEditable] stack
/// when only auxiliary content changes (e.g. a blinking cursor) are present. It
/// will be scheduled to repaint when:
///
///  * It's assigned to a new [RenderEditable] and the [shouldRepaint] method
///    returns true.
///  * Any of the [RenderEditable]s it is attached to repaints.
///  * The [notifyListeners] method is called, which typically happens when the
///    painter's attributes change.
///
/// See also:
///
///  * [RenderEditable.foregroundPainter], which takes a [RenderEditablePainter]
///    and sets it as the foreground painter of the [RenderEditable].
///  * [RenderEditable.painter], which takes a [RenderEditablePainter]
///    and sets it as the background painter of the [RenderEditable].
///  * [CustomPainter] a similar class which paints within a [RenderCustomPaint].
abstract class RenderEditablePainter extends ChangeNotifier {

  /// Determines whether repaint is needed when a new [RenderEditablePainter]
  /// is provided to a [RenderEditable].
  ///
  /// If the new instance represents different information than the old
  /// instance, then the method should return true, otherwise it should return
  /// false. When [oldDelegate] is null, this method should always return true
  /// unless the new painter initially does not paint anything.
  ///
  /// If the method returns false, then the [paint] call might be optimized
  /// away. However, the [paint] method will get called whenever the
  /// [RenderEditable]s it attaches to repaint, even if [shouldRepaint] returns
  /// false.
  bool shouldRepaint(RenderEditablePainter? oldDelegate);

  /// Paints within the bounds of a [RenderEditable].
  ///
  /// The given [Canvas] has the same coordinate space as the [RenderEditable],
  /// which may be different from the coordinate space the [RenderEditable]'s
  /// [TextPainter] uses, when the text moves inside the [RenderEditable].
  ///
  /// Paint operations performed outside of the region defined by the [canvas]'s
  /// origin and the [size] parameter may get clipped, when [RenderEditable]'s
  /// [RenderEditable.clipBehavior] is not [Clip.none].
  void paint(Canvas canvas, Size size, RenderEditable renderEditable);
}

class _TextHighlightPainter extends RenderEditablePainter {
  _TextHighlightPainter({
      TextRange? highlightedRange,
      Color? highlightColor,
  }) : _highlightedRange = highlightedRange,
       _highlightColor = highlightColor;

  final Paint highlightPaint = Paint();

  Color? get highlightColor => _highlightColor;
  Color? _highlightColor;
  set highlightColor(Color? newValue) {
    if (newValue == _highlightColor) {
      return;
    }
    _highlightColor = newValue;
    notifyListeners();
  }

  TextRange? get highlightedRange => _highlightedRange;
  TextRange? _highlightedRange;
  set highlightedRange(TextRange? newValue) {
    if (newValue == _highlightedRange) {
      return;
    }
    _highlightedRange = newValue;
    notifyListeners();
  }

  /// Controls how tall the selection highlight boxes are computed to be.
  ///
  /// See [ui.BoxHeightStyle] for details on available styles.
  ui.BoxHeightStyle get selectionHeightStyle => _selectionHeightStyle;
  ui.BoxHeightStyle _selectionHeightStyle = ui.BoxHeightStyle.tight;
  set selectionHeightStyle(ui.BoxHeightStyle value) {
    assert(value != null);
    if (_selectionHeightStyle == value) {
      return;
    }
    _selectionHeightStyle = value;
    notifyListeners();
  }

  /// Controls how wide the selection highlight boxes are computed to be.
  ///
  /// See [ui.BoxWidthStyle] for details on available styles.
  ui.BoxWidthStyle get selectionWidthStyle => _selectionWidthStyle;
  ui.BoxWidthStyle _selectionWidthStyle = ui.BoxWidthStyle.tight;
  set selectionWidthStyle(ui.BoxWidthStyle value) {
    assert(value != null);
    if (_selectionWidthStyle == value) {
      return;
    }
    _selectionWidthStyle = value;
    notifyListeners();
  }

  @override
  void paint(Canvas canvas, Size size, RenderEditable renderEditable) {
    final TextRange? range = highlightedRange;
    final Color? color = highlightColor;
    if (range == null || color == null || range.isCollapsed) {
      return;
    }

    highlightPaint.color = color;
    final TextPainter textPainter = renderEditable._textPainter;
    final List<TextBox> boxes = textPainter.getBoxesForSelection(
      TextSelection(baseOffset: range.start, extentOffset: range.end),
      boxHeightStyle: selectionHeightStyle,
      boxWidthStyle: selectionWidthStyle,
    );

    for (final TextBox box in boxes) {
      canvas.drawRect(
        box.toRect().shift(renderEditable._paintOffset)
          .intersect(Rect.fromLTWH(0, 0, textPainter.width, textPainter.height)),
        highlightPaint,
      );
    }
  }

  @override
  bool shouldRepaint(RenderEditablePainter? oldDelegate) {
    if (identical(oldDelegate, this)) {
      return false;
    }
    if (oldDelegate == null) {
      return highlightColor != null && highlightedRange != null;
    }
    return oldDelegate is! _TextHighlightPainter
        || oldDelegate.highlightColor != highlightColor
        || oldDelegate.highlightedRange != highlightedRange
        || oldDelegate.selectionHeightStyle != selectionHeightStyle
        || oldDelegate.selectionWidthStyle != selectionWidthStyle;
  }
}

class _FloatingCursorPainter extends RenderEditablePainter {
  _FloatingCursorPainter(this.caretPaintCallback);

  bool get shouldPaint => _shouldPaint;
  bool _shouldPaint = true;
  set shouldPaint(bool value) {
    if (shouldPaint == value) {
      return;
    }
    _shouldPaint = value;
    notifyListeners();
  }

  CaretChangedHandler caretPaintCallback;

  bool showRegularCaret = false;

  final Paint caretPaint = Paint();
  late final Paint floatingCursorPaint = Paint();

  Color? get caretColor => _caretColor;
  Color? _caretColor;
  set caretColor(Color? value) {
    if (caretColor?.value == value?.value) {
      return;
    }

    _caretColor = value;
    notifyListeners();
  }

  Radius? get cursorRadius => _cursorRadius;
  Radius? _cursorRadius;
  set cursorRadius(Radius? value) {
    if (_cursorRadius == value) {
      return;
    }
    _cursorRadius = value;
    notifyListeners();
  }

  Offset get cursorOffset => _cursorOffset;
  Offset _cursorOffset = Offset.zero;
  set cursorOffset(Offset value) {
    if (_cursorOffset == value) {
      return;
    }
    _cursorOffset = value;
    notifyListeners();
  }

  Color? get backgroundCursorColor => _backgroundCursorColor;
  Color? _backgroundCursorColor;
  set backgroundCursorColor(Color? value) {
    if (backgroundCursorColor?.value == value?.value) {
      return;
    }

    _backgroundCursorColor = value;
    if (showRegularCaret) {
      notifyListeners();
    }
  }

  Rect? get floatingCursorRect => _floatingCursorRect;
  Rect? _floatingCursorRect;
  set floatingCursorRect(Rect? value) {
    if (_floatingCursorRect == value) {
      return;
    }
    _floatingCursorRect = value;
    notifyListeners();
  }

  void paintRegularCursor(Canvas canvas, RenderEditable renderEditable, Color caretColor, TextPosition textPosition) {
    final Rect caretPrototype = renderEditable._caretPrototype;
    final Offset caretOffset = renderEditable._textPainter.getOffsetForCaret(textPosition, caretPrototype);
    Rect caretRect = caretPrototype.shift(caretOffset + cursorOffset);

    final double? caretHeight = renderEditable._textPainter.getFullHeightForCaret(textPosition, caretPrototype);
    if (caretHeight != null) {
      switch (defaultTargetPlatform) {
        case TargetPlatform.iOS:
        case TargetPlatform.macOS:
          final double heightDiff = caretHeight - caretRect.height;
          // Center the caret vertically along the text.
          caretRect = Rect.fromLTWH(
            caretRect.left,
            caretRect.top + heightDiff / 2,
            caretRect.width,
            caretRect.height,
          );
          break;
        case TargetPlatform.android:
        case TargetPlatform.fuchsia:
        case TargetPlatform.linux:
        case TargetPlatform.windows:
          // Override the height to take the full height of the glyph at the TextPosition
          // when not on iOS. iOS has special handling that creates a taller caret.
          // TODO(garyq): See the TODO for _computeCaretPrototype().
          caretRect = Rect.fromLTWH(
            caretRect.left,
            caretRect.top - _kCaretHeightOffset,
            caretRect.width,
            caretHeight,
          );
          break;
      }
    }

    caretRect = caretRect.shift(renderEditable._paintOffset);
    final Rect integralRect = caretRect.shift(renderEditable._snapToPhysicalPixel(caretRect.topLeft));

    if (shouldPaint) {
      final Radius? radius = cursorRadius;
      caretPaint.color = caretColor;
      if (radius == null) {
        canvas.drawRect(integralRect, caretPaint);
      } else {
        final RRect caretRRect = RRect.fromRectAndRadius(integralRect, radius);
        canvas.drawRRect(caretRRect, caretPaint);
      }
    }
    caretPaintCallback(integralRect);
  }

  @override
  void paint(Canvas canvas, Size size, RenderEditable renderEditable) {
    // Compute the caret location even when `shouldPaint` is false.

    assert(renderEditable != null);
    final TextSelection? selection = renderEditable.selection;

    // TODO(LongCatIsLooong): skip painting the caret when the selection is
    // (-1, -1).
    if (selection == null || !selection.isCollapsed) {
      return;
    }

    final Rect? floatingCursorRect = this.floatingCursorRect;

    final Color? caretColor = floatingCursorRect == null
      ? this.caretColor
      : showRegularCaret ? backgroundCursorColor : null;
    final TextPosition caretTextPosition = floatingCursorRect == null
      ? selection.extent
      : renderEditable._floatingCursorTextPosition;

    if (caretColor != null) {
      paintRegularCursor(canvas, renderEditable, caretColor, caretTextPosition);
    }

    final Color? floatingCursorColor = this.caretColor?.withOpacity(0.75);
    // Floating Cursor.
    if (floatingCursorRect == null || floatingCursorColor == null || !shouldPaint) {
      return;
    }

    canvas.drawRRect(
      RRect.fromRectAndRadius(floatingCursorRect.shift(renderEditable._paintOffset), _kFloatingCaretRadius),
      floatingCursorPaint..color = floatingCursorColor,
    );
  }

  @override
  bool shouldRepaint(RenderEditablePainter? oldDelegate) {
    if (identical(this, oldDelegate)) {
      return false;
    }

    if (oldDelegate == null) {
      return shouldPaint;
    }
    return oldDelegate is! _FloatingCursorPainter
        || oldDelegate.shouldPaint != shouldPaint
        || oldDelegate.showRegularCaret != showRegularCaret
        || oldDelegate.caretColor != caretColor
        || oldDelegate.cursorRadius != cursorRadius
        || oldDelegate.cursorOffset != cursorOffset
        || oldDelegate.backgroundCursorColor != backgroundCursorColor
        || oldDelegate.floatingCursorRect != floatingCursorRect;
  }
}

class _CompositeRenderEditablePainter extends RenderEditablePainter {
  _CompositeRenderEditablePainter({ required this.painters });

  final List<RenderEditablePainter> painters;

  @override
  void addListener(VoidCallback listener) {
    for (final RenderEditablePainter painter in painters) {
      painter.addListener(listener);
    }
  }

  @override
  void removeListener(VoidCallback listener) {
    for (final RenderEditablePainter painter in painters) {
      painter.removeListener(listener);
    }
  }

  @override
  void paint(Canvas canvas, Size size, RenderEditable renderEditable) {
    for (final RenderEditablePainter painter in painters) {
      painter.paint(canvas, size, renderEditable);
    }
  }

  @override
  bool shouldRepaint(RenderEditablePainter? oldDelegate) {
    if (identical(oldDelegate, this)) {
      return false;
    }
    if (oldDelegate is! _CompositeRenderEditablePainter || oldDelegate.painters.length != painters.length) {
      return true;
    }

    final Iterator<RenderEditablePainter> oldPainters = oldDelegate.painters.iterator;
    final Iterator<RenderEditablePainter> newPainters = painters.iterator;
    while (oldPainters.moveNext() && newPainters.moveNext()) {
      if (newPainters.current.shouldRepaint(oldPainters.current)) {
        return true;
      }
    }

    return false;
  }
}<|MERGE_RESOLUTION|>--- conflicted
+++ resolved
@@ -14,7 +14,6 @@
 
 import 'box.dart';
 import 'custom_paint.dart';
-import 'debug_overflow_indicator.dart';
 import 'layer.dart';
 import 'object.dart';
 import 'paragraph.dart';
@@ -223,7 +222,7 @@
 /// Keyboard handling, IME handling, scrolling, toggling the [showCursor] value
 /// to actually blink the cursor, and other features not mentioned above are the
 /// responsibility of higher layers and not handled by this object.
-class RenderEditable extends RenderBox with RelayoutWhenSystemFontsChangeMixin, ContainerRenderObjectMixin<RenderBox, TextParentData>, RenderBoxContainerDefaultsMixin<RenderBox, TextParentData>, DebugOverflowIndicatorMixin implements TextLayoutMetrics {
+class RenderEditable extends RenderBox with RelayoutWhenSystemFontsChangeMixin, ContainerRenderObjectMixin<RenderBox, TextParentData>, RenderBoxContainerDefaultsMixin<RenderBox, TextParentData> implements TextLayoutMetrics {
   /// Creates a render object that implements the visual aspects of a text field.
   ///
   /// The [textAlign] argument must not be null. It defaults to [TextAlign.start].
@@ -1684,7 +1683,9 @@
     }
   }
 
-  bool _hasVisualOverflow = false;
+  // We need to check the paint offset here because during animation, the start of
+  // the text may position outside the visible region even when the text fits.
+  bool get _hasVisualOverflow => _maxScrollExtent > 0 || _paintOffset != Offset.zero;
 
   /// Returns the local coordinates of the endpoints of the given selection.
   ///
@@ -1796,30 +1797,6 @@
   /// This does not require the layout to be updated.
   double get preferredLineHeight => _textPainter.preferredLineHeight;
 
-<<<<<<< HEAD
-  int _getHardLineBreaks(String text) {
-    int count = 0;
-    for (int index = 0; index < text.length; index += 1) {
-      // TODO(LongCatIsLooong): account for other line terminators, or get it
-      // from ui.paragraph.
-      count += text.codeUnitAt(index) == 0x0A ? 1 : 0;
-    }
-    return count;
-  }
-
-  double _preferredHeight(double width) {
-    final int? maxLines = this.maxLines;
-    final int? minLines = this.minLines ?? maxLines;
-    // `minHeight` is only an estimate, since lines can be of varying heights.
-    final double minHeight = preferredLineHeight * (minLines ?? 0);
-    if (maxLines == null) {
-      final double estimatedHeight;
-      if (width == double.infinity) {
-        estimatedHeight = preferredLineHeight * (_getHardLineBreaks(_plainText) + 1);
-      } else {
-        _layoutText(maxWidth: width);
-        estimatedHeight = _textPainter.height;
-=======
   int? _cachedLineBreakCount;
   // TODO(LongCatIsLooong): see if we can let ui.Paragraph estimate the number
   // of lines
@@ -1838,31 +1815,11 @@
         case 0x2028: // LS
         case 0x2029: // PS
           count += 1;
->>>>>>> c9e9f10e
       }
-      return math.max(estimatedHeight, minHeight);
     }
     return _cachedLineBreakCount = count;
   }
 
-<<<<<<< HEAD
-    // maxLines == 1 is a special case since it forces the scrollable direction
-    // to be horizontal. Report the real height to prevent the text from getting
-    // clipped.
-    if (maxLines == 1) {
-      // The _layoutText call lays out the paragraph using infinite width when
-      // maxLines == 1.
-      _layoutText(maxWidth: width);
-      return _textPainter.height;
-    }
-
-    final double maxHeight = preferredLineHeight * maxLines;
-    assert(minHeight <= maxHeight, '$minHeight <= $maxHeight');
-    if (maxHeight == minHeight) {
-      return minHeight;
-    }
-    _layoutText(maxWidth: width);
-=======
   double _preferredHeight(double width) {
     final int? maxLines = this.maxLines;
     final int? minLines = this.minLines ?? maxLines;
@@ -1905,7 +1862,6 @@
     }
     _layoutText(maxWidth: width);
     final double maxHeight = preferredLineHeight * maxLines;
->>>>>>> c9e9f10e
     return clampDouble(_textPainter.height, minHeight, maxHeight);
   }
 
@@ -2424,9 +2380,6 @@
     return Size(width, constraints.constrainHeight(_preferredHeight(constraints.maxWidth)));
   }
 
-  late Rect _debugOverflowContainerRect;
-  late Rect _debugOverflowChildRect;
-
   @override
   void performLayout() {
     final BoxConstraints constraints = this.constraints;
@@ -2458,23 +2411,6 @@
     _maxScrollExtent = _getMaxScrollExtent(contentSize);
     offset.applyViewportDimension(_viewportExtent);
     offset.applyContentDimensions(0.0, _maxScrollExtent);
-    // We need to check the paint offset here because during animation, the
-    // start of the text may position outside the visible region even when the
-    // text fits.
-    _hasVisualOverflow = _paintOffset != Offset.zero || contentSize.width > size.width || contentSize.height > size.height;
-    assert(() {
-      switch (_viewportAxis) {
-        case Axis.horizontal:
-          _debugOverflowContainerRect = Offset.zero & size;
-          _debugOverflowChildRect = Offset.zero & Size(size.width, preferredHeight);
-          break;
-        case Axis.vertical:
-          _debugOverflowContainerRect = Rect.zero;
-          _debugOverflowChildRect = Rect.zero;
-          break;
-      }
-      return true;
-    }());
   }
 
   // The relative origin in relation to the distance the user has theoretically
@@ -2696,22 +2632,6 @@
         clipBehavior: clipBehavior,
         oldLayer: _clipRectLayer.layer,
       );
-      assert(() {
-        final List<DiagnosticsNode> hints = <DiagnosticsNode>[
-          ErrorDescription(
-            'A single-line $runtimeType is vertically overflowing. It has been '
-            'marked in the rendering with a yellow and black striped pattern. '
-          ),
-          ErrorHint(
-            'The text field needed a minimum vertical space of '
-            '${_debugOverflowChildRect.height} pixels. Consider increasing the '
-            'vertical space given to the text field, or give the text field a '
-            'unbounded max height constraint.'
-          ),
-        ];
-        paintOverflowIndicator(context, offset, _debugOverflowContainerRect, _debugOverflowChildRect, overflowHints: hints);
-        return true;
-      }());
     } else {
       _clipRectLayer.layer = null;
       _paintContents(context, offset);
