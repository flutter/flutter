--- conflicted
+++ resolved
@@ -407,6 +407,9 @@
   double? _textLayoutLastMinWidth;
 
   Rect? _lastCaretRect;
+  // TODO(LongCatIsLooong): currently EditableText uses this callback to keep
+  // the text field visible. But we don't always paint the caret, for example
+  // when the selection is not collapsed.
   /// Called during the paint phase when the caret location changes.
   CaretChangedHandler? onCaretChanged;
   void _onCaretChanged(Rect caretRect) {
@@ -507,12 +510,6 @@
   /// with the most recently set [TextSelectionDelegate].
   TextSelectionDelegate textSelectionDelegate;
 
-<<<<<<< HEAD
-=======
-  Rect? _lastCaretRect;
-  late Rect _currentCaretRect;
-
->>>>>>> 3cf89f9d
   /// Track whether position of the start of the selected text is within the viewport.
   ///
   /// For example, if the text contains "Hello World", and the user selects
@@ -2217,7 +2214,6 @@
     size = Size(width, constraints.constrainHeight(_preferredHeight(constraints.maxWidth)));
     final Size contentSize = Size(textPainterSize.width + _caretMargin, textPainterSize.height);
 
-<<<<<<< HEAD
     final BoxConstraints painterConstraints = BoxConstraints.tight(contentSize);
 
     _foregroundRenderObject?.layout(painterConstraints);
@@ -2226,73 +2222,65 @@
     _maxScrollExtent = _getMaxScrollExtent(contentSize);
     offset.applyViewportDimension(_viewportExtent);
     offset.applyContentDimensions(0.0, _maxScrollExtent);
-=======
-  void _paintCaretIfNeeded(Canvas canvas, Offset effectiveOffset, TextPosition textPosition) {
-    assert(_textLayoutLastMaxWidth == constraints.maxWidth &&
-           _textLayoutLastMinWidth == constraints.minWidth,
-      'Last width ($_textLayoutLastMinWidth, $_textLayoutLastMaxWidth) not the same as max width constraint (${constraints.minWidth}, ${constraints.maxWidth}).');
-    assert(_caretPrototype != null);
-
-    // If the floating cursor is enabled, the text cursor's color is [backgroundCursorColor] while
-    // the floating cursor's color is _cursorColor;
-    final Paint paint = Paint()
-      ..color = (_floatingCursorOn ? backgroundCursorColor : _cursorColor)!;
-    final Offset caretOffset = _textPainter.getOffsetForCaret(textPosition, _caretPrototype) + effectiveOffset;
-    Rect caretRect = _caretPrototype.shift(caretOffset);
-    if (_cursorOffset != null)
-      caretRect = caretRect.shift(_cursorOffset!);
-
-    final double? caretHeight = _textPainter.getFullHeightForCaret(textPosition, _caretPrototype);
-    if (caretHeight != null) {
-      switch (defaultTargetPlatform) {
-        case TargetPlatform.iOS:
-        case TargetPlatform.macOS:
-          final double heightDiff = caretHeight - caretRect.height;
-          // Center the caret vertically along the text.
-          caretRect = Rect.fromLTWH(
-            caretRect.left,
-            caretRect.top + heightDiff / 2,
-            caretRect.width,
-            caretRect.height,
-          );
-          break;
-        case TargetPlatform.android:
-        case TargetPlatform.fuchsia:
-        case TargetPlatform.linux:
-        case TargetPlatform.windows:
-          // Override the height to take the full height of the glyph at the TextPosition
-          // when not on iOS. iOS has special handling that creates a taller caret.
-          // TODO(garyq): See the TODO for _computeCaretPrototype().
-          caretRect = Rect.fromLTWH(
-            caretRect.left,
-            caretRect.top - _kCaretHeightOffset,
-            caretRect.width,
-            caretHeight,
-          );
-          break;
-      }
-    }
-
-    caretRect = caretRect.shift(_getPixelPerfectCursorOffset(caretRect));
-    _currentCaretRect = caretRect;
-
-    if (!_showCursor.value)
-      return;
-
-    if (cursorRadius == null) {
-      canvas.drawRect(caretRect, paint);
-    } else {
-      final RRect caretRRect = RRect.fromRectAndRadius(caretRect, cursorRadius!);
-      canvas.drawRRect(caretRRect, paint);
-    }
-  }
-
-  void _updateCaretRect() {
-    if (_currentCaretRect != _lastCaretRect) {
-      _lastCaretRect = _currentCaretRect;
-      if (onCaretChanged != null)
-        onCaretChanged!(_currentCaretRect);
-    }
+  }
+
+  // The relative origin in relation to the distance the user has theoretically
+  // dragged the floating cursor offscreen. This value is used to account for the
+  // difference in the rendering position and the raw offset value.
+  Offset _relativeOrigin = Offset.zero;
+  Offset? _previousOffset;
+  bool _resetOriginOnLeft = false;
+  bool _resetOriginOnRight = false;
+  bool _resetOriginOnTop = false;
+  bool _resetOriginOnBottom = false;
+  double? _resetFloatingCursorAnimationValue;
+
+  /// Returns the position within the text field closest to the raw cursor offset.
+  Offset calculateBoundedFloatingCursorOffset(Offset rawCursorOffset) {
+    Offset deltaPosition = Offset.zero;
+    final double topBound = -floatingCursorAddedMargin.top;
+    final double bottomBound = _textPainter.height - preferredLineHeight + floatingCursorAddedMargin.bottom;
+    final double leftBound = -floatingCursorAddedMargin.left;
+    final double rightBound = _textPainter.width + floatingCursorAddedMargin.right;
+
+    if (_previousOffset != null)
+      deltaPosition = rawCursorOffset - _previousOffset!;
+
+    // If the raw cursor offset has gone off an edge, we want to reset the relative
+    // origin of the dragging when the user drags back into the field.
+    if (_resetOriginOnLeft && deltaPosition.dx > 0) {
+      _relativeOrigin = Offset(rawCursorOffset.dx - leftBound, _relativeOrigin.dy);
+      _resetOriginOnLeft = false;
+    } else if (_resetOriginOnRight && deltaPosition.dx < 0) {
+      _relativeOrigin = Offset(rawCursorOffset.dx - rightBound, _relativeOrigin.dy);
+      _resetOriginOnRight = false;
+    }
+    if (_resetOriginOnTop && deltaPosition.dy > 0) {
+      _relativeOrigin = Offset(_relativeOrigin.dx, rawCursorOffset.dy - topBound);
+      _resetOriginOnTop = false;
+    } else if (_resetOriginOnBottom && deltaPosition.dy < 0) {
+      _relativeOrigin = Offset(_relativeOrigin.dx, rawCursorOffset.dy - bottomBound);
+      _resetOriginOnBottom = false;
+    }
+
+    final double currentX = rawCursorOffset.dx - _relativeOrigin.dx;
+    final double currentY = rawCursorOffset.dy - _relativeOrigin.dy;
+    final double adjustedX = math.min(math.max(currentX, leftBound), rightBound);
+    final double adjustedY = math.min(math.max(currentY, topBound), bottomBound);
+    final Offset adjustedOffset = Offset(adjustedX, adjustedY);
+
+    if (currentX < leftBound && deltaPosition.dx < 0)
+      _resetOriginOnLeft = true;
+    else if (currentX > rightBound && deltaPosition.dx > 0)
+      _resetOriginOnRight = true;
+    if (currentY < topBound && deltaPosition.dy < 0)
+      _resetOriginOnTop = true;
+    else if (currentY > bottomBound && deltaPosition.dy > 0)
+      _resetOriginOnBottom = true;
+
+    _previousOffset = rawCursorOffset;
+
+    return adjustedOffset;
   }
 
   /// Sets the screen position of the floating cursor and the text position
@@ -2312,119 +2300,6 @@
     _floatingCursorOn = state != FloatingCursorDragState.End;
     _resetFloatingCursorAnimationValue = resetLerpValue;
     if (_floatingCursorOn) {
-      _floatingCursorOffset = boundedOffset;
-      _floatingCursorTextPosition = lastTextPosition;
-    }
-    markNeedsPaint();
-  }
-
-  void _paintFloatingCaret(Canvas canvas, Offset effectiveOffset) {
-    assert(_textLayoutLastMaxWidth == constraints.maxWidth &&
-           _textLayoutLastMinWidth == constraints.minWidth,
-      'Last width ($_textLayoutLastMinWidth, $_textLayoutLastMaxWidth) not the same as max width constraint (${constraints.minWidth}, ${constraints.maxWidth}).');
-    assert(_floatingCursorOn);
-
-    // We always want the floating cursor to render at full opacity.
-    final Paint paint = Paint()..color = _cursorColor!.withOpacity(0.75);
-
-    double sizeAdjustmentX = _kFloatingCaretSizeIncrease.dx;
-    double sizeAdjustmentY = _kFloatingCaretSizeIncrease.dy;
-
-    if (_resetFloatingCursorAnimationValue != null) {
-      sizeAdjustmentX = ui.lerpDouble(sizeAdjustmentX, 0, _resetFloatingCursorAnimationValue!)!;
-      sizeAdjustmentY = ui.lerpDouble(sizeAdjustmentY, 0, _resetFloatingCursorAnimationValue!)!;
-    }
-
-    final Rect floatingCaretPrototype = Rect.fromLTRB(
-      _caretPrototype.left - sizeAdjustmentX,
-      _caretPrototype.top - sizeAdjustmentY,
-      _caretPrototype.right + sizeAdjustmentX,
-      _caretPrototype.bottom + sizeAdjustmentY,
-    );
-
-    final Rect caretRect = floatingCaretPrototype.shift(effectiveOffset);
-    const Radius floatingCursorRadius = Radius.circular(_kFloatingCaretRadius);
-    final RRect caretRRect = RRect.fromRectAndRadius(caretRect, floatingCursorRadius);
-    canvas.drawRRect(caretRRect, paint);
->>>>>>> 3cf89f9d
-  }
-
-  // The relative origin in relation to the distance the user has theoretically
-  // dragged the floating cursor offscreen. This value is used to account for the
-  // difference in the rendering position and the raw offset value.
-  Offset _relativeOrigin = Offset.zero;
-  Offset? _previousOffset;
-  bool _resetOriginOnLeft = false;
-  bool _resetOriginOnRight = false;
-  bool _resetOriginOnTop = false;
-  bool _resetOriginOnBottom = false;
-  double? _resetFloatingCursorAnimationValue;
-
-  /// Returns the position within the text field closest to the raw cursor offset.
-  Offset calculateBoundedFloatingCursorOffset(Offset rawCursorOffset) {
-    Offset deltaPosition = Offset.zero;
-    final double topBound = -floatingCursorAddedMargin.top;
-    final double bottomBound = _textPainter.height - preferredLineHeight + floatingCursorAddedMargin.bottom;
-    final double leftBound = -floatingCursorAddedMargin.left;
-    final double rightBound = _textPainter.width + floatingCursorAddedMargin.right;
-
-    if (_previousOffset != null)
-      deltaPosition = rawCursorOffset - _previousOffset!;
-
-    // If the raw cursor offset has gone off an edge, we want to reset the relative
-    // origin of the dragging when the user drags back into the field.
-    if (_resetOriginOnLeft && deltaPosition.dx > 0) {
-      _relativeOrigin = Offset(rawCursorOffset.dx - leftBound, _relativeOrigin.dy);
-      _resetOriginOnLeft = false;
-    } else if (_resetOriginOnRight && deltaPosition.dx < 0) {
-      _relativeOrigin = Offset(rawCursorOffset.dx - rightBound, _relativeOrigin.dy);
-      _resetOriginOnRight = false;
-    }
-    if (_resetOriginOnTop && deltaPosition.dy > 0) {
-      _relativeOrigin = Offset(_relativeOrigin.dx, rawCursorOffset.dy - topBound);
-      _resetOriginOnTop = false;
-    } else if (_resetOriginOnBottom && deltaPosition.dy < 0) {
-      _relativeOrigin = Offset(_relativeOrigin.dx, rawCursorOffset.dy - bottomBound);
-      _resetOriginOnBottom = false;
-    }
-
-    final double currentX = rawCursorOffset.dx - _relativeOrigin.dx;
-    final double currentY = rawCursorOffset.dy - _relativeOrigin.dy;
-    final double adjustedX = math.min(math.max(currentX, leftBound), rightBound);
-    final double adjustedY = math.min(math.max(currentY, topBound), bottomBound);
-    final Offset adjustedOffset = Offset(adjustedX, adjustedY);
-
-    if (currentX < leftBound && deltaPosition.dx < 0)
-      _resetOriginOnLeft = true;
-    else if (currentX > rightBound && deltaPosition.dx > 0)
-      _resetOriginOnRight = true;
-    if (currentY < topBound && deltaPosition.dy < 0)
-      _resetOriginOnTop = true;
-    else if (currentY > bottomBound && deltaPosition.dy > 0)
-      _resetOriginOnBottom = true;
-
-    _previousOffset = rawCursorOffset;
-
-    return adjustedOffset;
-  }
-
-  /// Sets the screen position of the floating cursor and the text position
-  /// closest to the cursor.
-  void setFloatingCursor(FloatingCursorDragState state, Offset boundedOffset, TextPosition lastTextPosition, { double? resetLerpValue }) {
-    assert(state != null);
-    assert(boundedOffset != null);
-    assert(lastTextPosition != null);
-    if (state == FloatingCursorDragState.Start) {
-      _relativeOrigin = Offset.zero;
-      _previousOffset = null;
-      _resetOriginOnBottom = false;
-      _resetOriginOnTop = false;
-      _resetOriginOnRight = false;
-      _resetOriginOnBottom = false;
-    }
-    _floatingCursorOn = state != FloatingCursorDragState.End;
-    _resetFloatingCursorAnimationValue = resetLerpValue;
-    if (_floatingCursorOn) {
       _floatingCursorTextPosition = lastTextPosition;
       final double? animationValue = _resetFloatingCursorAnimationValue;
       final EdgeInsets sizeAdjustment = animationValue != null
@@ -2443,58 +2318,22 @@
       'Last width ($_textLayoutLastMinWidth, $_textLayoutLastMaxWidth) not the same as max width constraint (${constraints.minWidth}, ${constraints.maxWidth}).');
     final Offset effectiveOffset = offset + _paintOffset;
 
-<<<<<<< HEAD
     if (selection != null && !_floatingCursorOn) {
-=======
-    bool showSelection = false;
-    bool canShowCaret = false;
-
-    if (selection != null && !_floatingCursorOn) {
-      if (selection!.isCollapsed && cursorColor != null)
-        canShowCaret = true;
-      else if (!selection!.isCollapsed && _selectionColor != null)
-        showSelection = true;
->>>>>>> 3cf89f9d
       _updateSelectionExtentsVisibility(effectiveOffset);
     }
 
     final RenderBox? foregroundChild = _foregroundRenderObject;
     final RenderBox? backgroundChild = _backgroundRenderObject;
 
-<<<<<<< HEAD
     // The painters paint in the viewport's coordinate space, since the
     // textPainter's coordinate space is not known to high level widgets.
     if (backgroundChild != null)
       context.paintChild(backgroundChild, offset);
-=======
-    _paintPromptRectIfNeeded(context.canvas, effectiveOffset);
-
-    // On iOS, the cursor is painted over the text, on Android, it's painted
-    // under it.
-    if (paintCursorAboveText)
-      _textPainter.paint(context.canvas, effectiveOffset);
-
-    if (canShowCaret) {
-      assert(selection != null);
-      _paintCaretIfNeeded(context.canvas, effectiveOffset, selection!.extent);
-      _updateCaretRect();
-    }
->>>>>>> 3cf89f9d
 
     _textPainter.paint(context.canvas, effectiveOffset);
 
-<<<<<<< HEAD
     if (foregroundChild != null)
       context.paintChild(foregroundChild, offset);
-=======
-    if (_floatingCursorOn) {
-      if (_resetFloatingCursorAnimationValue == null) {
-        _paintCaretIfNeeded(context.canvas, effectiveOffset, _floatingCursorTextPosition);
-        _updateCaretRect();
-      }
-      _paintFloatingCaret(context.canvas, _floatingCursorOffset);
-    }
->>>>>>> 3cf89f9d
   }
 
   void _paintHandleLayers(PaintingContext context, List<TextSelectionPoint> endpoints) {
@@ -2868,28 +2707,30 @@
 
     caretRect = caretRect.shift(renderEditable._paintOffset);
     final Rect integralRect = caretRect.shift(renderEditable._snapToPhysicalPixel(caretRect.topLeft));
-    final Radius? radius = cursorRadius;
-    caretPaint.color = caretColor;
-    if (radius == null) {
-      canvas.drawRect(integralRect, caretPaint);
-    } else {
-      final RRect caretRRect = RRect.fromRectAndRadius(integralRect, radius);
-      canvas.drawRRect(caretRRect, caretPaint);
+
+    if (shouldPaint) {
+      final Radius? radius = cursorRadius;
+      caretPaint.color = caretColor;
+      if (radius == null) {
+        canvas.drawRect(integralRect, caretPaint);
+      } else {
+        final RRect caretRRect = RRect.fromRectAndRadius(integralRect, radius);
+        canvas.drawRRect(caretRRect, caretPaint);
+      }
     }
     caretPaintCallback(integralRect);
   }
 
   @override
   void paint(Canvas canvas, Size size, RenderEditable renderEditable) {
-    if (!shouldPaint)
-      return;
+    // Compute the caret location even when `shouldPaint` is false.
 
     assert(renderEditable != null);
     final TextSelection? selection = renderEditable.selection;
 
-    // TODO(LongCatIsLooong): avoid painting the caret when the selection is
+    // TODO(LongCatIsLooong): skip painting the caret when the selection is
     // (-1, -1).
-    if (selection == null || !selection.isCollapsed /* || !selection.isValid*/)
+    if (selection == null || !selection.isCollapsed)
       return;
 
     final Rect? floatingCursorRect = this.floatingCursorRect;
@@ -2907,12 +2748,11 @@
 
     final Color? floatingCursorColor = this.caretColor?.withOpacity(0.75);
     // Floating Cursor.
-    if (floatingCursorRect == null || floatingCursorColor == null)
-      return;
-
-    floatingCursorRect.shift(renderEditable._paintOffset);
+    if (floatingCursorRect == null || floatingCursorColor == null || !shouldPaint)
+      return;
+
     canvas.drawRRect(
-      RRect.fromRectAndRadius(floatingCursorRect, _kFloatingCaretRadius),
+      RRect.fromRectAndRadius(floatingCursorRect.shift(renderEditable._paintOffset), _kFloatingCaretRadius),
       floatingCursorPaint..color = floatingCursorColor,
     );
   }
