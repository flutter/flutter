// Copyright 2014 The Flutter Authors. All rights reserved.
// Use of this source code is governed by a BSD-style license that can be
// found in the LICENSE file.

import 'dart:collection';
import 'dart:math' as math;
import 'dart:ui' as ui show BoxHeightStyle, BoxWidthStyle, LineMetrics, PlaceholderAlignment, TextBox;

import 'package:characters/characters.dart';
import 'package:flutter/foundation.dart';
import 'package:flutter/gestures.dart';
import 'package:flutter/semantics.dart';
import 'package:flutter/services.dart';

import 'box.dart';
import 'custom_paint.dart';
import 'layer.dart';
import 'object.dart';
import 'paragraph.dart';
import 'viewport_offset.dart';

const double _kCaretGap = 1.0; // pixels
const double _kCaretHeightOffset = 2.0; // pixels

// The additional size on the x and y axis with which to expand the prototype
// cursor to render the floating cursor in pixels.
const EdgeInsets _kFloatingCaretSizeIncrease = EdgeInsets.symmetric(horizontal: 0.5, vertical: 1.0);

// The corner radius of the floating cursor in pixels.
const Radius _kFloatingCaretRadius = Radius.circular(1.0);

/// Signature for the callback that reports when the caret location changes.
///
/// Used by [RenderEditable.onCaretChanged].
typedef CaretChangedHandler = void Function(Rect caretRect);

/// Represents the coordinates of the point in a selection, and the text
/// direction at that point, relative to top left of the [RenderEditable] that
/// holds the selection.
@immutable
class TextSelectionPoint {
  /// Creates a description of a point in a text selection.
  ///
  /// The [point] argument must not be null.
  const TextSelectionPoint(this.point, this.direction)
    : assert(point != null);

  /// Coordinates of the lower left or lower right corner of the selection,
  /// relative to the top left of the [RenderEditable] object.
  final Offset point;

  /// Direction of the text at this edge of the selection.
  final TextDirection? direction;

  @override
  bool operator ==(Object other) {
    if (identical(this, other)) {
      return true;
    }
    if (other.runtimeType != runtimeType) {
      return false;
    }
    return other is TextSelectionPoint
        && other.point == point
        && other.direction == direction;
  }

  @override
  String toString() {
    switch (direction) {
      case TextDirection.ltr:
        return '$point-ltr';
      case TextDirection.rtl:
        return '$point-rtl';
      case null:
        return '$point';
    }
  }

  @override
  int get hashCode => Object.hash(point, direction);

}

/// The consecutive sequence of [TextPosition]s that the caret should move to
/// when the user navigates the paragraph using the upward arrow key or the
/// downward arrow key.
///
/// {@template flutter.rendering.RenderEditable.verticalArrowKeyMovement}
/// When the user presses the upward arrow key or the downward arrow key, on
/// many platforms (macOS for instance), the caret will move to the previous
/// line or the next line, while maintaining its original horizontal location.
/// When it encounters a shorter line, the caret moves to the closest horizontal
/// location within that line, and restores the original horizontal location
/// when a long enough line is encountered.
///
/// Additionally, the caret will move to the beginning of the document if the
/// upward arrow key is pressed and the caret is already on the first line. If
/// the downward arrow key is pressed next, the caret will restore its original
/// horizontal location and move to the second line. Similarly the caret moves
/// to the end of the document if the downward arrow key is pressed when it's
/// already on the last line.
///
/// Consider a left-aligned paragraph:
///   aa|
///   a
///   aaa
/// where the caret was initially placed at the end of the first line. Pressing
/// the downward arrow key once will move the caret to the end of the second
/// line, and twice the arrow key moves to the third line after the second "a"
/// on that line. Pressing the downward arrow key again, the caret will move to
/// the end of the third line (the end of the document). Pressing the upward
/// arrow key in this state will result in the caret moving to the end of the
/// second line.
///
/// Vertical caret runs are typically interrupted when the layout of the text
/// changes (including when the text itself changes), or when the selection is
/// changed by other input events or programmatically (for example, when the
/// user pressed the left arrow key).
/// {@endtemplate}
///
/// The [movePrevious] method moves the caret location (which is
/// [VerticalCaretMovementRun.current]) to the previous line, and in case
/// the caret is already on the first line, the method does nothing and returns
/// false. Similarly the [moveNext] method moves the caret to the next line, and
/// returns false if the caret is already on the last line.
///
/// The [moveByOffset] method takes a pixel offset from the current position to move
/// the caret up or down.
///
/// If the underlying paragraph's layout changes, [isValid] becomes false and
/// the [VerticalCaretMovementRun] must not be used. The [isValid] property must
/// be checked before calling [movePrevious], [moveNext] and [moveByOffset],
/// or accessing [current].
class VerticalCaretMovementRun extends Iterator<TextPosition> {
  VerticalCaretMovementRun._(
    this._editable,
    this._lineMetrics,
    this._currentTextPosition,
    this._currentLine,
    this._currentOffset,
  );

  Offset _currentOffset;
  int _currentLine;
  TextPosition _currentTextPosition;

  final List<ui.LineMetrics> _lineMetrics;
  final RenderEditable _editable;

  bool _isValid = true;
  /// Whether this [VerticalCaretMovementRun] can still continue.
  ///
  /// A [VerticalCaretMovementRun] run is valid if the underlying text layout
  /// hasn't changed.
  ///
  /// The [current] value and the [movePrevious], [moveNext] and [moveByOffset]
  /// methods must not be accessed when [isValid] is false.
  bool get isValid {
    if (!_isValid) {
      return false;
    }
    final List<ui.LineMetrics> newLineMetrics = _editable._textPainter.computeLineMetrics();
    // Use the implementation detail of the computeLineMetrics method to figure
    // out if the current text layout has been invalidated.
    if (!identical(newLineMetrics, _lineMetrics)) {
      _isValid = false;
    }
    return _isValid;
  }

  final Map<int, MapEntry<Offset, TextPosition>> _positionCache = <int, MapEntry<Offset, TextPosition>>{};

  MapEntry<Offset, TextPosition> _getTextPositionForLine(int lineNumber) {
    assert(isValid);
    assert(lineNumber >= 0);
    final MapEntry<Offset, TextPosition>? cachedPosition = _positionCache[lineNumber];
    if (cachedPosition != null) {
      return cachedPosition;
    }
    assert(lineNumber != _currentLine);

    final Offset newOffset = Offset(_currentOffset.dx, _lineMetrics[lineNumber].baseline);
    final TextPosition closestPosition = _editable._textPainter.getPositionForOffset(newOffset);
    final MapEntry<Offset, TextPosition> position = MapEntry<Offset, TextPosition>(newOffset, closestPosition);
    _positionCache[lineNumber] = position;
    return position;
  }

  @override
  TextPosition get current {
    assert(isValid);
    return _currentTextPosition;
  }

  @override
  bool moveNext() {
    assert(isValid);
    if (_currentLine + 1 >= _lineMetrics.length) {
      return false;
    }
    final MapEntry<Offset, TextPosition> position = _getTextPositionForLine(_currentLine + 1);
    _currentLine += 1;
    _currentOffset = position.key;
    _currentTextPosition = position.value;
    return true;
  }

  /// Move back to the previous element.
  ///
  /// Returns true and updates [current] if successful.
  bool movePrevious() {
    assert(isValid);
    if (_currentLine <= 0) {
      return false;
    }
    final MapEntry<Offset, TextPosition> position = _getTextPositionForLine(_currentLine - 1);
    _currentLine -= 1;
    _currentOffset = position.key;
    _currentTextPosition = position.value;
    return true;
  }

  /// Move forward or backward by a number of elements determined
  /// by pixel [offset].
  ///
  /// If [offset] is negative, move backward; otherwise move forward.
  ///
  /// Returns true and updates [current] if successful.
  bool moveByOffset(double offset) {
    final Offset initialOffset = _currentOffset;
    if (offset >= 0.0) {
      while (_currentOffset.dy < initialOffset.dy + offset) {
        if (!moveNext()) {
          break;
        }
      }
    } else {
      while (_currentOffset.dy > initialOffset.dy + offset) {
        if (!movePrevious()) {
          break;
        }
      }
    }
    return initialOffset != _currentOffset;
  }
}

/// Displays some text in a scrollable container with a potentially blinking
/// cursor and with gesture recognizers.
///
/// This is the renderer for an editable text field. It does not directly
/// provide affordances for editing the text, but it does handle text selection
/// and manipulation of the text cursor.
///
/// The [text] is displayed, scrolled by the given [offset], aligned according
/// to [textAlign]. The [maxLines] property controls whether the text displays
/// on one line or many. The [selection], if it is not collapsed, is painted in
/// the [selectionColor]. If it _is_ collapsed, then it represents the cursor
/// position. The cursor is shown while [showCursor] is true. It is painted in
/// the [cursorColor].
///
/// If, when the render object paints, the caret is found to have changed
/// location, [onCaretChanged] is called.
///
/// Keyboard handling, IME handling, scrolling, toggling the [showCursor] value
/// to actually blink the cursor, and other features not mentioned above are the
/// responsibility of higher layers and not handled by this object.
class RenderEditable extends RenderBox with RelayoutWhenSystemFontsChangeMixin, ContainerRenderObjectMixin<RenderBox, TextParentData>, RenderBoxContainerDefaultsMixin<RenderBox, TextParentData> implements TextLayoutMetrics {
  /// Creates a render object that implements the visual aspects of a text field.
  ///
  /// The [textAlign] argument must not be null. It defaults to [TextAlign.start].
  ///
  /// The [textDirection] argument must not be null.
  ///
  /// If [showCursor] is not specified, then it defaults to hiding the cursor.
  ///
  /// The [maxLines] property can be set to null to remove the restriction on
  /// the number of lines. By default, it is 1, meaning this is a single-line
  /// text field. If it is not null, it must be greater than zero.
  ///
  /// The [offset] is required and must not be null. You can use [
  /// ViewportOffset.zero] if you have no need for scrolling.
  RenderEditable({
    InlineSpan? text,
    required TextDirection textDirection,
    TextAlign textAlign = TextAlign.start,
    Color? cursorColor,
    Color? backgroundCursorColor,
    ValueNotifier<bool>? showCursor,
    bool? hasFocus,
    required LayerLink startHandleLayerLink,
    required LayerLink endHandleLayerLink,
    int? maxLines = 1,
    int? minLines,
    bool expands = false,
    StrutStyle? strutStyle,
    Color? selectionColor,
    double textScaleFactor = 1.0,
    TextSelection? selection,
    required ViewportOffset offset,
    this.onCaretChanged,
    this.ignorePointer = false,
    bool readOnly = false,
    bool forceLine = true,
    TextHeightBehavior? textHeightBehavior,
    TextWidthBasis textWidthBasis = TextWidthBasis.parent,
    String obscuringCharacter = '•',
    bool obscureText = false,
    Locale? locale,
    double cursorWidth = 1.0,
    double? cursorHeight,
    Radius? cursorRadius,
    bool paintCursorAboveText = false,
    Offset cursorOffset = Offset.zero,
    double devicePixelRatio = 1.0,
    ui.BoxHeightStyle selectionHeightStyle = ui.BoxHeightStyle.tight,
    ui.BoxWidthStyle selectionWidthStyle = ui.BoxWidthStyle.tight,
    bool? enableInteractiveSelection,
    this.floatingCursorAddedMargin = const EdgeInsets.fromLTRB(4, 4, 4, 5),
    TextRange? promptRectRange,
    Color? promptRectColor,
    Clip clipBehavior = Clip.hardEdge,
    required this.textSelectionDelegate,
    RenderEditablePainter? painter,
    RenderEditablePainter? foregroundPainter,
    List<RenderBox>? children,
  }) : assert(textAlign != null),
       assert(textDirection != null, 'RenderEditable created without a textDirection.'),
       assert(maxLines == null || maxLines > 0),
       assert(minLines == null || minLines > 0),
       assert(startHandleLayerLink != null),
       assert(endHandleLayerLink != null),
       assert(
         (maxLines == null) || (minLines == null) || (maxLines >= minLines),
         "minLines can't be greater than maxLines",
       ),
       assert(expands != null),
       assert(
         !expands || (maxLines == null && minLines == null),
         'minLines and maxLines must be null when expands is true.',
       ),
       assert(textScaleFactor != null),
       assert(offset != null),
       assert(ignorePointer != null),
       assert(textWidthBasis != null),
       assert(paintCursorAboveText != null),
       assert(obscuringCharacter != null && obscuringCharacter.characters.length == 1),
       assert(obscureText != null),
       assert(textSelectionDelegate != null),
       assert(cursorWidth != null && cursorWidth >= 0.0),
       assert(cursorHeight == null || cursorHeight >= 0.0),
       assert(readOnly != null),
       assert(forceLine != null),
       assert(devicePixelRatio != null),
       assert(selectionHeightStyle != null),
       assert(selectionWidthStyle != null),
       assert(clipBehavior != null),
       _textPainter = TextPainter(
         text: text,
         textAlign: textAlign,
         textDirection: textDirection,
         textScaleFactor: textScaleFactor,
         locale: locale,
         maxLines: maxLines == 1 ? 1 : null,
         strutStyle: strutStyle,
         textHeightBehavior: textHeightBehavior,
         textWidthBasis: textWidthBasis,
       ),
       _showCursor = showCursor ?? ValueNotifier<bool>(false),
       _maxLines = maxLines,
       _minLines = minLines,
       _expands = expands,
       _selection = selection,
       _offset = offset,
       _cursorWidth = cursorWidth,
       _cursorHeight = cursorHeight,
       _paintCursorOnTop = paintCursorAboveText,
       _enableInteractiveSelection = enableInteractiveSelection,
       _devicePixelRatio = devicePixelRatio,
       _startHandleLayerLink = startHandleLayerLink,
       _endHandleLayerLink = endHandleLayerLink,
       _obscuringCharacter = obscuringCharacter,
       _obscureText = obscureText,
       _readOnly = readOnly,
       _forceLine = forceLine,
       _clipBehavior = clipBehavior,
       _hasFocus = hasFocus ?? false {
    assert(_showCursor != null);
    assert(!_showCursor.value || cursorColor != null);

    _selectionPainter.highlightColor = selectionColor;
    _selectionPainter.highlightedRange = selection;
    _selectionPainter.selectionHeightStyle = selectionHeightStyle;
    _selectionPainter.selectionWidthStyle = selectionWidthStyle;

    _autocorrectHighlightPainter.highlightColor = promptRectColor;
    _autocorrectHighlightPainter.highlightedRange = promptRectRange;

    _caretPainter.caretColor = cursorColor;
    _caretPainter.cursorRadius = cursorRadius;
    _caretPainter.cursorOffset = cursorOffset;
    _caretPainter.backgroundCursorColor = backgroundCursorColor;

    _updateForegroundPainter(foregroundPainter);
    _updatePainter(painter);
    addAll(children);
    _extractPlaceholderSpans(text);
  }

  @override
  void setupParentData(RenderBox child) {
    if (child.parentData is! TextParentData) {
      child.parentData = TextParentData();
    }
  }

  /// Child render objects
  _RenderEditableCustomPaint? _foregroundRenderObject;
  _RenderEditableCustomPaint? _backgroundRenderObject;

  @override
  void dispose() {
    _foregroundRenderObject?.dispose();
    _foregroundRenderObject = null;
    _backgroundRenderObject?.dispose();
    _backgroundRenderObject = null;
    _clipRectLayer.layer = null;
    _cachedBuiltInForegroundPainters?.dispose();
    _cachedBuiltInPainters?.dispose();
    _selectionStartInViewport.dispose();
    _selectionEndInViewport.dispose();
    _autocorrectHighlightPainter.dispose();
    _selectionPainter.dispose();
    _caretPainter.dispose();
    _textPainter.dispose();
    super.dispose();
  }

  void _updateForegroundPainter(RenderEditablePainter? newPainter) {
    final _CompositeRenderEditablePainter effectivePainter = newPainter == null
      ? _builtInForegroundPainters
      : _CompositeRenderEditablePainter(painters: <RenderEditablePainter>[
         _builtInForegroundPainters,
         newPainter,
      ]);

    if (_foregroundRenderObject == null) {
      final _RenderEditableCustomPaint foregroundRenderObject = _RenderEditableCustomPaint(painter: effectivePainter);
      adoptChild(foregroundRenderObject);
      _foregroundRenderObject = foregroundRenderObject;
    } else {
      _foregroundRenderObject?.painter = effectivePainter;
    }
    _foregroundPainter = newPainter;
  }

  late List<PlaceholderSpan> _placeholderSpans;
  void _extractPlaceholderSpans(InlineSpan? span) {
    _placeholderSpans = <PlaceholderSpan>[];
    span?.visitChildren((InlineSpan span) {
      if (span is PlaceholderSpan) {
        _placeholderSpans.add(span);
      }
      return true;
    });
  }

  /// The [RenderEditablePainter] to use for painting above this
  /// [RenderEditable]'s text content.
  ///
  /// The new [RenderEditablePainter] will replace the previously specified
  /// foreground painter, and schedule a repaint if the new painter's
  /// `shouldRepaint` method returns true.
  RenderEditablePainter? get foregroundPainter => _foregroundPainter;
  RenderEditablePainter? _foregroundPainter;
  set foregroundPainter(RenderEditablePainter? newPainter) {
    if (newPainter == _foregroundPainter) {
      return;
    }
    _updateForegroundPainter(newPainter);
  }

  void _updatePainter(RenderEditablePainter? newPainter) {
    final _CompositeRenderEditablePainter effectivePainter = newPainter == null
      ? _builtInPainters
      : _CompositeRenderEditablePainter(painters: <RenderEditablePainter>[_builtInPainters, newPainter]);

    if (_backgroundRenderObject == null) {
      final _RenderEditableCustomPaint backgroundRenderObject = _RenderEditableCustomPaint(painter: effectivePainter);
      adoptChild(backgroundRenderObject);
      _backgroundRenderObject = backgroundRenderObject;
    } else {
      _backgroundRenderObject?.painter = effectivePainter;
    }
    _painter = newPainter;
  }

  /// Sets the [RenderEditablePainter] to use for painting beneath this
  /// [RenderEditable]'s text content.
  ///
  /// The new [RenderEditablePainter] will replace the previously specified
  /// painter, and schedule a repaint if the new painter's `shouldRepaint`
  /// method returns true.
  RenderEditablePainter? get painter => _painter;
  RenderEditablePainter? _painter;
  set painter(RenderEditablePainter? newPainter) {
    if (newPainter == _painter) {
      return;
    }
    _updatePainter(newPainter);
  }

  // Caret Painters:
  // The floating painter. This painter paints the regular caret as well.
  late final _FloatingCursorPainter _caretPainter = _FloatingCursorPainter(_onCaretChanged);

  // Text Highlight painters:
  final _TextHighlightPainter _selectionPainter = _TextHighlightPainter();
  final _TextHighlightPainter _autocorrectHighlightPainter = _TextHighlightPainter();

  _CompositeRenderEditablePainter get _builtInForegroundPainters => _cachedBuiltInForegroundPainters ??= _createBuiltInForegroundPainters();
  _CompositeRenderEditablePainter? _cachedBuiltInForegroundPainters;
  _CompositeRenderEditablePainter _createBuiltInForegroundPainters() {
    return _CompositeRenderEditablePainter(
      painters: <RenderEditablePainter>[
        if (paintCursorAboveText) _caretPainter,
      ],
    );
  }

  _CompositeRenderEditablePainter get _builtInPainters => _cachedBuiltInPainters ??= _createBuiltInPainters();
  _CompositeRenderEditablePainter? _cachedBuiltInPainters;
  _CompositeRenderEditablePainter _createBuiltInPainters() {
    return _CompositeRenderEditablePainter(
      painters: <RenderEditablePainter>[
        _autocorrectHighlightPainter,
        _selectionPainter,
        if (!paintCursorAboveText) _caretPainter,
      ],
    );
  }

  double? _textLayoutLastMaxWidth;
  double? _textLayoutLastMinWidth;

  /// Assert that the last layout still matches the constraints.
  void debugAssertLayoutUpToDate() {
    assert(
      _textLayoutLastMaxWidth == constraints.maxWidth &&
      _textLayoutLastMinWidth == constraints.minWidth,
      'Last width ($_textLayoutLastMinWidth, $_textLayoutLastMaxWidth) not the same as max width constraint (${constraints.minWidth}, ${constraints.maxWidth}).',
    );
  }

  Rect? _lastCaretRect;
  // TODO(LongCatIsLooong): currently EditableText uses this callback to keep
  // the text field visible. But we don't always paint the caret, for example
  // when the selection is not collapsed.
  /// Called during the paint phase when the caret location changes.
  CaretChangedHandler? onCaretChanged;
  void _onCaretChanged(Rect caretRect) {
    if (_lastCaretRect != caretRect) {
      onCaretChanged?.call(caretRect);
    }
    _lastCaretRect = onCaretChanged == null ? null : caretRect;
  }

  /// Whether the [handleEvent] will propagate pointer events to selection
  /// handlers.
  ///
  /// If this property is true, the [handleEvent] assumes that this renderer
  /// will be notified of input gestures via [handleTapDown], [handleTap],
  /// [handleDoubleTap], and [handleLongPress].
  ///
  /// If there are any gesture recognizers in the text span, the [handleEvent]
  /// will still propagate pointer events to those recognizers.
  ///
  /// The default value of this property is false.
  bool ignorePointer;

  /// {@macro dart.ui.textHeightBehavior}
  TextHeightBehavior? get textHeightBehavior => _textPainter.textHeightBehavior;
  set textHeightBehavior(TextHeightBehavior? value) {
    if (_textPainter.textHeightBehavior == value) {
      return;
    }
    _textPainter.textHeightBehavior = value;
    markNeedsTextLayout();
  }

  /// {@macro flutter.painting.textPainter.textWidthBasis}
  TextWidthBasis get textWidthBasis => _textPainter.textWidthBasis;
  set textWidthBasis(TextWidthBasis value) {
    assert(value != null);
    if (_textPainter.textWidthBasis == value) {
      return;
    }
    _textPainter.textWidthBasis = value;
    markNeedsTextLayout();
  }

  /// The pixel ratio of the current device.
  ///
  /// Should be obtained by querying MediaQuery for the devicePixelRatio.
  double get devicePixelRatio => _devicePixelRatio;
  double _devicePixelRatio;
  set devicePixelRatio(double value) {
    if (devicePixelRatio == value) {
      return;
    }
    _devicePixelRatio = value;
    markNeedsTextLayout();
  }

  /// Character used for obscuring text if [obscureText] is true.
  ///
  /// Cannot be null, and must have a length of exactly one.
  String get obscuringCharacter => _obscuringCharacter;
  String _obscuringCharacter;
  set obscuringCharacter(String value) {
    if (_obscuringCharacter == value) {
      return;
    }
    assert(value != null && value.characters.length == 1);
    _obscuringCharacter = value;
    markNeedsLayout();
  }

  /// Whether to hide the text being edited (e.g., for passwords).
  bool get obscureText => _obscureText;
  bool _obscureText;
  set obscureText(bool value) {
    if (_obscureText == value) {
      return;
    }
    _obscureText = value;
    _cachedAttributedValue = null;
    markNeedsSemanticsUpdate();
  }

  /// Controls how tall the selection highlight boxes are computed to be.
  ///
  /// See [ui.BoxHeightStyle] for details on available styles.
  ui.BoxHeightStyle get selectionHeightStyle => _selectionPainter.selectionHeightStyle;
  set selectionHeightStyle(ui.BoxHeightStyle value) {
    _selectionPainter.selectionHeightStyle = value;
  }

  /// Controls how wide the selection highlight boxes are computed to be.
  ///
  /// See [ui.BoxWidthStyle] for details on available styles.
  ui.BoxWidthStyle get selectionWidthStyle => _selectionPainter.selectionWidthStyle;
  set selectionWidthStyle(ui.BoxWidthStyle value) {
    _selectionPainter.selectionWidthStyle = value;
  }

  /// The object that controls the text selection, used by this render object
  /// for implementing cut, copy, and paste keyboard shortcuts.
  ///
  /// It must not be null. It will make cut, copy and paste functionality work
  /// with the most recently set [TextSelectionDelegate].
  TextSelectionDelegate textSelectionDelegate;

  /// Track whether position of the start of the selected text is within the viewport.
  ///
  /// For example, if the text contains "Hello World", and the user selects
  /// "Hello", then scrolls so only "World" is visible, this will become false.
  /// If the user scrolls back so that the "H" is visible again, this will
  /// become true.
  ///
  /// This bool indicates whether the text is scrolled so that the handle is
  /// inside the text field viewport, as opposed to whether it is actually
  /// visible on the screen.
  ValueListenable<bool> get selectionStartInViewport => _selectionStartInViewport;
  final ValueNotifier<bool> _selectionStartInViewport = ValueNotifier<bool>(true);

  /// Track whether position of the end of the selected text is within the viewport.
  ///
  /// For example, if the text contains "Hello World", and the user selects
  /// "World", then scrolls so only "Hello" is visible, this will become
  /// 'false'. If the user scrolls back so that the "d" is visible again, this
  /// will become 'true'.
  ///
  /// This bool indicates whether the text is scrolled so that the handle is
  /// inside the text field viewport, as opposed to whether it is actually
  /// visible on the screen.
  ValueListenable<bool> get selectionEndInViewport => _selectionEndInViewport;
  final ValueNotifier<bool> _selectionEndInViewport = ValueNotifier<bool>(true);

  /// Returns the TextPosition above or below the given offset.
  TextPosition _getTextPositionVertical(TextPosition position, double verticalOffset) {
    final Offset caretOffset = _textPainter.getOffsetForCaret(position, _caretPrototype);
    final Offset caretOffsetTranslated = caretOffset.translate(0.0, verticalOffset);
    return _textPainter.getPositionForOffset(caretOffsetTranslated);
  }

  // Start TextLayoutMetrics.

  /// {@macro flutter.services.TextLayoutMetrics.getLineAtOffset}
  @override
  TextSelection getLineAtOffset(TextPosition position) {
    debugAssertLayoutUpToDate();
    final TextRange line = _textPainter.getLineBoundary(position);
    // If text is obscured, the entire string should be treated as one line.
    if (obscureText) {
      return TextSelection(baseOffset: 0, extentOffset: plainText.length);
    }
    return TextSelection(baseOffset: line.start, extentOffset: line.end);
  }

  /// {@macro flutter.painting.TextPainter.getWordBoundary}
  @override
  TextRange getWordBoundary(TextPosition position) {
    return _textPainter.getWordBoundary(position);
  }

  /// {@macro flutter.services.TextLayoutMetrics.getTextPositionAbove}
  @override
  TextPosition getTextPositionAbove(TextPosition position) {
    // The caret offset gives a location in the upper left hand corner of
    // the caret so the middle of the line above is a half line above that
    // point and the line below is 1.5 lines below that point.
    final double preferredLineHeight = _textPainter.preferredLineHeight;
    final double verticalOffset = -0.5 * preferredLineHeight;
    return _getTextPositionVertical(position, verticalOffset);
  }

  /// {@macro flutter.services.TextLayoutMetrics.getTextPositionBelow}
  @override
  TextPosition getTextPositionBelow(TextPosition position) {
    // The caret offset gives a location in the upper left hand corner of
    // the caret so the middle of the line above is a half line above that
    // point and the line below is 1.5 lines below that point.
    final double preferredLineHeight = _textPainter.preferredLineHeight;
    final double verticalOffset = 1.5 * preferredLineHeight;
    return _getTextPositionVertical(position, verticalOffset);
  }

  // End TextLayoutMetrics.

  void _updateSelectionExtentsVisibility(Offset effectiveOffset) {
    assert(selection != null);
    final Rect visibleRegion = Offset.zero & size;

    final Offset startOffset = _textPainter.getOffsetForCaret(
      TextPosition(offset: selection!.start, affinity: selection!.affinity),
      _caretPrototype,
    );
    // Check if the selection is visible with an approximation because a
    // difference between rounded and unrounded values causes the caret to be
    // reported as having a slightly (< 0.5) negative y offset. This rounding
    // happens in paragraph.cc's layout and TextPainer's
    // _applyFloatingPointHack. Ideally, the rounding mismatch will be fixed and
    // this can be changed to be a strict check instead of an approximation.
    const double visibleRegionSlop = 0.5;
    _selectionStartInViewport.value = visibleRegion
      .inflate(visibleRegionSlop)
      .contains(startOffset + effectiveOffset);

    final Offset endOffset =  _textPainter.getOffsetForCaret(
      TextPosition(offset: selection!.end, affinity: selection!.affinity),
      _caretPrototype,
    );
    _selectionEndInViewport.value = visibleRegion
      .inflate(visibleRegionSlop)
      .contains(endOffset + effectiveOffset);
  }

  void _setTextEditingValue(TextEditingValue newValue, SelectionChangedCause cause) {
    textSelectionDelegate.userUpdateTextEditingValue(newValue, cause);
  }

  void _setSelection(TextSelection nextSelection, SelectionChangedCause cause) {
    if (nextSelection.isValid) {
      // The nextSelection is calculated based on plainText, which can be out
      // of sync with the textSelectionDelegate.textEditingValue by one frame.
      // This is due to the render editable and editable text handle pointer
      // event separately. If the editable text changes the text during the
      // event handler, the render editable will use the outdated text stored in
      // the plainText when handling the pointer event.
      //
      // If this happens, we need to make sure the new selection is still valid.
      final int textLength = textSelectionDelegate.textEditingValue.text.length;
      nextSelection = nextSelection.copyWith(
        baseOffset: math.min(nextSelection.baseOffset, textLength),
        extentOffset: math.min(nextSelection.extentOffset, textLength),
      );
    }
    _setTextEditingValue(
      textSelectionDelegate.textEditingValue.copyWith(selection: nextSelection),
      cause,
    );
  }

  @override
  void markNeedsPaint() {
    super.markNeedsPaint();
    // Tell the painers to repaint since text layout may have changed.
    _foregroundRenderObject?.markNeedsPaint();
    _backgroundRenderObject?.markNeedsPaint();
  }

  /// Marks the render object as needing to be laid out again and have its text
  /// metrics recomputed.
  ///
  /// Implies [markNeedsLayout].
  @protected
  void markNeedsTextLayout() {
    _textLayoutLastMaxWidth = null;
    _textLayoutLastMinWidth = null;
    markNeedsLayout();
  }

  @override
  void systemFontsDidChange() {
    super.systemFontsDidChange();
    _textPainter.markNeedsLayout();
    _textLayoutLastMaxWidth = null;
    _textLayoutLastMinWidth = null;
  }

  /// Returns a plain text version of the text in [TextPainter].
  ///
  /// If [obscureText] is true, returns the obscured text. See
  /// [obscureText] and [obscuringCharacter].
  /// In order to get the styled text as an [InlineSpan] tree, use [text].
  String get plainText => _textPainter.plainText;

  /// The text to paint in the form of a tree of [InlineSpan]s.
  ///
  /// In order to get the plain text representation, use [plainText].
  InlineSpan? get text => _textPainter.text;
  final TextPainter _textPainter;
  AttributedString? _cachedAttributedValue;
  List<InlineSpanSemanticsInformation>? _cachedCombinedSemanticsInfos;
  set text(InlineSpan? value) {
    if (_textPainter.text == value) {
      return;
    }
    _cachedLineBreakCount = null;
    _textPainter.text = value;
    _cachedAttributedValue = null;
    _cachedCombinedSemanticsInfos = null;
    _extractPlaceholderSpans(value);
    markNeedsTextLayout();
    markNeedsSemanticsUpdate();
  }

  /// How the text should be aligned horizontally.
  ///
  /// This must not be null.
  TextAlign get textAlign => _textPainter.textAlign;
  set textAlign(TextAlign value) {
    assert(value != null);
    if (_textPainter.textAlign == value) {
      return;
    }
    _textPainter.textAlign = value;
    markNeedsTextLayout();
  }

  /// The directionality of the text.
  ///
  /// This decides how the [TextAlign.start], [TextAlign.end], and
  /// [TextAlign.justify] values of [textAlign] are interpreted.
  ///
  /// This is also used to disambiguate how to render bidirectional text. For
  /// example, if the [text] is an English phrase followed by a Hebrew phrase,
  /// in a [TextDirection.ltr] context the English phrase will be on the left
  /// and the Hebrew phrase to its right, while in a [TextDirection.rtl]
  /// context, the English phrase will be on the right and the Hebrew phrase on
  /// its left.
  ///
  /// This must not be null.
  // TextPainter.textDirection is nullable, but it is set to a
  // non-null value in the RenderEditable constructor and we refuse to
  // set it to null here, so _textPainter.textDirection cannot be null.
  TextDirection get textDirection => _textPainter.textDirection!;
  set textDirection(TextDirection value) {
    assert(value != null);
    if (_textPainter.textDirection == value) {
      return;
    }
    _textPainter.textDirection = value;
    markNeedsTextLayout();
    markNeedsSemanticsUpdate();
  }

  /// Used by this renderer's internal [TextPainter] to select a locale-specific
  /// font.
  ///
  /// In some cases the same Unicode character may be rendered differently depending
  /// on the locale. For example the '骨' character is rendered differently in
  /// the Chinese and Japanese locales. In these cases the [locale] may be used
  /// to select a locale-specific font.
  ///
  /// If this value is null, a system-dependent algorithm is used to select
  /// the font.
  Locale? get locale => _textPainter.locale;
  set locale(Locale? value) {
    if (_textPainter.locale == value) {
      return;
    }
    _textPainter.locale = value;
    markNeedsTextLayout();
  }

  /// The [StrutStyle] used by the renderer's internal [TextPainter] to
  /// determine the strut to use.
  StrutStyle? get strutStyle => _textPainter.strutStyle;
  set strutStyle(StrutStyle? value) {
    if (_textPainter.strutStyle == value) {
      return;
    }
    _textPainter.strutStyle = value;
    markNeedsTextLayout();
  }

  /// The color to use when painting the cursor.
  Color? get cursorColor => _caretPainter.caretColor;
  set cursorColor(Color? value) {
    _caretPainter.caretColor = value;
  }

  /// The color to use when painting the cursor aligned to the text while
  /// rendering the floating cursor.
  ///
  /// The default is light grey.
  Color? get backgroundCursorColor => _caretPainter.backgroundCursorColor;
  set backgroundCursorColor(Color? value) {
    _caretPainter.backgroundCursorColor = value;
  }

  /// Whether to paint the cursor.
  ValueNotifier<bool> get showCursor => _showCursor;
  ValueNotifier<bool> _showCursor;
  set showCursor(ValueNotifier<bool> value) {
    assert(value != null);
    if (_showCursor == value) {
      return;
    }
    if (attached) {
      _showCursor.removeListener(_showHideCursor);
    }
    _showCursor = value;
    if (attached) {
      _showHideCursor();
      _showCursor.addListener(_showHideCursor);
    }
  }

  void _showHideCursor() {
    _caretPainter.shouldPaint = showCursor.value;
  }

  /// Whether the editable is currently focused.
  bool get hasFocus => _hasFocus;
  bool _hasFocus = false;
  set hasFocus(bool value) {
    assert(value != null);
    if (_hasFocus == value) {
      return;
    }
    _hasFocus = value;
    markNeedsSemanticsUpdate();
  }

  /// Whether this rendering object will take a full line regardless the text width.
  bool get forceLine => _forceLine;
  bool _forceLine = false;
  set forceLine(bool value) {
    assert(value != null);
    if (_forceLine == value) {
      return;
    }
    _forceLine = value;
    markNeedsLayout();
  }

  /// Whether this rendering object is read only.
  bool get readOnly => _readOnly;
  bool _readOnly = false;
  set readOnly(bool value) {
    assert(value != null);
    if (_readOnly == value) {
      return;
    }
    _readOnly = value;
    markNeedsSemanticsUpdate();
  }

  /// The maximum number of lines for the text to span, wrapping if necessary.
  ///
  /// If this is 1 (the default), the text will not wrap, but will extend
  /// indefinitely instead.
  ///
  /// If this is null, there is no limit to the number of lines.
  ///
  /// When this is not null, the intrinsic height of the render object is the
  /// height of one line of text multiplied by this value. In other words, this
  /// also controls the height of the actual editing widget.
  int? get maxLines => _maxLines;
  int? _maxLines;
  /// The value may be null. If it is not null, then it must be greater than zero.
  set maxLines(int? value) {
    assert(value == null || value > 0);
    if (maxLines == value) {
      return;
    }
    _maxLines = value;

    // Special case maxLines == 1 to keep only the first line so we can get the
    // height of the first line in case there are hard line breaks in the text.
    // See the `_preferredHeight` method.
    _textPainter.maxLines = value == 1 ? 1 : null;
    markNeedsTextLayout();
  }

  /// {@macro flutter.widgets.editableText.minLines}
  int? get minLines => _minLines;
  int? _minLines;
  /// The value may be null. If it is not null, then it must be greater than zero.
  set minLines(int? value) {
    assert(value == null || value > 0);
    if (minLines == value) {
      return;
    }
    _minLines = value;
    markNeedsTextLayout();
  }

  /// {@macro flutter.widgets.editableText.expands}
  bool get expands => _expands;
  bool _expands;
  set expands(bool value) {
    assert(value != null);
    if (expands == value) {
      return;
    }
    _expands = value;
    markNeedsTextLayout();
  }

  /// The color to use when painting the selection.
  Color? get selectionColor => _selectionPainter.highlightColor;
  set selectionColor(Color? value) {
    _selectionPainter.highlightColor = value;
  }

  /// The number of font pixels for each logical pixel.
  ///
  /// For example, if the text scale factor is 1.5, text will be 50% larger than
  /// the specified font size.
  double get textScaleFactor => _textPainter.textScaleFactor;
  set textScaleFactor(double value) {
    assert(value != null);
    if (_textPainter.textScaleFactor == value) {
      return;
    }
    _textPainter.textScaleFactor = value;
    markNeedsTextLayout();
  }

  /// The region of text that is selected, if any.
  ///
  /// The caret position is represented by a collapsed selection.
  ///
  /// If [selection] is null, there is no selection and attempts to
  /// manipulate the selection will throw.
  TextSelection? get selection => _selection;
  TextSelection? _selection;
  set selection(TextSelection? value) {
    if (_selection == value) {
      return;
    }
    _selection = value;
    _selectionPainter.highlightedRange = value;
    markNeedsPaint();
    markNeedsSemanticsUpdate();
  }

  /// The offset at which the text should be painted.
  ///
  /// If the text content is larger than the editable line itself, the editable
  /// line clips the text. This property controls which part of the text is
  /// visible by shifting the text by the given offset before clipping.
  ViewportOffset get offset => _offset;
  ViewportOffset _offset;
  set offset(ViewportOffset value) {
    assert(value != null);
    if (_offset == value) {
      return;
    }
    if (attached) {
      _offset.removeListener(markNeedsPaint);
    }
    _offset = value;
    if (attached) {
      _offset.addListener(markNeedsPaint);
    }
    markNeedsLayout();
  }

  /// How thick the cursor will be.
  double get cursorWidth => _cursorWidth;
  double _cursorWidth = 1.0;
  set cursorWidth(double value) {
    if (_cursorWidth == value) {
      return;
    }
    _cursorWidth = value;
    markNeedsLayout();
  }

  /// How tall the cursor will be.
  ///
  /// This can be null, in which case the getter will actually return [preferredLineHeight].
  ///
  /// Setting this to itself fixes the value to the current [preferredLineHeight]. Setting
  /// this to null returns the behavior of deferring to [preferredLineHeight].
  // TODO(ianh): This is a confusing API. We should have a separate getter for the effective cursor height.
  double get cursorHeight => _cursorHeight ?? preferredLineHeight;
  double? _cursorHeight;
  set cursorHeight(double? value) {
    if (_cursorHeight == value) {
      return;
    }
    _cursorHeight = value;
    markNeedsLayout();
  }

  /// {@template flutter.rendering.RenderEditable.paintCursorAboveText}
  /// If the cursor should be painted on top of the text or underneath it.
  ///
  /// By default, the cursor should be painted on top for iOS platforms and
  /// underneath for Android platforms.
  /// {@endtemplate}
  bool get paintCursorAboveText => _paintCursorOnTop;
  bool _paintCursorOnTop;
  set paintCursorAboveText(bool value) {
    if (_paintCursorOnTop == value) {
      return;
    }
    _paintCursorOnTop = value;
    // Clear cached built-in painters and reconfigure painters.
    _cachedBuiltInForegroundPainters = null;
    _cachedBuiltInPainters = null;
    // Call update methods to rebuild and set the effective painters.
    _updateForegroundPainter(_foregroundPainter);
    _updatePainter(_painter);
  }

  /// {@template flutter.rendering.RenderEditable.cursorOffset}
  /// The offset that is used, in pixels, when painting the cursor on screen.
  ///
  /// By default, the cursor position should be set to an offset of
  /// (-[cursorWidth] * 0.5, 0.0) on iOS platforms and (0, 0) on Android
  /// platforms. The origin from where the offset is applied to is the arbitrary
  /// location where the cursor ends up being rendered from by default.
  /// {@endtemplate}
  Offset get cursorOffset => _caretPainter.cursorOffset;
  set cursorOffset(Offset value) {
    _caretPainter.cursorOffset = value;
  }

  /// How rounded the corners of the cursor should be.
  ///
  /// A null value is the same as [Radius.zero].
  Radius? get cursorRadius => _caretPainter.cursorRadius;
  set cursorRadius(Radius? value) {
    _caretPainter.cursorRadius = value;
  }

  /// The [LayerLink] of start selection handle.
  ///
  /// [RenderEditable] is responsible for calculating the [Offset] of this
  /// [LayerLink], which will be used as [CompositedTransformTarget] of start handle.
  LayerLink get startHandleLayerLink => _startHandleLayerLink;
  LayerLink _startHandleLayerLink;
  set startHandleLayerLink(LayerLink value) {
    if (_startHandleLayerLink == value) {
      return;
    }
    _startHandleLayerLink = value;
    markNeedsPaint();
  }

  /// The [LayerLink] of end selection handle.
  ///
  /// [RenderEditable] is responsible for calculating the [Offset] of this
  /// [LayerLink], which will be used as [CompositedTransformTarget] of end handle.
  LayerLink get endHandleLayerLink => _endHandleLayerLink;
  LayerLink _endHandleLayerLink;
  set endHandleLayerLink(LayerLink value) {
    if (_endHandleLayerLink == value) {
      return;
    }
    _endHandleLayerLink = value;
    markNeedsPaint();
  }

  /// The padding applied to text field. Used to determine the bounds when
  /// moving the floating cursor.
  ///
  /// Defaults to a padding with left, top and right set to 4, bottom to 5.
  EdgeInsets floatingCursorAddedMargin;

  bool _floatingCursorOn = false;
  late TextPosition _floatingCursorTextPosition;

  /// Whether to allow the user to change the selection.
  ///
  /// Since [RenderEditable] does not handle selection manipulation
  /// itself, this actually only affects whether the accessibility
  /// hints provided to the system (via
  /// [describeSemanticsConfiguration]) will enable selection
  /// manipulation. It's the responsibility of this object's owner
  /// to provide selection manipulation affordances.
  ///
  /// This field is used by [selectionEnabled] (which then controls
  /// the accessibility hints mentioned above). When null,
  /// [obscureText] is used to determine the value of
  /// [selectionEnabled] instead.
  bool? get enableInteractiveSelection => _enableInteractiveSelection;
  bool? _enableInteractiveSelection;
  set enableInteractiveSelection(bool? value) {
    if (_enableInteractiveSelection == value) {
      return;
    }
    _enableInteractiveSelection = value;
    markNeedsTextLayout();
    markNeedsSemanticsUpdate();
  }

  /// Whether interactive selection are enabled based on the values of
  /// [enableInteractiveSelection] and [obscureText].
  ///
  /// Since [RenderEditable] does not handle selection manipulation
  /// itself, this actually only affects whether the accessibility
  /// hints provided to the system (via
  /// [describeSemanticsConfiguration]) will enable selection
  /// manipulation. It's the responsibility of this object's owner
  /// to provide selection manipulation affordances.
  ///
  /// By default, [enableInteractiveSelection] is null, [obscureText] is false,
  /// and this getter returns true.
  ///
  /// If [enableInteractiveSelection] is null and [obscureText] is true, then this
  /// getter returns false. This is the common case for password fields.
  ///
  /// If [enableInteractiveSelection] is non-null then its value is
  /// returned. An application might [enableInteractiveSelection] to
  /// true to enable interactive selection for a password field, or to
  /// false to unconditionally disable interactive selection.
  bool get selectionEnabled {
    return enableInteractiveSelection ?? !obscureText;
  }

  /// The color used to paint the prompt rectangle.
  ///
  /// The prompt rectangle will only be requested on non-web iOS applications.
  // TODO(ianh): We should change the getter to return null when _promptRectRange is null
  // (otherwise, if you set it to null and then get it, you get back non-null).
  // Alternatively, we could stop supporting setting this to null.
  Color? get promptRectColor => _autocorrectHighlightPainter.highlightColor;
  set promptRectColor(Color? newValue) {
    _autocorrectHighlightPainter.highlightColor = newValue;
  }

  /// Dismisses the currently displayed prompt rectangle and displays a new prompt rectangle
  /// over [newRange] in the given color [promptRectColor].
  ///
  /// The prompt rectangle will only be requested on non-web iOS applications.
  ///
  /// When set to null, the currently displayed prompt rectangle (if any) will be dismissed.
  // ignore: use_setters_to_change_properties, (API predates enforcing the lint)
  void setPromptRectRange(TextRange? newRange) {
    _autocorrectHighlightPainter.highlightedRange = newRange;
  }

  /// The maximum amount the text is allowed to scroll.
  ///
  /// This value is only valid after layout and can change as additional
  /// text is entered or removed in order to accommodate expanding when
  /// [expands] is set to true.
  double get maxScrollExtent => _maxScrollExtent;
  double _maxScrollExtent = 0;

  double get _caretMargin => _kCaretGap + cursorWidth;

  /// {@macro flutter.material.Material.clipBehavior}
  ///
  /// Defaults to [Clip.hardEdge], and must not be null.
  Clip get clipBehavior => _clipBehavior;
  Clip _clipBehavior = Clip.hardEdge;
  set clipBehavior(Clip value) {
    assert(value != null);
    if (value != _clipBehavior) {
      _clipBehavior = value;
      markNeedsPaint();
      markNeedsSemanticsUpdate();
    }
  }

  /// Collected during [describeSemanticsConfiguration], used by
  /// [assembleSemanticsNode] and [_combineSemanticsInfo].
  List<InlineSpanSemanticsInformation>? _semanticsInfo;

  // Caches [SemanticsNode]s created during [assembleSemanticsNode] so they
  // can be re-used when [assembleSemanticsNode] is called again. This ensures
  // stable ids for the [SemanticsNode]s of [TextSpan]s across
  // [assembleSemanticsNode] invocations.
  LinkedHashMap<Key, SemanticsNode>? _cachedChildNodes;

  /// Returns a list of rects that bound the given selection.
  ///
  /// See [TextPainter.getBoxesForSelection] for more details.
  List<TextBox> getBoxesForSelection(TextSelection selection) {
    _computeTextMetricsIfNeeded();
    return _textPainter.getBoxesForSelection(selection)
                       .map((TextBox textBox) => TextBox.fromLTRBD(
                          textBox.left + _paintOffset.dx,
                          textBox.top + _paintOffset.dy,
                          textBox.right + _paintOffset.dx,
                          textBox.bottom + _paintOffset.dy,
                          textBox.direction
                        )).toList();
  }

  @override
  void describeSemanticsConfiguration(SemanticsConfiguration config) {
    super.describeSemanticsConfiguration(config);
    _semanticsInfo = _textPainter.text!.getSemanticsInformation();
    // TODO(chunhtai): the macOS does not provide a public API to support text
    // selections across multiple semantics nodes. Remove this platform check
    // once we can support it.
    // https://github.com/flutter/flutter/issues/77957
    if (_semanticsInfo!.any((InlineSpanSemanticsInformation info) => info.recognizer != null) &&
        defaultTargetPlatform != TargetPlatform.macOS) {
      assert(readOnly && !obscureText);
      // For Selectable rich text with recognizer, we need to create a semantics
      // node for each text fragment.
      config
        ..isSemanticBoundary = true
        ..explicitChildNodes = true;
      return;
    }
    if (_cachedAttributedValue == null) {
      if (obscureText) {
        _cachedAttributedValue = AttributedString(obscuringCharacter * plainText.length);
      } else {
        final StringBuffer buffer = StringBuffer();
        int offset = 0;
        final List<StringAttribute> attributes = <StringAttribute>[];
        for (final InlineSpanSemanticsInformation info in _semanticsInfo!) {
          final String label = info.semanticsLabel ?? info.text;
          for (final StringAttribute infoAttribute in info.stringAttributes) {
            final TextRange originalRange = infoAttribute.range;
            attributes.add(
              infoAttribute.copy(
                range: TextRange(start: offset + originalRange.start, end: offset + originalRange.end),
              ),
            );
          }
          buffer.write(label);
          offset += label.length;
        }
        _cachedAttributedValue = AttributedString(buffer.toString(), attributes: attributes);
      }
    }
    config
      ..attributedValue = _cachedAttributedValue!
      ..isObscured = obscureText
      ..isMultiline = _isMultiline
      ..textDirection = textDirection
      ..isFocused = hasFocus
      ..isTextField = true
      ..isReadOnly = readOnly;

    if (hasFocus && selectionEnabled) {
      config.onSetSelection = _handleSetSelection;
    }

    if (hasFocus && !readOnly) {
      config.onSetText = _handleSetText;
    }

    if (selectionEnabled && (selection?.isValid ?? false)) {
      config.textSelection = selection;
      if (_textPainter.getOffsetBefore(selection!.extentOffset) != null) {
        config
          ..onMoveCursorBackwardByWord = _handleMoveCursorBackwardByWord
          ..onMoveCursorBackwardByCharacter = _handleMoveCursorBackwardByCharacter;
      }
      if (_textPainter.getOffsetAfter(selection!.extentOffset) != null) {
        config
          ..onMoveCursorForwardByWord = _handleMoveCursorForwardByWord
          ..onMoveCursorForwardByCharacter = _handleMoveCursorForwardByCharacter;
      }
    }
  }

  void _handleSetText(String text) {
    textSelectionDelegate.userUpdateTextEditingValue(
      TextEditingValue(
        text: text,
        selection: TextSelection.collapsed(offset: text.length),
      ),
      SelectionChangedCause.keyboard,
    );
  }

  @override
  void assembleSemanticsNode(SemanticsNode node, SemanticsConfiguration config, Iterable<SemanticsNode> children) {
    assert(_semanticsInfo != null && _semanticsInfo!.isNotEmpty);
    final List<SemanticsNode> newChildren = <SemanticsNode>[];
    TextDirection currentDirection = textDirection;
    Rect currentRect;
    double ordinal = 0.0;
    int start = 0;
    int placeholderIndex = 0;
    int childIndex = 0;
    RenderBox? child = firstChild;
    final LinkedHashMap<Key, SemanticsNode> newChildCache = LinkedHashMap<Key, SemanticsNode>();
    _cachedCombinedSemanticsInfos ??= combineSemanticsInfo(_semanticsInfo!);
    for (final InlineSpanSemanticsInformation info in _cachedCombinedSemanticsInfos!) {
      final TextSelection selection = TextSelection(
        baseOffset: start,
        extentOffset: start + info.text.length,
      );
      start += info.text.length;

      if (info.isPlaceholder) {
        // A placeholder span may have 0 to multiple semantics nodes, we need
        // to annotate all of the semantics nodes belong to this span.
        while (children.length > childIndex &&
               children.elementAt(childIndex).isTagged(PlaceholderSpanIndexSemanticsTag(placeholderIndex))) {
          final SemanticsNode childNode = children.elementAt(childIndex);
          final TextParentData parentData = child!.parentData! as TextParentData;
          assert(parentData.scale != null);
          childNode.rect = Rect.fromLTWH(
            childNode.rect.left,
            childNode.rect.top,
            childNode.rect.width * parentData.scale!,
            childNode.rect.height * parentData.scale!,
          );
          newChildren.add(childNode);
          childIndex += 1;
        }
        child = childAfter(child!);
        placeholderIndex += 1;
      } else {
        final TextDirection initialDirection = currentDirection;
        final List<ui.TextBox> rects = _textPainter.getBoxesForSelection(selection);
        if (rects.isEmpty) {
          continue;
        }
        Rect rect = rects.first.toRect();
        currentDirection = rects.first.direction;
        for (final ui.TextBox textBox in rects.skip(1)) {
          rect = rect.expandToInclude(textBox.toRect());
          currentDirection = textBox.direction;
        }
        // Any of the text boxes may have had infinite dimensions.
        // We shouldn't pass infinite dimensions up to the bridges.
        rect = Rect.fromLTWH(
          math.max(0.0, rect.left),
          math.max(0.0, rect.top),
          math.min(rect.width, constraints.maxWidth),
          math.min(rect.height, constraints.maxHeight),
        );
        // Round the current rectangle to make this API testable and add some
        // padding so that the accessibility rects do not overlap with the text.
        currentRect = Rect.fromLTRB(
          rect.left.floorToDouble() - 4.0,
          rect.top.floorToDouble() - 4.0,
          rect.right.ceilToDouble() + 4.0,
          rect.bottom.ceilToDouble() + 4.0,
        );
        final SemanticsConfiguration configuration = SemanticsConfiguration()
          ..sortKey = OrdinalSortKey(ordinal++)
          ..textDirection = initialDirection
          ..attributedLabel = AttributedString(info.semanticsLabel ?? info.text, attributes: info.stringAttributes);
        final GestureRecognizer? recognizer = info.recognizer;
        if (recognizer != null) {
          if (recognizer is TapGestureRecognizer) {
            if (recognizer.onTap != null) {
              configuration.onTap = recognizer.onTap;
              configuration.isLink = true;
            }
          } else if (recognizer is DoubleTapGestureRecognizer) {
            if (recognizer.onDoubleTap != null) {
              configuration.onTap = recognizer.onDoubleTap;
              configuration.isLink = true;
            }
          } else if (recognizer is LongPressGestureRecognizer) {
            if (recognizer.onLongPress != null) {
              configuration.onLongPress = recognizer.onLongPress;
            }
          } else {
            assert(false, '${recognizer.runtimeType} is not supported.');
          }
        }
        if (node.parentPaintClipRect != null) {
          final Rect paintRect = node.parentPaintClipRect!.intersect(currentRect);
          configuration.isHidden = paintRect.isEmpty && !currentRect.isEmpty;
        }
        late final SemanticsNode newChild;
        if (_cachedChildNodes?.isNotEmpty ?? false) {
          newChild = _cachedChildNodes!.remove(_cachedChildNodes!.keys.first)!;
        } else {
          final UniqueKey key = UniqueKey();
          newChild = SemanticsNode(
            key: key,
            showOnScreen: _createShowOnScreenFor(key),
          );
        }
        newChild
          ..updateWith(config: configuration)
          ..rect = currentRect;
        newChildCache[newChild.key!] = newChild;
        newChildren.add(newChild);
      }
    }
    _cachedChildNodes = newChildCache;
    node.updateWith(config: config, childrenInInversePaintOrder: newChildren);
  }

  VoidCallback? _createShowOnScreenFor(Key key) {
    return () {
      final SemanticsNode node = _cachedChildNodes![key]!;
      showOnScreen(descendant: this, rect: node.rect);
    };
  }

  // TODO(ianh): in theory, [selection] could become null between when
  // we last called describeSemanticsConfiguration and when the
  // callbacks are invoked, in which case the callbacks will crash...

  void _handleSetSelection(TextSelection selection) {
    _setSelection(selection, SelectionChangedCause.keyboard);
  }

  void _handleMoveCursorForwardByCharacter(bool extendSelection) {
    assert(selection != null);
    final int? extentOffset = _textPainter.getOffsetAfter(selection!.extentOffset);
    if (extentOffset == null) {
      return;
    }
    final int baseOffset = !extendSelection ? extentOffset : selection!.baseOffset;
    _setSelection(
      TextSelection(baseOffset: baseOffset, extentOffset: extentOffset),
      SelectionChangedCause.keyboard,
    );
  }

  void _handleMoveCursorBackwardByCharacter(bool extendSelection) {
    assert(selection != null);
    final int? extentOffset = _textPainter.getOffsetBefore(selection!.extentOffset);
    if (extentOffset == null) {
      return;
    }
    final int baseOffset = !extendSelection ? extentOffset : selection!.baseOffset;
    _setSelection(
      TextSelection(baseOffset: baseOffset, extentOffset: extentOffset),
      SelectionChangedCause.keyboard,
    );
  }

  void _handleMoveCursorForwardByWord(bool extendSelection) {
    assert(selection != null);
    final TextRange currentWord = _textPainter.getWordBoundary(selection!.extent);
    final TextRange? nextWord = _getNextWord(currentWord.end);
    if (nextWord == null) {
      return;
    }
    final int baseOffset = extendSelection ? selection!.baseOffset : nextWord.start;
    _setSelection(
      TextSelection(
        baseOffset: baseOffset,
        extentOffset: nextWord.start,
      ),
      SelectionChangedCause.keyboard,
    );
  }

  void _handleMoveCursorBackwardByWord(bool extendSelection) {
    assert(selection != null);
    final TextRange currentWord = _textPainter.getWordBoundary(selection!.extent);
    final TextRange? previousWord = _getPreviousWord(currentWord.start - 1);
    if (previousWord == null) {
      return;
    }
    final int baseOffset = extendSelection ?  selection!.baseOffset : previousWord.start;
    _setSelection(
      TextSelection(
        baseOffset: baseOffset,
        extentOffset: previousWord.start,
      ),
      SelectionChangedCause.keyboard,
    );
  }

  TextRange? _getNextWord(int offset) {
    while (true) {
      final TextRange range = _textPainter.getWordBoundary(TextPosition(offset: offset));
      if (range == null || !range.isValid || range.isCollapsed) {
        return null;
      }
      if (!_onlyWhitespace(range)) {
        return range;
      }
      offset = range.end;
    }
  }

  TextRange? _getPreviousWord(int offset) {
    while (offset >= 0) {
      final TextRange range = _textPainter.getWordBoundary(TextPosition(offset: offset));
      if (range == null || !range.isValid || range.isCollapsed) {
        return null;
      }
      if (!_onlyWhitespace(range)) {
        return range;
      }
      offset = range.start - 1;
    }
    return null;
  }

  // Check if the given text range only contains white space or separator
  // characters.
  //
  // Includes newline characters from ASCII and separators from the
  // [unicode separator category](https://www.compart.com/en/unicode/category/Zs)
  // TODO(zanderso): replace when we expose this ICU information.
  bool _onlyWhitespace(TextRange range) {
    for (int i = range.start; i < range.end; i++) {
      final int codeUnit = text!.codeUnitAt(i)!;
      if (!TextLayoutMetrics.isWhitespace(codeUnit)) {
        return false;
      }
    }
    return true;
  }

  @override
  void attach(PipelineOwner owner) {
    super.attach(owner);
    _foregroundRenderObject?.attach(owner);
    _backgroundRenderObject?.attach(owner);

    _tap = TapGestureRecognizer(debugOwner: this)
      ..onTapDown = _handleTapDown
      ..onTap = _handleTap;
    _longPress = LongPressGestureRecognizer(debugOwner: this)..onLongPress = _handleLongPress;
    _offset.addListener(markNeedsPaint);
    _showHideCursor();
    _showCursor.addListener(_showHideCursor);
  }

  @override
  void detach() {
    _tap.dispose();
    _longPress.dispose();
    _offset.removeListener(markNeedsPaint);
    _showCursor.removeListener(_showHideCursor);
    super.detach();
    _foregroundRenderObject?.detach();
    _backgroundRenderObject?.detach();
  }

  @override
  void redepthChildren() {
    final RenderObject? foregroundChild = _foregroundRenderObject;
    final RenderObject? backgroundChild = _backgroundRenderObject;
    if (foregroundChild != null) {
      redepthChild(foregroundChild);
    }
    if (backgroundChild != null) {
      redepthChild(backgroundChild);
    }
    super.redepthChildren();
  }

  @override
  void visitChildren(RenderObjectVisitor visitor) {
    final RenderObject? foregroundChild = _foregroundRenderObject;
    final RenderObject? backgroundChild = _backgroundRenderObject;
    if (foregroundChild != null) {
      visitor(foregroundChild);
    }
    if (backgroundChild != null) {
      visitor(backgroundChild);
    }
    super.visitChildren(visitor);
  }

  bool get _isMultiline => maxLines != 1;

  Axis get _viewportAxis => _isMultiline ? Axis.vertical : Axis.horizontal;

  Offset get _paintOffset {
    switch (_viewportAxis) {
      case Axis.horizontal:
        return Offset(-offset.pixels, 0.0);
      case Axis.vertical:
        return Offset(0.0, -offset.pixels);
    }
  }

  double get _viewportExtent {
    assert(hasSize);
    switch (_viewportAxis) {
      case Axis.horizontal:
        return size.width;
      case Axis.vertical:
        return size.height;
    }
  }

  double _getMaxScrollExtent(Size contentSize) {
    assert(hasSize);
    switch (_viewportAxis) {
      case Axis.horizontal:
        return math.max(0.0, contentSize.width - size.width);
      case Axis.vertical:
        return math.max(0.0, contentSize.height - size.height);
    }
  }

  // We need to check the paint offset here because during animation, the start of
  // the text may position outside the visible region even when the text fits.
  bool get _hasVisualOverflow => _maxScrollExtent > 0 || _paintOffset != Offset.zero;

  /// Returns the local coordinates of the endpoints of the given selection.
  ///
  /// If the selection is collapsed (and therefore occupies a single point), the
  /// returned list is of length one. Otherwise, the selection is not collapsed
  /// and the returned list is of length two. In this case, however, the two
  /// points might actually be co-located (e.g., because of a bidirectional
  /// selection that contains some text but whose ends meet in the middle).
  ///
  /// See also:
  ///
  ///  * [getLocalRectForCaret], which is the equivalent but for
  ///    a [TextPosition] rather than a [TextSelection].
  List<TextSelectionPoint> getEndpointsForSelection(TextSelection selection) {
    _computeTextMetricsIfNeeded();

    final Offset paintOffset = _paintOffset;

    final List<ui.TextBox> boxes = selection.isCollapsed ?
        <ui.TextBox>[] : _textPainter.getBoxesForSelection(selection, boxHeightStyle: selectionHeightStyle, boxWidthStyle: selectionWidthStyle);
    if (boxes.isEmpty) {
      // TODO(mpcomplete): This doesn't work well at an RTL/LTR boundary.
      final Offset caretOffset = _textPainter.getOffsetForCaret(selection.extent, _caretPrototype);
      final Offset start = Offset(0.0, preferredLineHeight) + caretOffset + paintOffset;
      return <TextSelectionPoint>[TextSelectionPoint(start, null)];
    } else {
      final Offset start = Offset(clampDouble(boxes.first.start, 0, _textPainter.size.width), boxes.first.bottom) + paintOffset;
      final Offset end = Offset(clampDouble(boxes.last.end, 0, _textPainter.size.width), boxes.last.bottom) + paintOffset;
      return <TextSelectionPoint>[
        TextSelectionPoint(start, boxes.first.direction),
        TextSelectionPoint(end, boxes.last.direction),
      ];
    }
  }

  /// Returns the smallest [Rect], in the local coordinate system, that covers
  /// the text within the [TextRange] specified.
  ///
  /// This method is used to calculate the approximate position of the IME bar
  /// on iOS.
  ///
  /// Returns null if [TextRange.isValid] is false for the given `range`, or the
  /// given `range` is collapsed.
  Rect? getRectForComposingRange(TextRange range) {
    if (!range.isValid || range.isCollapsed) {
      return null;
    }
    _computeTextMetricsIfNeeded();

    final List<ui.TextBox> boxes = _textPainter.getBoxesForSelection(
      TextSelection(baseOffset: range.start, extentOffset: range.end),
      boxHeightStyle: selectionHeightStyle,
      boxWidthStyle: selectionWidthStyle,
    );

    return boxes.fold(
      null,
      (Rect? accum, TextBox incoming) => accum?.expandToInclude(incoming.toRect()) ?? incoming.toRect(),
    )?.shift(_paintOffset);
  }

  /// Returns the position in the text for the given global coordinate.
  ///
  /// See also:
  ///
  ///  * [getLocalRectForCaret], which is the reverse operation, taking
  ///    a [TextPosition] and returning a [Rect].
  ///  * [TextPainter.getPositionForOffset], which is the equivalent method
  ///    for a [TextPainter] object.
  TextPosition getPositionForPoint(Offset globalPosition) {
    _computeTextMetricsIfNeeded();
    globalPosition += -_paintOffset;
    return _textPainter.getPositionForOffset(globalToLocal(globalPosition));
  }

  /// Returns the [Rect] in local coordinates for the caret at the given text
  /// position.
  ///
  /// See also:
  ///
  ///  * [getPositionForPoint], which is the reverse operation, taking
  ///    an [Offset] in global coordinates and returning a [TextPosition].
  ///  * [getEndpointsForSelection], which is the equivalent but for
  ///    a selection rather than a particular text position.
  ///  * [TextPainter.getOffsetForCaret], the equivalent method for a
  ///    [TextPainter] object.
  Rect getLocalRectForCaret(TextPosition caretPosition) {
    _computeTextMetricsIfNeeded();
    final Offset caretOffset = _textPainter.getOffsetForCaret(caretPosition, _caretPrototype);
    // This rect is the same as _caretPrototype but without the vertical padding.
    final Rect rect = Rect.fromLTWH(0.0, 0.0, cursorWidth, cursorHeight).shift(caretOffset + _paintOffset + cursorOffset);
    // Add additional cursor offset (generally only if on iOS).
    return rect.shift(_snapToPhysicalPixel(rect.topLeft));
  }

  @override
  double computeMinIntrinsicWidth(double height) {
    _layoutText();
    return _textPainter.minIntrinsicWidth;
  }

  @override
  double computeMaxIntrinsicWidth(double height) {
    _layoutText();
    return _textPainter.maxIntrinsicWidth + _caretMargin;
  }

  /// An estimate of the height of a line in the text. See [TextPainter.preferredLineHeight].
  /// This does not require the layout to be updated.
  double get preferredLineHeight => _textPainter.preferredLineHeight;

  int? _cachedLineBreakCount;
  // TODO(LongCatIsLooong): see if we can let ui.Paragraph estimate the number
  // of lines
  int _countHardLineBreaks(String text) {
    final int? cachedValue = _cachedLineBreakCount;
    if (cachedValue != null) {
      return cachedValue;
    }
    int count = 0;
    for (int index = 0; index < text.length; index += 1) {
      switch (text.codeUnitAt(index)) {
        case 0x000A: // LF
        case 0x0085: // NEL
        case 0x000B: // VT
        case 0x000C: // FF, treating it as a regular line separator
        case 0x2028: // LS
        case 0x2029: // PS
          count += 1;
      }
    }
    return _cachedLineBreakCount = count;
  }

  double _preferredHeight(double width) {
    final int? maxLines = this.maxLines;
    final int? minLines = this.minLines ?? maxLines;
    final double minHeight = preferredLineHeight * (minLines ?? 0);

    if (maxLines == null) {
      final double estimatedHeight;
      if (width == double.infinity) {
        estimatedHeight = preferredLineHeight * (_countHardLineBreaks(plainText) + 1);
      } else {
        _layoutText(maxWidth: width);
        estimatedHeight = _textPainter.height;
      }
      return math.max(estimatedHeight, minHeight);
    }

    // Special case maxLines == 1 since it forces the scrollable direction
    // to be horizontal. Report the real height to prevent the text from being
    // clipped.
    if (maxLines == 1) {
      // The _layoutText call lays out the paragraph using infinite width when
      // maxLines == 1. Also _textPainter.maxLines will be set to 1 so should
      // there be any line breaks only the first line is shown.
      assert(_textPainter.maxLines == 1);
      _layoutText(maxWidth: width);
      return _textPainter.height;
    }
    if (minLines == maxLines) {
      return minHeight;
    }
    _layoutText(maxWidth: width);
    final double maxHeight = preferredLineHeight * maxLines;
    return clampDouble(_textPainter.height, minHeight, maxHeight);
  }

  @override
  double computeMinIntrinsicHeight(double width) {
    return _preferredHeight(width);
  }

  @override
  double computeMaxIntrinsicHeight(double width) {
    return _preferredHeight(width);
  }

  @override
  double computeDistanceToActualBaseline(TextBaseline baseline) {
    _computeTextMetricsIfNeeded();
    return _textPainter.computeDistanceToActualBaseline(baseline);
  }

  @override
  bool hitTestSelf(Offset position) => true;

  @override
  @protected
  bool hitTestChildren(BoxHitTestResult result, { required Offset position }) {
    // Hit test text spans.
    bool hitText = false;

    final InlineSpan? textSpan = _textPainter.text;
    if (textSpan != null) {
      final Offset effectivePosition = position - _paintOffset;
      final TextPosition textPosition = _textPainter.getPositionForOffset(effectivePosition);
      final Object? span = textSpan.getSpanForPosition(textPosition);
      if (span is HitTestTarget) {
        result.add(HitTestEntry(span));
        hitText = true;
      }
    }
    // Hit test render object children
    RenderBox? child = firstChild;
    int childIndex = 0;
    while (child != null && childIndex < _textPainter.inlinePlaceholderBoxes!.length) {
      final TextParentData textParentData = child.parentData! as TextParentData;
      final Matrix4 transform = Matrix4.translationValues(
        textParentData.offset.dx,
        textParentData.offset.dy,
        0.0,
      )..scale(
        textParentData.scale,
        textParentData.scale,
        textParentData.scale,
      );
      final bool isHit = result.addWithPaintTransform(
        transform: transform,
        position: position,
        hitTest: (BoxHitTestResult result, Offset transformed) {
          assert(() {
            final Offset manualPosition = (position - textParentData.offset) / textParentData.scale!;
            return (transformed.dx - manualPosition.dx).abs() < precisionErrorTolerance
              && (transformed.dy - manualPosition.dy).abs() < precisionErrorTolerance;
          }());
          return child!.hitTest(result, position: transformed);
        },
      );
      if (isHit) {
        return true;
      }
      child = childAfter(child);
      childIndex += 1;
    }
    return hitText;
  }

  late TapGestureRecognizer _tap;
  late LongPressGestureRecognizer _longPress;

  @override
  void handleEvent(PointerEvent event, BoxHitTestEntry entry) {
    assert(debugHandleEvent(event, entry));
    if (event is PointerDownEvent) {
      assert(!debugNeedsLayout);

      if (!ignorePointer) {
        // Propagates the pointer event to selection handlers.
        _tap.addPointer(event);
        _longPress.addPointer(event);
      }
    }
  }

  Offset? _lastTapDownPosition;
  Offset? _lastSecondaryTapDownPosition;

  /// {@template flutter.rendering.RenderEditable.lastSecondaryTapDownPosition}
  /// The position of the most recent secondary tap down event on this text
  /// input.
  /// {@endtemplate}
  Offset? get lastSecondaryTapDownPosition => _lastSecondaryTapDownPosition;

  /// Tracks the position of a secondary tap event.
  ///
  /// Should be called before attempting to change the selection based on the
  /// position of a secondary tap.
  void handleSecondaryTapDown(TapDownDetails details) {
    _lastTapDownPosition = details.globalPosition;
    _lastSecondaryTapDownPosition = details.globalPosition;
  }

  /// If [ignorePointer] is false (the default) then this method is called by
  /// the internal gesture recognizer's [TapGestureRecognizer.onTapDown]
  /// callback.
  ///
  /// When [ignorePointer] is true, an ancestor widget must respond to tap
  /// down events by calling this method.
  void handleTapDown(TapDownDetails details) {
    _lastTapDownPosition = details.globalPosition;
  }
  void _handleTapDown(TapDownDetails details) {
    assert(!ignorePointer);
    handleTapDown(details);
  }

  /// If [ignorePointer] is false (the default) then this method is called by
  /// the internal gesture recognizer's [TapGestureRecognizer.onTap]
  /// callback.
  ///
  /// When [ignorePointer] is true, an ancestor widget must respond to tap
  /// events by calling this method.
  void handleTap() {
    selectPosition(cause: SelectionChangedCause.tap);
  }
  void _handleTap() {
    assert(!ignorePointer);
    handleTap();
  }

  /// If [ignorePointer] is false (the default) then this method is called by
  /// the internal gesture recognizer's [DoubleTapGestureRecognizer.onDoubleTap]
  /// callback.
  ///
  /// When [ignorePointer] is true, an ancestor widget must respond to double
  /// tap events by calling this method.
  void handleDoubleTap() {
    selectWord(cause: SelectionChangedCause.doubleTap);
  }

  /// If [ignorePointer] is false (the default) then this method is called by
  /// the internal gesture recognizer's [LongPressGestureRecognizer.onLongPress]
  /// callback.
  ///
  /// When [ignorePointer] is true, an ancestor widget must respond to long
  /// press events by calling this method.
  void handleLongPress() {
    selectWord(cause: SelectionChangedCause.longPress);
  }
  void _handleLongPress() {
    assert(!ignorePointer);
    handleLongPress();
  }

  /// Move selection to the location of the last tap down.
  ///
  /// {@template flutter.rendering.RenderEditable.selectPosition}
  /// This method is mainly used to translate user inputs in global positions
  /// into a [TextSelection]. When used in conjunction with a [EditableText],
  /// the selection change is fed back into [TextEditingController.selection].
  ///
  /// If you have a [TextEditingController], it's generally easier to
  /// programmatically manipulate its `value` or `selection` directly.
  /// {@endtemplate}
  void selectPosition({ required SelectionChangedCause cause }) {
    selectPositionAt(from: _lastTapDownPosition!, cause: cause);
  }

  /// Select text between the global positions [from] and [to].
  ///
  /// [from] corresponds to the [TextSelection.baseOffset], and [to] corresponds
  /// to the [TextSelection.extentOffset].
  void selectPositionAt({ required Offset from, Offset? to, required SelectionChangedCause cause }) {
    assert(cause != null);
    assert(from != null);
    _layoutText(minWidth: constraints.minWidth, maxWidth: constraints.maxWidth);
    final TextPosition fromPosition = _textPainter.getPositionForOffset(globalToLocal(from - _paintOffset));
    final TextPosition? toPosition = to == null
      ? null
      : _textPainter.getPositionForOffset(globalToLocal(to - _paintOffset));

    final int baseOffset = fromPosition.offset;
    final int extentOffset = toPosition?.offset ?? fromPosition.offset;

    final TextSelection newSelection = TextSelection(
      baseOffset: baseOffset,
      extentOffset: extentOffset,
      affinity: fromPosition.affinity,
    );

    _setSelection(newSelection, cause);
  }

  /// {@macro flutter.painting.TextPainter.wordBoundaries}
  WordBoundary get wordBoundaries => _textPainter.wordBoundaries;

<<<<<<< HEAD
  TextLayout? get textLayoutWithOffset => _textPainter.textLayoutWithOffset?.textLayout;

=======
>>>>>>> 0a2e0a47
  /// Select a word around the location of the last tap down.
  ///
  /// {@macro flutter.rendering.RenderEditable.selectPosition}
  void selectWord({ required SelectionChangedCause cause }) {
    selectWordsInRange(from: _lastTapDownPosition!, cause: cause);
  }

  /// Selects the set words of a paragraph that intersect a given range of global positions.
  ///
  /// The set of words selected are not strictly bounded by the range of global positions.
  ///
  /// The first and last endpoints of the selection will always be at the
  /// beginning and end of a word respectively.
  ///
  /// {@macro flutter.rendering.RenderEditable.selectPosition}
  void selectWordsInRange({ required Offset from, Offset? to, required SelectionChangedCause cause }) {
    assert(cause != null);
    assert(from != null);
    _computeTextMetricsIfNeeded();
    final TextPosition fromPosition = _textPainter.getPositionForOffset(globalToLocal(from - _paintOffset));
    final TextSelection fromWord = _getWordAtOffset(fromPosition);
    final TextPosition toPosition = to == null ? fromPosition : _textPainter.getPositionForOffset(globalToLocal(to - _paintOffset));
    final TextSelection toWord = toPosition == fromPosition ? fromWord : _getWordAtOffset(toPosition);
    final bool isFromWordBeforeToWord = fromWord.start < toWord.end;

    _setSelection(
      TextSelection(
        baseOffset: isFromWordBeforeToWord ? fromWord.base.offset : fromWord.extent.offset,
        extentOffset: isFromWordBeforeToWord ? toWord.extent.offset : toWord.base.offset,
        affinity: fromWord.affinity,
      ),
      cause,
    );
  }

  /// Move the selection to the beginning or end of a word.
  ///
  /// {@macro flutter.rendering.RenderEditable.selectPosition}
  void selectWordEdge({ required SelectionChangedCause cause }) {
    assert(cause != null);
    _computeTextMetricsIfNeeded();
    assert(_lastTapDownPosition != null);
    final TextPosition position = _textPainter.getPositionForOffset(globalToLocal(_lastTapDownPosition! - _paintOffset));
    final TextRange word = _textPainter.getWordBoundary(position);
    late TextSelection newSelection;
    if (position.offset <= word.start) {
      newSelection = TextSelection.collapsed(offset: word.start);
    } else {
      newSelection = TextSelection.collapsed(offset: word.end, affinity: TextAffinity.upstream);
    }
    _setSelection(newSelection, cause);
  }

  TextSelection _getWordAtOffset(TextPosition position) {
    debugAssertLayoutUpToDate();
    // When long-pressing past the end of the text, we want a collapsed cursor.
    if (position.offset >= plainText.length) {
      return TextSelection.fromPosition(
        TextPosition(offset: plainText.length, affinity: TextAffinity.upstream)
      );
    }
    // If text is obscured, the entire sentence should be treated as one word.
    if (obscureText) {
      return TextSelection(baseOffset: 0, extentOffset: plainText.length);
    }
    final TextRange word = _textPainter.getWordBoundary(position);
    final int effectiveOffset;
    switch (position.affinity) {
      case TextAffinity.upstream:
        // upstream affinity is effectively -1 in text position.
        effectiveOffset = position.offset - 1;
        break;
      case TextAffinity.downstream:
        effectiveOffset = position.offset;
        break;
    }

    // On iOS, select the previous word if there is a previous word, or select
    // to the end of the next word if there is a next word. Select nothing if
    // there is neither a previous word nor a next word.
    //
    // If the platform is Android and the text is read only, try to select the
    // previous word if there is one; otherwise, select the single whitespace at
    // the position.
    if (TextLayoutMetrics.isWhitespace(plainText.codeUnitAt(effectiveOffset))
        && effectiveOffset > 0) {
      assert(defaultTargetPlatform != null);
      final TextRange? previousWord = _getPreviousWord(word.start);
      switch (defaultTargetPlatform) {
        case TargetPlatform.iOS:
          if (previousWord == null) {
            final TextRange? nextWord = _getNextWord(word.start);
            if (nextWord == null) {
              return TextSelection.collapsed(offset: position.offset);
            }
            return TextSelection(
              baseOffset: position.offset,
              extentOffset: nextWord.end,
            );
          }
          return TextSelection(
            baseOffset: previousWord.start,
            extentOffset: position.offset,
          );
        case TargetPlatform.android:
          if (readOnly) {
            if (previousWord == null) {
              return TextSelection(
                baseOffset: position.offset,
                extentOffset: position.offset + 1,
              );
            }
            return TextSelection(
              baseOffset: previousWord.start,
              extentOffset: position.offset,
            );
          }
          break;
        case TargetPlatform.fuchsia:
        case TargetPlatform.macOS:
        case TargetPlatform.linux:
        case TargetPlatform.windows:
          break;
      }
    }

    return TextSelection(baseOffset: word.start, extentOffset: word.end);
  }

  // Placeholder dimensions representing the sizes of child inline widgets.
  //
  // These need to be cached because the text painter's placeholder dimensions
  // will be overwritten during intrinsic width/height calculations and must be
  // restored to the original values before final layout and painting.
  List<PlaceholderDimensions>? _placeholderDimensions;

  // Layout the child inline widgets. We then pass the dimensions of the
  // children to _textPainter so that appropriate placeholders can be inserted
  // into the LibTxt layout. This does not do anything if no inline widgets were
  // specified.
  List<PlaceholderDimensions> _layoutChildren(BoxConstraints constraints, {bool dry = false}) {
    if (childCount == 0) {
      _textPainter.setPlaceholderDimensions(<PlaceholderDimensions>[]);
      return <PlaceholderDimensions>[];
    }
    RenderBox? child = firstChild;
    final List<PlaceholderDimensions> placeholderDimensions = List<PlaceholderDimensions>.filled(childCount, PlaceholderDimensions.empty);
    int childIndex = 0;
    // Only constrain the width to the maximum width of the paragraph.
    // Leave height unconstrained, which will overflow if expanded past.
    BoxConstraints boxConstraints = BoxConstraints(maxWidth: constraints.maxWidth);
    // The content will be enlarged by textScaleFactor during painting phase.
    // We reduce constraints by textScaleFactor, so that the content will fit
    // into the box once it is enlarged.
    boxConstraints = boxConstraints / textScaleFactor;
    while (child != null) {
      double? baselineOffset;
      final Size childSize;
      if (!dry) {
        child.layout(
          boxConstraints,
          parentUsesSize: true,
        );
        childSize = child.size;
        switch (_placeholderSpans[childIndex].alignment) {
          case ui.PlaceholderAlignment.baseline:
            baselineOffset = child.getDistanceToBaseline(
              _placeholderSpans[childIndex].baseline!,
            );
            break;
          case ui.PlaceholderAlignment.aboveBaseline:
          case ui.PlaceholderAlignment.belowBaseline:
          case ui.PlaceholderAlignment.bottom:
          case ui.PlaceholderAlignment.middle:
          case ui.PlaceholderAlignment.top:
            baselineOffset = null;
            break;
        }
      } else {
        assert(_placeholderSpans[childIndex].alignment != ui.PlaceholderAlignment.baseline);
        childSize = child.getDryLayout(boxConstraints);
      }
      placeholderDimensions[childIndex] = PlaceholderDimensions(
        size: childSize,
        alignment: _placeholderSpans[childIndex].alignment,
        baseline: _placeholderSpans[childIndex].baseline,
        baselineOffset: baselineOffset,
      );
      child = childAfter(child);
      childIndex += 1;
    }
    return placeholderDimensions;
  }

  void _setParentData() {
    RenderBox? child = firstChild;
    int childIndex = 0;
    while (child != null && childIndex < _textPainter.inlinePlaceholderBoxes!.length) {
      final TextParentData textParentData = child.parentData! as TextParentData;
      textParentData.offset = Offset(
        _textPainter.inlinePlaceholderBoxes![childIndex].left,
        _textPainter.inlinePlaceholderBoxes![childIndex].top,
      );
      textParentData.scale = _textPainter.inlinePlaceholderScales![childIndex];
      child = childAfter(child);
      childIndex += 1;
    }
  }

  void _layoutText({ double minWidth = 0.0, double maxWidth = double.infinity }) {
    assert(maxWidth != null && minWidth != null);
    final double availableMaxWidth = math.max(0.0, maxWidth - _caretMargin);
    final double availableMinWidth = math.min(minWidth, availableMaxWidth);
    final double textMaxWidth = _isMultiline ? availableMaxWidth : double.infinity;
    final double textMinWidth = forceLine ? availableMaxWidth : availableMinWidth;
    _textPainter.layout(
        minWidth: textMinWidth,
        maxWidth: textMaxWidth,
    );
    _textLayoutLastMinWidth = minWidth;
    _textLayoutLastMaxWidth = maxWidth;
  }

  // Computes the text metrics if `_textPainter`'s layout information was marked
  // as dirty.
  //
  // This method must be called in `RenderEditable`'s public methods that expose
  // `_textPainter`'s metrics. For instance, `systemFontsDidChange` sets
  // _textPainter._paragraph to null, so accessing _textPainter's metrics
  // immediately after `systemFontsDidChange` without first calling this method
  // may crash.
  //
  // This method is also called in various paint methods (`RenderEditable.paint`
  // as well as its foreground/background painters' `paint`). It's needed
  // because invisible render objects kept in the tree by `KeepAlive` may not
  // get a chance to do layout but can still paint.
  // See https://github.com/flutter/flutter/issues/84896.
  //
  // This method only re-computes layout if the underlying `_textPainter`'s
  // layout cache is invalidated (by calling `TextPainter.markNeedsLayout`), or
  // the constraints used to layout the `_textPainter` is different. See
  // `TextPainter.layout`.
  void _computeTextMetricsIfNeeded() {
    assert(constraints != null);
    _layoutText(minWidth: constraints.minWidth, maxWidth: constraints.maxWidth);
  }

  late Rect _caretPrototype;

  // TODO(garyq): This is no longer producing the highest-fidelity caret
  // heights for Android, especially when non-alphabetic languages
  // are involved. The current implementation overrides the height set
  // here with the full measured height of the text on Android which looks
  // superior (subjectively and in terms of fidelity) in _paintCaret. We
  // should rework this properly to once again match the platform. The constant
  // _kCaretHeightOffset scales poorly for small font sizes.
  //
  /// On iOS, the cursor is taller than the cursor on Android. The height
  /// of the cursor for iOS is approximate and obtained through an eyeball
  /// comparison.
  void _computeCaretPrototype() {
    assert(defaultTargetPlatform != null);
    switch (defaultTargetPlatform) {
      case TargetPlatform.iOS:
      case TargetPlatform.macOS:
        _caretPrototype = Rect.fromLTWH(0.0, 0.0, cursorWidth, cursorHeight + 2);
        break;
      case TargetPlatform.android:
      case TargetPlatform.fuchsia:
      case TargetPlatform.linux:
      case TargetPlatform.windows:
        _caretPrototype = Rect.fromLTWH(0.0, _kCaretHeightOffset, cursorWidth, cursorHeight - 2.0 * _kCaretHeightOffset);
        break;
    }
  }

  // Computes the offset to apply to the given [sourceOffset] so it perfectly
  // snaps to physical pixels.
  Offset _snapToPhysicalPixel(Offset sourceOffset) {
    final Offset globalOffset = localToGlobal(sourceOffset);
    final double pixelMultiple = 1.0 / _devicePixelRatio;
    return Offset(
      globalOffset.dx.isFinite
        ? (globalOffset.dx / pixelMultiple).round() * pixelMultiple - globalOffset.dx
        : 0,
      globalOffset.dy.isFinite
        ? (globalOffset.dy / pixelMultiple).round() * pixelMultiple - globalOffset.dy
        : 0,
      );
  }

  bool _canComputeDryLayout() {
    // Dry layout cannot be calculated without a full layout for
    // alignments that require the baseline (baseline, aboveBaseline,
    // belowBaseline).
    for (final PlaceholderSpan span in _placeholderSpans) {
      switch (span.alignment) {
        case ui.PlaceholderAlignment.baseline:
        case ui.PlaceholderAlignment.aboveBaseline:
        case ui.PlaceholderAlignment.belowBaseline:
          return false;
        case ui.PlaceholderAlignment.top:
        case ui.PlaceholderAlignment.middle:
        case ui.PlaceholderAlignment.bottom:
          continue;
      }
    }
    return true;
  }

  @override
  Size computeDryLayout(BoxConstraints constraints) {
    if (!_canComputeDryLayout()) {
      assert(debugCannotComputeDryLayout(
        reason: 'Dry layout not available for alignments that require baseline.',
      ));
      return Size.zero;
    }
    _textPainter.setPlaceholderDimensions(_layoutChildren(constraints, dry: true));
    _layoutText(minWidth: constraints.minWidth, maxWidth: constraints.maxWidth);
    final double width = forceLine ? constraints.maxWidth : constraints
        .constrainWidth(_textPainter.size.width + _caretMargin);
    return Size(width, constraints.constrainHeight(_preferredHeight(constraints.maxWidth)));
  }

  @override
  void performLayout() {
    final BoxConstraints constraints = this.constraints;
    _placeholderDimensions = _layoutChildren(constraints);
    _textPainter.setPlaceholderDimensions(_placeholderDimensions);
    _computeTextMetricsIfNeeded();
    _setParentData();
    _computeCaretPrototype();
    // We grab _textPainter.size here because assigning to `size` on the next
    // line will trigger us to validate our intrinsic sizes, which will change
    // _textPainter's layout because the intrinsic size calculations are
    // destructive, which would mean we would get different results if we later
    // used properties on _textPainter in this method.
    // Other _textPainter state like didExceedMaxLines will also be affected,
    // though we currently don't use those here.
    // See also RenderParagraph which has a similar issue.
    final Size textPainterSize = _textPainter.size;
    final double width = forceLine ? constraints.maxWidth : constraints
        .constrainWidth(_textPainter.size.width + _caretMargin);
    final double preferredHeight = _preferredHeight(constraints.maxWidth);
    size = Size(width, constraints.constrainHeight(preferredHeight));
    final Size contentSize = Size(textPainterSize.width + _caretMargin, textPainterSize.height);

    final BoxConstraints painterConstraints = BoxConstraints.tight(contentSize);

    _foregroundRenderObject?.layout(painterConstraints);
    _backgroundRenderObject?.layout(painterConstraints);

    _maxScrollExtent = _getMaxScrollExtent(contentSize);
    offset.applyViewportDimension(_viewportExtent);
    offset.applyContentDimensions(0.0, _maxScrollExtent);
  }

  // The relative origin in relation to the distance the user has theoretically
  // dragged the floating cursor offscreen. This value is used to account for the
  // difference in the rendering position and the raw offset value.
  Offset _relativeOrigin = Offset.zero;
  Offset? _previousOffset;
  bool _resetOriginOnLeft = false;
  bool _resetOriginOnRight = false;
  bool _resetOriginOnTop = false;
  bool _resetOriginOnBottom = false;
  double? _resetFloatingCursorAnimationValue;

  /// Returns the position within the text field closest to the raw cursor offset.
  Offset calculateBoundedFloatingCursorOffset(Offset rawCursorOffset) {
    Offset deltaPosition = Offset.zero;
    final double topBound = -floatingCursorAddedMargin.top;
    final double bottomBound = _textPainter.height - preferredLineHeight + floatingCursorAddedMargin.bottom;
    final double leftBound = -floatingCursorAddedMargin.left;
    final double rightBound = _textPainter.width + floatingCursorAddedMargin.right;

    if (_previousOffset != null) {
      deltaPosition = rawCursorOffset - _previousOffset!;
    }

    // If the raw cursor offset has gone off an edge, we want to reset the relative
    // origin of the dragging when the user drags back into the field.
    if (_resetOriginOnLeft && deltaPosition.dx > 0) {
      _relativeOrigin = Offset(rawCursorOffset.dx - leftBound, _relativeOrigin.dy);
      _resetOriginOnLeft = false;
    } else if (_resetOriginOnRight && deltaPosition.dx < 0) {
      _relativeOrigin = Offset(rawCursorOffset.dx - rightBound, _relativeOrigin.dy);
      _resetOriginOnRight = false;
    }
    if (_resetOriginOnTop && deltaPosition.dy > 0) {
      _relativeOrigin = Offset(_relativeOrigin.dx, rawCursorOffset.dy - topBound);
      _resetOriginOnTop = false;
    } else if (_resetOriginOnBottom && deltaPosition.dy < 0) {
      _relativeOrigin = Offset(_relativeOrigin.dx, rawCursorOffset.dy - bottomBound);
      _resetOriginOnBottom = false;
    }

    final double currentX = rawCursorOffset.dx - _relativeOrigin.dx;
    final double currentY = rawCursorOffset.dy - _relativeOrigin.dy;
    final double adjustedX = math.min(math.max(currentX, leftBound), rightBound);
    final double adjustedY = math.min(math.max(currentY, topBound), bottomBound);
    final Offset adjustedOffset = Offset(adjustedX, adjustedY);

    if (currentX < leftBound && deltaPosition.dx < 0) {
      _resetOriginOnLeft = true;
    } else if (currentX > rightBound && deltaPosition.dx > 0) {
      _resetOriginOnRight = true;
    }
    if (currentY < topBound && deltaPosition.dy < 0) {
      _resetOriginOnTop = true;
    } else if (currentY > bottomBound && deltaPosition.dy > 0) {
      _resetOriginOnBottom = true;
    }

    _previousOffset = rawCursorOffset;

    return adjustedOffset;
  }

  /// Sets the screen position of the floating cursor and the text position
  /// closest to the cursor.
  void setFloatingCursor(FloatingCursorDragState state, Offset boundedOffset, TextPosition lastTextPosition, { double? resetLerpValue }) {
    assert(state != null);
    assert(boundedOffset != null);
    assert(lastTextPosition != null);
    if (state == FloatingCursorDragState.Start) {
      _relativeOrigin = Offset.zero;
      _previousOffset = null;
      _resetOriginOnBottom = false;
      _resetOriginOnTop = false;
      _resetOriginOnRight = false;
      _resetOriginOnBottom = false;
    }
    _floatingCursorOn = state != FloatingCursorDragState.End;
    _resetFloatingCursorAnimationValue = resetLerpValue;
    if (_floatingCursorOn) {
      _floatingCursorTextPosition = lastTextPosition;
      final double? animationValue = _resetFloatingCursorAnimationValue;
      final EdgeInsets sizeAdjustment = animationValue != null
        ? EdgeInsets.lerp(_kFloatingCaretSizeIncrease, EdgeInsets.zero, animationValue)!
        : _kFloatingCaretSizeIncrease;
      _caretPainter.floatingCursorRect = sizeAdjustment.inflateRect(_caretPrototype).shift(boundedOffset);
    } else {
      _caretPainter.floatingCursorRect = null;
    }
    _caretPainter.showRegularCaret = _resetFloatingCursorAnimationValue == null;
  }

  MapEntry<int, Offset> _lineNumberFor(TextPosition startPosition, List<ui.LineMetrics> metrics) {
    // TODO(LongCatIsLooong): include line boundaries information in
    // ui.LineMetrics, then we can get rid of this.
    final Offset offset = _textPainter.getOffsetForCaret(startPosition, Rect.zero);
    for (final ui.LineMetrics lineMetrics in metrics) {
      if (lineMetrics.baseline > offset.dy) {
        return MapEntry<int, Offset>(lineMetrics.lineNumber, Offset(offset.dx, lineMetrics.baseline));
      }
    }
    assert(startPosition.offset == 0, 'unable to find the line for $startPosition');
    return MapEntry<int, Offset>(
      math.max(0, metrics.length - 1),
      Offset(offset.dx, metrics.isNotEmpty ? metrics.last.baseline + metrics.last.descent : 0.0),
    );
  }

  /// Starts a [VerticalCaretMovementRun] at the given location in the text, for
  /// handling consecutive vertical caret movements.
  ///
  /// This can be used to handle consecutive upward/downward arrow key movements
  /// in an input field.
  ///
  /// {@macro flutter.rendering.RenderEditable.verticalArrowKeyMovement}
  ///
  /// The [VerticalCaretMovementRun.isValid] property indicates whether the text
  /// layout has changed and the vertical caret run is invalidated.
  ///
  /// The caller should typically discard a [VerticalCaretMovementRun] when
  /// its [VerticalCaretMovementRun.isValid] becomes false, or on other
  /// occasions where the vertical caret run should be interrupted.
  VerticalCaretMovementRun startVerticalCaretMovement(TextPosition startPosition) {
    final List<ui.LineMetrics> metrics = _textPainter.computeLineMetrics();
    final MapEntry<int, Offset> currentLine = _lineNumberFor(startPosition, metrics);
    return VerticalCaretMovementRun._(
      this,
      metrics,
      startPosition,
      currentLine.key,
      currentLine.value,
    );
  }

  void _paintContents(PaintingContext context, Offset offset) {
    debugAssertLayoutUpToDate();
    final Offset effectiveOffset = offset + _paintOffset;

    if (selection != null && !_floatingCursorOn) {
      _updateSelectionExtentsVisibility(effectiveOffset);
    }

    final RenderBox? foregroundChild = _foregroundRenderObject;
    final RenderBox? backgroundChild = _backgroundRenderObject;

    // The painters paint in the viewport's coordinate space, since the
    // textPainter's coordinate space is not known to high level widgets.
    if (backgroundChild != null) {
      context.paintChild(backgroundChild, offset);
    }

    _textPainter.paint(context.canvas, effectiveOffset);

    RenderBox? child = firstChild;
    int childIndex = 0;
    // childIndex might be out of index of placeholder boxes. This can happen
    // if engine truncates children due to ellipsis. Sadly, we would not know
    // it until we finish layout, and RenderObject is in immutable state at
    // this point.
    while (child != null && childIndex < _textPainter.inlinePlaceholderBoxes!.length) {
      final TextParentData textParentData = child.parentData! as TextParentData;

      final double scale = textParentData.scale!;
      context.pushTransform(
        needsCompositing,
        effectiveOffset + textParentData.offset,
        Matrix4.diagonal3Values(scale, scale, scale),
        (PaintingContext context, Offset offset) {
          context.paintChild(
            child!,
            offset,
          );
        },
      );
      child = childAfter(child);
      childIndex += 1;
    }

    if (foregroundChild != null) {
      context.paintChild(foregroundChild, offset);
    }
  }

  void _paintHandleLayers(PaintingContext context, List<TextSelectionPoint> endpoints, Offset offset) {
    Offset startPoint = endpoints[0].point;
    startPoint = Offset(
      clampDouble(startPoint.dx, 0.0, size.width),
      clampDouble(startPoint.dy, 0.0, size.height),
    );
    context.pushLayer(
      LeaderLayer(link: startHandleLayerLink, offset: startPoint + offset),
      super.paint,
      Offset.zero,
    );
    if (endpoints.length == 2) {
      Offset endPoint = endpoints[1].point;
      endPoint = Offset(
        clampDouble(endPoint.dx, 0.0, size.width),
        clampDouble(endPoint.dy, 0.0, size.height),
      );
      context.pushLayer(
        LeaderLayer(link: endHandleLayerLink, offset: endPoint + offset),
        super.paint,
        Offset.zero,
      );
    }
  }

  @override
  void paint(PaintingContext context, Offset offset) {
    _computeTextMetricsIfNeeded();
    if (_hasVisualOverflow && clipBehavior != Clip.none) {
      _clipRectLayer.layer = context.pushClipRect(
        needsCompositing,
        offset,
        Offset.zero & size,
        _paintContents,
        clipBehavior: clipBehavior,
        oldLayer: _clipRectLayer.layer,
      );
    } else {
      _clipRectLayer.layer = null;
      _paintContents(context, offset);
    }
    final TextSelection? selection = this.selection;
    if (selection != null && selection.isValid) {
      _paintHandleLayers(context, getEndpointsForSelection(selection), offset);
    }
  }

  final LayerHandle<ClipRectLayer> _clipRectLayer = LayerHandle<ClipRectLayer>();

  @override
  Rect? describeApproximatePaintClip(RenderObject child) {
    switch (clipBehavior) {
      case Clip.none:
        return null;
      case Clip.hardEdge:
      case Clip.antiAlias:
      case Clip.antiAliasWithSaveLayer:
        return _hasVisualOverflow ? Offset.zero & size : null;
    }
  }

  @override
  void debugFillProperties(DiagnosticPropertiesBuilder properties) {
    super.debugFillProperties(properties);
    properties.add(ColorProperty('cursorColor', cursorColor));
    properties.add(DiagnosticsProperty<ValueNotifier<bool>>('showCursor', showCursor));
    properties.add(IntProperty('maxLines', maxLines));
    properties.add(IntProperty('minLines', minLines));
    properties.add(DiagnosticsProperty<bool>('expands', expands, defaultValue: false));
    properties.add(ColorProperty('selectionColor', selectionColor));
    properties.add(DoubleProperty('textScaleFactor', textScaleFactor));
    properties.add(DiagnosticsProperty<Locale>('locale', locale, defaultValue: null));
    properties.add(DiagnosticsProperty<TextSelection>('selection', selection));
    properties.add(DiagnosticsProperty<ViewportOffset>('offset', offset));
  }

  @override
  List<DiagnosticsNode> debugDescribeChildren() {
    return <DiagnosticsNode>[
      if (text != null)
        text!.toDiagnosticsNode(
          name: 'text',
          style: DiagnosticsTreeStyle.transition,
        ),
    ];
  }
}

class _RenderEditableCustomPaint extends RenderBox {
  _RenderEditableCustomPaint({
    RenderEditablePainter? painter,
  }) : _painter = painter,
       super();

  @override
  RenderEditable? get parent => super.parent as RenderEditable?;

  @override
  bool get isRepaintBoundary => true;

  @override
  bool get sizedByParent => true;

  RenderEditablePainter? get painter => _painter;
  RenderEditablePainter? _painter;
  set painter(RenderEditablePainter? newValue) {
    if (newValue == painter) {
      return;
    }

    final RenderEditablePainter? oldPainter = painter;
    _painter = newValue;

    if (newValue?.shouldRepaint(oldPainter) ?? true) {
      markNeedsPaint();
    }

    if (attached) {
      oldPainter?.removeListener(markNeedsPaint);
      newValue?.addListener(markNeedsPaint);
    }
  }

  @override
  void paint(PaintingContext context, Offset offset) {
    final RenderEditable? parent = this.parent;
    assert(parent != null);
    final RenderEditablePainter? painter = this.painter;
    if (painter != null && parent != null) {
      parent._computeTextMetricsIfNeeded();
      painter.paint(context.canvas, size, parent);
    }
  }

  @override
  void attach(PipelineOwner owner) {
    super.attach(owner);
    _painter?.addListener(markNeedsPaint);
  }

  @override
  void detach() {
    _painter?.removeListener(markNeedsPaint);
    super.detach();
  }

  @override
  Size computeDryLayout(BoxConstraints constraints) => constraints.biggest;
}

/// An interface that paints within a [RenderEditable]'s bounds, above or
/// beneath its text content.
///
/// This painter is typically used for painting auxiliary content that depends
/// on text layout metrics (for instance, for painting carets and text highlight
/// blocks). It can paint independently from its [RenderEditable], allowing it
/// to repaint without triggering a repaint on the entire [RenderEditable] stack
/// when only auxiliary content changes (e.g. a blinking cursor) are present. It
/// will be scheduled to repaint when:
///
///  * It's assigned to a new [RenderEditable] and the [shouldRepaint] method
///    returns true.
///  * Any of the [RenderEditable]s it is attached to repaints.
///  * The [notifyListeners] method is called, which typically happens when the
///    painter's attributes change.
///
/// See also:
///
///  * [RenderEditable.foregroundPainter], which takes a [RenderEditablePainter]
///    and sets it as the foreground painter of the [RenderEditable].
///  * [RenderEditable.painter], which takes a [RenderEditablePainter]
///    and sets it as the background painter of the [RenderEditable].
///  * [CustomPainter] a similar class which paints within a [RenderCustomPaint].
abstract class RenderEditablePainter extends ChangeNotifier {

  /// Determines whether repaint is needed when a new [RenderEditablePainter]
  /// is provided to a [RenderEditable].
  ///
  /// If the new instance represents different information than the old
  /// instance, then the method should return true, otherwise it should return
  /// false. When [oldDelegate] is null, this method should always return true
  /// unless the new painter initially does not paint anything.
  ///
  /// If the method returns false, then the [paint] call might be optimized
  /// away. However, the [paint] method will get called whenever the
  /// [RenderEditable]s it attaches to repaint, even if [shouldRepaint] returns
  /// false.
  bool shouldRepaint(RenderEditablePainter? oldDelegate);

  /// Paints within the bounds of a [RenderEditable].
  ///
  /// The given [Canvas] has the same coordinate space as the [RenderEditable],
  /// which may be different from the coordinate space the [RenderEditable]'s
  /// [TextPainter] uses, when the text moves inside the [RenderEditable].
  ///
  /// Paint operations performed outside of the region defined by the [canvas]'s
  /// origin and the [size] parameter may get clipped, when [RenderEditable]'s
  /// [RenderEditable.clipBehavior] is not [Clip.none].
  void paint(Canvas canvas, Size size, RenderEditable renderEditable);
}

class _TextHighlightPainter extends RenderEditablePainter {
  _TextHighlightPainter({
      TextRange? highlightedRange,
      Color? highlightColor,
  }) : _highlightedRange = highlightedRange,
       _highlightColor = highlightColor;

  final Paint highlightPaint = Paint();

  Color? get highlightColor => _highlightColor;
  Color? _highlightColor;
  set highlightColor(Color? newValue) {
    if (newValue == _highlightColor) {
      return;
    }
    _highlightColor = newValue;
    notifyListeners();
  }

  TextRange? get highlightedRange => _highlightedRange;
  TextRange? _highlightedRange;
  set highlightedRange(TextRange? newValue) {
    if (newValue == _highlightedRange) {
      return;
    }
    _highlightedRange = newValue;
    notifyListeners();
  }

  /// Controls how tall the selection highlight boxes are computed to be.
  ///
  /// See [ui.BoxHeightStyle] for details on available styles.
  ui.BoxHeightStyle get selectionHeightStyle => _selectionHeightStyle;
  ui.BoxHeightStyle _selectionHeightStyle = ui.BoxHeightStyle.tight;
  set selectionHeightStyle(ui.BoxHeightStyle value) {
    assert(value != null);
    if (_selectionHeightStyle == value) {
      return;
    }
    _selectionHeightStyle = value;
    notifyListeners();
  }

  /// Controls how wide the selection highlight boxes are computed to be.
  ///
  /// See [ui.BoxWidthStyle] for details on available styles.
  ui.BoxWidthStyle get selectionWidthStyle => _selectionWidthStyle;
  ui.BoxWidthStyle _selectionWidthStyle = ui.BoxWidthStyle.tight;
  set selectionWidthStyle(ui.BoxWidthStyle value) {
    assert(value != null);
    if (_selectionWidthStyle == value) {
      return;
    }
    _selectionWidthStyle = value;
    notifyListeners();
  }

  @override
  void paint(Canvas canvas, Size size, RenderEditable renderEditable) {
    final TextRange? range = highlightedRange;
    final Color? color = highlightColor;
    if (range == null || color == null || range.isCollapsed) {
      return;
    }

    highlightPaint.color = color;
    final TextPainter textPainter = renderEditable._textPainter;
    final List<TextBox> boxes = textPainter.getBoxesForSelection(
      TextSelection(baseOffset: range.start, extentOffset: range.end),
      boxHeightStyle: selectionHeightStyle,
      boxWidthStyle: selectionWidthStyle,
    );

    for (final TextBox box in boxes) {
      canvas.drawRect(
        box.toRect().shift(renderEditable._paintOffset)
          .intersect(Rect.fromLTWH(0, 0, textPainter.width, textPainter.height)),
        highlightPaint,
      );
    }
  }

  @override
  bool shouldRepaint(RenderEditablePainter? oldDelegate) {
    if (identical(oldDelegate, this)) {
      return false;
    }
    if (oldDelegate == null) {
      return highlightColor != null && highlightedRange != null;
    }
    return oldDelegate is! _TextHighlightPainter
        || oldDelegate.highlightColor != highlightColor
        || oldDelegate.highlightedRange != highlightedRange
        || oldDelegate.selectionHeightStyle != selectionHeightStyle
        || oldDelegate.selectionWidthStyle != selectionWidthStyle;
  }
}

class _FloatingCursorPainter extends RenderEditablePainter {
  _FloatingCursorPainter(this.caretPaintCallback);

  bool get shouldPaint => _shouldPaint;
  bool _shouldPaint = true;
  set shouldPaint(bool value) {
    if (shouldPaint == value) {
      return;
    }
    _shouldPaint = value;
    notifyListeners();
  }

  CaretChangedHandler caretPaintCallback;

  bool showRegularCaret = false;

  final Paint caretPaint = Paint();
  late final Paint floatingCursorPaint = Paint();

  Color? get caretColor => _caretColor;
  Color? _caretColor;
  set caretColor(Color? value) {
    if (caretColor?.value == value?.value) {
      return;
    }

    _caretColor = value;
    notifyListeners();
  }

  Radius? get cursorRadius => _cursorRadius;
  Radius? _cursorRadius;
  set cursorRadius(Radius? value) {
    if (_cursorRadius == value) {
      return;
    }
    _cursorRadius = value;
    notifyListeners();
  }

  Offset get cursorOffset => _cursorOffset;
  Offset _cursorOffset = Offset.zero;
  set cursorOffset(Offset value) {
    if (_cursorOffset == value) {
      return;
    }
    _cursorOffset = value;
    notifyListeners();
  }

  Color? get backgroundCursorColor => _backgroundCursorColor;
  Color? _backgroundCursorColor;
  set backgroundCursorColor(Color? value) {
    if (backgroundCursorColor?.value == value?.value) {
      return;
    }

    _backgroundCursorColor = value;
    if (showRegularCaret) {
      notifyListeners();
    }
  }

  Rect? get floatingCursorRect => _floatingCursorRect;
  Rect? _floatingCursorRect;
  set floatingCursorRect(Rect? value) {
    if (_floatingCursorRect == value) {
      return;
    }
    _floatingCursorRect = value;
    notifyListeners();
  }

  void paintRegularCursor(Canvas canvas, RenderEditable renderEditable, Color caretColor, TextPosition textPosition) {
    final Rect caretPrototype = renderEditable._caretPrototype;
    final Offset caretOffset = renderEditable._textPainter.getOffsetForCaret(textPosition, caretPrototype);
    Rect caretRect = caretPrototype.shift(caretOffset + cursorOffset);

    final double? caretHeight = renderEditable._textPainter.getFullHeightForCaret(textPosition, caretPrototype);
    if (caretHeight != null) {
      switch (defaultTargetPlatform) {
        case TargetPlatform.iOS:
        case TargetPlatform.macOS:
          final double heightDiff = caretHeight - caretRect.height;
          // Center the caret vertically along the text.
          caretRect = Rect.fromLTWH(
            caretRect.left,
            caretRect.top + heightDiff / 2,
            caretRect.width,
            caretRect.height,
          );
          break;
        case TargetPlatform.android:
        case TargetPlatform.fuchsia:
        case TargetPlatform.linux:
        case TargetPlatform.windows:
          // Override the height to take the full height of the glyph at the TextPosition
          // when not on iOS. iOS has special handling that creates a taller caret.
          // TODO(garyq): See the TODO for _computeCaretPrototype().
          caretRect = Rect.fromLTWH(
            caretRect.left,
            caretRect.top - _kCaretHeightOffset,
            caretRect.width,
            caretHeight,
          );
          break;
      }
    }

    caretRect = caretRect.shift(renderEditable._paintOffset);
    final Rect integralRect = caretRect.shift(renderEditable._snapToPhysicalPixel(caretRect.topLeft));

    if (shouldPaint) {
      final Radius? radius = cursorRadius;
      caretPaint.color = caretColor;
      if (radius == null) {
        canvas.drawRect(integralRect, caretPaint);
      } else {
        final RRect caretRRect = RRect.fromRectAndRadius(integralRect, radius);
        canvas.drawRRect(caretRRect, caretPaint);
      }
    }
    caretPaintCallback(integralRect);
  }

  @override
  void paint(Canvas canvas, Size size, RenderEditable renderEditable) {
    // Compute the caret location even when `shouldPaint` is false.

    assert(renderEditable != null);
    final TextSelection? selection = renderEditable.selection;

    // TODO(LongCatIsLooong): skip painting the caret when the selection is
    // (-1, -1).
    if (selection == null || !selection.isCollapsed) {
      return;
    }

    final Rect? floatingCursorRect = this.floatingCursorRect;

    final Color? caretColor = floatingCursorRect == null
      ? this.caretColor
      : showRegularCaret ? backgroundCursorColor : null;
    final TextPosition caretTextPosition = floatingCursorRect == null
      ? selection.extent
      : renderEditable._floatingCursorTextPosition;

    if (caretColor != null) {
      paintRegularCursor(canvas, renderEditable, caretColor, caretTextPosition);
    }

    final Color? floatingCursorColor = this.caretColor?.withOpacity(0.75);
    // Floating Cursor.
    if (floatingCursorRect == null || floatingCursorColor == null || !shouldPaint) {
      return;
    }

    canvas.drawRRect(
      RRect.fromRectAndRadius(floatingCursorRect, _kFloatingCaretRadius),
      floatingCursorPaint..color = floatingCursorColor,
    );
  }

  @override
  bool shouldRepaint(RenderEditablePainter? oldDelegate) {
    if (identical(this, oldDelegate)) {
      return false;
    }

    if (oldDelegate == null) {
      return shouldPaint;
    }
    return oldDelegate is! _FloatingCursorPainter
        || oldDelegate.shouldPaint != shouldPaint
        || oldDelegate.showRegularCaret != showRegularCaret
        || oldDelegate.caretColor != caretColor
        || oldDelegate.cursorRadius != cursorRadius
        || oldDelegate.cursorOffset != cursorOffset
        || oldDelegate.backgroundCursorColor != backgroundCursorColor
        || oldDelegate.floatingCursorRect != floatingCursorRect;
  }
}

class _CompositeRenderEditablePainter extends RenderEditablePainter {
  _CompositeRenderEditablePainter({ required this.painters });

  final List<RenderEditablePainter> painters;

  @override
  void addListener(VoidCallback listener) {
    for (final RenderEditablePainter painter in painters) {
      painter.addListener(listener);
    }
  }

  @override
  void removeListener(VoidCallback listener) {
    for (final RenderEditablePainter painter in painters) {
      painter.removeListener(listener);
    }
  }

  @override
  void paint(Canvas canvas, Size size, RenderEditable renderEditable) {
    for (final RenderEditablePainter painter in painters) {
      painter.paint(canvas, size, renderEditable);
    }
  }

  @override
  bool shouldRepaint(RenderEditablePainter? oldDelegate) {
    if (identical(oldDelegate, this)) {
      return false;
    }
    if (oldDelegate is! _CompositeRenderEditablePainter || oldDelegate.painters.length != painters.length) {
      return true;
    }

    final Iterator<RenderEditablePainter> oldPainters = oldDelegate.painters.iterator;
    final Iterator<RenderEditablePainter> newPainters = painters.iterator;
    while (oldPainters.moveNext() && newPainters.moveNext()) {
      if (newPainters.current.shouldRepaint(oldPainters.current)) {
        return true;
      }
    }

    return false;
  }
}<|MERGE_RESOLUTION|>--- conflicted
+++ resolved
@@ -2101,11 +2101,8 @@
   /// {@macro flutter.painting.TextPainter.wordBoundaries}
   WordBoundary get wordBoundaries => _textPainter.wordBoundaries;
 
-<<<<<<< HEAD
   TextLayout? get textLayoutWithOffset => _textPainter.textLayoutWithOffset?.textLayout;
 
-=======
->>>>>>> 0a2e0a47
   /// Select a word around the location of the last tap down.
   ///
   /// {@macro flutter.rendering.RenderEditable.selectPosition}
