--- conflicted
+++ resolved
@@ -626,7 +626,7 @@
     // semantics tree.
     for (final RenderBox? child in _children) {
       if (child != null && child.hasSize) {
-        final TableCellParentData cellParentData = child.parentData! as TableCellParentData;
+        final cellParentData = child.parentData! as TableCellParentData;
         if (cellParentData.rowSpan != 0 && cellParentData.colSpan != 0) {
           visitor(child);
         }
@@ -1265,26 +1265,26 @@
     }
 
     // Pre-allocate lists with correct size for better performance
-    final List<Set<int>> logicalSpannedColumnsPerRow = List<Set<int>>.generate(
+    final logicalSpannedColumnsPerRow = List<Set<int>>.generate(
       rows,
       (_) => <int>{},
       growable: false,
     );
-    final List<Set<int>> logicalSpannedRowsPerColumn = List<Set<int>>.generate(
+    final logicalSpannedRowsPerColumn = List<Set<int>>.generate(
       columns,
       (_) => <int>{},
       growable: false,
     );
 
-    for (int y = 0; y < rows; y++) {
-      for (int x = 0; x < columns; x++) {
+    for (var y = 0; y < rows; y++) {
+      for (var x = 0; x < columns; x++) {
         final int xy = x + y * columns;
         final RenderBox? child = _children[xy];
         if (child == null) {
           continue;
         }
 
-        final TableCellParentData parentData = child.parentData! as TableCellParentData;
+        final parentData = child.parentData! as TableCellParentData;
         final int colSpan = parentData.colSpan;
         final int rowSpan = parentData.rowSpan;
 
@@ -1337,22 +1337,22 @@
 
         // Mark vertical dividers to skip for the first row of the span.
         if (colSpan > 1) {
-          for (int dx = 1; dx < maxColSpan; dx++) {
+          for (var dx = 1; dx < maxColSpan; dx++) {
             logicalSpannedColumnsPerRow[y].add(x + dx);
           }
         }
 
         // Mark horizontal dividers to skip for the first column of the span.
         if (rowSpan > 1) {
-          for (int dy = 1; dy < maxRowSpan; dy++) {
+          for (var dy = 1; dy < maxRowSpan; dy++) {
             logicalSpannedRowsPerColumn[x].add(y + dy);
           }
         }
 
         // Mark internal dividers to skip for cells that span both rows and columns.
         if (colSpan > 1 && rowSpan > 1) {
-          for (int dx = 1; dx < maxColSpan; dx++) {
-            for (int dy = 1; dy < maxRowSpan; dy++) {
+          for (var dx = 1; dx < maxColSpan; dx++) {
+            for (var dy = 1; dy < maxRowSpan; dy++) {
               logicalSpannedRowsPerColumn[x + dx].add(y + dy);
               logicalSpannedColumnsPerRow[y + dy].add(x + dx);
             }
@@ -1388,7 +1388,7 @@
   void _updateCachedRowHeights() {
     if (_rowTops.length > 1) {
       _cachedRowHeights = Float64List(_rowTops.length - 1);
-      for (int i = 0; i < _cachedRowHeights.length; i++) {
+      for (var i = 0; i < _cachedRowHeights.length; i++) {
         _cachedRowHeights[i] = _rowTops[i + 1] - _rowTops[i];
       }
     } else {
@@ -1467,7 +1467,7 @@
       return constraints.constrain(Size.zero);
     }
     final List<double> widths = _computeColumnWidths(constraints);
-    final Float64List pendingRowSpanHeights = Float64List(rows);
+    final pendingRowSpanHeights = Float64List(rows);
     final double tableWidth = widths.fold(0.0, (double a, double b) => a + b);
     var rowTop = 0.0;
     for (var y = 0; y < rows; y += 1) {
@@ -1476,12 +1476,8 @@
         final int xy = x + y * columns;
         final RenderBox? child = _children[xy];
         if (child != null) {
-<<<<<<< HEAD
-          final TableCellParentData childParentData = child.parentData! as TableCellParentData;
+          final childParentData = child.parentData! as TableCellParentData;
           final int rowSpan = childParentData.rowSpan;
-=======
-          final childParentData = child.parentData! as TableCellParentData;
->>>>>>> ccf70831
           switch (childParentData.verticalAlignment ?? defaultVerticalAlignment) {
             case TableCellVerticalAlignment.baseline:
               assert(
@@ -1546,26 +1542,18 @@
       return;
     }
     final List<double> widths = _computeColumnWidths(constraints);
-<<<<<<< HEAD
-    final List<Set<int>> hiddenCells = List<Set<int>>.generate(
-      rows,
-      (_) => <int>{},
-      growable: false,
-    );
+    final hiddenCells = List<Set<int>>.generate(rows, (_) => <int>{}, growable: false);
     // Use typed lists for predictable memory layout and faster indexed access.
-    final Float64List positions = Float64List(columns);
-    final Float64List pendingRowSpanHeights = Float64List(rows);
-    final Float64List rowHeights = Float64List(rows);
-    final Float64List beforeBaselineDistances = Float64List(rows);
+    final positions = Float64List(columns);
+    final pendingRowSpanHeights = Float64List(rows);
+    final rowHeights = Float64List(rows);
+    final beforeBaselineDistances = Float64List(rows);
     // Use flat arrays instead of nested lists for better cache locality.
-    final Float64List spanWidths = Float64List(rows * columns); // [row][col] = row * columns + col
-    final Float64List baselines = Float64List(rows * columns); // [row][col] = row * columns + col
-
-    bool hasCellSpans = false;
-
-=======
-    final positions = List<double>.filled(columns, 0.0);
->>>>>>> ccf70831
+    final spanWidths = Float64List(rows * columns); // [row][col] = row * columns + col
+    final baselines = Float64List(rows * columns); // [row][col] = row * columns + col
+
+    var hasCellSpans = false;
+
     switch (textDirection) {
       case TextDirection.rtl:
         positions[columns - 1] = 0.0;
@@ -1584,24 +1572,23 @@
     }
     _rowTops.clear();
     _baselineDistance = null;
-<<<<<<< HEAD
 
     // First layout pass: measure children and collect span information.
-    double rowTop = 0.0;
-    for (int y = 0; y < rows; y += 1) {
-      double rowHeight = 0.0;
-      bool haveBaseline = false;
-      double beforeBaselineDistance = 0.0;
-      double afterBaselineDistance = 0.0;
+    var rowTop = 0.0;
+    for (var y = 0; y < rows; y += 1) {
+      var rowHeight = 0.0;
+      var haveBaseline = false;
+      var beforeBaselineDistance = 0.0;
+      var afterBaselineDistance = 0.0;
       final Set<int> currentRowHiddenCells = hiddenCells[y];
 
-      for (int x = 0; x < columns; x += 1) {
+      for (var x = 0; x < columns; x += 1) {
         final int xy = x + y * columns;
         final RenderBox? child = _children[xy];
         if (child == null) {
           continue;
         }
-        final TableCellParentData childParentData = child.parentData! as TableCellParentData;
+        final childParentData = child.parentData! as TableCellParentData;
         childParentData.x = x;
         childParentData.y = y;
 
@@ -1609,8 +1596,8 @@
         final int rowSpan = childParentData.rowSpan;
 
         // Compute the total width covered by this cell's column span.
-        double spanWidth = 0.0;
-        for (int i = 0; i < colSpan && (x + i) < columns; i++) {
+        var spanWidth = 0.0;
+        for (var i = 0; i < colSpan && (x + i) < columns; i++) {
           spanWidth += widths[x + i];
         }
         spanWidths[y * columns + x] = spanWidth;
@@ -1618,8 +1605,8 @@
         // Mark hidden cells that are covered by a spanning cell.
         if (colSpan > 1 || rowSpan > 1) {
           hasCellSpans = true;
-          for (int dx = 0; dx < colSpan && x + dx < columns; dx++) {
-            for (int dy = 0; dy < rowSpan && y + dy < rows; dy++) {
+          for (var dx = 0; dx < colSpan && x + dx < columns; dx++) {
+            for (var dy = 0; dy < rowSpan && y + dy < rows; dy++) {
               if (dx == 0 && dy == 0) {
                 continue;
               }
@@ -1652,34 +1639,6 @@
               afterBaselineDistance = math.max(
                 afterBaselineDistance,
                 child.size.height - childBaseline,
-=======
-    // then, lay out each row
-    var rowTop = 0.0;
-    for (var y = 0; y < rows; y += 1) {
-      _rowTops.add(rowTop);
-      var rowHeight = 0.0;
-      var haveBaseline = false;
-      var beforeBaselineDistance = 0.0;
-      var afterBaselineDistance = 0.0;
-      final baselines = List<double>.filled(columns, 0.0);
-      for (var x = 0; x < columns; x += 1) {
-        final int xy = x + y * columns;
-        final RenderBox? child = _children[xy];
-        if (child != null) {
-          final childParentData = child.parentData! as TableCellParentData;
-          childParentData.x = x;
-          childParentData.y = y;
-          switch (childParentData.verticalAlignment ?? defaultVerticalAlignment) {
-            case TableCellVerticalAlignment.baseline:
-              assert(
-                textBaseline != null,
-                'An explicit textBaseline is required when using baseline alignment.',
-              );
-              child.layout(BoxConstraints.tightFor(width: widths[x]), parentUsesSize: true);
-              final double? childBaseline = child.getDistanceToBaseline(
-                textBaseline!,
-                onlyReal: true,
->>>>>>> ccf70831
               );
               baselines[y * columns + x] = childBaseline;
               haveBaseline = true;
@@ -1741,27 +1700,26 @@
         }
         rowHeight = math.max(rowHeight, beforeBaselineDistance + afterBaselineDistance);
       }
-<<<<<<< HEAD
       rowHeights[y] = rowHeight;
       beforeBaselineDistances[y] = beforeBaselineDistance;
     }
 
     // Second layout pass: position children using final row heights.
     rowTop = 0.0;
-    for (int y = 0; y < rows; y += 1) {
+    for (var y = 0; y < rows; y += 1) {
       _rowTops.add(rowTop);
       final double beforeBaselineDistance = beforeBaselineDistances[y];
       final double rowHeight = rowHeights[y];
       final Set<int> currentRowHiddenCells = hiddenCells[y];
 
-      for (int x = 0; x < columns; x += 1) {
+      for (var x = 0; x < columns; x += 1) {
         final int xy = x + y * columns;
         final RenderBox? child = _children[xy];
         if (child == null) {
           continue;
         }
 
-        final TableCellParentData childParentData = child.parentData! as TableCellParentData;
+        final childParentData = child.parentData! as TableCellParentData;
         final int rowSpan = childParentData.rowSpan;
         final bool isHiddenCell = currentRowHiddenCells.contains(x);
         if (isHiddenCell) {
@@ -1769,37 +1727,11 @@
         }
 
         // Compute the total height covered by this cell's row span.
-        double spanHeight = rowHeight;
+        var spanHeight = rowHeight;
         if (rowSpan > 1) {
           spanHeight = 0.0;
-          for (int dy = 0; dy < rowSpan && (y + dy) < rows; dy++) {
+          for (var dy = 0; dy < rowSpan && (y + dy) < rows; dy++) {
             spanHeight += rowHeights[y + dy];
-=======
-      for (var x = 0; x < columns; x += 1) {
-        final int xy = x + y * columns;
-        final RenderBox? child = _children[xy];
-        if (child != null) {
-          final childParentData = child.parentData! as TableCellParentData;
-          switch (childParentData.verticalAlignment ?? defaultVerticalAlignment) {
-            case TableCellVerticalAlignment.baseline:
-              childParentData.offset = Offset(
-                positions[x],
-                rowTop + beforeBaselineDistance - baselines[x],
-              );
-            case TableCellVerticalAlignment.top:
-              childParentData.offset = Offset(positions[x], rowTop);
-            case TableCellVerticalAlignment.middle:
-              childParentData.offset = Offset(
-                positions[x],
-                rowTop + (rowHeight - child.size.height) / 2.0,
-              );
-            case TableCellVerticalAlignment.bottom:
-              childParentData.offset = Offset(positions[x], rowTop + rowHeight - child.size.height);
-            case TableCellVerticalAlignment.fill:
-            case TableCellVerticalAlignment.intrinsicHeight:
-              child.layout(BoxConstraints.tightFor(width: widths[x], height: rowHeight));
-              childParentData.offset = Offset(positions[x], rowTop);
->>>>>>> ccf70831
           }
         }
 
@@ -1847,13 +1779,8 @@
     assert(_children.length == rows * columns);
     for (int index = _children.length - 1; index >= 0; index -= 1) {
       final RenderBox? child = _children[index];
-<<<<<<< HEAD
       if (child != null && child.hasSize) {
-        final BoxParentData childParentData = child.parentData! as BoxParentData;
-=======
-      if (child != null) {
         final childParentData = child.parentData! as BoxParentData;
->>>>>>> ccf70831
         final bool isHit = result.addWithPaintOffset(
           offset: childParentData.offset,
           position: position,
@@ -1906,13 +1833,8 @@
     }
     for (var index = 0; index < _children.length; index += 1) {
       final RenderBox? child = _children[index];
-<<<<<<< HEAD
       if (child != null && child.hasSize) {
-        final BoxParentData childParentData = child.parentData! as BoxParentData;
-=======
-      if (child != null) {
         final childParentData = child.parentData! as BoxParentData;
->>>>>>> ccf70831
         context.paintChild(child, childParentData.offset + offset);
       }
     }
