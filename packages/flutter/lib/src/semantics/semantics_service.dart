// Copyright 2017 The Chromium Authors. All rights reserved.
// Use of this source code is governed by a BSD-style license that can be
// found in the LICENSE file.

import 'dart:async';
import 'dart:ui' show TextDirection;

import 'package:flutter/services.dart' show SystemChannels;

<<<<<<< HEAD
import 'semantics_event.dart' show AnnounceSemanticsEvent, LongPressSemanticsEvent, TapSemanticEvent;
=======
import 'semantics_event.dart' show AnnounceSemanticsEvent, TooltipSemanticsEvent;
>>>>>>> e19db89a


/// Allows access to the platform's accessibility services.
///
/// Events sent by this service are handled by the platform-specific
/// accessibility bridge in Flutter's engine.
///
/// When possible, prefer using mechanisms like [Semantics] to implicitly
/// trigger announcements over using this event.
class SemanticsService {
  SemanticsService._();

  /// Sends a semantic announcement.
  ///
  /// This should be used for announcement that are not seamlessly announced by
  /// the system as a result of a UI state change.
  ///
  /// For example a camera application can use this method to make accessibility
  /// announcements regarding objects in the viewfinder.
  static Future<Null> announce(String message, TextDirection textDirection) async {
    final AnnounceSemanticsEvent event = new AnnounceSemanticsEvent(message, textDirection);
    await SystemChannels.accessibility.send(event.toMap());
  }

<<<<<<< HEAD
   /// Send a semantic long-press event.
   /// 
   /// This is only used by Android.
  static Future<Null> longPress() async {
    const LongPressSemanticsEvent event = const LongPressSemanticsEvent();
    await SystemChannels.accessibility.send(event.toMap());
  }

  /// Send a semantic tap event.
  /// 
  /// This is only used by Android.
  static Future<Null> tap() async {
    const TapSemanticEvent event = const TapSemanticEvent();
=======
  /// Sends a semantic announcement of a tooltip.
  /// 
  /// This is only used by Android.
  static Future<Null> tooltip(String message) async {
    final TooltipSemanticsEvent event = new TooltipSemanticsEvent(message);
>>>>>>> e19db89a
    await SystemChannels.accessibility.send(event.toMap());
  }
}<|MERGE_RESOLUTION|>--- conflicted
+++ resolved
@@ -7,11 +7,7 @@
 
 import 'package:flutter/services.dart' show SystemChannels;
 
-<<<<<<< HEAD
-import 'semantics_event.dart' show AnnounceSemanticsEvent, LongPressSemanticsEvent, TapSemanticEvent;
-=======
-import 'semantics_event.dart' show AnnounceSemanticsEvent, TooltipSemanticsEvent;
->>>>>>> e19db89a
+import 'semantics_event.dart' show AnnounceSemanticsEvent, TooltipSemanticsEvent, TapSemanticEvent, LongPressSemanticsEvent;
 
 
 /// Allows access to the platform's accessibility services.
@@ -36,10 +32,17 @@
     await SystemChannels.accessibility.send(event.toMap());
   }
 
-<<<<<<< HEAD
-   /// Send a semantic long-press event.
-   /// 
-   /// This is only used by Android.
+  /// Sends a semantic announcement of a tooltip.
+  /// 
+  /// This is only used by Android.
+  static Future<Null> tooltip(String message) async {
+    final TooltipSemanticsEvent event = new TooltipSemanticsEvent(message);
+    await SystemChannels.accessibility.send(event.toMap());
+  }
+
+  /// Send a semantic long-press event.
+  /// 
+  /// This is only used by Android.
   static Future<Null> longPress() async {
     const LongPressSemanticsEvent event = const LongPressSemanticsEvent();
     await SystemChannels.accessibility.send(event.toMap());
@@ -50,13 +53,6 @@
   /// This is only used by Android.
   static Future<Null> tap() async {
     const TapSemanticEvent event = const TapSemanticEvent();
-=======
-  /// Sends a semantic announcement of a tooltip.
-  /// 
-  /// This is only used by Android.
-  static Future<Null> tooltip(String message) async {
-    final TooltipSemanticsEvent event = new TooltipSemanticsEvent(message);
->>>>>>> e19db89a
     await SystemChannels.accessibility.send(event.toMap());
   }
 }