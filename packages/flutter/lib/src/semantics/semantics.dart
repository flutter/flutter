--- conflicted
+++ resolved
@@ -2688,14 +2688,11 @@
         platformViewId ??= node._platformViewId;
         maxValueLength ??= node._maxValueLength;
         currentValueLength ??= node._currentValueLength;
-<<<<<<< HEAD
         headingLevel = node._headingLevel;
 
-=======
         if (identifier == '') {
           identifier = node._identifier;
         }
->>>>>>> e90e4888
         if (attributedValue.string == '') {
           attributedValue = node._attributedValue;
         }
