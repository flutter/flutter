--- conflicted
+++ resolved
@@ -115,13 +115,10 @@
     SemanticsRole.row => _semanticsRow,
     SemanticsRole.columnHeader => _semanticsColumnHeader,
     SemanticsRole.radioGroup => _semanticsRadioGroup,
-<<<<<<< HEAD
-=======
     SemanticsRole.alert => _noLiveRegion,
     SemanticsRole.status => _noLiveRegion,
     SemanticsRole.list => _noCheckRequired,
     SemanticsRole.listItem => _semanticsListItem,
->>>>>>> a79e7a98
     // TODO(chunhtai): add checks when the roles are used in framework.
     // https://github.com/flutter/flutter/issues/159741.
     SemanticsRole.searchBox => _unimplemented,
@@ -272,39 +269,6 @@
       );
     }
     return null;
-  }
-
-  static FlutterError? _semanticsRadioGroup(SemanticsNode node) {
-    FlutterError? error;
-    bool hasCheckedChild = false;
-    bool validateRadioGroupChildren(SemanticsNode node) {
-      final SemanticsData data = node.getSemanticsData();
-      if (!data.hasFlag(SemanticsFlag.hasCheckedState)) {
-        node.visitChildren(validateRadioGroupChildren);
-        return error == null;
-      }
-
-      if (!data.hasFlag(SemanticsFlag.isInMutuallyExclusiveGroup)) {
-        error = FlutterError(
-          'Radio buttons in a radio group must be in a mutually exclusive group',
-        );
-        return false;
-      }
-
-      if (data.hasFlag(SemanticsFlag.isChecked)) {
-        if (hasCheckedChild) {
-          error = FlutterError('Radio groups must not have multiple checked children');
-          return false;
-        }
-        hasCheckedChild = true;
-      }
-
-      assert(error == null);
-      return true;
-    }
-
-    node.visitChildren(validateRadioGroupChildren);
-    return error;
   }
 }
 
