--- conflicted
+++ resolved
@@ -278,12 +278,8 @@
         return;
       }
 
-<<<<<<< HEAD
       final Map<int, int> cursorForDevices = <int, int>{};
-      for (int deviceId in _lastMouseEvent.keys) {
-=======
       for (int deviceId in deviceIds) {
->>>>>>> 2d642e95
         final PointerEvent lastEvent = _lastMouseEvent[deviceId];
         assert(lastEvent != null);
         final Iterable<MouseTrackerAnnotation> hits = annotationFinder(lastEvent.position);
