--- conflicted
+++ resolved
@@ -326,11 +326,7 @@
     }
 
     if (_state == _ScaleState.started && onUpdate != null)
-<<<<<<< HEAD
-      invokeCallback<void>('onUpdate', () => onUpdate(new ScaleUpdateDetails(scale: _scaleFactor, focalPoint: _currentFocalPoint, rotation: _computeRotationFactor())));
-=======
-      invokeCallback<void>('onUpdate', () => onUpdate(ScaleUpdateDetails(scale: _scaleFactor, focalPoint: _currentFocalPoint)));
->>>>>>> 18d5b9dc
+      invokeCallback<void>('onUpdate', () => onUpdate(ScaleUpdateDetails(scale: _scaleFactor, focalPoint: _currentFocalPoint, rotation: _computeRotationFactor())));
   }
 
   void _dispatchOnStartCallbackIfNeeded() {
