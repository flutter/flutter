// Copyright 2014 The Flutter Authors. All rights reserved.
// Use of this source code is governed by a BSD-style license that can be
// found in the LICENSE file.

import 'dart:ui' as ui show BoxHeightStyle, BoxWidthStyle;

import 'package:flutter/foundation.dart' show defaultTargetPlatform;
import 'package:flutter/gestures.dart';
import 'package:flutter/rendering.dart';
import 'package:flutter/services.dart';
import 'package:flutter/widgets.dart';

import 'colors.dart';
import 'desktop_text_selection.dart';
import 'icons.dart';
import 'magnifier.dart';
import 'text_selection.dart';
import 'theme.dart';

export 'package:flutter/services.dart' show SmartDashesType, SmartQuotesType, TextCapitalization, TextInputAction, TextInputType;

const TextStyle _kDefaultPlaceholderStyle = TextStyle(
  fontWeight: FontWeight.w400,
  color: CupertinoColors.placeholderText,
);

// Value inspected from Xcode 11 & iOS 13.0 Simulator.
const BorderSide _kDefaultRoundedBorderSide = BorderSide(
  color: CupertinoDynamicColor.withBrightness(
    color: Color(0x33000000),
    darkColor: Color(0x33FFFFFF),
  ),
  width: 0.0,
);
const Border _kDefaultRoundedBorder = Border(
  top: _kDefaultRoundedBorderSide,
  bottom: _kDefaultRoundedBorderSide,
  left: _kDefaultRoundedBorderSide,
  right: _kDefaultRoundedBorderSide,
);

const BoxDecoration _kDefaultRoundedBorderDecoration = BoxDecoration(
  color: CupertinoDynamicColor.withBrightness(
    color: CupertinoColors.white,
    darkColor: CupertinoColors.black,
  ),
  border: _kDefaultRoundedBorder,
  borderRadius: BorderRadius.all(Radius.circular(5.0)),
);

const Color _kDisabledBackground = CupertinoDynamicColor.withBrightness(
  color: Color(0xFFFAFAFA),
  darkColor: Color(0xFF050505),
);

// Value inspected from Xcode 12 & iOS 14.0 Simulator.
// Note it may not be consistent with https://developer.apple.com/design/resources/.
const CupertinoDynamicColor _kClearButtonColor = CupertinoDynamicColor.withBrightness(
  color: Color(0x33000000),
  darkColor: Color(0x33FFFFFF),
);

// An eyeballed value that moves the cursor slightly left of where it is
// rendered for text on Android so it's positioning more accurately matches the
// native iOS text cursor positioning.
//
// This value is in device pixels, not logical pixels as is typically used
// throughout the codebase.
const int _iOSHorizontalCursorOffsetPixels = -2;

/// Visibility of text field overlays based on the state of the current text entry.
///
/// Used to toggle the visibility behavior of the optional decorating widgets
/// surrounding the [EditableText] such as the clear text button.
enum OverlayVisibilityMode {
  /// Overlay will never appear regardless of the text entry state.
  never,

  /// Overlay will only appear when the current text entry is not empty.
  ///
  /// This includes prefilled text that the user did not type in manually. But
  /// does not include text in placeholders.
  editing,

  /// Overlay will only appear when the current text entry is empty.
  ///
  /// This also includes not having prefilled text that the user did not type
  /// in manually. Texts in placeholders are ignored.
  notEditing,

  /// Always show the overlay regardless of the text entry state.
  always,
}

class _CupertinoTextFieldSelectionGestureDetectorBuilder extends TextSelectionGestureDetectorBuilder {
  _CupertinoTextFieldSelectionGestureDetectorBuilder({
    required _CupertinoTextFieldState state,
  }) : _state = state,
       super(delegate: state);

  final _CupertinoTextFieldState _state;

  @override
<<<<<<< HEAD
  void onSingleTapUp(TapUpDetails details, TapStatus status) {
=======
  void onSingleTapUp(TapUpDetails details) {
    editableText.hideToolbar();
>>>>>>> 6f01da96
    // Because TextSelectionGestureDetector listens to taps that happen on
    // widgets in front of it, tapping the clear button will also trigger
    // this handler. If the clear button widget recognizes the up event,
    // then do not handle it.
    if (_state._clearGlobalKey.currentContext != null) {
      final RenderBox renderBox = _state._clearGlobalKey.currentContext!.findRenderObject()! as RenderBox;
      final Offset localOffset = renderBox.globalToLocal(details.globalPosition);
      if (renderBox.hitTest(BoxHitTestResult(), position: localOffset)) {
        return;
      }
    }
    super.onSingleTapUp(details, status);
    _state._requestKeyboard();
    _state.widget.onTap?.call();
  }

  @override
  void onDragSelectionEnd(DragEndDetails details, TapStatus status) {
    _state._requestKeyboard();
  }
}

/// An iOS-style text field.
///
/// A text field lets the user enter text, either with a hardware keyboard or with
/// an onscreen keyboard.
///
/// This widget corresponds to both a `UITextField` and an editable `UITextView`
/// on iOS.
///
/// The text field calls the [onChanged] callback whenever the user changes the
/// text in the field. If the user indicates that they are done typing in the
/// field (e.g., by pressing a button on the soft keyboard), the text field
/// calls the [onSubmitted] callback.
///
/// {@macro flutter.widgets.EditableText.onChanged}
///
/// {@tool dartpad}
/// This example shows how to set the initial value of the [CupertinoTextField] using
/// a [controller] that already contains some text.
///
/// ** See code in examples/api/lib/cupertino/text_field/cupertino_text_field.0.dart **
/// {@end-tool}
///
/// The [controller] can also control the selection and composing region (and to
/// observe changes to the text, selection, and composing region).
///
/// The text field has an overridable [decoration] that, by default, draws a
/// rounded rectangle border around the text field. If you set the [decoration]
/// property to null, the decoration will be removed entirely.
///
/// {@macro flutter.material.textfield.wantKeepAlive}
///
/// Remember to call [TextEditingController.dispose] when it is no longer
/// needed. This will ensure we discard any resources used by the object.
///
/// {@macro flutter.widgets.editableText.showCaretOnScreen}
///
/// See also:
///
///  * <https://developer.apple.com/documentation/uikit/uitextfield>
///  * [TextField], an alternative text field widget that follows the Material
///    Design UI conventions.
///  * [EditableText], which is the raw text editing control at the heart of a
///    [TextField].
///  * Learn how to use a [TextEditingController] in one of our [cookbook recipes](https://flutter.dev/docs/cookbook/forms/text-field-changes#2-use-a-texteditingcontroller).
///  * <https://developer.apple.com/design/human-interface-guidelines/ios/controls/text-fields/>
class CupertinoTextField extends StatefulWidget {
  /// Creates an iOS-style text field.
  ///
  /// To provide a prefilled text entry, pass in a [TextEditingController] with
  /// an initial value to the [controller] parameter.
  ///
  /// To provide a hint placeholder text that appears when the text entry is
  /// empty, pass a [String] to the [placeholder] parameter.
  ///
  /// The [maxLines] property can be set to null to remove the restriction on
  /// the number of lines. In this mode, the intrinsic height of the widget will
  /// grow as the number of lines of text grows. By default, it is `1`, meaning
  /// this is a single-line text field and will scroll horizontally when
  /// it overflows. [maxLines] must not be zero.
  ///
  /// The text cursor is not shown if [showCursor] is false or if [showCursor]
  /// is null (the default) and [readOnly] is true.
  ///
  /// If specified, the [maxLength] property must be greater than zero.
  ///
  /// The [selectionHeightStyle] and [selectionWidthStyle] properties allow
  /// changing the shape of the selection highlighting. These properties default
  /// to [ui.BoxHeightStyle.tight] and [ui.BoxWidthStyle.tight] respectively and
  /// must not be null.
  ///
  /// The [autocorrect], [autofocus], [clearButtonMode], [dragStartBehavior],
  /// [expands], [obscureText], [prefixMode], [readOnly], [scrollPadding],
  /// [suffixMode], [textAlign], [selectionHeightStyle], [selectionWidthStyle],
  /// [enableSuggestions], and [enableIMEPersonalizedLearning] properties must
  /// not be null.
  ///
  /// {@macro flutter.widgets.editableText.accessibility}
  ///
  /// See also:
  ///
  ///  * [minLines], which is the minimum number of lines to occupy when the
  ///    content spans fewer lines.
  ///  * [expands], to allow the widget to size itself to its parent's height.
  ///  * [maxLength], which discusses the precise meaning of "number of
  ///    characters" and how it may differ from the intuitive meaning.
  const CupertinoTextField({
    super.key,
    this.controller,
    this.focusNode,
    this.decoration = _kDefaultRoundedBorderDecoration,
    this.padding = const EdgeInsets.all(6.0),
    this.placeholder,
    this.placeholderStyle = const TextStyle(
      fontWeight: FontWeight.w400,
      color: CupertinoColors.placeholderText,
    ),
    this.prefix,
    this.prefixMode = OverlayVisibilityMode.always,
    this.suffix,
    this.suffixMode = OverlayVisibilityMode.always,
    this.clearButtonMode = OverlayVisibilityMode.never,
    TextInputType? keyboardType,
    this.textInputAction,
    this.textCapitalization = TextCapitalization.none,
    this.style,
    this.strutStyle,
    this.textAlign = TextAlign.start,
    this.textAlignVertical,
    this.textDirection,
    this.readOnly = false,
    ToolbarOptions? toolbarOptions,
    this.showCursor,
    this.autofocus = false,
    this.obscuringCharacter = '•',
    this.obscureText = false,
    this.autocorrect = true,
    SmartDashesType? smartDashesType,
    SmartQuotesType? smartQuotesType,
    this.enableSuggestions = true,
    this.maxLines = 1,
    this.minLines,
    this.expands = false,
    this.maxLength,
    this.maxLengthEnforcement,
    this.onChanged,
    this.onEditingComplete,
    this.onSubmitted,
    this.onTapOutside,
    this.inputFormatters,
    this.enabled,
    this.cursorWidth = 2.0,
    this.cursorHeight,
    this.cursorRadius = const Radius.circular(2.0),
    this.cursorColor,
    this.selectionHeightStyle = ui.BoxHeightStyle.tight,
    this.selectionWidthStyle = ui.BoxWidthStyle.tight,
    this.keyboardAppearance,
    this.scrollPadding = const EdgeInsets.all(20.0),
    this.dragStartBehavior = DragStartBehavior.start,
    bool? enableInteractiveSelection,
    this.selectionControls,
    this.onTap,
    this.scrollController,
    this.scrollPhysics,
    this.autofillHints = const <String>[],
    this.clipBehavior = Clip.hardEdge,
    this.restorationId,
    this.scribbleEnabled = true,
    this.enableIMEPersonalizedLearning = true,
    this.spellCheckConfiguration,
    this.magnifierConfiguration,
  }) : assert(textAlign != null),
       assert(readOnly != null),
       assert(autofocus != null),
       assert(obscuringCharacter != null && obscuringCharacter.length == 1),
       assert(obscureText != null),
       assert(autocorrect != null),
       smartDashesType = smartDashesType ?? (obscureText ? SmartDashesType.disabled : SmartDashesType.enabled),
       smartQuotesType = smartQuotesType ?? (obscureText ? SmartQuotesType.disabled : SmartQuotesType.enabled),
       assert(enableSuggestions != null),
       assert(scrollPadding != null),
       assert(dragStartBehavior != null),
       assert(selectionHeightStyle != null),
       assert(selectionWidthStyle != null),
       assert(maxLines == null || maxLines > 0),
       assert(minLines == null || minLines > 0),
       assert(
         (maxLines == null) || (minLines == null) || (maxLines >= minLines),
         "minLines can't be greater than maxLines",
       ),
       assert(expands != null),
       assert(
         !expands || (maxLines == null && minLines == null),
         'minLines and maxLines must be null when expands is true.',
       ),
       assert(!obscureText || maxLines == 1, 'Obscured fields cannot be multiline.'),
       assert(maxLength == null || maxLength > 0),
       assert(clearButtonMode != null),
       assert(prefixMode != null),
       assert(suffixMode != null),
       // Assert the following instead of setting it directly to avoid surprising the user by silently changing the value they set.
       assert(
         !identical(textInputAction, TextInputAction.newline) ||
         maxLines == 1 ||
         !identical(keyboardType, TextInputType.text),
         'Use keyboardType TextInputType.multiline when using TextInputAction.newline on a multiline TextField.',
       ),
       assert(enableIMEPersonalizedLearning != null),
       keyboardType = keyboardType ?? (maxLines == 1 ? TextInputType.text : TextInputType.multiline),
       enableInteractiveSelection = enableInteractiveSelection ?? (!readOnly || !obscureText),
       toolbarOptions = toolbarOptions ??
           (obscureText
               ? (readOnly
                   // No point in even offering "Select All" in a read-only obscured
                   // field.
                   ? const ToolbarOptions()
                   // Writable, but obscured.
                   : const ToolbarOptions(
                       selectAll: true,
                       paste: true,
                     ))
               : (readOnly
                   // Read-only, not obscured.
                   ? const ToolbarOptions(
                       selectAll: true,
                       copy: true,
                     )
                   // Writable, not obscured.
                   : const ToolbarOptions(
                       copy: true,
                       cut: true,
                       selectAll: true,
                       paste: true,
                     )));

  /// Creates a borderless iOS-style text field.
  ///
  /// To provide a prefilled text entry, pass in a [TextEditingController] with
  /// an initial value to the [controller] parameter.
  ///
  /// To provide a hint placeholder text that appears when the text entry is
  /// empty, pass a [String] to the [placeholder] parameter.
  ///
  /// The [maxLines] property can be set to null to remove the restriction on
  /// the number of lines. In this mode, the intrinsic height of the widget will
  /// grow as the number of lines of text grows. By default, it is `1`, meaning
  /// this is a single-line text field and will scroll horizontally when
  /// it overflows. [maxLines] must not be zero.
  ///
  /// The text cursor is not shown if [showCursor] is false or if [showCursor]
  /// is null (the default) and [readOnly] is true.
  ///
  /// If specified, the [maxLength] property must be greater than zero.
  ///
  /// The [selectionHeightStyle] and [selectionWidthStyle] properties allow
  /// changing the shape of the selection highlighting. These properties default
  /// to [ui.BoxHeightStyle.tight] and [ui.BoxWidthStyle.tight] respectively and
  /// must not be null.
  ///
  /// The [autocorrect], [autofocus], [clearButtonMode], [dragStartBehavior],
  /// [expands], [obscureText], [prefixMode], [readOnly], [scrollPadding],
  /// [suffixMode], [textAlign], [selectionHeightStyle], [selectionWidthStyle],
  /// and [enableSuggestions] properties must not be null.
  ///
  /// See also:
  ///
  ///  * [minLines], which is the minimum number of lines to occupy when the
  ///    content spans fewer lines.
  ///  * [expands], to allow the widget to size itself to its parent's height.
  ///  * [maxLength], which discusses the precise meaning of "number of
  ///    characters" and how it may differ from the intuitive meaning.
  const CupertinoTextField.borderless({
    super.key,
    this.controller,
    this.focusNode,
    this.decoration,
    this.padding = const EdgeInsets.all(6.0),
    this.placeholder,
    this.placeholderStyle = _kDefaultPlaceholderStyle,
    this.prefix,
    this.prefixMode = OverlayVisibilityMode.always,
    this.suffix,
    this.suffixMode = OverlayVisibilityMode.always,
    this.clearButtonMode = OverlayVisibilityMode.never,
    TextInputType? keyboardType,
    this.textInputAction,
    this.textCapitalization = TextCapitalization.none,
    this.style,
    this.strutStyle,
    this.textAlign = TextAlign.start,
    this.textAlignVertical,
    this.textDirection,
    this.readOnly = false,
    ToolbarOptions? toolbarOptions,
    this.showCursor,
    this.autofocus = false,
    this.obscuringCharacter = '•',
    this.obscureText = false,
    this.autocorrect = true,
    SmartDashesType? smartDashesType,
    SmartQuotesType? smartQuotesType,
    this.enableSuggestions = true,
    this.maxLines = 1,
    this.minLines,
    this.expands = false,
    this.maxLength,
    this.maxLengthEnforcement,
    this.onChanged,
    this.onEditingComplete,
    this.onSubmitted,
    this.onTapOutside,
    this.inputFormatters,
    this.enabled,
    this.cursorWidth = 2.0,
    this.cursorHeight,
    this.cursorRadius = const Radius.circular(2.0),
    this.cursorColor,
    this.selectionHeightStyle = ui.BoxHeightStyle.tight,
    this.selectionWidthStyle = ui.BoxWidthStyle.tight,
    this.keyboardAppearance,
    this.scrollPadding = const EdgeInsets.all(20.0),
    this.dragStartBehavior = DragStartBehavior.start,
    bool? enableInteractiveSelection,
    this.selectionControls,
    this.onTap,
    this.scrollController,
    this.scrollPhysics,
    this.autofillHints = const <String>[],
    this.clipBehavior = Clip.hardEdge,
    this.restorationId,
    this.scribbleEnabled = true,
    this.enableIMEPersonalizedLearning = true,
    this.spellCheckConfiguration,
    this.magnifierConfiguration,
  }) : assert(textAlign != null),
       assert(readOnly != null),
       assert(autofocus != null),
       assert(obscuringCharacter != null && obscuringCharacter.length == 1),
       assert(obscureText != null),
       assert(autocorrect != null),
       smartDashesType = smartDashesType ?? (obscureText ? SmartDashesType.disabled : SmartDashesType.enabled),
       smartQuotesType = smartQuotesType ?? (obscureText ? SmartQuotesType.disabled : SmartQuotesType.enabled),
       assert(enableSuggestions != null),
       assert(scrollPadding != null),
       assert(dragStartBehavior != null),
       assert(selectionHeightStyle != null),
       assert(selectionWidthStyle != null),
       assert(maxLines == null || maxLines > 0),
       assert(minLines == null || minLines > 0),
       assert(
         (maxLines == null) || (minLines == null) || (maxLines >= minLines),
         "minLines can't be greater than maxLines",
       ),
       assert(expands != null),
       assert(
         !expands || (maxLines == null && minLines == null),
         'minLines and maxLines must be null when expands is true.',
       ),
       assert(!obscureText || maxLines == 1, 'Obscured fields cannot be multiline.'),
       assert(maxLength == null || maxLength > 0),
       assert(clearButtonMode != null),
       assert(prefixMode != null),
       assert(suffixMode != null),
       // Assert the following instead of setting it directly to avoid surprising the user by silently changing the value they set.
       assert(
         !identical(textInputAction, TextInputAction.newline) ||
         maxLines == 1 ||
         !identical(keyboardType, TextInputType.text),
         'Use keyboardType TextInputType.multiline when using TextInputAction.newline on a multiline TextField.',
       ),
       assert(clipBehavior != null),
       assert(enableIMEPersonalizedLearning != null),
       keyboardType = keyboardType ?? (maxLines == 1 ? TextInputType.text : TextInputType.multiline),
       enableInteractiveSelection = enableInteractiveSelection ?? (!readOnly || !obscureText),
       toolbarOptions = toolbarOptions ??
           (obscureText
               ? (readOnly
                   // No point in even offering "Select All" in a read-only obscured
                   // field.
                   ? const ToolbarOptions()
                   // Writable, but obscured.
                   : const ToolbarOptions(
                       selectAll: true,
                       paste: true,
                     ))
               : (readOnly
                   // Read-only, not obscured.
                   ? const ToolbarOptions(
                       selectAll: true,
                       copy: true,
                     )
                   // Writable, not obscured.
                   : const ToolbarOptions(
                       copy: true,
                       cut: true,
                       selectAll: true,
                       paste: true,
                     )));

  /// Controls the text being edited.
  ///
  /// If null, this widget will create its own [TextEditingController].
  final TextEditingController? controller;

  /// {@macro flutter.widgets.Focus.focusNode}
  final FocusNode? focusNode;

  /// Controls the [BoxDecoration] of the box behind the text input.
  ///
  /// Defaults to having a rounded rectangle grey border and can be null to have
  /// no box decoration.
  final BoxDecoration? decoration;

  /// Padding around the text entry area between the [prefix] and [suffix]
  /// or the clear button when [clearButtonMode] is not never.
  ///
  /// Defaults to a padding of 6 pixels on all sides and can be null.
  final EdgeInsetsGeometry padding;

  /// A lighter colored placeholder hint that appears on the first line of the
  /// text field when the text entry is empty.
  ///
  /// Defaults to having no placeholder text.
  ///
  /// The text style of the placeholder text matches that of the text field's
  /// main text entry except a lighter font weight and a grey font color.
  final String? placeholder;

  /// The style to use for the placeholder text.
  ///
  /// The [placeholderStyle] is merged with the [style] [TextStyle] when applied
  /// to the [placeholder] text. To avoid merging with [style], specify
  /// [TextStyle.inherit] as false.
  ///
  /// Defaults to the [style] property with w300 font weight and grey color.
  ///
  /// If specifically set to null, placeholder's style will be the same as [style].
  final TextStyle? placeholderStyle;

  /// An optional [Widget] to display before the text.
  final Widget? prefix;

  /// Controls the visibility of the [prefix] widget based on the state of
  /// text entry when the [prefix] argument is not null.
  ///
  /// Defaults to [OverlayVisibilityMode.always] and cannot be null.
  ///
  /// Has no effect when [prefix] is null.
  final OverlayVisibilityMode prefixMode;

  /// An optional [Widget] to display after the text.
  final Widget? suffix;

  /// Controls the visibility of the [suffix] widget based on the state of
  /// text entry when the [suffix] argument is not null.
  ///
  /// Defaults to [OverlayVisibilityMode.always] and cannot be null.
  ///
  /// Has no effect when [suffix] is null.
  final OverlayVisibilityMode suffixMode;

  /// Show an iOS-style clear button to clear the current text entry.
  ///
  /// Can be made to appear depending on various text states of the
  /// [TextEditingController].
  ///
  /// Will only appear if no [suffix] widget is appearing.
  ///
  /// Defaults to never appearing and cannot be null.
  final OverlayVisibilityMode clearButtonMode;

  /// {@macro flutter.widgets.editableText.keyboardType}
  final TextInputType keyboardType;

  /// The type of action button to use for the keyboard.
  ///
  /// Defaults to [TextInputAction.newline] if [keyboardType] is
  /// [TextInputType.multiline] and [TextInputAction.done] otherwise.
  final TextInputAction? textInputAction;

  /// {@macro flutter.widgets.editableText.textCapitalization}
  final TextCapitalization textCapitalization;

  /// The style to use for the text being edited.
  ///
  /// Also serves as a base for the [placeholder] text's style.
  ///
  /// Defaults to the standard iOS font style from [CupertinoTheme] if null.
  final TextStyle? style;

  /// {@macro flutter.widgets.editableText.strutStyle}
  final StrutStyle? strutStyle;

  /// {@macro flutter.widgets.editableText.textAlign}
  final TextAlign textAlign;

  /// Configuration of toolbar options.
  ///
  /// If not set, select all and paste will default to be enabled. Copy and cut
  /// will be disabled if [obscureText] is true. If [readOnly] is true,
  /// paste and cut will be disabled regardless.
  final ToolbarOptions toolbarOptions;

  /// {@macro flutter.material.InputDecorator.textAlignVertical}
  final TextAlignVertical? textAlignVertical;

  /// {@macro flutter.widgets.editableText.textDirection}
  final TextDirection? textDirection;

  /// {@macro flutter.widgets.editableText.readOnly}
  final bool readOnly;

  /// {@macro flutter.widgets.editableText.showCursor}
  final bool? showCursor;

  /// {@macro flutter.widgets.editableText.autofocus}
  final bool autofocus;

  /// {@macro flutter.widgets.editableText.obscuringCharacter}
  final String obscuringCharacter;

  /// {@macro flutter.widgets.editableText.obscureText}
  final bool obscureText;

  /// {@macro flutter.widgets.editableText.autocorrect}
  final bool autocorrect;

  /// {@macro flutter.services.TextInputConfiguration.smartDashesType}
  final SmartDashesType smartDashesType;

  /// {@macro flutter.services.TextInputConfiguration.smartQuotesType}
  final SmartQuotesType smartQuotesType;

  /// {@macro flutter.services.TextInputConfiguration.enableSuggestions}
  final bool enableSuggestions;

  /// {@macro flutter.widgets.editableText.maxLines}
  ///  * [expands], which determines whether the field should fill the height of
  ///    its parent.
  final int? maxLines;

  /// {@macro flutter.widgets.editableText.minLines}
  ///  * [expands], which determines whether the field should fill the height of
  ///    its parent.
  final int? minLines;

  /// {@macro flutter.widgets.editableText.expands}
  final bool expands;

  /// The maximum number of characters (Unicode grapheme clusters) to allow in
  /// the text field.
  ///
  /// After [maxLength] characters have been input, additional input
  /// is ignored, unless [maxLengthEnforcement] is set to
  /// [MaxLengthEnforcement.none].
  ///
  /// The TextField enforces the length with a
  /// [LengthLimitingTextInputFormatter], which is evaluated after the supplied
  /// [inputFormatters], if any.
  ///
  /// This value must be either null or greater than zero. If set to null
  /// (the default), there is no limit to the number of characters allowed.
  ///
  /// Whitespace characters (e.g. newline, space, tab) are included in the
  /// character count.
  ///
  /// {@macro flutter.services.lengthLimitingTextInputFormatter.maxLength}
  final int? maxLength;

  /// Determines how the [maxLength] limit should be enforced.
  ///
  /// If [MaxLengthEnforcement.none] is set, additional input beyond [maxLength]
  /// will not be enforced by the limit.
  ///
  /// {@macro flutter.services.textFormatter.effectiveMaxLengthEnforcement}
  ///
  /// {@macro flutter.services.textFormatter.maxLengthEnforcement}
  final MaxLengthEnforcement? maxLengthEnforcement;

  /// {@macro flutter.widgets.editableText.onChanged}
  final ValueChanged<String>? onChanged;

  /// {@macro flutter.widgets.editableText.onEditingComplete}
  final VoidCallback? onEditingComplete;

  /// {@macro flutter.widgets.editableText.onSubmitted}
  ///
  /// See also:
  ///
  ///  * [TextInputAction.next] and [TextInputAction.previous], which
  ///    automatically shift the focus to the next/previous focusable item when
  ///    the user is done editing.
  final ValueChanged<String>? onSubmitted;

  /// {@macro flutter.widgets.editableText.onTapOutside}
  final TapRegionCallback? onTapOutside;

  /// {@macro flutter.widgets.editableText.inputFormatters}
  final List<TextInputFormatter>? inputFormatters;

  /// Disables the text field when false.
  ///
  /// Text fields in disabled states have a light grey background and don't
  /// respond to touch events including the [prefix], [suffix] and the clear
  /// button.
  final bool? enabled;

  /// {@macro flutter.widgets.editableText.cursorWidth}
  final double cursorWidth;

  /// {@macro flutter.widgets.editableText.cursorHeight}
  final double? cursorHeight;

  /// {@macro flutter.widgets.editableText.cursorRadius}
  final Radius cursorRadius;

  /// The color to use when painting the cursor.
  ///
  /// Defaults to the [DefaultSelectionStyle.cursorColor]. If that color is
  /// null, it uses the [CupertinoThemeData.primaryColor] of the ambient theme,
  /// which itself defaults to [CupertinoColors.activeBlue] in the light theme
  /// and [CupertinoColors.activeOrange] in the dark theme.
  final Color? cursorColor;

  /// Controls how tall the selection highlight boxes are computed to be.
  ///
  /// See [ui.BoxHeightStyle] for details on available styles.
  final ui.BoxHeightStyle selectionHeightStyle;

  /// Controls how wide the selection highlight boxes are computed to be.
  ///
  /// See [ui.BoxWidthStyle] for details on available styles.
  final ui.BoxWidthStyle selectionWidthStyle;

  /// The appearance of the keyboard.
  ///
  /// This setting is only honored on iOS devices.
  ///
  /// If null, defaults to [Brightness.light].
  final Brightness? keyboardAppearance;

  /// {@macro flutter.widgets.editableText.scrollPadding}
  final EdgeInsets scrollPadding;

  /// {@macro flutter.widgets.editableText.enableInteractiveSelection}
  final bool enableInteractiveSelection;

  /// {@macro flutter.widgets.editableText.selectionControls}
  final TextSelectionControls? selectionControls;

  /// {@macro flutter.widgets.scrollable.dragStartBehavior}
  final DragStartBehavior dragStartBehavior;

  /// {@macro flutter.widgets.editableText.scrollController}
  final ScrollController? scrollController;

  /// {@macro flutter.widgets.editableText.scrollPhysics}
  final ScrollPhysics? scrollPhysics;

  /// {@macro flutter.widgets.editableText.selectionEnabled}
  bool get selectionEnabled => enableInteractiveSelection;

  /// {@macro flutter.material.textfield.onTap}
  final GestureTapCallback? onTap;

  /// {@macro flutter.widgets.editableText.autofillHints}
  /// {@macro flutter.services.AutofillConfiguration.autofillHints}
  final Iterable<String>? autofillHints;

  /// {@macro flutter.material.Material.clipBehavior}
  ///
  /// Defaults to [Clip.hardEdge].
  final Clip clipBehavior;

  /// {@macro flutter.material.textfield.restorationId}
  final String? restorationId;

  /// {@macro flutter.widgets.editableText.scribbleEnabled}
  final bool scribbleEnabled;

  /// {@macro flutter.services.TextInputConfiguration.enableIMEPersonalizedLearning}
  final bool enableIMEPersonalizedLearning;

  /// {@macro flutter.widgets.magnifier.TextMagnifierConfiguration.intro}
  ///
  /// {@macro flutter.widgets.magnifier.intro}
  ///
  /// {@macro flutter.widgets.magnifier.TextMagnifierConfiguration.details}
  ///
  /// By default, builds a [CupertinoTextMagnifier] on iOS and Android nothing on all other
  /// platforms. If it is desired to suppress the magnifier, consider passing
  /// [TextMagnifierConfiguration.disabled].
  ///
  // TODO(antholeole): https://github.com/flutter/flutter/issues/108041
  // once the magnifier PR lands, I should enrich this area of the
  // docs with images of what a magnifier is.
  final TextMagnifierConfiguration? magnifierConfiguration;

  /// {@macro flutter.widgets.EditableText.spellCheckConfiguration}
  ///
  /// If [SpellCheckConfiguration.misspelledTextStyle] is not specified in this
  /// configuration, then [cupertinoMisspelledTextStyle] is used by default.
  final SpellCheckConfiguration? spellCheckConfiguration;

  /// The [TextStyle] used to indicate misspelled words in the Cupertino style.
  ///
  /// See also:
  ///  * [SpellCheckConfiguration.misspelledTextStyle], the style configured to
  ///    mark misspelled words with.
  ///  * [TextField.materialMisspelledTextStyle], the style configured
  ///    to mark misspelled words with in the Material style.
  static const TextStyle cupertinoMisspelledTextStyle =
    TextStyle(
      decoration: TextDecoration.underline,
      decorationColor: CupertinoColors.systemRed,
      decorationStyle: TextDecorationStyle.dotted,
  );

  @override
  State<CupertinoTextField> createState() => _CupertinoTextFieldState();

  @override
  void debugFillProperties(DiagnosticPropertiesBuilder properties) {
    super.debugFillProperties(properties);
    properties.add(DiagnosticsProperty<TextEditingController>('controller', controller, defaultValue: null));
    properties.add(DiagnosticsProperty<FocusNode>('focusNode', focusNode, defaultValue: null));
    properties.add(DiagnosticsProperty<BoxDecoration>('decoration', decoration));
    properties.add(DiagnosticsProperty<EdgeInsetsGeometry>('padding', padding));
    properties.add(StringProperty('placeholder', placeholder));
    properties.add(DiagnosticsProperty<TextStyle>('placeholderStyle', placeholderStyle));
    properties.add(DiagnosticsProperty<OverlayVisibilityMode>('prefix', prefix == null ? null : prefixMode));
    properties.add(DiagnosticsProperty<OverlayVisibilityMode>('suffix', suffix == null ? null : suffixMode));
    properties.add(DiagnosticsProperty<OverlayVisibilityMode>('clearButtonMode', clearButtonMode));
    properties.add(DiagnosticsProperty<TextInputType>('keyboardType', keyboardType, defaultValue: TextInputType.text));
    properties.add(DiagnosticsProperty<TextStyle>('style', style, defaultValue: null));
    properties.add(DiagnosticsProperty<bool>('autofocus', autofocus, defaultValue: false));
    properties.add(DiagnosticsProperty<String>('obscuringCharacter', obscuringCharacter, defaultValue: '•'));
    properties.add(DiagnosticsProperty<bool>('obscureText', obscureText, defaultValue: false));
    properties.add(DiagnosticsProperty<bool>('autocorrect', autocorrect, defaultValue: true));
    properties.add(EnumProperty<SmartDashesType>('smartDashesType', smartDashesType, defaultValue: obscureText ? SmartDashesType.disabled : SmartDashesType.enabled));
    properties.add(EnumProperty<SmartQuotesType>('smartQuotesType', smartQuotesType, defaultValue: obscureText ? SmartQuotesType.disabled : SmartQuotesType.enabled));
    properties.add(DiagnosticsProperty<bool>('enableSuggestions', enableSuggestions, defaultValue: true));
    properties.add(IntProperty('maxLines', maxLines, defaultValue: 1));
    properties.add(IntProperty('minLines', minLines, defaultValue: null));
    properties.add(DiagnosticsProperty<bool>('expands', expands, defaultValue: false));
    properties.add(IntProperty('maxLength', maxLength, defaultValue: null));
    properties.add(EnumProperty<MaxLengthEnforcement>('maxLengthEnforcement', maxLengthEnforcement, defaultValue: null));
    properties.add(DoubleProperty('cursorWidth', cursorWidth, defaultValue: 2.0));
    properties.add(DoubleProperty('cursorHeight', cursorHeight, defaultValue: null));
    properties.add(DiagnosticsProperty<Radius>('cursorRadius', cursorRadius, defaultValue: null));
    properties.add(createCupertinoColorProperty('cursorColor', cursorColor, defaultValue: null));
    properties.add(FlagProperty('selectionEnabled', value: selectionEnabled, defaultValue: true, ifFalse: 'selection disabled'));
    properties.add(DiagnosticsProperty<TextSelectionControls>('selectionControls', selectionControls, defaultValue: null));
    properties.add(DiagnosticsProperty<ScrollController>('scrollController', scrollController, defaultValue: null));
    properties.add(DiagnosticsProperty<ScrollPhysics>('scrollPhysics', scrollPhysics, defaultValue: null));
    properties.add(EnumProperty<TextAlign>('textAlign', textAlign, defaultValue: TextAlign.start));
    properties.add(DiagnosticsProperty<TextAlignVertical>('textAlignVertical', textAlignVertical, defaultValue: null));
    properties.add(EnumProperty<TextDirection>('textDirection', textDirection, defaultValue: null));
    properties.add(DiagnosticsProperty<Clip>('clipBehavior', clipBehavior, defaultValue: Clip.hardEdge));
    properties.add(DiagnosticsProperty<bool>('scribbleEnabled', scribbleEnabled, defaultValue: true));
    properties.add(DiagnosticsProperty<bool>('enableIMEPersonalizedLearning', enableIMEPersonalizedLearning, defaultValue: true));
    properties.add(DiagnosticsProperty<SpellCheckConfiguration>('spellCheckConfiguration', spellCheckConfiguration, defaultValue: null));
  }

  static final TextMagnifierConfiguration _iosMagnifierConfiguration = TextMagnifierConfiguration(
    magnifierBuilder: (
    BuildContext context,
    MagnifierController controller,
    ValueNotifier<MagnifierOverlayInfoBearer> magnifierOverlayInfoBearer
  ) {
    switch (defaultTargetPlatform) {
      case TargetPlatform.android:
      case TargetPlatform.iOS:
        return CupertinoTextMagnifier(
        controller: controller,
        magnifierOverlayInfoBearer: magnifierOverlayInfoBearer,
      );
      case TargetPlatform.fuchsia:
      case TargetPlatform.linux:
      case TargetPlatform.macOS:
      case TargetPlatform.windows:
        return null;
    }
  });
}

class _CupertinoTextFieldState extends State<CupertinoTextField> with RestorationMixin, AutomaticKeepAliveClientMixin<CupertinoTextField> implements TextSelectionGestureDetectorBuilderDelegate, AutofillClient {
  final GlobalKey _clearGlobalKey = GlobalKey();

  RestorableTextEditingController? _controller;
  TextEditingController get _effectiveController => widget.controller ?? _controller!.value;

  FocusNode? _focusNode;
  FocusNode get _effectiveFocusNode => widget.focusNode ?? (_focusNode ??= FocusNode());

  MaxLengthEnforcement get _effectiveMaxLengthEnforcement => widget.maxLengthEnforcement
    ?? LengthLimitingTextInputFormatter.getDefaultMaxLengthEnforcement();

  bool _showSelectionHandles = false;

  late _CupertinoTextFieldSelectionGestureDetectorBuilder _selectionGestureDetectorBuilder;

  // API for TextSelectionGestureDetectorBuilderDelegate.
  @override
  bool get forcePressEnabled => true;

  @override
  final GlobalKey<EditableTextState> editableTextKey = GlobalKey<EditableTextState>();

  @override
  bool get selectionEnabled => widget.selectionEnabled;
  // End of API for TextSelectionGestureDetectorBuilderDelegate.

  @override
  void initState() {
    super.initState();
    _selectionGestureDetectorBuilder = _CupertinoTextFieldSelectionGestureDetectorBuilder(state: this);
    if (widget.controller == null) {
      _createLocalController();
    }
    _effectiveFocusNode.canRequestFocus = widget.enabled ?? true;
    _effectiveFocusNode.addListener(_handleFocusChanged);
  }

  @override
  void didUpdateWidget(CupertinoTextField oldWidget) {
    super.didUpdateWidget(oldWidget);
    if (widget.controller == null && oldWidget.controller != null) {
      _createLocalController(oldWidget.controller!.value);
    } else if (widget.controller != null && oldWidget.controller == null) {
      unregisterFromRestoration(_controller!);
      _controller!.dispose();
      _controller = null;
    }

    if (widget.focusNode != oldWidget.focusNode) {
      (oldWidget.focusNode ?? _focusNode)?.removeListener(_handleFocusChanged);
      (widget.focusNode ?? _focusNode)?.addListener(_handleFocusChanged);
    }
    _effectiveFocusNode.canRequestFocus = widget.enabled ?? true;
  }

  @override
  void restoreState(RestorationBucket? oldBucket, bool initialRestore) {
    if (_controller != null) {
      _registerController();
    }
  }

  void _registerController() {
    assert(_controller != null);
    registerForRestoration(_controller!, 'controller');
    _controller!.value.addListener(updateKeepAlive);
  }

  void _createLocalController([TextEditingValue? value]) {
    assert(_controller == null);
    _controller = value == null
        ? RestorableTextEditingController()
        : RestorableTextEditingController.fromValue(value);
    if (!restorePending) {
      _registerController();
    }
  }

  @override
  String? get restorationId => widget.restorationId;

  @override
  void dispose() {
    _effectiveFocusNode.removeListener(_handleFocusChanged);
    _focusNode?.dispose();
    _controller?.dispose();
    super.dispose();
  }

  EditableTextState get _editableText => editableTextKey.currentState!;

  void _requestKeyboard() {
    _editableText.requestKeyboard();
  }

  void _handleFocusChanged() {
    setState(() {
      // Rebuild the widget on focus change to show/hide the text selection
      // highlight.
    });
  }

  bool _shouldShowSelectionHandles(SelectionChangedCause? cause) {
    // When the text field is activated by something that doesn't trigger the
    // selection overlay, we shouldn't show the handles either.
    if (!_selectionGestureDetectorBuilder.shouldShowSelectionToolbar) {
      return false;
    }

    // On iOS, we don't show handles when the selection is collapsed.
    if (_effectiveController.selection.isCollapsed) {
      return false;
    }

    if (cause == SelectionChangedCause.keyboard) {
      return false;
    }

    if (cause == SelectionChangedCause.scribble) {
      return true;
    }

    if (_effectiveController.text.isNotEmpty) {
      return true;
    }

    return false;
  }

  void _handleSelectionChanged(TextSelection selection, SelectionChangedCause? cause) {
    final bool willShowSelectionHandles = _shouldShowSelectionHandles(cause);
    if (willShowSelectionHandles != _showSelectionHandles) {
      setState(() {
        _showSelectionHandles = willShowSelectionHandles;
      });
    }

    switch (defaultTargetPlatform) {
      case TargetPlatform.iOS:
      case TargetPlatform.macOS:
        if (cause == SelectionChangedCause.longPress
            || cause == SelectionChangedCause.drag) {
          _editableText.bringIntoView(selection.extent);
        }
        break;
      case TargetPlatform.linux:
      case TargetPlatform.windows:
      case TargetPlatform.fuchsia:
      case TargetPlatform.android:
        if (cause == SelectionChangedCause.drag) {
          _editableText.bringIntoView(selection.extent);
        }
        break;
    }

    switch (defaultTargetPlatform) {
      case TargetPlatform.iOS:
      case TargetPlatform.fuchsia:
      case TargetPlatform.android:
        break;
      case TargetPlatform.macOS:
      case TargetPlatform.linux:
      case TargetPlatform.windows:
        if (cause == SelectionChangedCause.drag) {
          _editableText.hideToolbar();
        }
        break;
    }
  }

  @override
  bool get wantKeepAlive => _controller?.value.text.isNotEmpty ?? false;

  bool _shouldShowAttachment({
    required OverlayVisibilityMode attachment,
    required bool hasText,
  }) {
    switch (attachment) {
      case OverlayVisibilityMode.never:
        return false;
      case OverlayVisibilityMode.always:
        return true;
      case OverlayVisibilityMode.editing:
        return hasText;
      case OverlayVisibilityMode.notEditing:
        return !hasText;
    }
  }

  bool _showPrefixWidget(TextEditingValue text) {
    return widget.prefix != null && _shouldShowAttachment(
      attachment: widget.prefixMode,
      hasText: text.text.isNotEmpty,
    );
  }

  bool _showSuffixWidget(TextEditingValue text) {
    return widget.suffix != null && _shouldShowAttachment(
      attachment: widget.suffixMode,
      hasText: text.text.isNotEmpty,
    );
  }

  bool _showClearButton(TextEditingValue text) {
    return _shouldShowAttachment(
      attachment: widget.clearButtonMode,
      hasText: text.text.isNotEmpty,
    );
  }

  // True if any surrounding decoration widgets will be shown.
  bool get _hasDecoration {
    return widget.placeholder != null ||
      widget.clearButtonMode != OverlayVisibilityMode.never ||
      widget.prefix != null ||
      widget.suffix != null;
  }

  // Provide default behavior if widget.textAlignVertical is not set.
  // CupertinoTextField has top alignment by default, unless it has decoration
  // like a prefix or suffix, in which case it's aligned to the center.
  TextAlignVertical get _textAlignVertical {
    if (widget.textAlignVertical != null) {
      return widget.textAlignVertical!;
    }
    return _hasDecoration ? TextAlignVertical.center : TextAlignVertical.top;
  }

  Widget _addTextDependentAttachments(Widget editableText, TextStyle textStyle, TextStyle placeholderStyle) {
    assert(editableText != null);
    assert(textStyle != null);
    assert(placeholderStyle != null);
    // If there are no surrounding widgets, just return the core editable text
    // part.
    if (!_hasDecoration) {
      return editableText;
    }

    // Otherwise, listen to the current state of the text entry.
    return ValueListenableBuilder<TextEditingValue>(
      valueListenable: _effectiveController,
      child: editableText,
      builder: (BuildContext context, TextEditingValue? text, Widget? child) {
        return Row(children: <Widget>[
          // Insert a prefix at the front if the prefix visibility mode matches
          // the current text state.
          if (_showPrefixWidget(text!)) widget.prefix!,
          // In the middle part, stack the placeholder on top of the main EditableText
          // if needed.
          Expanded(
            child: Stack(
              children: <Widget>[
                if (widget.placeholder != null && text.text.isEmpty)
                  SizedBox(
                    width: double.infinity,
                    child: Padding(
                      padding: widget.padding,
                      child: Text(
                        widget.placeholder!,
                        maxLines: widget.maxLines,
                        overflow: TextOverflow.ellipsis,
                        style: placeholderStyle,
                        textAlign: widget.textAlign,
                      ),
                    ),
                  ),
                child!,
              ],
            ),
          ),
          // First add the explicit suffix if the suffix visibility mode matches.
          if (_showSuffixWidget(text))
            widget.suffix!
          // Otherwise, try to show a clear button if its visibility mode matches.
          else if (_showClearButton(text))
            GestureDetector(
              key: _clearGlobalKey,
              onTap: widget.enabled ?? true ? () {
                // Special handle onChanged for ClearButton
                // Also call onChanged when the clear button is tapped.
                final bool textChanged = _effectiveController.text.isNotEmpty;
                _effectiveController.clear();
                if (widget.onChanged != null && textChanged) {
                  widget.onChanged!(_effectiveController.text);
                }
              } : null,
              child: Padding(
                padding: const EdgeInsets.symmetric(horizontal: 6.0),
                child: Icon(
                  CupertinoIcons.clear_thick_circled,
                  size: 18.0,
                  color: CupertinoDynamicColor.resolve(_kClearButtonColor, context),
                ),
              ),
            ),
        ]);
      },
    );
  }
  // AutofillClient implementation start.
  @override
  String get autofillId => _editableText.autofillId;

  @override
  void autofill(TextEditingValue newEditingValue) => _editableText.autofill(newEditingValue);

  @override
  TextInputConfiguration get textInputConfiguration {
    final List<String>? autofillHints = widget.autofillHints?.toList(growable: false);
    final AutofillConfiguration autofillConfiguration = autofillHints != null
      ? AutofillConfiguration(
          uniqueIdentifier: autofillId,
          autofillHints: autofillHints,
          currentEditingValue: _effectiveController.value,
          hintText: widget.placeholder,
        )
      : AutofillConfiguration.disabled;

    return _editableText.textInputConfiguration.copyWith(autofillConfiguration: autofillConfiguration);
  }
  // AutofillClient implementation end.

  @override
  Widget build(BuildContext context) {
    super.build(context); // See AutomaticKeepAliveClientMixin.
    assert(debugCheckHasDirectionality(context));
    final TextEditingController controller = _effectiveController;

    TextSelectionControls? textSelectionControls = widget.selectionControls;
    VoidCallback? handleDidGainAccessibilityFocus;
    switch (defaultTargetPlatform) {
      case TargetPlatform.iOS:
      case TargetPlatform.android:
      case TargetPlatform.fuchsia:
      case TargetPlatform.linux:
        textSelectionControls ??= cupertinoTextSelectionControls;
        break;

      case TargetPlatform.macOS:
      case TargetPlatform.windows:
        textSelectionControls ??= cupertinoDesktopTextSelectionControls;
        handleDidGainAccessibilityFocus = () {
          // Automatically activate the TextField when it receives accessibility focus.
          if (!_effectiveFocusNode.hasFocus && _effectiveFocusNode.canRequestFocus) {
            _effectiveFocusNode.requestFocus();
          }
        };
        break;
    }

    final bool enabled = widget.enabled ?? true;
    final Offset cursorOffset = Offset(_iOSHorizontalCursorOffsetPixels / MediaQuery.of(context).devicePixelRatio, 0);
    final List<TextInputFormatter> formatters = <TextInputFormatter>[
      ...?widget.inputFormatters,
      if (widget.maxLength != null)
        LengthLimitingTextInputFormatter(
          widget.maxLength,
          maxLengthEnforcement: _effectiveMaxLengthEnforcement,
        ),
    ];
    final CupertinoThemeData themeData = CupertinoTheme.of(context);

    final TextStyle? resolvedStyle = widget.style?.copyWith(
      color: CupertinoDynamicColor.maybeResolve(widget.style?.color, context),
      backgroundColor: CupertinoDynamicColor.maybeResolve(widget.style?.backgroundColor, context),
    );

    final TextStyle textStyle = themeData.textTheme.textStyle.merge(resolvedStyle);

    final TextStyle? resolvedPlaceholderStyle = widget.placeholderStyle?.copyWith(
      color: CupertinoDynamicColor.maybeResolve(widget.placeholderStyle?.color, context),
      backgroundColor: CupertinoDynamicColor.maybeResolve(widget.placeholderStyle?.backgroundColor, context),
    );

    final TextStyle placeholderStyle = textStyle.merge(resolvedPlaceholderStyle);

    final Brightness keyboardAppearance = widget.keyboardAppearance ?? CupertinoTheme.brightnessOf(context);
    final Color cursorColor = CupertinoDynamicColor.maybeResolve(
      widget.cursorColor ?? DefaultSelectionStyle.of(context).cursorColor,
      context,
    ) ?? themeData.primaryColor;

    final Color disabledColor = CupertinoDynamicColor.resolve(_kDisabledBackground, context);

    final Color? decorationColor = CupertinoDynamicColor.maybeResolve(widget.decoration?.color, context);

    final BoxBorder? border = widget.decoration?.border;
    Border? resolvedBorder = border as Border?;
    if (border is Border) {
      BorderSide resolveBorderSide(BorderSide side) {
        return side == BorderSide.none
          ? side
          : side.copyWith(color: CupertinoDynamicColor.resolve(side.color, context));
      }
      resolvedBorder = border == null || border.runtimeType != Border
        ? border
        : Border(
          top: resolveBorderSide(border.top),
          left: resolveBorderSide(border.left),
          bottom: resolveBorderSide(border.bottom),
          right: resolveBorderSide(border.right),
        );
    }

    final BoxDecoration? effectiveDecoration = widget.decoration?.copyWith(
      border: resolvedBorder,
      color: enabled ? decorationColor : disabledColor,
    );

    final Color selectionColor = CupertinoDynamicColor.maybeResolve(
      DefaultSelectionStyle.of(context).selectionColor,
      context,
    ) ?? CupertinoTheme.of(context).primaryColor.withOpacity(0.2);

    // Set configuration as disabled if not otherwise specified. If specified,
    // ensure that configuration uses Cupertino text style for misspelled words
    // unless a custom style is specified.
    final SpellCheckConfiguration spellCheckConfiguration =
      widget.spellCheckConfiguration != null &&
      widget.spellCheckConfiguration != const SpellCheckConfiguration.disabled()
        ? widget.spellCheckConfiguration!.copyWith(
            misspelledTextStyle: widget.spellCheckConfiguration!.misspelledTextStyle
              ?? CupertinoTextField.cupertinoMisspelledTextStyle)
        : const SpellCheckConfiguration.disabled();

    final Widget paddedEditable = Padding(
      padding: widget.padding,
      child: RepaintBoundary(
        child: UnmanagedRestorationScope(
          bucket: bucket,
          child: EditableText(
            key: editableTextKey,
            controller: controller,
            readOnly: widget.readOnly,
            toolbarOptions: widget.toolbarOptions,
            showCursor: widget.showCursor,
            showSelectionHandles: _showSelectionHandles,
            focusNode: _effectiveFocusNode,
            keyboardType: widget.keyboardType,
            textInputAction: widget.textInputAction,
            textCapitalization: widget.textCapitalization,
            style: textStyle,
            strutStyle: widget.strutStyle,
            textAlign: widget.textAlign,
            textDirection: widget.textDirection,
            autofocus: widget.autofocus,
            obscuringCharacter: widget.obscuringCharacter,
            obscureText: widget.obscureText,
            autocorrect: widget.autocorrect,
            smartDashesType: widget.smartDashesType,
            smartQuotesType: widget.smartQuotesType,
            enableSuggestions: widget.enableSuggestions,
            maxLines: widget.maxLines,
            minLines: widget.minLines,
            expands: widget.expands,
            magnifierConfiguration: widget.magnifierConfiguration ?? CupertinoTextField._iosMagnifierConfiguration,
            // Only show the selection highlight when the text field is focused.
            selectionColor: _effectiveFocusNode.hasFocus ? selectionColor : null,
            selectionControls: widget.selectionEnabled
              ? textSelectionControls : null,
            onChanged: widget.onChanged,
            onSelectionChanged: _handleSelectionChanged,
            onEditingComplete: widget.onEditingComplete,
            onSubmitted: widget.onSubmitted,
            onTapOutside: widget.onTapOutside,
            inputFormatters: formatters,
            rendererIgnoresPointer: true,
            cursorWidth: widget.cursorWidth,
            cursorHeight: widget.cursorHeight,
            cursorRadius: widget.cursorRadius,
            cursorColor: cursorColor,
            cursorOpacityAnimates: true,
            cursorOffset: cursorOffset,
            paintCursorAboveText: true,
            autocorrectionTextRectColor: selectionColor,
            backgroundCursorColor: CupertinoDynamicColor.resolve(CupertinoColors.inactiveGray, context),
            selectionHeightStyle: widget.selectionHeightStyle,
            selectionWidthStyle: widget.selectionWidthStyle,
            scrollPadding: widget.scrollPadding,
            keyboardAppearance: keyboardAppearance,
            dragStartBehavior: widget.dragStartBehavior,
            scrollController: widget.scrollController,
            scrollPhysics: widget.scrollPhysics,
            enableInteractiveSelection: widget.enableInteractiveSelection,
            autofillClient: this,
            clipBehavior: widget.clipBehavior,
            restorationId: 'editable',
            scribbleEnabled: widget.scribbleEnabled,
            enableIMEPersonalizedLearning: widget.enableIMEPersonalizedLearning,
            spellCheckConfiguration: spellCheckConfiguration,
          ),
        ),
      ),
    );

    return Semantics(
      enabled: enabled,
      onTap: !enabled || widget.readOnly ? null : () {
        if (!controller.selection.isValid) {
          controller.selection = TextSelection.collapsed(offset: controller.text.length);
        }
        _requestKeyboard();
      },
      onDidGainAccessibilityFocus: handleDidGainAccessibilityFocus,
      child: TextFieldTapRegion(
        child: IgnorePointer(
          ignoring: !enabled,
          child: Container(
            decoration: effectiveDecoration,
            color: !enabled && effectiveDecoration == null ? disabledColor : null,
            child: _selectionGestureDetectorBuilder.buildGestureDetector(
              behavior: HitTestBehavior.translucent,
              child: Align(
                alignment: Alignment(-1.0, _textAlignVertical.y),
                widthFactor: 1.0,
                heightFactor: 1.0,
                child: _addTextDependentAttachments(paddedEditable, textStyle, placeholderStyle),
              ),
            ),
          ),
        ),
      ),
    );
  }
}<|MERGE_RESOLUTION|>--- conflicted
+++ resolved
@@ -101,12 +101,8 @@
   final _CupertinoTextFieldState _state;
 
   @override
-<<<<<<< HEAD
   void onSingleTapUp(TapUpDetails details, TapStatus status) {
-=======
-  void onSingleTapUp(TapUpDetails details) {
     editableText.hideToolbar();
->>>>>>> 6f01da96
     // Because TextSelectionGestureDetector listens to taps that happen on
     // widgets in front of it, tapping the clear button will also trigger
     // this handler. If the clear button widget recognizes the up event,
