--- conflicted
+++ resolved
@@ -482,38 +482,8 @@
   /// Whitespace characters (e.g. newline, space, tab) are included in the
   /// character count.
   ///
-<<<<<<< HEAD
   /// {@macro flutter.services.lengthLimitingTextInputFormatter.maxLength}
-  final int maxLength;
-=======
-  /// ## Limitations
-  ///
-  /// The CupertinoTextField does not currently count Unicode grapheme clusters
-  /// (i.e. characters visible to the user), it counts Unicode scalar values,
-  /// which leaves out a number of useful possible characters (like many emoji
-  /// and composed characters), so this will be inaccurate in the presence of
-  /// those characters. If you expect to encounter these kinds of characters, be
-  /// generous in the maxLength used.
-  ///
-  /// For instance, the character "ö" can be represented as '\u{006F}\u{0308}',
-  /// which is the letter "o" followed by a composed diaeresis "¨", or it can
-  /// be represented as '\u{00F6}', which is the Unicode scalar value "LATIN
-  /// SMALL LETTER O WITH DIAERESIS". In the first case, the text field will
-  /// count two characters, and the second case will be counted as one
-  /// character, even though the user can see no difference in the input.
-  ///
-  /// Similarly, some emoji are represented by multiple scalar values. The
-  /// Unicode "THUMBS UP SIGN + MEDIUM SKIN TONE MODIFIER", "👍🏽", should be
-  /// counted as a single character, but because it is a combination of two
-  /// Unicode scalar values, '\u{1F44D}\u{1F3FD}', it is counted as two
-  /// characters.
-  ///
-  /// See also:
-  ///
-  ///  * [LengthLimitingTextInputFormatter] for more information on how it
-  ///    counts characters, and how it may differ from the intuitive meaning.
   final int? maxLength;
->>>>>>> 6b049372
 
   /// If true, prevents the field from allowing more than [maxLength]
   /// characters.
