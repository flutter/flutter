--- conflicted
+++ resolved
@@ -135,13 +135,11 @@
   }
 
   Color get effectiveFocusBackgroundColor =>
-      HSLColor.fromColor(
-        (widget.focusColor ?? CupertinoColors.activeBlue).withOpacity(
-          CupertinoTheme.brightnessOf(context) == Brightness.light
-              ? kCupertinoButtonTintedOpacityLight
-              : kCupertinoButtonTintedOpacityDark,
-        ),
-      ).toColor();
+      (widget.focusColor ?? CupertinoColors.activeBlue).withValues(
+        alpha: CupertinoTheme.brightnessOf(context) == Brightness.light
+            ? kCupertinoButtonTintedOpacityLight
+            : kCupertinoButtonTintedOpacityDark,
+      );
 
   @override
   Widget build(BuildContext context) {
@@ -156,7 +154,6 @@
         behavior: HitTestBehavior.opaque,
         child: ConstrainedBox(
           constraints: const BoxConstraints(minHeight: _kButtonHeight),
-<<<<<<< HEAD
           child: FocusableActionDetector(
             actions: _actionMap,
             focusNode: widget.focusNode,
@@ -188,25 +185,6 @@
                           Icon(widget.trailingIcon, color: _textStyle.color, size: 21.0),
                       ],
                     ),
-=======
-          child: Semantics(
-            button: true,
-            child: ColoredBox(
-              color: _isPressed
-                  ? CupertinoDynamicColor.resolve(_kBackgroundColorPressed, context)
-                  : CupertinoDynamicColor.resolve(CupertinoContextMenu.kBackgroundColor, context),
-              child: Padding(
-                padding: const EdgeInsets.fromLTRB(15.5, 8.0, 17.5, 8.0),
-                child: DefaultTextStyle(
-                  style: _textStyle,
-                  child: Row(
-                    mainAxisAlignment: MainAxisAlignment.spaceBetween,
-                    children: <Widget>[
-                      Flexible(child: widget.child),
-                      if (widget.trailingIcon != null)
-                        Icon(widget.trailingIcon, color: _textStyle.color, size: 21.0),
-                    ],
->>>>>>> ccf70831
                   ),
                 ),
               ),
