--- conflicted
+++ resolved
@@ -1164,16 +1164,9 @@
     }
 
     double? target;
-<<<<<<< HEAD
     final bool canScrollBottom = (widget._searchable || widget.bottom != null)
                               && (widget.bottomMode == NavigationBarBottomMode.automatic || widget.bottomMode == null);
     final double bottomScrollOffset = _getBottomHeight();
-=======
-    final bool canScrollBottom =
-        widget.bottom != null &&
-        (widget.bottomMode == NavigationBarBottomMode.automatic || widget.bottomMode == null);
-    final double bottomScrollOffset = canScrollBottom ? widget.bottom!.preferredSize.height : 0.0;
->>>>>>> 8ad15cd8
 
     // Snap the scroll view to a target determined by the navigation bar's
     // position.
@@ -1277,7 +1270,6 @@
     );
 
     return MediaQuery.withNoTextScaling(
-<<<<<<< HEAD
       child: AnimatedBuilder(
         animation: _animationController,
         builder: (BuildContext context, Widget? child) {
@@ -1308,32 +1300,6 @@
             ),
           );
         }
-=======
-      child: SliverPersistentHeader(
-        pinned: true, // iOS navigation bars are always pinned.
-        delegate: _LargeTitleNavigationBarSliverDelegate(
-          keys: keys,
-          components: components,
-          userMiddle: widget.middle,
-          backgroundColor:
-              CupertinoDynamicColor.maybeResolve(widget.backgroundColor, context) ??
-              CupertinoTheme.of(context).barBackgroundColor,
-          automaticBackgroundVisibility: widget.automaticBackgroundVisibility,
-          brightness: widget.brightness,
-          border: widget.border,
-          padding: widget.padding,
-          actionsForegroundColor: CupertinoTheme.of(context).primaryColor,
-          transitionBetweenRoutes: widget.transitionBetweenRoutes,
-          heroTag: widget.heroTag,
-          persistentHeight: _kNavBarPersistentHeight + MediaQuery.paddingOf(context).top,
-          alwaysShowMiddle: widget.alwaysShowMiddle && widget.middle != null,
-          stretchConfiguration: widget.stretch ? OverScrollHeaderStretchConfiguration() : null,
-          enableBackgroundFilterBlur: widget.enableBackgroundFilterBlur,
-          bottom: widget.bottom ?? const SizedBox.shrink(),
-          bottomMode: widget.bottomMode ?? NavigationBarBottomMode.automatic,
-          bottomHeight: widget.bottom != null ? widget.bottom!.preferredSize.height : 0.0,
-        ),
->>>>>>> 8ad15cd8
       ),
     );
   }
@@ -1532,7 +1498,6 @@
 
   @override
   bool shouldRebuild(_LargeTitleNavigationBarSliverDelegate oldDelegate) {
-<<<<<<< HEAD
     return components != oldDelegate.components
         || userMiddle != oldDelegate.userMiddle
         || backgroundColor != oldDelegate.backgroundColor
@@ -1549,23 +1514,6 @@
         || bottom != oldDelegate.bottom
         || bottomMode != oldDelegate.bottomMode
         || bottomHeight != oldDelegate.bottomHeight;
-=======
-    return components != oldDelegate.components ||
-        userMiddle != oldDelegate.userMiddle ||
-        backgroundColor != oldDelegate.backgroundColor ||
-        automaticBackgroundVisibility != oldDelegate.automaticBackgroundVisibility ||
-        border != oldDelegate.border ||
-        padding != oldDelegate.padding ||
-        actionsForegroundColor != oldDelegate.actionsForegroundColor ||
-        transitionBetweenRoutes != oldDelegate.transitionBetweenRoutes ||
-        persistentHeight != oldDelegate.persistentHeight ||
-        alwaysShowMiddle != oldDelegate.alwaysShowMiddle ||
-        heroTag != oldDelegate.heroTag ||
-        enableBackgroundFilterBlur != oldDelegate.enableBackgroundFilterBlur ||
-        bottom != oldDelegate.bottom ||
-        bottomMode != oldDelegate.bottomMode ||
-        bottomHeight != oldDelegate.bottomHeight;
->>>>>>> 8ad15cd8
   }
 }
 
@@ -3061,7 +3009,6 @@
 
   @override
   Widget build(BuildContext context) {
-<<<<<<< HEAD
     return IgnorePointer(
       child: Padding(
         padding: const EdgeInsets.symmetric(horizontal: padding, vertical: padding),
@@ -3070,11 +3017,6 @@
           child: searchField,
         ),
       ),
-=======
-    return const Padding(
-      padding: EdgeInsets.symmetric(horizontal: padding, vertical: padding),
-      child: SizedBox(height: searchFieldHeight, child: CupertinoSearchTextField()),
->>>>>>> 8ad15cd8
     );
   }
 
