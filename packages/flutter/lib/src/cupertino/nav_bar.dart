// Copyright 2014 The Flutter Authors. All rights reserved.
// Use of this source code is governed by a BSD-style license that can be
// found in the LICENSE file.

/// @docImport 'refresh.dart';
library;

import 'dart:math' as math;
import 'dart:ui' show ImageFilter;

import 'package:flutter/foundation.dart';
import 'package:flutter/rendering.dart';
import 'package:flutter/services.dart';
import 'package:flutter/widgets.dart';

import 'button.dart';
import 'colors.dart';
import 'constants.dart';
import 'icons.dart';
import 'localizations.dart';
import 'page_scaffold.dart';
import 'route.dart';
import 'search_field.dart';
import 'sheet.dart';
import 'theme.dart';

/// Modes that determine how to display the navigation bar's bottom in relation to scroll events.
enum NavigationBarBottomMode {
  /// Enable hiding the bottom in response to scrolling.
  ///
  /// As scrolling starts, the large title stays pinned while the bottom resizes
  /// until it is completely consumed. Then, the large title scrolls under the
  /// persistent navigation bar.
  automatic,

  /// Always display the bottom regardless of the scroll activity.
  ///
  /// When scrolled, the bottom stays pinned while the large title scrolls under
  /// the persistent navigation bar.
  always,
}

/// Standard iOS navigation bar height without the status bar.
///
/// This height is constant and independent of accessibility as it is in iOS.
const double _kNavBarPersistentHeight = kMinInteractiveDimensionCupertino;

/// Size increase from expanding the navigation bar into an iOS-11-style large title
/// configuration in a [CustomScrollView].
const double _kNavBarLargeTitleHeightExtension = 52.0;

/// Number of logical pixels scrolled down before the title text is transferred
/// from the normal navigation bar to a big title below the navigation bar.
const double _kNavBarShowLargeTitleThreshold = 10.0;

/// Number of logical pixels scrolled during which the navigation bar's background
/// fades in or out.
///
/// Eyeballed on the native Settings app on an iPhone 15 simulator running iOS 17.4.
const double _kNavBarScrollUnderAnimationExtent = 10.0;

const double _kNavBarEdgePadding = 16.0;

const double _kNavBarBottomPadding = 8.0;

const double _kNavBarBackButtonTapWidth = 50.0;

// The minimum text scale to apply to contents of the nav bar which can scale to
// a size less than the default, such as the large title.
//
// Eyeballed on an iPhone 15 simulator running iOS 17.5.
const double _kMinScaleFactor = 0.9;

// The maximum text scale to apply to contents of the nav bar, except the large
// title which can grow larger but is damped.
const double _kMaxScaleFactor = 1.235;

// The damping ratio applied to reduce the rate at which the large title scales.
//
// Eyeballed on an iPhone 15 simulator running iOS 17.5.
const double _kLargeTitleScaleDampingRatio = 3.0;

/// The width of the 'Cancel' button if the search field in a
/// [CupertinoSliverNavigationBar.search] is active.
///
/// Eyeballed on an iPhone 15 simulator running iOS 17.5.
const double _kSearchFieldCancelButtonWidth = 67.0;

/// The height of the unscaled search field used in
/// a [CupertinoSliverNavigationBar.search].
const double _kSearchFieldHeight = 36.0;

/// The duration of the animation when the search field in
/// [CupertinoSliverNavigationBar.search] is tapped.
const Duration _kNavBarSearchDuration = Duration(milliseconds: 300);

/// The curve of the animation when the search field in
/// [CupertinoSliverNavigationBar.search] is tapped.
const Curve _kNavBarSearchCurve = Curves.easeInOut;

/// Title text transfer fade.
const Duration _kNavBarTitleFadeDuration = Duration(milliseconds: 150);

const Color _kDefaultNavBarBorderColor = Color(0x4D000000);

const Border _kDefaultNavBarBorder = Border(
  bottom: BorderSide(
    color: _kDefaultNavBarBorderColor,
    width: 0.0, // 0.0 means one physical pixel
  ),
);

const Border _kTransparentNavBarBorder = Border(
  bottom: BorderSide(color: Color(0x00000000), width: 0.0),
);

/// The curve of the animation of the top nav bar regardless of push/pop
/// direction in the hero transition between two nav bars.
///
/// Eyeballed on an iPhone 15 Pro simulator running iOS 17.5.
const Curve _kTopNavBarHeaderTransitionCurve = Cubic(0.0, 0.45, 0.45, 0.98);

/// The curve of the animation of the bottom nav bar regardless of push/pop
/// direction in the hero transition between two nav bars.
///
/// Eyeballed on an iPhone 15 Pro simulator running iOS 17.5.
const Curve _kBottomNavBarHeaderTransitionCurve = Cubic(0.05, 0.90, 0.90, 0.95);

// There's a single tag for all instances of navigation bars because they can
// all transition between each other (per Navigator) via Hero transitions.
const _HeroTag _defaultHeroTag = _HeroTag(null);

@immutable
class _HeroTag {
  const _HeroTag(this.navigator);

  final NavigatorState? navigator;

  // Let the Hero tag be described in tree dumps.
  @override
  String toString() => 'Default Hero tag for Cupertino navigation bars with navigator $navigator';

  @override
  bool operator ==(Object other) {
    if (identical(this, other)) {
      return true;
    }
    if (other.runtimeType != runtimeType) {
      return false;
    }
    return other is _HeroTag && other.navigator == navigator;
  }

  @override
  int get hashCode => identityHashCode(navigator);
}

// An `AnimatedWidget` that imposes a fixed size on its child widget, and
// shifts the child widget in the parent stack, driven by its `offsetAnimation`
// property.
class _FixedSizeSlidingTransition extends AnimatedWidget {
  const _FixedSizeSlidingTransition({
    required this.isLTR,
    required this.offsetAnimation,
    required this.size,
    required this.child,
  }) : super(listenable: offsetAnimation);

  // Whether the writing direction used in the navigation bar transition is
  // left-to-right.
  final bool isLTR;

  // The fixed size to impose on `child`.
  final Size size;

  // The animated offset from the top-leading corner of the stack.
  //
  // When `isLTR` is true, the `Offset` is the position of the child widget in
  // the stack render box's regular coordinate space.
  //
  // When `isLTR` is false, the coordinate system is flipped around the
  // horizontal axis and the origin is set to the top right corner of the render
  // boxes. In other words, this parameter describes the offset from the top
  // right corner of the stack, to the top right corner of the child widget, and
  // the x-axis runs right to left.
  final Animation<Offset> offsetAnimation;

  final Widget child;

  @override
  Widget build(BuildContext context) {
    return Positioned(
      top: offsetAnimation.value.dy,
      left: isLTR ? offsetAnimation.value.dx : null,
      right: isLTR ? null : offsetAnimation.value.dx,
      width: size.width,
      height: size.height,
      child: child,
    );
  }
}

/// Returns `child` wrapped with background and a bottom border if background color
/// is opaque. Otherwise, also blur with [BackdropFilter].
///
/// When `updateSystemUiOverlay` is true, the nav bar will update the OS
/// status bar's color theme based on the background color of the nav bar.
Widget _wrapWithBackground({
  Border? border,
  required Color backgroundColor,
  Brightness? brightness,
  required Widget child,
  bool updateSystemUiOverlay = true,
  bool enableBackgroundFilterBlur = true,
}) {
  Widget result = child;
  if (updateSystemUiOverlay) {
    final bool isDark = backgroundColor.computeLuminance() < 0.179;
    final Brightness newBrightness = brightness ?? (isDark ? Brightness.dark : Brightness.light);
    final SystemUiOverlayStyle overlayStyle = switch (newBrightness) {
      Brightness.dark => SystemUiOverlayStyle.light,
      Brightness.light => SystemUiOverlayStyle.dark,
    };
    // [SystemUiOverlayStyle.light] and [SystemUiOverlayStyle.dark] set some system
    // navigation bar properties,
    // Before https://github.com/flutter/flutter/pull/104827 those properties
    // had no effect, now they are used if there is no AnnotatedRegion on the
    // bottom of the screen.
    // For backward compatibility, create a `SystemUiOverlayStyle` without the
    // system navigation bar properties.
    result = AnnotatedRegion<SystemUiOverlayStyle>(
      value: SystemUiOverlayStyle(
        statusBarColor: overlayStyle.statusBarColor,
        statusBarBrightness: overlayStyle.statusBarBrightness,
        statusBarIconBrightness: overlayStyle.statusBarIconBrightness,
        systemStatusBarContrastEnforced: overlayStyle.systemStatusBarContrastEnforced,
      ),
      child: result,
    );
  }
  final DecoratedBox childWithBackground = DecoratedBox(
    decoration: BoxDecoration(border: border, color: backgroundColor),
    child: result,
  );

  return ClipRect(
    child: BackdropFilter(
      enabled: backgroundColor.alpha != 0xFF && enableBackgroundFilterBlur,
      filter: ImageFilter.blur(sigmaX: 10.0, sigmaY: 10.0),
      child: childWithBackground,
    ),
  );
}

double _dampScaleFactor(double scaledFontSize, double unscaledFontSize, double dampingRatio) {
  final double scaleFactor = scaledFontSize / unscaledFontSize;
  return scaleFactor < 1.0
      ? math.max(_kMinScaleFactor, scaleFactor)
      : 1.0 + ((scaleFactor - 1.0) / dampingRatio);
}

// Whether the current route supports nav bar hero transitions from or to.
bool _isTransitionable(BuildContext context) {
  final ModalRoute<dynamic>? route = ModalRoute.of(context);

  // Fullscreen dialogs never transitions their nav bar with other push-style
  // pages' nav bars or with other fullscreen dialog pages on the way in or on
  // the way out.
  return route is PageRoute &&
      !route.fullscreenDialog &&
      !CupertinoSheetRoute.hasParentSheet(context);
}

/// An iOS-styled navigation bar.
///
/// The navigation bar is a toolbar that minimally consists of a widget,
/// normally a page title.
///
/// It also supports [leading] and [trailing] widgets on either end of the
/// toolbar, typically for actions and navigation.
///
/// The [leading] widget will automatically be a back chevron icon button (or a
/// cancel button in case of a fullscreen dialog) to pop the current route if none
/// is provided and [automaticallyImplyLeading] is true (true by default).
///
/// This toolbar should be placed at top of the screen where it will
/// automatically account for the OS's status bar.
///
/// If the given [backgroundColor]'s opacity is not 1.0 (which is the case by
/// default), it will produce a blurring effect to the content behind it.
///
/// ### Layout options
///
/// While the [CupertinoSliverNavigationBar] can dynamically change size and
/// layout in response to scrolling, this static version can reflect the same
/// large (expanded) layout, or the small (collapsed) layout.
///
/// The default constructor will display the collapsed version of the
/// [CupertinoSliverNavigationBar]. The [middle] widget will automatically be a
/// title text from the current [CupertinoPageRoute] if none is provided and
/// [automaticallyImplyMiddle] is true (true by default).
///
/// Using the [CupertinoNavigationBar.large] constructor will display the
/// expanded version of [CupertinoSliverNavigationBar]. The [largeTitle] widget
/// will automatically be a title text from the current [CupertinoPageRoute] if
/// none is provided and `automaticallyImplyTitle` is true (true by default).
///
/// ### Transitions
///
/// When [transitionBetweenRoutes] is true, this navigation bar will transition
/// on top of the routes instead of inside them if the route being transitioned
/// to also has a [CupertinoNavigationBar] or a [CupertinoSliverNavigationBar]
/// with [transitionBetweenRoutes] set to true. If [transitionBetweenRoutes] is
/// true, none of the [Widget] parameters can contain a key in its subtree since
/// that widget will exist in multiple places in the tree simultaneously.
///
/// By default, only one [CupertinoNavigationBar] or [CupertinoSliverNavigationBar]
/// should be present in each [PageRoute] to support the default transitions.
/// Use [transitionBetweenRoutes] or [heroTag] to customize the transition
/// behavior for multiple navigation bars per route.
///
/// When used in a [CupertinoPageScaffold], [CupertinoPageScaffold.navigationBar]
/// disables text scaling to match the native iOS behavior. To override
/// this behavior, wrap each of the `navigationBar`'s components inside a
/// [MediaQuery] with the desired [TextScaler].
///
/// {@tool dartpad}
/// This example shows a [CupertinoNavigationBar] placed in a [CupertinoPageScaffold].
/// Since [backgroundColor]'s opacity is not 1.0, there is a blur effect and
/// content slides underneath.
///
/// ** See code in examples/api/lib/cupertino/nav_bar/cupertino_navigation_bar.0.dart **
/// {@end-tool}
///
/// {@tool dartpad}
/// This example shows the resulting layout from [CupertinoNavigationBar.large]
/// constructor, showing a large title similar to the expanded state of
/// [CupertinoSliverNavigationBar].
///
/// ** See code in examples/api/lib/cupertino/nav_bar/cupertino_navigation_bar.2.dart **
/// {@end-tool}
///
/// See also:
///
///  * [CupertinoPageScaffold], a page layout helper typically hosting the
///    [CupertinoNavigationBar].
///  * [CupertinoSliverNavigationBar] for a navigation bar to be placed in a
///    scrolling list and that supports iOS-11-style large titles.
///  * <https://developer.apple.com/design/human-interface-guidelines/ios/bars/navigation-bars/>
class CupertinoNavigationBar extends StatefulWidget implements ObstructingPreferredSizeWidget {
  /// Creates a static iOS style navigation bar, with a centered [middle] title.
  ///
  /// Similar to the collapsed state of [CupertinoSliverNavigationBar], which
  /// can dynamically change size in response to scrolling.
  ///
  /// See also:
  ///
  ///   * [CupertinoNavigationBar.large], which creates a static iOS style
  ///     navigation bar with a [largeTitle], similar to the expanded state of
  ///     [CupertinoSliverNavigationBar].
  const CupertinoNavigationBar({
    super.key,
    this.leading,
    this.automaticallyImplyLeading = true,
    this.automaticallyImplyMiddle = true,
    this.previousPageTitle,
    this.middle,
    this.trailing,
    this.border = _kDefaultNavBarBorder,
    this.backgroundColor,
    this.automaticBackgroundVisibility = true,
    this.enableBackgroundFilterBlur = true,
    this.brightness,
    this.padding,
    this.transitionBetweenRoutes = true,
    this.heroTag = _defaultHeroTag,
    this.bottom,
  }) : largeTitle = null,
       assert(
         !transitionBetweenRoutes || identical(heroTag, _defaultHeroTag),
         'Cannot specify a heroTag override if this navigation bar does not '
         'transition due to transitionBetweenRoutes = false.',
       );

  /// Creates a static iOS style navigation bar, with a left aligned [largeTitle].
  ///
  /// Similar to the expanded state of [CupertinoSliverNavigationBar], which
  /// can dynamically change size in response to scrolling.
  ///
  /// See also:
  ///
  ///   * [CupertinoNavigationBar]'s base constructor, which creates a static
  ///     iOS style navigation bar with [middle], similar to the collapsed state
  ///     of [CupertinoSliverNavigationBar].
  const CupertinoNavigationBar.large({
    super.key,
    this.largeTitle,
    this.leading,
    this.automaticallyImplyLeading = true,
    bool automaticallyImplyTitle = true,
    this.previousPageTitle,
    this.trailing,
    this.border = _kDefaultNavBarBorder,
    this.backgroundColor,
    this.automaticBackgroundVisibility = true,
    this.enableBackgroundFilterBlur = true,
    this.brightness,
    this.padding,
    this.transitionBetweenRoutes = true,
    this.heroTag = _defaultHeroTag,
    this.bottom,
  }) : middle = null,
       automaticallyImplyMiddle = automaticallyImplyTitle,
       assert(
         !transitionBetweenRoutes || identical(heroTag, _defaultHeroTag),
         'Cannot specify a heroTag override if this navigation bar does not '
         'transition due to transitionBetweenRoutes = false.',
       );

  /// The navigation bar's title, when using [CupertinoNavigationBar.large].
  ///
  /// If null and `automaticallyImplyTitle` is true, an appropriate [Text]
  /// title will be created if the current route is a [CupertinoPageRoute] and
  /// has a `title`.
  ///
  /// This property is null for the base [CupertinoNavigationBar] constructor,
  /// which shows a collapsed navigation bar and uses [middle] for the title
  /// instead.
  ///
  /// See also:
  ///
  ///   * [CupertinoSliverNavigationBar.largeTitle], a similar property
  ///     in the expanded state of [CupertinoSliverNavigationBar], which can
  ///     dynamically change size in response to scrolling.
  final Widget? largeTitle;

  /// {@template flutter.cupertino.CupertinoNavigationBar.leading}
  /// Widget to place at the start of the navigation bar. Normally a back button
  /// for a normal page or a cancel button for full page dialogs.
  ///
  /// If null and [automaticallyImplyLeading] is true, an appropriate button
  /// will be automatically created.
  /// {@endtemplate}
  final Widget? leading;

  /// {@template flutter.cupertino.CupertinoNavigationBar.automaticallyImplyLeading}
  /// Controls whether we should try to imply the leading widget if null.
  ///
  /// If true and [leading] is null, automatically try to deduce what the [leading]
  /// widget should be. If [leading] widget is not null, this parameter has no effect.
  ///
  /// Specifically this navigation bar will:
  ///
  /// 1. Show a 'Cancel' button if the current route is a `fullscreenDialog`.
  /// 2. Show a back chevron with [previousPageTitle] if [previousPageTitle] is
  ///    not null.
  /// 3. Show a back chevron with the previous route's `title` if the current
  ///    route is a [CupertinoPageRoute] and the previous route is also a
  ///    [CupertinoPageRoute].
  /// {@endtemplate}
  final bool automaticallyImplyLeading;

  /// Controls whether we should try to imply the middle widget if null.
  ///
  /// If true and [middle] is null, automatically fill in a [Text] widget with
  /// the current route's `title` if the route is a [CupertinoPageRoute].
  /// If [middle] widget is not null, this parameter has no effect.
  final bool automaticallyImplyMiddle;

  /// {@template flutter.cupertino.CupertinoNavigationBar.previousPageTitle}
  /// Manually specify the previous route's title when automatically implying
  /// the leading back button.
  ///
  /// Overrides the text shown with the back chevron instead of automatically
  /// showing the previous [CupertinoPageRoute]'s `title` when
  /// [automaticallyImplyLeading] is true.
  ///
  /// Has no effect when [leading] is not null or if [automaticallyImplyLeading]
  /// is false.
  /// {@endtemplate}
  final String? previousPageTitle;

  /// The navigation bar's default title.
  ///
  /// If null and [automaticallyImplyMiddle] is true, an appropriate [Text]
  /// title will be created if the current route is a [CupertinoPageRoute] and
  /// has a `title`.
  ///
  /// This property is null for the [CupertinoNavigationBar.large] constructor,
  /// which shows an expanded navigation bar and uses [largeTitle] instead.
  ///
  /// See also:
  ///
  /// * [CupertinoSliverNavigationBar.middle], a similar property
  ///    in the collapsed state of [CupertinoSliverNavigationBar], which can
  ///    dynamically change size in response to scrolling.
  final Widget? middle;

  /// {@template flutter.cupertino.CupertinoNavigationBar.trailing}
  /// Widget to place at the end of the navigation bar. Normally additional actions
  /// taken on the page such as a search or edit function.
  /// {@endtemplate}
  final Widget? trailing;

  /// {@template flutter.cupertino.CupertinoNavigationBar.backgroundColor}
  /// The background color of the navigation bar. If it contains transparency, the
  /// tab bar will automatically produce a blurring effect to the content
  /// behind it. This behavior can be disabled by setting [enableBackgroundFilterBlur]
  /// to false.
  ///
  /// By default, the navigation bar's background is visible only when scrolled under.
  /// This behavior can be controlled with [automaticBackgroundVisibility].
  ///
  /// Defaults to [CupertinoTheme]'s `barBackgroundColor` if null.
  /// {@endtemplate}
  final Color? backgroundColor;

  /// {@template flutter.cupertino.CupertinoNavigationBar.automaticBackgroundVisibility}
  /// Whether the navigation bar appears transparent when no content is scrolled under.
  ///
  /// If this is true, the navigation bar's background color will be transparent
  /// until the content scrolls under it. If false, the navigation bar will always
  /// use [backgroundColor] as its background color.
  ///
  /// If the navigation bar is not a child of a [CupertinoPageScaffold], this has no effect.
  ///
  /// This value defaults to true.
  /// {@endtemplate}
  final bool automaticBackgroundVisibility;

  /// {@template flutter.cupertino.CupertinoNavigationBar.brightness}
  /// The brightness of the specified [backgroundColor].
  ///
  /// Setting this value changes the style of the system status bar. Typically
  /// used to increase the contrast ratio of the system status bar over
  /// [backgroundColor].
  ///
  /// If set to null, the value of the property will be inferred from the relative
  /// luminance of [backgroundColor].
  /// {@endtemplate}
  final Brightness? brightness;

  /// {@template flutter.cupertino.CupertinoNavigationBar.padding}
  /// Padding for the contents of the navigation bar.
  ///
  /// If null, the navigation bar will adopt the following defaults:
  ///
  ///  * Vertically, contents will be sized to the same height as the navigation
  ///    bar itself minus the status bar.
  ///  * Horizontally, padding will be 16 pixels according to iOS specifications
  ///    unless the leading widget is an automatically inserted back button, in
  ///    which case the padding will be 0.
  ///
  /// Vertical padding won't change the height of the nav bar.
  /// {@endtemplate}
  final EdgeInsetsDirectional? padding;

  /// {@template flutter.cupertino.CupertinoNavigationBar.border}
  /// The border of the navigation bar. By default renders a single pixel bottom border side.
  ///
  /// If a border is null, the navigation bar will not display a border.
  /// {@endtemplate}
  final Border? border;

  /// {@template flutter.cupertino.CupertinoNavigationBar.transitionBetweenRoutes}
  /// Whether to transition between navigation bars.
  ///
  /// When [transitionBetweenRoutes] is true, this navigation bar will transition
  /// on top of the routes instead of inside it if the route being transitioned
  /// to also has a [CupertinoNavigationBar] or a [CupertinoSliverNavigationBar]
  /// with [transitionBetweenRoutes] set to true.
  ///
  /// This transition will also occur on edge back swipe gestures like on iOS
  /// but only if the previous page below has `maintainState` set to true on the
  /// [PageRoute].
  ///
  /// When set to true, only one navigation bar can be present per route unless
  /// [heroTag] is also set.
  ///
  /// This value defaults to true.
  /// {@endtemplate}
  final bool transitionBetweenRoutes;

  /// {@template flutter.cupertino.CupertinoNavigationBar.enableBackgroundFilterBlur}
  /// Whether to have a blur effect when a non-opaque background color is used.
  ///
  /// When [enableBackgroundFilterBlur] is set to false, the blur effect will be
  /// disabled. The behaviour of [enableBackgroundFilterBlur] will only be respected when
  /// [automaticBackgroundVisibility] is false or until content scrolls under the navbar.
  ///
  /// This value defaults to true.
  /// {@endtemplate}
  final bool enableBackgroundFilterBlur;

  /// {@template flutter.cupertino.CupertinoNavigationBar.heroTag}
  /// Tag for the navigation bar's Hero widget if [transitionBetweenRoutes] is true.
  ///
  /// Defaults to a common tag between all [CupertinoNavigationBar] and
  /// [CupertinoSliverNavigationBar] instances of the same [Navigator]. With the
  /// default tag, all navigation bars of the same navigator can transition
  /// between each other as long as there's only one navigation bar per route.
  ///
  /// This [heroTag] can be overridden to manually handle having multiple
  /// navigation bars per route or to transition between multiple
  /// [Navigator]s.
  ///
  /// To disable Hero transitions for this navigation bar, set
  /// [transitionBetweenRoutes] to false.
  /// {@endtemplate}
  final Object heroTag;

  /// A widget to place at the bottom of the navigation bar.
  ///
  /// Only widgets that implement [PreferredSizeWidget] can be used at the
  /// bottom of a navigation bar.
  ///
  /// {@tool dartpad}
  /// This example shows a [CupertinoSearchTextField] at the bottom of a
  /// [CupertinoNavigationBar].
  ///
  /// ** See code in examples/api/lib/cupertino/nav_bar/cupertino_navigation_bar.1.dart **
  /// {@end-tool}
  ///
  /// See also:
  ///
  ///  * [PreferredSize], which can be used to give an arbitrary widget a preferred size.
  final PreferredSizeWidget? bottom;

  /// True if the navigation bar's background color has no transparency.
  @override
  bool shouldFullyObstruct(BuildContext context) {
    final Color backgroundColor =
        CupertinoDynamicColor.maybeResolve(this.backgroundColor, context) ??
        CupertinoTheme.of(context).barBackgroundColor;
    return backgroundColor.alpha == 0xFF;
  }

  @override
  Size get preferredSize {
    final double heightForDrawer = bottom?.preferredSize.height ?? 0.0;
    return Size.fromHeight(_kNavBarPersistentHeight + heightForDrawer);
  }

  @override
  State<CupertinoNavigationBar> createState() => _CupertinoNavigationBarState();
}

// A state class exists for the nav bar so that the keys of its sub-components
// don't change when rebuilding the nav bar, causing the sub-components to
// lose their own states.
class _CupertinoNavigationBarState extends State<CupertinoNavigationBar> {
  late _NavigationBarStaticComponentsKeys keys;

  ScrollNotificationObserverState? _scrollNotificationObserver;
  double _scrollAnimationValue = 0.0;

  @override
  void didChangeDependencies() {
    super.didChangeDependencies();
    _scrollNotificationObserver?.removeListener(_handleScrollNotification);
    _scrollNotificationObserver = ScrollNotificationObserver.maybeOf(context);
    _scrollNotificationObserver?.addListener(_handleScrollNotification);
  }

  @override
  void dispose() {
    if (_scrollNotificationObserver != null) {
      _scrollNotificationObserver!.removeListener(_handleScrollNotification);
      _scrollNotificationObserver = null;
    }
    super.dispose();
  }

  @override
  void initState() {
    super.initState();
    keys = _NavigationBarStaticComponentsKeys();
  }

  void _handleScrollNotification(ScrollNotification notification) {
    if (notification is ScrollUpdateNotification && notification.depth == 0) {
      final ScrollMetrics metrics = notification.metrics;
      final double oldScrollAnimationValue = _scrollAnimationValue;
      double scrollExtent = 0.0;
      switch (metrics.axisDirection) {
        case AxisDirection.up:
          // Scroll view is reversed
          scrollExtent = metrics.extentAfter;
        case AxisDirection.down:
          scrollExtent = metrics.extentBefore;
        case AxisDirection.right:
        case AxisDirection.left:
          // Scrolled under is only supported in the vertical axis, and should
          // not be altered based on horizontal notifications of the same
          // predicate since it could be a 2D scroller.
          break;
      }

      if (scrollExtent >= 0 && scrollExtent < _kNavBarScrollUnderAnimationExtent) {
        setState(() {
          _scrollAnimationValue = clampDouble(
            scrollExtent / _kNavBarScrollUnderAnimationExtent,
            0,
            1,
          );
        });
      } else if (scrollExtent > _kNavBarScrollUnderAnimationExtent &&
          oldScrollAnimationValue != 1.0) {
        setState(() {
          _scrollAnimationValue = 1.0;
        });
      } else if (scrollExtent <= 0 && oldScrollAnimationValue != 0.0) {
        setState(() {
          _scrollAnimationValue = 0.0;
        });
      }
    }
  }

  @override
  Widget build(BuildContext context) {
    // The static navigation bar does not expand or collapse (see CupertinoSliverNavigationBar),
    // it will either display the collapsed nav bar with middle, or the expanded with largeTitle.
    assert(widget.middle == null || widget.largeTitle == null);

    final Color backgroundColor =
        CupertinoDynamicColor.maybeResolve(widget.backgroundColor, context) ??
        CupertinoTheme.of(context).barBackgroundColor;

    final Color? parentPageScaffoldBackgroundColor = CupertinoPageScaffoldBackgroundColor.maybeOf(
      context,
    );

    final Border? initialBorder =
        widget.automaticBackgroundVisibility && parentPageScaffoldBackgroundColor != null
            ? _kTransparentNavBarBorder
            : widget.border;
    final Border? effectiveBorder =
        widget.border == null
            ? null
            : Border.lerp(initialBorder, widget.border, _scrollAnimationValue);

    final Color effectiveBackgroundColor =
        widget.automaticBackgroundVisibility && parentPageScaffoldBackgroundColor != null
            ? Color.lerp(
                  parentPageScaffoldBackgroundColor,
                  backgroundColor,
                  _scrollAnimationValue,
                ) ??
                backgroundColor
            : backgroundColor;

    final double bottomHeight = widget.bottom?.preferredSize.height ?? 0.0;
    final double persistentHeight =
        _kNavBarPersistentHeight + bottomHeight + MediaQuery.paddingOf(context).top;
    final double largeHeight = persistentHeight + _kNavBarLargeTitleHeightExtension;

    final _NavigationBarStaticComponents components = _NavigationBarStaticComponents(
      keys: keys,
      route: ModalRoute.of(context),
      userLeading: widget.leading,
      automaticallyImplyLeading: widget.automaticallyImplyLeading,
      automaticallyImplyTitle: widget.automaticallyImplyMiddle,
      previousPageTitle: widget.previousPageTitle,
      userMiddle: widget.middle,
      userTrailing: widget.trailing,
      padding: widget.padding,
      userLargeTitle: widget.largeTitle,
      userBottom: widget.bottom,
      large: widget.largeTitle != null,
      staticBar: true, // This one does not scroll
      context: context,
    );

    // Standard persistent components
    Widget navBar = _PersistentNavigationBar(
      components: components,
      padding: widget.padding,
      middleVisible: widget.largeTitle == null,
    );

    if (widget.largeTitle != null) {
      // Large nav bar
      navBar = ConstrainedBox(
        constraints: BoxConstraints(maxHeight: largeHeight),
        child: Column(
          children: <Widget>[
            navBar,
            Expanded(
              child: Padding(
                padding: const EdgeInsetsDirectional.only(
                  start: _kNavBarEdgePadding,
                  bottom: _kNavBarBottomPadding,
                ),
                child: Semantics(
                  header: true,
                  child: DefaultTextStyle(
                    style: CupertinoTheme.of(context).textTheme.navLargeTitleTextStyle,
                    maxLines: 1,
                    overflow: TextOverflow.ellipsis,
                    child: _LargeTitle(
                      height: _kNavBarLargeTitleHeightExtension,
                      child: components.largeTitle,
                    ),
                  ),
                ),
              ),
            ),
            if (widget.bottom != null)
              SizedBox(height: bottomHeight, child: components.navBarBottom),
          ],
        ),
      );
    } else {
      // Small nav bar
      navBar = ConstrainedBox(
        constraints: BoxConstraints(maxHeight: persistentHeight),
        child: Column(
          children: <Widget>[
            navBar,
            if (widget.bottom != null)
              SizedBox(height: bottomHeight, child: components.navBarBottom),
          ],
        ),
      );
    }

    navBar = _wrapWithBackground(
      border: effectiveBorder,
      backgroundColor: effectiveBackgroundColor,
      brightness: widget.brightness,
      enableBackgroundFilterBlur: widget.enableBackgroundFilterBlur,
      child: DefaultTextStyle(style: CupertinoTheme.of(context).textTheme.textStyle, child: navBar),
    );

    if (!widget.transitionBetweenRoutes || !_isTransitionable(context)) {
      // Lint ignore to maintain backward compatibility.
      return navBar;
    }

    return Builder(
      // Get the context that might have a possibly changed CupertinoTheme.
      builder: (BuildContext context) {
        return Hero(
          tag: widget.heroTag == _defaultHeroTag ? _HeroTag(Navigator.of(context)) : widget.heroTag,
          createRectTween: _linearTranslateWithLargestRectSizeTween,
          placeholderBuilder: _navBarHeroLaunchPadBuilder,
          flightShuttleBuilder: _navBarHeroFlightShuttleBuilder,
          transitionOnUserGestures: true,
          child: _TransitionableNavigationBar(
            componentsKeys: keys,
            backgroundColor: effectiveBackgroundColor,
            backButtonTextStyle: CupertinoTheme.of(context).textTheme.navActionTextStyle,
            titleTextStyle: CupertinoTheme.of(context).textTheme.navTitleTextStyle,
            largeTitleTextStyle: CupertinoTheme.of(context).textTheme.navLargeTitleTextStyle,
            border: effectiveBorder,
            hasUserMiddle: widget.middle != null,
            largeExpanded: widget.largeTitle != null,
<<<<<<< HEAD
            searchable: false,
=======
            automaticBackgroundVisibility: widget.automaticBackgroundVisibility,
>>>>>>> 00dc13b3
            child: navBar,
          ),
        );
      },
    );
  }
}

/// An iOS-styled navigation bar with iOS-11-style large titles using slivers.
///
/// The [CupertinoSliverNavigationBar] must be placed in a sliver group such
/// as the [CustomScrollView].
///
/// This navigation bar consists of two sections, a pinned static section on top
/// and a sliding section containing iOS-11-style large title below it.
///
/// It should be placed at top of the screen and automatically accounts for
/// the iOS status bar.
///
/// Minimally, a [largeTitle] widget will appear in the middle of the app bar
/// when the sliver is collapsed and transfer to the area below in larger font
/// when the sliver is expanded.
///
/// For advanced uses, an optional [middle] widget can be supplied to show a
/// different widget in the middle of the navigation bar when the sliver is collapsed.
///
/// Like [CupertinoNavigationBar], it also supports a [leading] and [trailing]
/// widget on the static section on top that remains while scrolling.
///
/// The [leading] widget will automatically be a back chevron icon button (or a
/// cancel button in case of a fullscreen dialog) to pop the current route if none
/// is provided and [automaticallyImplyLeading] is true (true by default).
///
/// The [largeTitle] widget will automatically be a title text from the current
/// [CupertinoPageRoute] if none is provided and [automaticallyImplyTitle] is
/// true (true by default).
///
/// When [transitionBetweenRoutes] is true, this navigation bar will transition
/// on top of the routes instead of inside them if the route being transitioned
/// to also has a [CupertinoNavigationBar] or a [CupertinoSliverNavigationBar]
/// with [transitionBetweenRoutes] set to true. If [transitionBetweenRoutes] is
/// true, none of the [Widget] parameters can contain any [GlobalKey]s in their
/// subtrees since those widgets will exist in multiple places in the tree
/// simultaneously.
///
/// By default, only one [CupertinoNavigationBar] or [CupertinoSliverNavigationBar]
/// should be present in each [PageRoute] to support the default transitions.
/// Use [transitionBetweenRoutes] or [heroTag] to customize the transition
/// behavior for multiple navigation bars per route.
///
/// The [stretch] parameter determines whether the nav bar should stretch to
/// fill the over-scroll area. The nav bar can still expand and contract as the
/// user scrolls, but it will also stretch when the user over-scrolls if the
/// [stretch] value is `true`. Defaults to `false`.
///
/// {@tool dartpad}
/// This example shows [CupertinoSliverNavigationBar] in action inside a [CustomScrollView].
///
/// ** See code in examples/api/lib/cupertino/nav_bar/cupertino_sliver_nav_bar.0.dart **
/// {@end-tool}
///
/// {@tool dartpad}
/// To add a widget to the bottom of the nav bar, wrap it with [PreferredSize] and provide its fully extended size.
///
/// ** See code in examples/api/lib/cupertino/nav_bar/cupertino_sliver_nav_bar.2.dart **
/// {@end-tool}
///
/// See also:
///
///  * [CupertinoNavigationBar], an iOS navigation bar for use on non-scrolling
///    pages.
///  * [CustomScrollView], a ScrollView that creates custom scroll effects using slivers.
///  * <https://developer.apple.com/design/human-interface-guidelines/ios/bars/navigation-bars/>
class CupertinoSliverNavigationBar extends StatefulWidget {
  /// Creates a navigation bar for scrolling lists.
  ///
  /// If [automaticallyImplyTitle] is false, then the [largeTitle] argument is
  /// required.
  const CupertinoSliverNavigationBar({
    super.key,
    this.largeTitle,
    this.leading,
    this.automaticallyImplyLeading = true,
    this.automaticallyImplyTitle = true,
    this.alwaysShowMiddle = true,
    this.previousPageTitle,
    this.middle,
    this.trailing,
    this.border = _kDefaultNavBarBorder,
    this.backgroundColor,
    this.automaticBackgroundVisibility = true,
    this.enableBackgroundFilterBlur = true,
    this.brightness,
    this.padding,
    this.transitionBetweenRoutes = true,
    this.heroTag = _defaultHeroTag,
    this.stretch = false,
    this.bottom,
    this.bottomMode,
  }) : assert(
         automaticallyImplyTitle || largeTitle != null,
         'No largeTitle has been provided but automaticallyImplyTitle is also '
         'false. Either provide a largeTitle or set automaticallyImplyTitle to '
         'true.',
       ),
       assert(
         bottomMode == null || bottom != null,
         'A bottomMode was provided without a corresponding bottom.',
       ),
       onSearchableBottomTap = null,
       searchField = null,
       _searchable = false;

  /// A navigation bar for scrolling lists that integrates a provided search
  /// field directly into the navigation bar.
  ///
  /// This search-enabled navigation bar is functionally equivalent to
  /// the standard [CupertinoSliverNavigationBar] constructor, but with the
  /// addition of [searchField], which sits at the bottom of the navigation bar.
  ///
  /// When the search field is tapped, [leading], [trailing], [middle], and
  /// [largeTitle] all collapse, causing the search field to animate to the
  /// 'top' of the navigation bar. A 'Cancel' button is presented next to the
  /// active [searchField], which when tapped, closes the search view, bringing
  /// the navigation bar back to its initial state.
  ///
  /// If [automaticallyImplyTitle] is false, then the [largeTitle] argument is
  /// required.
  ///
  /// {@tool dartpad}
  /// This example demonstrates how to use a
  /// [CupertinoSliverNavigationBar.search] to manage a search view.
  ///
  /// ** See code in examples/api/lib/cupertino/nav_bar/cupertino_sliver_nav_bar.1.dart **
  /// {@end-tool}
  const CupertinoSliverNavigationBar.search({
    super.key,
    required Widget this.searchField,
    this.largeTitle,
    this.leading,
    this.automaticallyImplyLeading = true,
    this.automaticallyImplyTitle = true,
    this.alwaysShowMiddle = true,
    this.previousPageTitle,
    this.middle,
    this.trailing,
    this.border = _kDefaultNavBarBorder,
    this.backgroundColor,
    this.automaticBackgroundVisibility = true,
    this.enableBackgroundFilterBlur = true,
    this.brightness,
    this.padding,
    this.transitionBetweenRoutes = true,
    this.heroTag = _defaultHeroTag,
    this.stretch = false,
    this.bottomMode = NavigationBarBottomMode.automatic,
    this.onSearchableBottomTap,
  }) : assert(
         automaticallyImplyTitle || largeTitle != null,
         'No largeTitle has been provided but automaticallyImplyTitle is also '
         'false. Either provide a largeTitle or set automaticallyImplyTitle to '
         'true.',
       ),
       bottom = null,
       _searchable = true;

  /// The navigation bar's title.
  ///
  /// This text will appear in the top static navigation bar when collapsed and
  /// below the navigation bar, in a larger font, when expanded.
  ///
  /// A suitable [DefaultTextStyle] is provided around this widget as it is
  /// moved around, to change its font size.
  ///
  /// If [middle] is null, then the [largeTitle] widget will be inserted into
  /// the tree in two places when transitioning from the collapsed state to the
  /// expanded state. It is therefore imperative that this subtree not contain
  /// any [GlobalKey]s, and that it not rely on maintaining state (for example,
  /// animations will not survive the transition from one location to the other,
  /// and may in fact be visible in two places at once during the transition).
  ///
  /// If null and [automaticallyImplyTitle] is true, an appropriate [Text]
  /// title will be created if the current route is a [CupertinoPageRoute] and
  /// has a `title`.
  ///
  /// This parameter must either be non-null or the route must have a title
  /// ([CupertinoPageRoute.title]) and [automaticallyImplyTitle] must be true.
  final Widget? largeTitle;

  /// {@macro flutter.cupertino.CupertinoNavigationBar.leading}
  ///
  /// This widget is visible in both collapsed and expanded states.
  final Widget? leading;

  /// {@macro flutter.cupertino.CupertinoNavigationBar.automaticallyImplyLeading}
  final bool automaticallyImplyLeading;

  /// Controls whether we should try to imply the [largeTitle] widget if null.
  ///
  /// If true and [largeTitle] is null, automatically fill in a [Text] widget
  /// with the current route's `title` if the route is a [CupertinoPageRoute].
  /// If [largeTitle] widget is not null, this parameter has no effect.
  final bool automaticallyImplyTitle;

  /// Controls whether [middle] widget should always be visible (even in
  /// expanded state).
  ///
  /// If true (default) and [middle] is not null, [middle] widget is always
  /// visible. If false, [middle] widget is visible only in collapsed state if
  /// it is provided.
  ///
  /// This should be set to false if you only want to show [largeTitle] in
  /// expanded state and [middle] in collapsed state.
  final bool alwaysShowMiddle;

  /// {@macro flutter.cupertino.CupertinoNavigationBar.previousPageTitle}
  final String? previousPageTitle;

  /// A widget to place in the middle of the static navigation bar instead of
  /// the [largeTitle].
  ///
  /// This widget is visible in both collapsed and expanded states if
  /// [alwaysShowMiddle] is true, otherwise just in collapsed state. The text
  /// supplied in [largeTitle] will no longer appear in collapsed state if a
  /// [middle] widget is provided.
  final Widget? middle;

  /// {@macro flutter.cupertino.CupertinoNavigationBar.trailing}
  ///
  /// This widget is visible in both collapsed and expanded states.
  final Widget? trailing;

  /// {@macro flutter.cupertino.CupertinoNavigationBar.backgroundColor}
  final Color? backgroundColor;

  /// {@macro flutter.cupertino.CupertinoNavigationBar.automaticBackgroundVisibility}
  final bool automaticBackgroundVisibility;

  /// {@macro flutter.cupertino.CupertinoNavigationBar.enableBackgroundFilterBlur}
  final bool enableBackgroundFilterBlur;

  /// {@macro flutter.cupertino.CupertinoNavigationBar.brightness}
  final Brightness? brightness;

  /// {@macro flutter.cupertino.CupertinoNavigationBar.padding}
  final EdgeInsetsDirectional? padding;

  /// {@macro flutter.cupertino.CupertinoNavigationBar.border}
  final Border? border;

  /// {@macro flutter.cupertino.CupertinoNavigationBar.transitionBetweenRoutes}
  final bool transitionBetweenRoutes;

  /// {@macro flutter.cupertino.CupertinoNavigationBar.heroTag}
  final Object heroTag;

  /// A widget to place at the bottom of the large title or static navigation
  /// bar if there is no large title.
  ///
  /// Only widgets that implement [PreferredSizeWidget] can be used at the
  /// bottom of a navigation bar.
  ///
  /// See also:
  ///
  ///  * [PreferredSize], which can be used to give an arbitrary widget a preferred size.
  final PreferredSizeWidget? bottom;

  /// Modes that determine how to display the navigation bar's [bottom], or the
  /// search field in a [CupertinoSliverNavigationBar.search].
  ///
  /// If null, defaults to [NavigationBarBottomMode.automatic] if either a
  /// [bottom] is provided or this is a [CupertinoSliverNavigationBar.search].
  final NavigationBarBottomMode? bottomMode;

  /// Called when the search field in [CupertinoSliverNavigationBar.search]
  /// is tapped, toggling between an active and an inactive search state.
  final ValueChanged<bool>? onSearchableBottomTap;

  /// True if the navigation bar's background color has no transparency.
  bool get opaque => backgroundColor?.alpha == 0xFF;

  /// Whether the nav bar should stretch to fill the over-scroll area.
  ///
  /// The nav bar can still expand and contract as the user scrolls, but it will
  /// also stretch when the user over-scrolls if the [stretch] value is `true`.
  ///
  /// When set to `true`, the nav bar will prevent subsequent slivers from
  /// accessing overscrolls. This may be undesirable for using overscroll-based
  /// widgets like the [CupertinoSliverRefreshControl].
  ///
  /// Defaults to `false`.
  final bool stretch;

  /// The search field used in [CupertinoSliverNavigationBar.search].
  ///
  /// The provided search field is constrained to a fixed height of 35 pixels in
  /// its inactive state, and [kMinInteractiveDimensionCupertino] pixels in its
  /// active state.
  ///
  /// Typically a [CupertinoSearchTextField].
  final Widget? searchField;

  /// True if the [CupertinoSliverNavigationBar.search] constructor is used.
  final bool _searchable;

  @override
  State<CupertinoSliverNavigationBar> createState() => _CupertinoSliverNavigationBarState();
}

// A state class exists for the nav bar so that the keys of its sub-components
// don't change when rebuilding the nav bar, causing the sub-components to
// lose their own states.
class _CupertinoSliverNavigationBarState extends State<CupertinoSliverNavigationBar>
    with TickerProviderStateMixin {
  late _NavigationBarStaticComponentsKeys keys;
  ScrollableState? _scrollableState;
  Widget? effectiveMiddle;
  late AnimationController _animationController;
  late CurvedAnimation _searchAnimation;
  late Animation<double> persistentHeightAnimation;
  late Animation<double> largeTitleHeightAnimation;
  late double scaledSearchFieldHeight;
  late double scaledLargeTitleHeight;
  bool searchIsActive = false;
  bool isPortrait = true;

  @override
  void initState() {
    super.initState();
    keys = _NavigationBarStaticComponentsKeys();
    _animationController = AnimationController(vsync: this, duration: _kNavBarSearchDuration);
    _searchAnimation = CurvedAnimation(parent: _animationController, curve: _kNavBarSearchCurve);
  }

  @override
  void didChangeDependencies() {
    super.didChangeDependencies();
    isPortrait = MediaQuery.orientationOf(context) == Orientation.portrait;
    effectiveMiddle = widget.middle ?? (isPortrait ? null : widget.largeTitle);
    _computeScaledHeights();
    _setupSearchableAnimation();
    _scrollableState?.position.isScrollingNotifier.removeListener(_handleScrollChange);
    _scrollableState = Scrollable.maybeOf(context);
    _scrollableState?.position.isScrollingNotifier.addListener(_handleScrollChange);
  }

  @override
  void dispose() {
    if (_scrollableState?.position != null) {
      _scrollableState?.position.isScrollingNotifier.removeListener(_handleScrollChange);
    }
    _searchAnimation.dispose();
    _animationController.dispose();
    super.dispose();
  }

  double get _bottomHeight {
    assert(!widget._searchable || widget.bottom == null);
    if (widget._searchable) {
      return scaledSearchFieldHeight + _kNavBarBottomPadding;
    } else if (widget.bottom != null) {
      return widget.bottom!.preferredSize.height;
    }
    return 0.0;
  }

  void _computeScaledHeights() {
    final TextScaler textScaler = MediaQuery.textScalerOf(context);
    scaledSearchFieldHeight =
        _kSearchFieldHeight *
        _dampScaleFactor(
          textScaler.scale(_kSearchFieldHeight),
          _kSearchFieldHeight,
          _kMaxScaleFactor,
        );
    scaledLargeTitleHeight =
        isPortrait
            ? _kNavBarLargeTitleHeightExtension *
                _dampScaleFactor(
                  textScaler.scale(_kNavBarLargeTitleHeightExtension),
                  _kNavBarLargeTitleHeightExtension,
                  _kLargeTitleScaleDampingRatio,
                )
            : 0.0;
  }

  void _setupSearchableAnimation() {
    final Tween<double> persistentHeightTween = Tween<double>(
      begin: _kNavBarPersistentHeight,
      end: 0.0,
    );
    persistentHeightAnimation = persistentHeightTween.animate(_animationController)
      ..addStatusListener(_handleSearchFieldStatusChanged);
    final Tween<double> largeTitleHeightTween = Tween<double>(
      begin: scaledLargeTitleHeight,
      end: 0.0,
    );
    largeTitleHeightAnimation = largeTitleHeightTween.animate(_animationController);
  }

  void _handleScrollChange() {
    final ScrollPosition? position = _scrollableState?.position;
    if (position == null || !position.hasPixels || position.pixels <= 0.0) {
      return;
    }

    double? target;
    final double bottomScrollOffset =
        widget.bottomMode == NavigationBarBottomMode.always ? 0.0 : _bottomHeight;
    final bool canScrollBottom =
        (widget._searchable || widget.bottom != null) && bottomScrollOffset > 0.0;

    // Snap the scroll view to a target determined by the navigation bar's
    // position.
    if (canScrollBottom && position.pixels < bottomScrollOffset) {
      target = position.pixels > bottomScrollOffset / 2 ? bottomScrollOffset : 0.0;
    } else if (position.pixels > bottomScrollOffset &&
        position.pixels < bottomScrollOffset + scaledLargeTitleHeight) {
      target =
          position.pixels > bottomScrollOffset + (scaledLargeTitleHeight / 2)
              ? bottomScrollOffset + scaledLargeTitleHeight
              : bottomScrollOffset;
    }

    if (target != null) {
      position.animateTo(
        target,
        // Eyeballed on an iPhone 16 simulator running iOS 18.
        duration: const Duration(milliseconds: 300),
        curve: Curves.fastEaseInToSlowEaseOut,
      );
    }
  }

  void _handleSearchFieldStatusChanged(AnimationStatus status) {
    // If the search animation is stopped, rebuild so that the leading, middle,
    // and trailing widgets that were collapsed while the search field was
    // active are re-expanded. Otherwise, rebuild to update this widget with the
    // animation controller's values.
    setState(() {
      switch (status) {
        case AnimationStatus.forward:
          searchIsActive = true;
        case AnimationStatus.reverse:
          searchIsActive = false;
        case AnimationStatus.completed:
        case AnimationStatus.dismissed:
      }
    });
  }

  void _onSearchFieldTap() {
    if (widget.onSearchableBottomTap != null) {
      widget.onSearchableBottomTap!(!searchIsActive);
    }
    _animationController.toggle();
  }

  @override
  Widget build(BuildContext context) {
    final _NavigationBarStaticComponents components = _NavigationBarStaticComponents(
      keys: keys,
      route: ModalRoute.of(context),
      userLeading:
          widget.leading != null
              ? Visibility(visible: !searchIsActive, child: widget.leading!)
              : null,
      automaticallyImplyLeading: widget.automaticallyImplyLeading,
      automaticallyImplyTitle: widget.automaticallyImplyTitle,
      previousPageTitle: widget.previousPageTitle,
      userMiddle: _animationController.isAnimating ? const Text('') : effectiveMiddle,
      userTrailing:
          widget.trailing != null
              ? Visibility(visible: !searchIsActive, child: widget.trailing!)
              : null,
      userLargeTitle: widget.largeTitle,
      userBottom:
          (widget._searchable
              ? searchIsActive
                  ? _ActiveSearchableBottom(
                    animationController: _animationController,
                    animation: persistentHeightAnimation,
                    searchField: widget.searchField,
                    searchFieldHeight: scaledSearchFieldHeight,
                    onSearchFieldTap: _onSearchFieldTap,
                  )
                  : _InactiveSearchableBottom(
                    animationController: _animationController,
                    animation: persistentHeightAnimation,
                    searchField: widget.searchField,
                    searchFieldHeight: scaledSearchFieldHeight,
                    onSearchFieldTap: _onSearchFieldTap,
                  )
              : widget.bottom) ??
          const SizedBox.shrink(),
      padding: widget.padding,
      large: isPortrait,
      staticBar: false, // This one scrolls.
      context: context,
    );

    return MediaQuery.withNoTextScaling(
      child: AnimatedBuilder(
        animation: _searchAnimation,
        builder: (BuildContext context, Widget? child) {
          return SliverPersistentHeader(
            pinned: true, // iOS navigation bars are always pinned.
            delegate: _LargeTitleNavigationBarSliverDelegate(
              keys: keys,
              components: components,
              userMiddle: effectiveMiddle,
              backgroundColor:
                  CupertinoDynamicColor.maybeResolve(widget.backgroundColor, context) ??
                  CupertinoTheme.of(context).barBackgroundColor,
              automaticBackgroundVisibility: widget.automaticBackgroundVisibility,
              brightness: widget.brightness,
              border: widget.border,
              padding: widget.padding,
              actionsForegroundColor: CupertinoTheme.of(context).primaryColor,
              transitionBetweenRoutes: widget.transitionBetweenRoutes,
              heroTag: widget.heroTag,
              persistentHeight: persistentHeightAnimation.value + MediaQuery.paddingOf(context).top,
              largeTitleHeight: largeTitleHeightAnimation.value,
              alwaysShowMiddle: widget.alwaysShowMiddle && effectiveMiddle != null,
              stretchConfiguration:
                  widget.stretch && !searchIsActive ? OverScrollHeaderStretchConfiguration() : null,
              enableBackgroundFilterBlur: widget.enableBackgroundFilterBlur,
              bottomMode:
                  searchIsActive
                      ? NavigationBarBottomMode.always
                      : widget.bottomMode ?? NavigationBarBottomMode.automatic,
              bottomHeight: _bottomHeight,
              controller: _animationController,
              searchable: widget._searchable,
            ),
          );
        },
      ),
    );
  }
}

class _LargeTitleNavigationBarSliverDelegate extends SliverPersistentHeaderDelegate
    with DiagnosticableTreeMixin {
  _LargeTitleNavigationBarSliverDelegate({
    required this.keys,
    required this.components,
    required this.userMiddle,
    required this.backgroundColor,
    required this.automaticBackgroundVisibility,
    required this.brightness,
    required this.border,
    required this.padding,
    required this.actionsForegroundColor,
    required this.transitionBetweenRoutes,
    required this.heroTag,
    required this.persistentHeight,
    required this.largeTitleHeight,
    required this.alwaysShowMiddle,
    required this.stretchConfiguration,
    required this.enableBackgroundFilterBlur,
    required this.bottomMode,
    required this.bottomHeight,
    required this.controller,
    required this.searchable,
  });

  final _NavigationBarStaticComponentsKeys keys;
  final _NavigationBarStaticComponents components;
  final Widget? userMiddle;
  final Color backgroundColor;
  final bool automaticBackgroundVisibility;
  final Brightness? brightness;
  final Border? border;
  final EdgeInsetsDirectional? padding;
  final Color actionsForegroundColor;
  final bool transitionBetweenRoutes;
  final Object heroTag;
  final double persistentHeight;
  final double largeTitleHeight;
  final bool alwaysShowMiddle;
  final bool enableBackgroundFilterBlur;
  final NavigationBarBottomMode bottomMode;
  final double bottomHeight;
  final AnimationController controller;
  final bool searchable;

  @override
  double get minExtent =>
      persistentHeight + (bottomMode == NavigationBarBottomMode.always ? bottomHeight : 0.0);

  @override
  double get maxExtent => persistentHeight + largeTitleHeight + bottomHeight;

  @override
  OverScrollHeaderStretchConfiguration? stretchConfiguration;

  @override
  Widget build(BuildContext context, double shrinkOffset, bool overlapsContent) {
    final double largeTitleThreshold = maxExtent - minExtent - _kNavBarShowLargeTitleThreshold;
    final bool showLargeTitle = shrinkOffset < largeTitleThreshold;

    // Calculate how much the bottom should shrink.
    final double bottomShrinkFactor = clampDouble(shrinkOffset / bottomHeight, 0, 1);

    final double shrinkAnimationValue = clampDouble(
      (shrinkOffset - largeTitleThreshold - _kNavBarScrollUnderAnimationExtent) /
          _kNavBarScrollUnderAnimationExtent,
      0,
      1,
    );

    final _PersistentNavigationBar persistentNavigationBar = _PersistentNavigationBar(
      components: components,
      padding: padding,
      // If a user specified middle exists, always show it. Otherwise, show
      // title when sliver is collapsed.
      middleVisible: alwaysShowMiddle ? null : !showLargeTitle,
    );

    final Color? parentPageScaffoldBackgroundColor = CupertinoPageScaffoldBackgroundColor.maybeOf(
      context,
    );

    final Border? initialBorder =
        automaticBackgroundVisibility && parentPageScaffoldBackgroundColor != null
            ? _kTransparentNavBarBorder
            : border;
    final Border? effectiveBorder =
        border == null ? null : Border.lerp(initialBorder, border, shrinkAnimationValue);

    final Color effectiveBackgroundColor =
        automaticBackgroundVisibility && parentPageScaffoldBackgroundColor != null
            ? Color.lerp(
                  parentPageScaffoldBackgroundColor,
                  backgroundColor,
                  shrinkAnimationValue,
                ) ??
                backgroundColor
            : backgroundColor;

    final Widget navBar = _wrapWithBackground(
      border: effectiveBorder,
      backgroundColor: effectiveBackgroundColor,
      brightness: brightness,
      enableBackgroundFilterBlur: enableBackgroundFilterBlur,
      child: DefaultTextStyle(
        style: CupertinoTheme.of(context).textTheme.textStyle,
        child: Column(
          children: <Widget>[
            Expanded(
              child: Stack(
                children: <Widget>[
                  Positioned(
                    top: persistentHeight,
                    left: 0.0,
                    right: 0.0,
                    bottom:
                        bottomMode == NavigationBarBottomMode.automatic
                            ? bottomHeight * (1.0 - bottomShrinkFactor)
                            : 0.0,
                    child: ClipRect(
                      child: Padding(
                        padding: const EdgeInsetsDirectional.only(
                          start: _kNavBarEdgePadding,
                          bottom: _kNavBarBottomPadding,
                        ),
                        child: SafeArea(
                          top: false,
                          bottom: false,
                          child: AnimatedOpacity(
                            // Fade the large title as the search field animates from its expanded to its collapsed state.
                            opacity: showLargeTitle && !controller.isForwardOrCompleted ? 1.0 : 0.0,
                            duration: _kNavBarTitleFadeDuration,
                            child: Semantics(
                              header: true,
                              child: DefaultTextStyle(
                                style: CupertinoTheme.of(context).textTheme.navLargeTitleTextStyle,
                                maxLines: 1,
                                overflow: TextOverflow.ellipsis,
                                child: _LargeTitle(
                                  height: largeTitleHeight,
                                  child: components.largeTitle,
                                ),
                              ),
                            ),
                          ),
                        ),
                      ),
                    ),
                  ),
                  Positioned(left: 0.0, right: 0.0, top: 0.0, child: persistentNavigationBar),
                  if (bottomMode == NavigationBarBottomMode.automatic)
                    Positioned(
                      left: 0.0,
                      right: 0.0,
                      bottom: 0.0,
                      child: SizedBox(
                        height: bottomHeight * (1.0 - bottomShrinkFactor),
                        child: ClipRect(child: components.navBarBottom),
                      ),
                    ),
                ],
              ),
            ),
            if (bottomMode == NavigationBarBottomMode.always)
              SizedBox(height: bottomHeight, child: components.navBarBottom),
          ],
        ),
      ),
    );

    if (!transitionBetweenRoutes || !_isTransitionable(context)) {
      return navBar;
    }

    return Hero(
      tag: heroTag == _defaultHeroTag ? _HeroTag(Navigator.of(context)) : heroTag,
      createRectTween: _linearTranslateWithLargestRectSizeTween,
      flightShuttleBuilder: _navBarHeroFlightShuttleBuilder,
      placeholderBuilder: _navBarHeroLaunchPadBuilder,
      transitionOnUserGestures: true,
      // This is all the way down here instead of being at the top level of
      // CupertinoSliverNavigationBar like CupertinoNavigationBar because it
      // needs to wrap the top level RenderBox rather than a RenderSliver.
      child: _TransitionableNavigationBar(
        componentsKeys: keys,
        backgroundColor: effectiveBackgroundColor,
        backButtonTextStyle: CupertinoTheme.of(context).textTheme.navActionTextStyle,
        titleTextStyle: CupertinoTheme.of(context).textTheme.navTitleTextStyle,
        largeTitleTextStyle: CupertinoTheme.of(context).textTheme.navLargeTitleTextStyle,
        border: effectiveBorder,
        hasUserMiddle: userMiddle != null && (alwaysShowMiddle || !showLargeTitle),
        largeExpanded: showLargeTitle,
<<<<<<< HEAD
        searchable: searchable,
=======
        automaticBackgroundVisibility: automaticBackgroundVisibility,
>>>>>>> 00dc13b3
        child: navBar,
      ),
    );
  }

  @override
  bool shouldRebuild(_LargeTitleNavigationBarSliverDelegate oldDelegate) {
    return components != oldDelegate.components ||
        userMiddle != oldDelegate.userMiddle ||
        backgroundColor != oldDelegate.backgroundColor ||
        automaticBackgroundVisibility != oldDelegate.automaticBackgroundVisibility ||
        border != oldDelegate.border ||
        padding != oldDelegate.padding ||
        actionsForegroundColor != oldDelegate.actionsForegroundColor ||
        transitionBetweenRoutes != oldDelegate.transitionBetweenRoutes ||
        persistentHeight != oldDelegate.persistentHeight ||
        largeTitleHeight != oldDelegate.largeTitleHeight ||
        alwaysShowMiddle != oldDelegate.alwaysShowMiddle ||
        heroTag != oldDelegate.heroTag ||
        enableBackgroundFilterBlur != oldDelegate.enableBackgroundFilterBlur ||
        bottomMode != oldDelegate.bottomMode ||
        bottomHeight != oldDelegate.bottomHeight ||
        controller != oldDelegate.controller ||
        searchable != oldDelegate.searchable;
  }
}

/// The large title of the navigation bar.
///
/// Magnifies on over-scroll when [CupertinoSliverNavigationBar.stretch]
/// parameter is true.
class _LargeTitle extends SingleChildRenderObjectWidget {
  const _LargeTitle({super.child, required this.height});

  final double height;

  @override
  _RenderLargeTitle createRenderObject(BuildContext context) {
    return _RenderLargeTitle(
      alignment: AlignmentDirectional.bottomStart.resolve(Directionality.of(context)),
      height: height,
    );
  }

  @override
  void updateRenderObject(BuildContext context, _RenderLargeTitle renderObject) {
    renderObject
      ..alignment = AlignmentDirectional.bottomStart.resolve(Directionality.of(context))
      ..height = height;
  }
}

class _RenderLargeTitle extends RenderShiftedBox {
  _RenderLargeTitle({required Alignment alignment, required double height})
    : _alignment = alignment,
      _height = height,
      super(null);

  Alignment get alignment => _alignment;
  Alignment _alignment;
  set alignment(Alignment value) {
    if (_alignment == value) {
      return;
    }
    _alignment = value;

    markNeedsLayout();
  }

  double get height => _height;
  double _height;
  set height(double value) {
    if (_height == value) {
      return;
    }
    _height = value;

    markNeedsLayout();
  }

  double _scale = 1.0;

  static double _computeTitleScale(Size childSize, BoxConstraints constraints, double height) {
    final double maxHeight = height - _kNavBarBottomPadding;
    final double scale = 1.0 + 0.03 * (constraints.maxHeight - maxHeight) / maxHeight;
    final double maxScale =
        childSize.width != 0.0
            ? clampDouble(constraints.maxWidth / childSize.width, 1.0, 1.1)
            : 1.1;
    return clampDouble(scale, 1.0, maxScale);
  }

  @override
  double? computeDistanceToActualBaseline(TextBaseline baseline) {
    final double? distance = child?.getDistanceToActualBaseline(baseline);
    if (distance == null) {
      return null;
    }
    final BoxParentData childParentData = child!.parentData! as BoxParentData;
    return childParentData.offset.dy + distance * _scale;
  }

  @override
  double? computeDryBaseline(covariant BoxConstraints constraints, TextBaseline baseline) {
    final RenderBox? child = this.child;
    if (child == null) {
      return null;
    }
    final BoxConstraints childConstraints = constraints.widthConstraints().loosen();
    final double? result = child.getDryBaseline(childConstraints, baseline);
    if (result == null) {
      return null;
    }
    final Size childSize = child.getDryLayout(childConstraints);
    final double scale = _computeTitleScale(childSize, constraints, height);
    final Size scaledChildSize = childSize * scale;
    return result * scale +
        alignment.alongOffset(constraints.biggest - scaledChildSize as Offset).dy;
  }

  @override
  void performLayout() {
    final RenderBox? child = this.child;
    size = constraints.biggest;

    if (child == null) {
      return;
    }

    final BoxConstraints childConstraints = constraints.widthConstraints().loosen();
    child.layout(childConstraints, parentUsesSize: true);
    _scale = _computeTitleScale(child.size, constraints, height);
    final BoxParentData childParentData = child.parentData! as BoxParentData;
    childParentData.offset = alignment.alongOffset(size - (child.size * _scale) as Offset);
  }

  @override
  void applyPaintTransform(RenderBox child, Matrix4 transform) {
    assert(child == this.child);

    super.applyPaintTransform(child, transform);

    transform.scale(_scale, _scale);
  }

  @override
  void paint(PaintingContext context, Offset offset) {
    final RenderBox? child = this.child;

    if (child == null) {
      layer = null;
    } else {
      final BoxParentData childParentData = child.parentData! as BoxParentData;

      layer = context.pushTransform(
        needsCompositing,
        offset + childParentData.offset,
        Matrix4.diagonal3Values(_scale, _scale, 1.0),
        (PaintingContext context, Offset offset) => context.paintChild(child, offset),
        oldLayer: layer as TransformLayer?,
      );
    }
  }

  @override
  bool hitTestChildren(BoxHitTestResult result, {required Offset position}) {
    final RenderBox? child = this.child;

    if (child == null) {
      return false;
    }

    final Offset childOffset = (child.parentData! as BoxParentData).offset;

    final Matrix4 transform =
        Matrix4.identity()
          ..scale(1.0 / _scale, 1.0 / _scale, 1.0)
          ..translate(-childOffset.dx, -childOffset.dy);

    return result.addWithRawTransform(
      transform: transform,
      position: position,
      hitTest: (BoxHitTestResult result, Offset transformed) {
        return child.hitTest(result, position: transformed);
      },
    );
  }
}

/// The top part of the navigation bar that's never scrolled away.
///
/// Consists of the entire navigation bar without background and border when used
/// without large titles. With large titles, it's the top static half that
/// doesn't scroll.
class _PersistentNavigationBar extends StatelessWidget {
  const _PersistentNavigationBar({required this.components, this.padding, this.middleVisible});

  final _NavigationBarStaticComponents components;

  final EdgeInsetsDirectional? padding;

  /// Whether the middle widget has a visible animated opacity. A null value
  /// means the middle opacity will not be animated.
  final bool? middleVisible;

  @override
  Widget build(BuildContext context) {
    Widget? middle = components.middle;

    if (middle != null) {
      middle = DefaultTextStyle(
        style: CupertinoTheme.of(context).textTheme.navTitleTextStyle,
        child: Semantics(header: true, child: middle),
      );
      // When the middle's visibility can change on the fly like with large title
      // slivers, wrap with animated opacity.
      middle =
          middleVisible == null
              ? middle
              : AnimatedOpacity(
                opacity: middleVisible! ? 1.0 : 0.0,
                duration: _kNavBarTitleFadeDuration,
                child: middle,
              );
    }

    Widget? leading = components.leading;
    final Widget? backChevron = components.backChevron;
    final Widget? backLabel = components.backLabel;

    if (leading == null &&
        backChevron != null &&
        backLabel != null &&
        !CupertinoSheetRoute.hasParentSheet(context)) {
      leading = CupertinoNavigationBarBackButton._assemble(backChevron, backLabel);
    }

    Widget paddedToolbar = NavigationToolbar(
      leading: leading,
      middle: middle,
      trailing: components.trailing,
      middleSpacing: 6.0,
    );

    if (padding != null) {
      paddedToolbar = Padding(
        padding: EdgeInsets.only(top: padding!.top, bottom: padding!.bottom),
        child: paddedToolbar,
      );
    }

    return SizedBox(
      height: _kNavBarPersistentHeight + MediaQuery.paddingOf(context).top,
      child: SafeArea(
        top: !CupertinoSheetRoute.hasParentSheet(context),
        bottom: false,
        child: paddedToolbar,
      ),
    );
  }
}

// A collection of keys always used when building static routes' nav bars's
// components with _NavigationBarStaticComponents and read in
// _NavigationBarTransition in Hero flights in order to reference the components'
// RenderBoxes for their positions.
//
// These keys should never re-appear inside the Hero flights.
@immutable
class _NavigationBarStaticComponentsKeys {
  _NavigationBarStaticComponentsKeys()
    : navBarBoxKey = GlobalKey(debugLabel: 'Navigation bar render box'),
      leadingKey = GlobalKey(debugLabel: 'Leading'),
      backChevronKey = GlobalKey(debugLabel: 'Back chevron'),
      backLabelKey = GlobalKey(debugLabel: 'Back label'),
      middleKey = GlobalKey(debugLabel: 'Middle'),
      trailingKey = GlobalKey(debugLabel: 'Trailing'),
      largeTitleKey = GlobalKey(debugLabel: 'Large title'),
      navBarBottomKey = GlobalKey(debugLabel: 'Navigation bar bottom');

  final GlobalKey navBarBoxKey;
  final GlobalKey leadingKey;
  final GlobalKey backChevronKey;
  final GlobalKey backLabelKey;
  final GlobalKey middleKey;
  final GlobalKey trailingKey;
  final GlobalKey largeTitleKey;
  final GlobalKey navBarBottomKey;
}

// Based on various user Widgets and other parameters, construct KeyedSubtree
// components that are used in common by the CupertinoNavigationBar and
// CupertinoSliverNavigationBar. The KeyedSubtrees are inserted into static
// routes and the KeyedSubtrees' child are reused in the Hero flights.
@immutable
class _NavigationBarStaticComponents {
  _NavigationBarStaticComponents({
    required _NavigationBarStaticComponentsKeys keys,
    required ModalRoute<dynamic>? route,
    required Widget? userLeading,
    required bool automaticallyImplyLeading,
    required bool automaticallyImplyTitle,
    required String? previousPageTitle,
    required Widget? userMiddle,
    required Widget? userTrailing,
    required Widget? userLargeTitle,
    required Widget? userBottom,
    required EdgeInsetsDirectional? padding,
    required bool large,
    required bool staticBar,
    required BuildContext context,
  }) : leading = createLeading(
         leadingKey: keys.leadingKey,
         userLeading: userLeading,
         route: route,
         automaticallyImplyLeading: automaticallyImplyLeading,
         padding: padding,
         context: context,
       ),
       backChevron = createBackChevron(
         backChevronKey: keys.backChevronKey,
         userLeading: userLeading,
         route: route,
         automaticallyImplyLeading: automaticallyImplyLeading,
         context: context,
       ),
       backLabel = createBackLabel(
         backLabelKey: keys.backLabelKey,
         userLeading: userLeading,
         route: route,
         previousPageTitle: previousPageTitle,
         automaticallyImplyLeading: automaticallyImplyLeading,
         context: context,
       ),
       middle = createMiddle(
         middleKey: keys.middleKey,
         userMiddle: userMiddle,
         userLargeTitle: userLargeTitle,
         route: route,
         automaticallyImplyTitle: automaticallyImplyTitle,
         large: large,
         staticBar: staticBar,
         context: context,
       ),
       trailing = createTrailing(
         trailingKey: keys.trailingKey,
         userTrailing: userTrailing,
         padding: padding,
         context: context,
       ),
       largeTitle = createLargeTitle(
         largeTitleKey: keys.largeTitleKey,
         userLargeTitle: userLargeTitle,
         route: route,
         automaticImplyTitle: automaticallyImplyTitle,
         large: large,
         context: context,
       ),
       navBarBottom = createNavBarBottom(
         navBarBottomKey: keys.navBarBottomKey,
         userBottom: userBottom,
         context: context,
       );

  static Widget? _derivedTitle({
    required bool automaticallyImplyTitle,
    ModalRoute<dynamic>? currentRoute,
  }) {
    // Auto use the CupertinoPageRoute's title if middle not provided.
    if (automaticallyImplyTitle &&
        currentRoute is CupertinoRouteTransitionMixin &&
        currentRoute.title != null) {
      return Text(currentRoute.title!);
    }

    return null;
  }

  final KeyedSubtree? leading;
  static KeyedSubtree? createLeading({
    required GlobalKey leadingKey,
    required Widget? userLeading,
    required ModalRoute<dynamic>? route,
    required bool automaticallyImplyLeading,
    required EdgeInsetsDirectional? padding,
    required BuildContext context,
  }) {
    Widget? leadingContent;

    if (userLeading != null) {
      leadingContent = userLeading;
    } else if (automaticallyImplyLeading &&
        route is PageRoute &&
        route.canPop &&
        route.fullscreenDialog) {
      leadingContent = CupertinoButton(
        padding: EdgeInsets.zero,
        onPressed: () {
          route.navigator!.maybePop();
        },
        child: Text(CupertinoLocalizations.of(context).cancelButtonLabel),
      );
    }

    if (leadingContent == null) {
      return null;
    }

    return KeyedSubtree(
      key: leadingKey,
      child: Padding(
        padding: EdgeInsetsDirectional.only(start: padding?.start ?? _kNavBarEdgePadding),
        child: MediaQuery(
          data: MediaQueryData(
            textScaler: MediaQuery.textScalerOf(
              context,
            ).clamp(minScaleFactor: 1.0, maxScaleFactor: _kMaxScaleFactor),
          ),
          child: IconTheme.merge(data: const IconThemeData(size: 32.0), child: leadingContent),
        ),
      ),
    );
  }

  final KeyedSubtree? backChevron;
  static KeyedSubtree? createBackChevron({
    required GlobalKey backChevronKey,
    required Widget? userLeading,
    required ModalRoute<dynamic>? route,
    required bool automaticallyImplyLeading,
    required BuildContext context,
  }) {
    if (userLeading != null ||
        !automaticallyImplyLeading ||
        route == null ||
        !route.canPop ||
        (route is PageRoute && route.fullscreenDialog)) {
      return null;
    }

    return KeyedSubtree(
      key: backChevronKey,
      child: MediaQuery(
        data: MediaQueryData(
          textScaler: MediaQuery.textScalerOf(
            context,
          ).clamp(minScaleFactor: 1.0, maxScaleFactor: _kMaxScaleFactor),
        ),
        child: const _BackChevron(),
      ),
    );
  }

  /// This widget is not decorated with a font since the font style could
  /// animate during transitions.
  final KeyedSubtree? backLabel;
  static KeyedSubtree? createBackLabel({
    required GlobalKey backLabelKey,
    required Widget? userLeading,
    required ModalRoute<dynamic>? route,
    required bool automaticallyImplyLeading,
    required String? previousPageTitle,
    required BuildContext context,
  }) {
    if (userLeading != null ||
        !automaticallyImplyLeading ||
        route == null ||
        !route.canPop ||
        (route is PageRoute && route.fullscreenDialog)) {
      return null;
    }

    return KeyedSubtree(
      key: backLabelKey,
      child: MediaQuery(
        data: MediaQueryData(
          textScaler: MediaQuery.textScalerOf(
            context,
          ).clamp(minScaleFactor: 1.0, maxScaleFactor: _kMaxScaleFactor),
        ),
        child: _BackLabel(specifiedPreviousTitle: previousPageTitle, route: route),
      ),
    );
  }

  /// This widget is not decorated with a font since the font style could
  /// animate during transitions.
  final KeyedSubtree? middle;
  static KeyedSubtree? createMiddle({
    required GlobalKey middleKey,
    required Widget? userMiddle,
    required Widget? userLargeTitle,
    required bool large,
    required bool staticBar,
    required bool automaticallyImplyTitle,
    required ModalRoute<dynamic>? route,
    required BuildContext context,
  }) {
    Widget? middleContent = userMiddle;

    if (large && staticBar) {
      // Static bar only displays the middle, or the large, not both.
      // A scrolling bar creates both middle and large to transition between.
      return null;
    }

    if (large) {
      middleContent ??= userLargeTitle;
    }

    middleContent ??= _derivedTitle(
      automaticallyImplyTitle: automaticallyImplyTitle,
      currentRoute: route,
    );

    if (middleContent == null) {
      return null;
    }

    return KeyedSubtree(
      key: middleKey,
      child: MediaQuery(
        data: MediaQueryData(
          textScaler: MediaQuery.textScalerOf(
            context,
          ).clamp(minScaleFactor: 1.0, maxScaleFactor: _kMaxScaleFactor),
        ),
        child: middleContent,
      ),
    );
  }

  final KeyedSubtree? trailing;
  static KeyedSubtree? createTrailing({
    required GlobalKey trailingKey,
    required Widget? userTrailing,
    required EdgeInsetsDirectional? padding,
    required BuildContext context,
  }) {
    if (userTrailing == null) {
      return null;
    }

    return KeyedSubtree(
      key: trailingKey,
      child: Padding(
        padding: EdgeInsetsDirectional.only(end: padding?.end ?? _kNavBarEdgePadding),
        child: MediaQuery(
          data: MediaQueryData(
            textScaler: MediaQuery.textScalerOf(
              context,
            ).clamp(minScaleFactor: 1.0, maxScaleFactor: _kMaxScaleFactor),
          ),
          child: IconTheme.merge(data: const IconThemeData(size: 32.0), child: userTrailing),
        ),
      ),
    );
  }

  /// This widget is not decorated with a font since the font style could
  /// animate during transitions.
  final KeyedSubtree? largeTitle;
  static KeyedSubtree? createLargeTitle({
    required GlobalKey largeTitleKey,
    required Widget? userLargeTitle,
    required bool large,
    required bool automaticImplyTitle,
    required ModalRoute<dynamic>? route,
    required BuildContext context,
  }) {
    if (!large) {
      return null;
    }

    final Widget? largeTitleContent =
        userLargeTitle ??
        _derivedTitle(automaticallyImplyTitle: automaticImplyTitle, currentRoute: route);

    assert(
      largeTitleContent != null,
      'largeTitle was not provided and there was no title from the route.',
    );

    return KeyedSubtree(
      key: largeTitleKey,
      child: MediaQuery(
        data: MediaQueryData(
          textScaler: TextScaler.linear(
            _dampScaleFactor(
              MediaQuery.textScalerOf(context).scale(_kNavBarLargeTitleHeightExtension),
              _kNavBarLargeTitleHeightExtension,
              _kLargeTitleScaleDampingRatio,
            ),
          ),
        ),
        child: largeTitleContent!,
      ),
    );
  }

  final KeyedSubtree? navBarBottom;
  static KeyedSubtree? createNavBarBottom({
    required GlobalKey navBarBottomKey,
    required Widget? userBottom,
    required BuildContext context,
  }) {
    return KeyedSubtree(
      key: navBarBottomKey,
      child: MediaQuery(
        data: MediaQueryData(textScaler: MediaQuery.textScalerOf(context)),
        child: userBottom ?? const SizedBox.shrink(),
      ),
    );
  }
}

/// A nav bar back button typically used in [CupertinoNavigationBar].
///
/// This is automatically inserted into [CupertinoNavigationBar] and
/// [CupertinoSliverNavigationBar]'s `leading` slot when
/// `automaticallyImplyLeading` is true.
///
/// When manually inserted, the [CupertinoNavigationBarBackButton] should only
/// be used in routes that can be popped unless a custom [onPressed] is
/// provided.
///
/// Shows a back chevron and the previous route's title when available from
/// the previous [CupertinoPageRoute.title]. If [previousPageTitle] is specified,
/// it will be shown instead.
class CupertinoNavigationBarBackButton extends StatelessWidget {
  /// Construct a [CupertinoNavigationBarBackButton] that can be used to pop
  /// the current route.
  const CupertinoNavigationBarBackButton({
    super.key,
    this.color,
    this.previousPageTitle,
    this.onPressed,
  }) : _backChevron = null,
       _backLabel = null;

  // Allow the back chevron and label to be separately created (and keyed)
  // because they animate separately during page transitions.
  const CupertinoNavigationBarBackButton._assemble(this._backChevron, this._backLabel)
    : previousPageTitle = null,
      color = null,
      onPressed = null;

  /// The [Color] of the back button.
  ///
  /// Can be used to override the color of the back button chevron and label.
  ///
  /// Defaults to [CupertinoTheme]'s `primaryColor` if null.
  final Color? color;

  /// An override for showing the previous route's title. If null, it will be
  /// automatically derived from [CupertinoPageRoute.title] if the current and
  /// previous routes are both [CupertinoPageRoute]s.
  final String? previousPageTitle;

  /// An override callback to perform instead of the default behavior which is
  /// to pop the [Navigator].
  ///
  /// It can, for instance, be used to pop the platform's navigation stack
  /// via [SystemNavigator] instead of Flutter's [Navigator] in add-to-app
  /// situations.
  ///
  /// Defaults to null.
  final VoidCallback? onPressed;

  final Widget? _backChevron;

  final Widget? _backLabel;

  @override
  Widget build(BuildContext context) {
    final ModalRoute<dynamic>? currentRoute = ModalRoute.of(context);
    if (onPressed == null) {
      assert(
        currentRoute?.canPop ?? false,
        'CupertinoNavigationBarBackButton should only be used in routes that can be popped',
      );
    }

    TextStyle actionTextStyle = CupertinoTheme.of(context).textTheme.navActionTextStyle;
    if (color != null) {
      actionTextStyle = actionTextStyle.copyWith(
        color: CupertinoDynamicColor.maybeResolve(color, context),
      );
    }

    final CupertinoLocalizations localizations = CupertinoLocalizations.of(context);
    return CupertinoButton(
      padding: EdgeInsets.zero,
      child: Semantics(
        container: true,
        excludeSemantics: true,
        label: localizations.backButtonLabel,
        button: true,
        child: DefaultTextStyle(
          style: actionTextStyle,
          child: ConstrainedBox(
            constraints: const BoxConstraints(minWidth: _kNavBarBackButtonTapWidth),
            child: Row(
              mainAxisSize: MainAxisSize.min,
              children: <Widget>[
                const Padding(padding: EdgeInsetsDirectional.only(start: 8.0)),
                _backChevron ?? const _BackChevron(),
                const Padding(padding: EdgeInsetsDirectional.only(start: 6.0)),
                Flexible(
                  child:
                      _backLabel ??
                      _BackLabel(specifiedPreviousTitle: previousPageTitle, route: currentRoute),
                ),
              ],
            ),
          ),
        ),
      ),
      onPressed: () {
        if (onPressed != null) {
          onPressed!();
        } else {
          Navigator.maybePop(context);
        }
      },
    );
  }
}

class _BackChevron extends StatelessWidget {
  const _BackChevron();

  @override
  Widget build(BuildContext context) {
    final TextDirection textDirection = Directionality.of(context);
    final TextStyle textStyle = DefaultTextStyle.of(context).style;

    // Replicate the Icon logic here to get a tightly sized icon and add
    // custom non-square padding.
    Widget iconWidget = Padding(
      padding: const EdgeInsetsDirectional.only(start: 6, end: 2),
      child: Text.rich(
        TextSpan(
          text: String.fromCharCode(CupertinoIcons.back.codePoint),
          style: TextStyle(
            inherit: false,
            color: textStyle.color,
            fontSize: 30.0,
            fontFamily: CupertinoIcons.back.fontFamily,
            package: CupertinoIcons.back.fontPackage,
          ),
        ),
      ),
    );
    switch (textDirection) {
      case TextDirection.rtl:
        iconWidget = Transform(
          transform: Matrix4.identity()..scale(-1.0, 1.0, 1.0),
          alignment: Alignment.center,
          transformHitTests: false,
          child: iconWidget,
        );
      case TextDirection.ltr:
        break;
    }

    return KeyedSubtree(key: StandardComponentType.backButton.key, child: iconWidget);
  }
}

/// A widget that shows next to the back chevron when `automaticallyImplyLeading`
/// is true.
class _BackLabel extends StatelessWidget {
  const _BackLabel({required this.specifiedPreviousTitle, required this.route});

  final String? specifiedPreviousTitle;
  final ModalRoute<dynamic>? route;

  // `child` is never passed in into ValueListenableBuilder so it's always
  // null here and unused.
  Widget _buildPreviousTitleWidget(BuildContext context, String? previousTitle, Widget? child) {
    if (previousTitle == null) {
      return const SizedBox.shrink();
    }

    Text textWidget = Text(previousTitle, maxLines: 1, overflow: TextOverflow.ellipsis);

    if (previousTitle.length > 12) {
      textWidget = Text(CupertinoLocalizations.of(context).backButtonLabel);
    }

    return Align(alignment: AlignmentDirectional.centerStart, widthFactor: 1.0, child: textWidget);
  }

  @override
  Widget build(BuildContext context) {
    if (specifiedPreviousTitle != null) {
      return _buildPreviousTitleWidget(context, specifiedPreviousTitle, null);
    } else if (route is CupertinoRouteTransitionMixin<dynamic> && !route!.isFirst) {
      final CupertinoRouteTransitionMixin<dynamic> cupertinoRoute =
          route! as CupertinoRouteTransitionMixin<dynamic>;
      // There is no timing issue because the previousTitle Listenable changes
      // happen during route modifications before the ValueListenableBuilder
      // is built.
      return ValueListenableBuilder<String?>(
        valueListenable: cupertinoRoute.previousTitle,
        builder: _buildPreviousTitleWidget,
      );
    } else {
      return const SizedBox.shrink();
    }
  }
}

/// The 'Cancel' button next to the search field in a
/// [CupertinoSliverNavigationBar.search].
class _CancelButton extends StatelessWidget {
  const _CancelButton({this.opacity = 1.0, required this.onPressed});

  final void Function()? onPressed;
  final double opacity;

  @override
  Widget build(BuildContext context) {
    final CupertinoLocalizations localizations = CupertinoLocalizations.of(context);
    return MediaQuery.withNoTextScaling(
      child: Align(
        alignment: Alignment.centerLeft,
        child: Opacity(
          opacity: opacity,
          child: CupertinoButton(
            padding: EdgeInsets.zero,
            onPressed: onPressed,
            child: Text(localizations.cancelButtonLabel, maxLines: 1, overflow: TextOverflow.clip),
          ),
        ),
      ),
    );
  }
}

/// The bottom of a [CupertinoSliverNavigationBar.search] when the search field
/// is inactive.
class _InactiveSearchableBottom extends StatelessWidget {
  const _InactiveSearchableBottom({
    required this.animationController,
    required this.searchField,
    required this.animation,
    required this.searchFieldHeight,
    required this.onSearchFieldTap,
  });

  final AnimationController animationController;
  final Widget? searchField;
  final Animation<double> animation;
  final double searchFieldHeight;
  final void Function()? onSearchFieldTap;

  @override
  Widget build(BuildContext context) {
    return AnimatedBuilder(
      animation: animation,
      child: GestureDetector(
        onTap: onSearchFieldTap,
        child: AbsorbPointer(
          child: FocusableActionDetector(
            descendantsAreFocusable: false,
            child: Padding(
              padding: const EdgeInsetsDirectional.only(
                start: _kNavBarEdgePadding,
                end: _kNavBarEdgePadding,
                bottom: _kNavBarBottomPadding,
              ),
              child: SizedBox(height: searchFieldHeight, child: searchField),
            ),
          ),
        ),
      ),
      builder: (BuildContext context, Widget? child) {
        return LayoutBuilder(
          builder: (BuildContext context, BoxConstraints constraints) {
            return Row(
              children: <Widget>[
                SizedBox(
                  width:
                      constraints.maxWidth -
                      (_kSearchFieldCancelButtonWidth * animationController.value),
                  child: child,
                ),
                // A decoy 'Cancel' button used in the collapsed-to-expanded animation.
                SizedBox(
                  width: animationController.value * _kSearchFieldCancelButtonWidth,
                  child: Padding(
                    padding: const EdgeInsets.only(bottom: _kNavBarBottomPadding),
                    child: _CancelButton(opacity: 0.4, onPressed: () {}),
                  ),
                ),
              ],
            );
          },
        );
      },
    );
  }
}

/// The bottom of a [CupertinoSliverNavigationBar.search] when the search field
/// is active.
class _ActiveSearchableBottom extends StatelessWidget {
  const _ActiveSearchableBottom({
    required this.animationController,
    required this.searchField,
    required this.animation,
    required this.searchFieldHeight,
    required this.onSearchFieldTap,
  });

  final AnimationController animationController;
  final Widget? searchField;
  final Animation<double> animation;
  final double searchFieldHeight;
  final void Function()? onSearchFieldTap;

  @override
  Widget build(BuildContext context) {
    return Padding(
      padding: const EdgeInsetsDirectional.only(
        start: _kNavBarEdgePadding,
        bottom: _kNavBarBottomPadding,
      ),
      child: Row(
        spacing: 12.0, // Eyeballed on an iPhone 15 simulator running iOS 17.5.
        children: <Widget>[
          Expanded(
            child: SizedBox(
              height: searchFieldHeight,
              child: searchField ?? const SizedBox.shrink(),
            ),
          ),
          AnimatedBuilder(
            animation: animation,
            child: FadeTransition(
              opacity: Tween<double>(begin: 0.0, end: 1.0).animate(animationController),
              child: _CancelButton(onPressed: onSearchFieldTap),
            ),
            builder: (BuildContext context, Widget? child) {
              return SizedBox(
                width: animationController.value * _kSearchFieldCancelButtonWidth,
                child: child,
              );
            },
          ),
        ],
      ),
    );
  }
}

/// This should always be the first child of Hero widgets.
///
/// This class helps each Hero transition obtain the start or end navigation
/// bar's box size and the inner components of the navigation bar that will
/// move around.
///
/// It should be wrapped around the biggest [RenderBox] of the static
/// navigation bar in each route.
class _TransitionableNavigationBar extends StatelessWidget {
  _TransitionableNavigationBar({
    required this.componentsKeys,
    required this.backgroundColor,
    required this.backButtonTextStyle,
    required this.titleTextStyle,
    required this.largeTitleTextStyle,
    required this.border,
    required this.hasUserMiddle,
    required this.largeExpanded,
<<<<<<< HEAD
    required this.searchable,
=======
    required this.automaticBackgroundVisibility,
>>>>>>> 00dc13b3
    required this.child,
  }) : assert(!largeExpanded || largeTitleTextStyle != null),
       super(key: componentsKeys.navBarBoxKey);

  final _NavigationBarStaticComponentsKeys componentsKeys;
  final Color? backgroundColor;
  final TextStyle backButtonTextStyle;
  final TextStyle titleTextStyle;
  final TextStyle? largeTitleTextStyle;
  final Border? border;
  final bool hasUserMiddle;
  final bool largeExpanded;
<<<<<<< HEAD
  final bool searchable;
=======
  final bool automaticBackgroundVisibility;
>>>>>>> 00dc13b3
  final Widget child;

  RenderBox get renderBox {
    final RenderBox box =
        componentsKeys.navBarBoxKey.currentContext!.findRenderObject()! as RenderBox;
    assert(
      box.attached,
      '_TransitionableNavigationBar.renderBox should be called when building '
      'hero flight shuttles when the from and the to nav bar boxes are already '
      'laid out and painted.',
    );
    return box;
  }

  bool get userGestureInProgress {
    return Navigator.of(componentsKeys.navBarBoxKey.currentContext!).userGestureInProgress;
  }

  @override
  Widget build(BuildContext context) {
    assert(() {
      bool inHero = false;
      context.visitAncestorElements((Element ancestor) {
        if (ancestor is ComponentElement) {
          assert(
            ancestor.widget.runtimeType != _NavigationBarTransition,
            '_TransitionableNavigationBar should never re-appear inside '
            '_NavigationBarTransition. Keyed _TransitionableNavigationBar should '
            'only serve as anchor points in routes rather than appearing inside '
            'Hero flights themselves.',
          );
          if (ancestor.widget.runtimeType == Hero) {
            inHero = true;
          }
        }
        return true;
      });
      assert(
        inHero,
        '_TransitionableNavigationBar should only be added as the immediate '
        'child of Hero widgets.',
      );
      return true;
    }());
    return child;
  }
}

/// This class represents the widget that will be in the Hero flight instead of
/// the 2 static navigation bars by taking inner components from both.
///
/// The `topNavBar` parameter is the nav bar that was on top regardless of
/// push/pop direction.
///
/// Similarly, the `bottomNavBar` parameter is the nav bar that was at the
/// bottom regardless of the push/pop direction.
///
/// If [MediaQueryData.padding] is still present in this widget's
/// [BuildContext], that padding will become part of the transitional navigation
/// bar as well.
///
/// [MediaQueryData.padding] should be consistent between the from/to routes and
/// the Hero overlay. Inconsistent [MediaQueryData.padding] will produce
/// undetermined results.
class _NavigationBarTransition extends StatelessWidget {
  _NavigationBarTransition({
    required this.animation,
    required this.topNavBar,
    required this.bottomNavBar,
  }) : heightTween = Tween<double>(
         begin: bottomNavBar.renderBox.size.height,
         end: topNavBar.renderBox.size.height,
       );

  final Animation<double> animation;
  final _TransitionableNavigationBar topNavBar;
  final _TransitionableNavigationBar bottomNavBar;

  final Tween<double> heightTween;

  @override
  Widget build(BuildContext context) {
    final _NavigationBarComponentsTransition componentsTransition =
        _NavigationBarComponentsTransition(
          animation: animation,
          bottomNavBar: bottomNavBar,
          topNavBar: topNavBar,
          directionality: Directionality.of(context),
        );

    final List<Widget> children = <Widget>[
      if (componentsTransition.bottomNavBarBackground != null)
        componentsTransition.bottomNavBarBackground!,
      if (componentsTransition.bottomBackChevron != null) componentsTransition.bottomBackChevron!,
      if (componentsTransition.bottomBackLabel != null) componentsTransition.bottomBackLabel!,
      if (componentsTransition.bottomLeading != null) componentsTransition.bottomLeading!,
      if (componentsTransition.bottomMiddle != null) componentsTransition.bottomMiddle!,
      if (componentsTransition.bottomLargeTitle != null) componentsTransition.bottomLargeTitle!,
      if (componentsTransition.bottomTrailing != null) componentsTransition.bottomTrailing!,
      if (componentsTransition.bottomNavBarBottom != null) componentsTransition.bottomNavBarBottom!,
      // Draw top components on top of the bottom components.
      if (componentsTransition.topNavBarBackground != null)
        componentsTransition.topNavBarBackground!,
      if (componentsTransition.topLeading != null) componentsTransition.topLeading!,
      if (componentsTransition.topBackChevron != null) componentsTransition.topBackChevron!,
      if (componentsTransition.topBackLabel != null) componentsTransition.topBackLabel!,
      if (componentsTransition.topMiddle != null) componentsTransition.topMiddle!,
      if (componentsTransition.topLargeTitle != null) componentsTransition.topLargeTitle!,
      if (componentsTransition.topTrailing != null) componentsTransition.topTrailing!,
      if (componentsTransition.topNavBarBottom != null) componentsTransition.topNavBarBottom!,
    ];

    // The text scaling is disabled to avoid odd transitions between pages.
    return MediaQuery.withNoTextScaling(
      child: SizedBox(
        height: math.max(heightTween.begin!, heightTween.end!) + MediaQuery.paddingOf(context).top,
        width: double.infinity,
        child: Stack(children: children),
      ),
    );
  }
}

/// This class helps create widgets that are in transition based on static
/// components from the bottom and top navigation bars.
///
/// It animates these transitional components both in terms of position and
/// their appearance.
///
/// Instead of running the transitional components through their normal static
/// navigation bar layout logic, this creates transitional widgets that are based
/// on these widgets' existing render objects' layout and position.
///
/// This is possible because this widget is only used during Hero transitions
/// where both the from and to routes are already built and laid out.
///
/// The components' existing layout constraints and positions are then
/// replicated using [Positioned] or [PositionedTransition] wrappers.
///
/// This class should never return [KeyedSubtree]s created by
/// _NavigationBarStaticComponents directly. Since widgets from
/// _NavigationBarStaticComponents are still present in the widget tree during the
/// hero transitions, it would cause global key duplications. Instead, return
/// only the [KeyedSubtree]s' child.
@immutable
class _NavigationBarComponentsTransition {
  _NavigationBarComponentsTransition({
    required this.animation,
    required _TransitionableNavigationBar bottomNavBar,
    required _TransitionableNavigationBar topNavBar,
    required TextDirection directionality,
  }) : bottomComponents = bottomNavBar.componentsKeys,
       topComponents = topNavBar.componentsKeys,
       bottomNavBarBox = bottomNavBar.renderBox,
       topNavBarBox = topNavBar.renderBox,
       bottomBackButtonTextStyle = bottomNavBar.backButtonTextStyle,
       topBackButtonTextStyle = topNavBar.backButtonTextStyle,
       bottomTitleTextStyle = bottomNavBar.titleTextStyle,
       topTitleTextStyle = topNavBar.titleTextStyle,
       bottomLargeTitleTextStyle = bottomNavBar.largeTitleTextStyle,
       topLargeTitleTextStyle = topNavBar.largeTitleTextStyle,
       bottomHasUserMiddle = bottomNavBar.hasUserMiddle,
       topHasUserMiddle = topNavBar.hasUserMiddle,
       bottomLargeExpanded = bottomNavBar.largeExpanded,
       topLargeExpanded = topNavBar.largeExpanded,
       bottomBackgroundColor = bottomNavBar.backgroundColor,
       topBackgroundColor = topNavBar.backgroundColor,
       bottomBorder = bottomNavBar.border,
       topBorder = topNavBar.border,
       bottomAutomaticBackgroundVisibility = bottomNavBar.automaticBackgroundVisibility,
       userGestureInProgress =
           topNavBar.userGestureInProgress || bottomNavBar.userGestureInProgress,
       searchable = topNavBar.searchable && bottomNavBar.searchable,
       transitionBox =
       // paintBounds are based on offset zero so it's ok to expand the Rects.
       bottomNavBar.renderBox.paintBounds.expandToInclude(topNavBar.renderBox.paintBounds),
       forwardDirection = directionality == TextDirection.ltr ? 1.0 : -1.0;

  static final Animatable<double> fadeOut = Tween<double>(begin: 1.0, end: 0.0);
  static final Animatable<double> fadeIn = Tween<double>(begin: 0.0, end: 1.0);

  final Animation<double> animation;
  final _NavigationBarStaticComponentsKeys bottomComponents;
  final _NavigationBarStaticComponentsKeys topComponents;

  // These render boxes that are the ancestors of all the bottom and top
  // components are used to determine the components' relative positions inside
  // their respective navigation bars.
  final RenderBox bottomNavBarBox;
  final RenderBox topNavBarBox;

  final TextStyle bottomBackButtonTextStyle;
  final TextStyle topBackButtonTextStyle;
  final TextStyle bottomTitleTextStyle;
  final TextStyle topTitleTextStyle;
  final TextStyle? bottomLargeTitleTextStyle;
  final TextStyle? topLargeTitleTextStyle;

  final bool bottomHasUserMiddle;
  final bool topHasUserMiddle;
  final bool bottomLargeExpanded;
  final bool topLargeExpanded;
  final bool userGestureInProgress;
<<<<<<< HEAD
  final bool searchable;
=======
  final bool bottomAutomaticBackgroundVisibility;
>>>>>>> 00dc13b3

  final Color? bottomBackgroundColor;
  final Color? topBackgroundColor;
  final Border? bottomBorder;
  final Border? topBorder;

  // This is the outer box in which all the components will be fitted. The
  // sizing component of RelativeRects will be based on this rect's size.
  final Rect transitionBox;

  // x-axis unity number representing the direction of growth for text.
  final double forwardDirection;

  // Take a widget in its original ancestor navigation bar render box and
  // translate it into a RelativeBox in the transition navigation bar box.
  RelativeRect positionInTransitionBox(GlobalKey key, {required RenderBox from}) {
    final RenderBox componentBox = key.currentContext!.findRenderObject()! as RenderBox;
    assert(componentBox.attached);

    return RelativeRect.fromRect(
      componentBox.localToGlobal(Offset.zero, ancestor: from) & componentBox.size,
      transitionBox,
    );
  }

  // Create an animated widget that moves the given child widget between its
  // original position in its ancestor navigation bar to another widget's
  // position in that widget's navigation bar.
  //
  // Anchor their positions based on the vertical middle of their respective
  // render boxes' leading edge.
  //
  // This method assumes there's no other transforms other than translations
  // when converting a rect from the original navigation bar's coordinate space
  // to the other navigation bar's coordinate space, to avoid performing
  // floating point operations on the size of the child widget, so that the
  // incoming constraints used for sizing the child widget will be exactly the
  // same.
  _FixedSizeSlidingTransition slideFromLeadingEdge({
    required GlobalKey fromKey,
    required RenderBox fromNavBarBox,
    required GlobalKey toKey,
    required RenderBox toNavBarBox,
    Curve curve = const Interval(0.0, 1.0),
    required Widget child,
  }) {
    final RenderBox fromBox = fromKey.currentContext!.findRenderObject()! as RenderBox;
    final RenderBox toBox = toKey.currentContext!.findRenderObject()! as RenderBox;

    final bool isLTR = forwardDirection > 0;

    // The animation moves the fromBox so its anchor (left-center or right-center
    // depending on the writing direction) aligns with toBox's anchor.
    final Offset fromAnchorLocal = Offset(isLTR ? 0 : fromBox.size.width, fromBox.size.height / 2);
    final Offset toAnchorLocal = Offset(isLTR ? 0 : toBox.size.width, toBox.size.height / 2);
    final Offset fromAnchorInFromBox = fromBox.localToGlobal(
      fromAnchorLocal,
      ancestor: fromNavBarBox,
    );
    final Offset toAnchorInToBox = toBox.localToGlobal(toAnchorLocal, ancestor: toNavBarBox);

    // We can't get ahold of the render box of the stack (i.e., `transitionBox`)
    // we place components on yet, but we know the stack needs to be top-leading
    // aligned with both fromNavBarBox and toNavBarBox to make the transition
    // look smooth. Also use the top-leading point as the origin for ease of
    // calculation.

    // The offset to move fromAnchor to toAnchor, in transitionBox's top-leading
    // coordinates.
    final Offset translation =
        isLTR
            ? toAnchorInToBox - fromAnchorInFromBox
            : Offset(toNavBarBox.size.width - toAnchorInToBox.dx, toAnchorInToBox.dy) -
                Offset(fromNavBarBox.size.width - fromAnchorInFromBox.dx, fromAnchorInFromBox.dy);

    final RelativeRect fromBoxMargin = positionInTransitionBox(fromKey, from: fromNavBarBox);
    final Offset fromOriginInTransitionBox = Offset(
      isLTR ? fromBoxMargin.left : fromBoxMargin.right,
      fromBoxMargin.top,
    );

    final Tween<Offset> anchorMovementInTransitionBox = Tween<Offset>(
      begin: fromOriginInTransitionBox,
      end: fromOriginInTransitionBox + translation,
    );

    return _FixedSizeSlidingTransition(
      isLTR: isLTR,
      offsetAnimation: animation
          .drive(CurveTween(curve: curve))
          .drive(anchorMovementInTransitionBox),
      size: fromBox.size,
      child: child,
    );
  }

  Animation<double> fadeInFrom(double t, {Curve curve = Curves.easeIn}) {
    return animation.drive(fadeIn.chain(CurveTween(curve: Interval(t, 1.0, curve: curve))));
  }

  Animation<double> fadeOutBy(double t, {Curve curve = Curves.easeOut}) {
    return animation.drive(fadeOut.chain(CurveTween(curve: Interval(0.0, t, curve: curve))));
  }

  // The parent of the hero animation, which is the route animation.
  Animation<double> get routeAnimation {
    // The hero animation is a CurvedAnimation.
    assert(animation is CurvedAnimation);
    return (animation as CurvedAnimation).parent;
  }

  Widget? get bottomNavBarBackground {
    if (bottomBackgroundColor == null ||
        (bottomLargeExpanded && bottomAutomaticBackgroundVisibility)) {
      return null;
    }
    final Curve animationCurve =
        animation.status == AnimationStatus.forward
            ? Curves.fastEaseInToSlowEaseOut
            : Curves.fastEaseInToSlowEaseOut.flipped;

    final Animation<double> pageTransitionAnimation = routeAnimation.drive(
      CurveTween(curve: userGestureInProgress ? Curves.linear : animationCurve),
    );

    final RelativeRect from = positionInTransitionBox(
      bottomComponents.navBarBoxKey,
      from: bottomNavBarBox,
    );

    final RelativeRectTween positionTween = RelativeRectTween(
      end: from.shift(Offset(forwardDirection * -bottomNavBarBox.size.width, 0.0)),
      begin: from,
    );

    return PositionedTransition(
      rect: pageTransitionAnimation.drive(positionTween),
      child: _wrapWithBackground(
        // Don't update the system status bar color mid-flight.
        updateSystemUiOverlay: false,
        backgroundColor: bottomBackgroundColor!,
        border: topBorder,
        child: SizedBox(height: bottomNavBarBox.size.height, width: double.infinity),
      ),
    );
  }

  Widget? get bottomLeading {
    final KeyedSubtree? bottomLeading = bottomComponents.leadingKey.currentWidget as KeyedSubtree?;

    if (bottomLeading == null) {
      return null;
    }

    return Positioned.fromRelativeRect(
      rect: positionInTransitionBox(bottomComponents.leadingKey, from: bottomNavBarBox),
      child: FadeTransition(opacity: fadeOutBy(0.4), child: bottomLeading.child),
    );
  }

  Widget? get bottomBackChevron {
    final KeyedSubtree? bottomBackChevron =
        bottomComponents.backChevronKey.currentWidget as KeyedSubtree?;

    if (bottomBackChevron == null) {
      return null;
    }

    return Positioned.fromRelativeRect(
      rect: positionInTransitionBox(bottomComponents.backChevronKey, from: bottomNavBarBox),
      child: FadeTransition(
        opacity: fadeOutBy(0.6),
        child: DefaultTextStyle(style: bottomBackButtonTextStyle, child: bottomBackChevron.child),
      ),
    );
  }

  Widget? get bottomBackLabel {
    final KeyedSubtree? bottomBackLabel =
        bottomComponents.backLabelKey.currentWidget as KeyedSubtree?;

    if (bottomBackLabel == null) {
      return null;
    }

    final RelativeRect from = positionInTransitionBox(
      bottomComponents.backLabelKey,
      from: bottomNavBarBox,
    );

    // Transition away by sliding horizontally to the leading edge off of the screen.
    final RelativeRectTween positionTween = RelativeRectTween(
      begin: from,
      end: from.shift(Offset(forwardDirection * (-bottomNavBarBox.size.width / 2.0), 0.0)),
    );

    return PositionedTransition(
      rect: animation.drive(positionTween),
      child: FadeTransition(
        opacity: fadeOutBy(0.2),
        child: DefaultTextStyle(style: bottomBackButtonTextStyle, child: bottomBackLabel.child),
      ),
    );
  }

  Widget? get bottomMiddle {
    final KeyedSubtree? bottomMiddle = bottomComponents.middleKey.currentWidget as KeyedSubtree?;
    final KeyedSubtree? topBackLabel = topComponents.backLabelKey.currentWidget as KeyedSubtree?;
    final KeyedSubtree? topLeading = topComponents.leadingKey.currentWidget as KeyedSubtree?;

    // The middle component is non-null when the nav bar is a large title
    // nav bar but would be invisible when expanded, therefore don't show it here.
    if (!bottomHasUserMiddle && bottomLargeExpanded) {
      return null;
    }

    if (bottomMiddle != null && topBackLabel != null) {
      // Move from current position to the top page's back label position.
      return slideFromLeadingEdge(
        fromKey: bottomComponents.middleKey,
        fromNavBarBox: bottomNavBarBox,
        toKey: topComponents.backLabelKey,
        toNavBarBox: topNavBarBox,
        child: FadeTransition(
          // A custom middle widget like a segmented control fades away faster.
          opacity: fadeOutBy(bottomHasUserMiddle ? 0.4 : 0.7),
          child: Align(
            // As the text shrinks, make sure it's still anchored to the leading
            // edge of a constantly sized outer box.
            alignment: AlignmentDirectional.centerStart,
            child: DefaultTextStyleTransition(
              style: animation.drive(
                TextStyleTween(begin: bottomTitleTextStyle, end: topBackButtonTextStyle),
              ),
              child: bottomMiddle.child,
            ),
          ),
        ),
      );
    }

    // When the top page has a leading widget override (one of the few ways to
    // not have a top back label), don't move the bottom middle widget and just
    // fade.
    if (bottomMiddle != null && topLeading != null) {
      return Positioned.fromRelativeRect(
        rect: positionInTransitionBox(bottomComponents.middleKey, from: bottomNavBarBox),
        child: FadeTransition(
          opacity: fadeOutBy(bottomHasUserMiddle ? 0.4 : 0.7),
          // Keep the font when transitioning into a non-back label leading.
          child: DefaultTextStyle(style: bottomTitleTextStyle, child: bottomMiddle.child),
        ),
      );
    }

    return null;
  }

  Widget? get bottomLargeTitle {
    final KeyedSubtree? bottomLargeTitle =
        bottomComponents.largeTitleKey.currentWidget as KeyedSubtree?;
    final KeyedSubtree? topBackLabel = topComponents.backLabelKey.currentWidget as KeyedSubtree?;
    final KeyedSubtree? topLeading = topComponents.leadingKey.currentWidget as KeyedSubtree?;

    if (bottomLargeTitle == null || !bottomLargeExpanded) {
      return null;
    }

    if (topBackLabel != null) {
      // Move from current position to the top page's back label position.
      return slideFromLeadingEdge(
        fromKey: bottomComponents.largeTitleKey,
        fromNavBarBox: bottomNavBarBox,
        toKey: topComponents.backLabelKey,
        toNavBarBox: topNavBarBox,
        curve: Interval(0.0, animation.status == AnimationStatus.forward ? 0.7 : 1.0),
        child: FadeTransition(
          opacity: fadeOutBy(0.6),
          child: Align(
            // As the text shrinks, make sure it's still anchored to the leading
            // edge of a constantly sized outer box.
            alignment: AlignmentDirectional.centerStart,
            child: DefaultTextStyleTransition(
              style: animation.drive(
                TextStyleTween(begin: bottomLargeTitleTextStyle, end: topBackButtonTextStyle),
              ),
              maxLines: 1,
              overflow: TextOverflow.ellipsis,
              child: bottomLargeTitle.child,
            ),
          ),
        ),
      );
    }

    if (topLeading != null) {
      // Unlike bottom middle, the bottom large title moves when it can't
      // transition to the top back label position.
      final RelativeRect from = positionInTransitionBox(
        bottomComponents.largeTitleKey,
        from: bottomNavBarBox,
      );

      final RelativeRectTween positionTween = RelativeRectTween(
        begin: from,
        end: from.shift(Offset(forwardDirection * bottomNavBarBox.size.width / 4.0, 0.0)),
      );

      // Just shift slightly towards the trailing edge instead of moving to the
      // back label position.
      return PositionedTransition(
        rect: animation.drive(positionTween),
        child: FadeTransition(
          opacity: fadeOutBy(0.4),
          // Keep the font when transitioning into a non-back-label leading.
          child: DefaultTextStyle(style: bottomLargeTitleTextStyle!, child: bottomLargeTitle.child),
        ),
      );
    }

    return null;
  }

  Widget? get bottomTrailing {
    final KeyedSubtree? bottomTrailing =
        bottomComponents.trailingKey.currentWidget as KeyedSubtree?;

    if (bottomTrailing == null) {
      return null;
    }

    return Positioned.fromRelativeRect(
      rect: positionInTransitionBox(bottomComponents.trailingKey, from: bottomNavBarBox),
      child: FadeTransition(opacity: fadeOutBy(0.6), child: bottomTrailing.child),
    );
  }

  Widget? get bottomNavBarBottom {
    final KeyedSubtree? bottomNavBarBottom =
        bottomComponents.navBarBottomKey.currentWidget as KeyedSubtree?;

    if (bottomNavBarBottom == null) {
      return null;
    }

    final RelativeRect from = positionInTransitionBox(
      bottomComponents.navBarBottomKey,
      from: bottomNavBarBox,
    );
    // Shift in from the leading edge of the screen.
    final RelativeRectTween positionTween = RelativeRectTween(
      begin: from,
      end: from.shift(Offset(forwardDirection * -bottomNavBarBox.size.width, 0.0)),
    );

    Widget child = bottomNavBarBottom.child;
    final Curve animationCurve =
        animation.status == AnimationStatus.forward
            ? _kBottomNavBarHeaderTransitionCurve
            : _kBottomNavBarHeaderTransitionCurve.flipped;

    // Fade out only if this is not a CupertinoSliverNavigationBar.search to
    // CupertinoSliverNavigationBar.search transition.
    if (!searchable) {
      child = FadeTransition(opacity: fadeOutBy(0.8, curve: animationCurve), child: child);
    }

    return PositionedTransition(
      rect:
          // The bottom widget animates linearly during a backswipe by a user gesture.
          userGestureInProgress
              ? routeAnimation.drive(CurveTween(curve: Curves.linear)).drive(positionTween)
              : animation.drive(CurveTween(curve: animationCurve)).drive(positionTween),

      child: ClipRect(child: child),
    );
  }

  Widget? get topNavBarBackground {
    if (topBackgroundColor == null) {
      return null;
    }
    final Curve animationCurve =
        animation.status == AnimationStatus.forward
            ? Curves.fastEaseInToSlowEaseOut
            : Curves.fastEaseInToSlowEaseOut.flipped;

    final Animation<double> pageTransitionAnimation = routeAnimation.drive(
      CurveTween(curve: userGestureInProgress ? Curves.linear : animationCurve),
    );

    final RelativeRect to = positionInTransitionBox(topComponents.navBarBoxKey, from: topNavBarBox);

    final RelativeRectTween positionTween = RelativeRectTween(
      begin: to.shift(Offset(forwardDirection * topNavBarBox.size.width, 0.0)),
      end: to,
    );

    return PositionedTransition(
      rect: pageTransitionAnimation.drive(positionTween),
      child: _wrapWithBackground(
        // Don't update the system status bar color mid-flight.
        updateSystemUiOverlay: false,
        backgroundColor: topBackgroundColor!,
        border: topBorder,
        child: SizedBox(height: topNavBarBox.size.height, width: double.infinity),
      ),
    );
  }

  Widget? get topLeading {
    final KeyedSubtree? topLeading = topComponents.leadingKey.currentWidget as KeyedSubtree?;

    if (topLeading == null) {
      return null;
    }

    return Positioned.fromRelativeRect(
      rect: positionInTransitionBox(topComponents.leadingKey, from: topNavBarBox),
      child: FadeTransition(opacity: fadeInFrom(0.6), child: topLeading.child),
    );
  }

  Widget? get topBackChevron {
    final KeyedSubtree? topBackChevron =
        topComponents.backChevronKey.currentWidget as KeyedSubtree?;
    final KeyedSubtree? bottomBackChevron =
        bottomComponents.backChevronKey.currentWidget as KeyedSubtree?;

    if (topBackChevron == null) {
      return null;
    }

    final RelativeRect to = positionInTransitionBox(
      topComponents.backChevronKey,
      from: topNavBarBox,
    );
    RelativeRect from = to;

    Widget child = topBackChevron.child;
    // Values eyeballed from an iPhone 15 simulator running iOS 17.5.
    const Curve forwardScaleCurve = Interval(0.0, 0.2);
    const Curve backwardScaleCurve = Interval(0.8, 1.0);
    const Curve forwardPositionCurve = Interval(0.0, 0.5);
    const Curve backwardPositionCurve = Interval(0.5, 1.0);
    final Curve effectiveScaleCurve;
    final Curve effectivePositionCurve;

    if (animation.status == AnimationStatus.forward) {
      effectiveScaleCurve = forwardScaleCurve;
      effectivePositionCurve = forwardPositionCurve;
    } else {
      effectiveScaleCurve = backwardScaleCurve;
      effectivePositionCurve = backwardPositionCurve;
    }

    // If it's the first page with a back chevron, shrink and shift in slightly
    // from the right.
    if (bottomBackChevron == null) {
      final RenderBox topBackChevronBox =
          topComponents.backChevronKey.currentContext!.findRenderObject()! as RenderBox;
      from = to.shift(Offset(forwardDirection * topBackChevronBox.size.width * 2.0, 0.0));
      child = ScaleTransition(
        scale: routeAnimation.drive(CurveTween(curve: effectiveScaleCurve)),
        child: child,
      );
    }

    final RelativeRectTween positionTween = RelativeRectTween(begin: from, end: to);

    return PositionedTransition(
      rect: routeAnimation.drive(CurveTween(curve: effectivePositionCurve)).drive(positionTween),
      child: FadeTransition(
        opacity: routeAnimation.drive(
          CurveTween(
            curve: Interval(
              // Fades faster going back from the first page with a back chevron.
              bottomBackChevron == null && animation.status != AnimationStatus.forward ? 0.9 : 0.4,
              1.0,
            ),
          ),
        ),
        child: DefaultTextStyle(style: topBackButtonTextStyle, child: child),
      ),
    );
  }

  Widget? get topBackLabel {
    final KeyedSubtree? bottomMiddle = bottomComponents.middleKey.currentWidget as KeyedSubtree?;
    final KeyedSubtree? bottomLargeTitle =
        bottomComponents.largeTitleKey.currentWidget as KeyedSubtree?;
    final KeyedSubtree? topBackLabel = topComponents.backLabelKey.currentWidget as KeyedSubtree?;

    if (topBackLabel == null) {
      return null;
    }

    final RenderAnimatedOpacity? topBackLabelOpacity =
        topComponents.backLabelKey.currentContext
            ?.findAncestorRenderObjectOfType<RenderAnimatedOpacity>();

    Animation<double>? midClickOpacity;
    if (topBackLabelOpacity != null && topBackLabelOpacity.opacity.value < 1.0) {
      midClickOpacity = animation.drive(
        Tween<double>(begin: 0.0, end: topBackLabelOpacity.opacity.value),
      );
    }

    // Pick up from an incoming transition from the large title. This is
    // duplicated here from the bottomLargeTitle transition widget because the
    // content text might be different. For instance, if the bottomLargeTitle
    // text is too long, the topBackLabel will say 'Back' instead of the original
    // text.
    if (bottomLargeTitle != null && bottomLargeExpanded) {
      return slideFromLeadingEdge(
        fromKey: bottomComponents.largeTitleKey,
        fromNavBarBox: bottomNavBarBox,
        toKey: topComponents.backLabelKey,
        toNavBarBox: topNavBarBox,
        curve: Interval(0.0, animation.status == AnimationStatus.forward ? 0.7 : 1.0),
        child: FadeTransition(
          opacity: midClickOpacity ?? fadeInFrom(0.4),
          child: DefaultTextStyleTransition(
            style: animation.drive(
              TextStyleTween(begin: bottomLargeTitleTextStyle, end: topBackButtonTextStyle),
            ),
            maxLines: 1,
            overflow: TextOverflow.ellipsis,
            child: topBackLabel.child,
          ),
        ),
      );
    }

    // The topBackLabel always comes from the large title first if available
    // and expanded instead of middle.
    if (bottomMiddle != null) {
      return slideFromLeadingEdge(
        fromKey: bottomComponents.middleKey,
        fromNavBarBox: bottomNavBarBox,
        toKey: topComponents.backLabelKey,
        toNavBarBox: topNavBarBox,
        child: FadeTransition(
          opacity: midClickOpacity ?? fadeInFrom(0.3),
          child: DefaultTextStyleTransition(
            style: animation.drive(
              TextStyleTween(begin: bottomTitleTextStyle, end: topBackButtonTextStyle),
            ),
            child: topBackLabel.child,
          ),
        ),
      );
    }

    return null;
  }

  Widget? get topMiddle {
    final KeyedSubtree? topMiddle = topComponents.middleKey.currentWidget as KeyedSubtree?;

    if (topMiddle == null) {
      return null;
    }

    // The middle component is non-null when the nav bar is a large title
    // nav bar but would be invisible when expanded, therefore don't show it here.
    if (!topHasUserMiddle && topLargeExpanded) {
      return null;
    }

    final RelativeRect to = positionInTransitionBox(topComponents.middleKey, from: topNavBarBox);
    final RenderBox toBox =
        topComponents.middleKey.currentContext!.findRenderObject()! as RenderBox;

    final bool isLTR = forwardDirection > 0;

    // Anchor is the top-leading point of toBox, in transition box's top-leading
    // coordinate space.
    final Offset toAnchorInTransitionBox = Offset(isLTR ? to.left : to.right, to.top);

    // Shift in from the trailing edge of the screen.
    final Tween<Offset> anchorMovementInTransitionBox = Tween<Offset>(
      begin: Offset(
        // the "width / 2" here makes the middle widget's horizontal center on
        // the trailing edge of the top nav bar.
        topNavBarBox.size.width - toBox.size.width / 2,
        to.top,
      ),
      end: toAnchorInTransitionBox,
    );

    return _FixedSizeSlidingTransition(
      isLTR: isLTR,
      offsetAnimation: animation.drive(anchorMovementInTransitionBox),
      size: toBox.size,
      child: FadeTransition(
        opacity: fadeInFrom(0.25),
        child: DefaultTextStyle(style: topTitleTextStyle, child: topMiddle.child),
      ),
    );
  }

  Widget? get topTrailing {
    final KeyedSubtree? topTrailing = topComponents.trailingKey.currentWidget as KeyedSubtree?;

    if (topTrailing == null) {
      return null;
    }

    return Positioned.fromRelativeRect(
      rect: positionInTransitionBox(topComponents.trailingKey, from: topNavBarBox),
      child: FadeTransition(opacity: fadeInFrom(0.4), child: topTrailing.child),
    );
  }

  Widget? get topLargeTitle {
    final KeyedSubtree? topLargeTitle = topComponents.largeTitleKey.currentWidget as KeyedSubtree?;

    if (topLargeTitle == null || !topLargeExpanded) {
      return null;
    }

    final RelativeRect to = positionInTransitionBox(
      topComponents.largeTitleKey,
      from: topNavBarBox,
    );

    // Shift in from the trailing edge of the screen.
    final RelativeRectTween positionTween = RelativeRectTween(
      begin: to.shift(Offset(forwardDirection * topNavBarBox.size.width, 0.0)),
      end: to,
    );

    final Curve animationCurve =
        animation.status == AnimationStatus.forward
            ? _kTopNavBarHeaderTransitionCurve
            : _kTopNavBarHeaderTransitionCurve.flipped;

    return PositionedTransition(
      rect:
          // The large title animates linearly during a backswipe by a user gesture.
          userGestureInProgress
              ? routeAnimation.drive(CurveTween(curve: Curves.linear)).drive(positionTween)
              : animation.drive(CurveTween(curve: animationCurve)).drive(positionTween),
      child: FadeTransition(
        opacity: fadeInFrom(0.0, curve: animationCurve),
        child: DefaultTextStyle(
          style: topLargeTitleTextStyle!,
          maxLines: 1,
          overflow: TextOverflow.ellipsis,
          child: topLargeTitle.child,
        ),
      ),
    );
  }

  Widget? get topNavBarBottom {
    final KeyedSubtree? topNavBarBottom =
        topComponents.navBarBottomKey.currentWidget as KeyedSubtree?;

    if (topNavBarBottom == null) {
      return null;
    }

    final RelativeRect to = positionInTransitionBox(
      topComponents.navBarBottomKey,
      from: topNavBarBox,
    );
    // Shift in from the trailing edge of the screen.
    final RelativeRectTween positionTween = RelativeRectTween(
      begin: to.shift(Offset(forwardDirection * topNavBarBox.size.width, 0.0)),
      end: to,
    );

    Widget child = topNavBarBottom.child;

    final Curve animationCurve =
        animation.status == AnimationStatus.forward
            ? _kTopNavBarHeaderTransitionCurve
            : _kTopNavBarHeaderTransitionCurve.flipped;

    // Fade in only if this is not a CupertinoSliverNavigationBar.search to
    // CupertinoSliverNavigationBar.search transition.
    if (!searchable) {
      child = FadeTransition(opacity: fadeInFrom(0.0, curve: animationCurve), child: child);
    }

    return PositionedTransition(
      rect:
          // The bottom widget animates linearly during a backswipe by a user gesture.
          userGestureInProgress
              ? routeAnimation.drive(CurveTween(curve: Curves.linear)).drive(positionTween)
              : animation.drive(CurveTween(curve: animationCurve)).drive(positionTween),
      child: ClipRect(child: child),
    );
  }
}

/// Navigation bars' hero rect tween that will move between the static bars
/// but keep a constant size that's the bigger of both navigation bars.
RectTween _linearTranslateWithLargestRectSizeTween(Rect? begin, Rect? end) {
  final Size largestSize = Size(
    math.max(begin!.size.width, end!.size.width),
    math.max(begin.size.height, end.size.height),
  );
  return RectTween(begin: begin.topLeft & largestSize, end: end.topLeft & largestSize);
}

Widget _navBarHeroLaunchPadBuilder(BuildContext context, Size heroSize, Widget child) {
  assert(child is _TransitionableNavigationBar);
  // Tree reshaping is fine here because the Heroes' child is always a
  // _TransitionableNavigationBar which has a GlobalKey.

  // Keeping the Hero subtree here is needed (instead of just swapping out the
  // anchor nav bars for fixed size boxes during flights) because the nav bar
  // and their specific component children may serve as anchor points again if
  // another mid-transition flight diversion is triggered.

  // This is ok performance-wise because static nav bars are generally cheap to
  // build and layout but expensive to GPU render (due to clips and blurs) which
  // we're skipping here.
  return Visibility(
    maintainSize: true,
    maintainAnimation: true,
    maintainState: true,
    visible: false,
    child: child,
  );
}

/// Navigation bars' hero flight shuttle builder.
Widget _navBarHeroFlightShuttleBuilder(
  BuildContext flightContext,
  Animation<double> animation,
  HeroFlightDirection flightDirection,
  BuildContext fromHeroContext,
  BuildContext toHeroContext,
) {
  assert(fromHeroContext.widget is Hero);
  assert(toHeroContext.widget is Hero);

  final Hero fromHeroWidget = fromHeroContext.widget as Hero;
  final Hero toHeroWidget = toHeroContext.widget as Hero;

  assert(fromHeroWidget.child is _TransitionableNavigationBar);
  assert(toHeroWidget.child is _TransitionableNavigationBar);

  final _TransitionableNavigationBar fromNavBar =
      fromHeroWidget.child as _TransitionableNavigationBar;
  final _TransitionableNavigationBar toNavBar = toHeroWidget.child as _TransitionableNavigationBar;

  assert(
    fromNavBar.componentsKeys.navBarBoxKey.currentContext!.owner != null,
    'The from nav bar to Hero must have been mounted in the previous frame',
  );
  assert(
    toNavBar.componentsKeys.navBarBoxKey.currentContext!.owner != null,
    'The to nav bar to Hero must have been mounted in the previous frame',
  );

  switch (flightDirection) {
    case HeroFlightDirection.push:
      return _NavigationBarTransition(
        animation: animation,
        bottomNavBar: fromNavBar,
        topNavBar: toNavBar,
      );
    case HeroFlightDirection.pop:
      return _NavigationBarTransition(
        animation: animation,
        bottomNavBar: toNavBar,
        topNavBar: fromNavBar,
      );
  }
}<|MERGE_RESOLUTION|>--- conflicted
+++ resolved
@@ -856,11 +856,8 @@
             border: effectiveBorder,
             hasUserMiddle: widget.middle != null,
             largeExpanded: widget.largeTitle != null,
-<<<<<<< HEAD
             searchable: false,
-=======
             automaticBackgroundVisibility: widget.automaticBackgroundVisibility,
->>>>>>> 00dc13b3
             child: navBar,
           ),
         );
@@ -1595,11 +1592,8 @@
         border: effectiveBorder,
         hasUserMiddle: userMiddle != null && (alwaysShowMiddle || !showLargeTitle),
         largeExpanded: showLargeTitle,
-<<<<<<< HEAD
         searchable: searchable,
-=======
         automaticBackgroundVisibility: automaticBackgroundVisibility,
->>>>>>> 00dc13b3
         child: navBar,
       ),
     );
@@ -2576,11 +2570,8 @@
     required this.border,
     required this.hasUserMiddle,
     required this.largeExpanded,
-<<<<<<< HEAD
     required this.searchable,
-=======
     required this.automaticBackgroundVisibility,
->>>>>>> 00dc13b3
     required this.child,
   }) : assert(!largeExpanded || largeTitleTextStyle != null),
        super(key: componentsKeys.navBarBoxKey);
@@ -2593,11 +2584,8 @@
   final Border? border;
   final bool hasUserMiddle;
   final bool largeExpanded;
-<<<<<<< HEAD
   final bool searchable;
-=======
   final bool automaticBackgroundVisibility;
->>>>>>> 00dc13b3
   final Widget child;
 
   RenderBox get renderBox {
@@ -2801,11 +2789,8 @@
   final bool bottomLargeExpanded;
   final bool topLargeExpanded;
   final bool userGestureInProgress;
-<<<<<<< HEAD
   final bool searchable;
-=======
   final bool bottomAutomaticBackgroundVisibility;
->>>>>>> 00dc13b3
 
   final Color? bottomBackgroundColor;
   final Color? topBackgroundColor;
