// Copyright 2014 The Flutter Authors. All rights reserved.
// Use of this source code is governed by a BSD-style license that can be
// found in the LICENSE file.

/// @docImport 'refresh.dart';
library;

import 'dart:math' as math;
import 'dart:ui' show ImageFilter;

import 'package:flutter/foundation.dart';
import 'package:flutter/rendering.dart';
import 'package:flutter/services.dart';
import 'package:flutter/widgets.dart';

import 'button.dart';
import 'colors.dart';
import 'constants.dart';
import 'icons.dart';
import 'localizations.dart';
import 'page_scaffold.dart';
import 'route.dart';
import 'search_field.dart';
import 'sheet.dart';
import 'theme.dart';

/// Modes that determine how to display the navigation bar's bottom in relation to scroll events.
enum NavigationBarBottomMode {
  /// Enable hiding the bottom in response to scrolling.
  ///
  /// As scrolling starts, the large title stays pinned while the bottom resizes
  /// until it is completely consumed. Then, the large title scrolls under the
  /// persistent navigation bar.
  automatic,

  /// Always display the bottom regardless of the scroll activity.
  ///
  /// When scrolled, the bottom stays pinned while the large title scrolls under
  /// the persistent navigation bar.
  always,
}

/// Standard iOS navigation bar height without the status bar.
///
/// This height is constant and independent of accessibility as it is in iOS.
const double _kNavBarPersistentHeight = kMinInteractiveDimensionCupertino;

/// Size increase from expanding the navigation bar into an iOS-11-style large title
/// configuration in a [CustomScrollView].
const double _kNavBarLargeTitleHeightExtension = 52.0;

/// Number of logical pixels scrolled down before the title text is transferred
/// from the normal navigation bar to a big title below the navigation bar.
const double _kNavBarShowLargeTitleThreshold = 10.0;

/// Number of logical pixels scrolled during which the navigation bar's background
/// fades in or out.
///
/// Eyeballed on the native Settings app on an iPhone 15 simulator running iOS 17.4.
const double _kNavBarScrollUnderAnimationExtent = 10.0;

const double _kNavBarEdgePadding = 16.0;

const double _kNavBarBottomPadding = 8.0;

const double _kNavBarBackButtonTapWidth = 50.0;

/// The width of the 'Cancel' button if the search field in a
/// [CupertinoSliverNavigationBar.search] is active.
///
/// Eyeballed on an iPhone 15 simulator running iOS 17.5.
const double _kSearchFieldCancelButtonWidth = 67.0;

/// The height of the unscaled search field used in
/// a [CupertinoSliverNavigationBar.search].
const double _kSearchFieldHeight = 36.0;

/// The duration of the animation when the search field in
/// [CupertinoSliverNavigationBar.search] is tapped.
const Duration _kNavBarSearchDuration = Duration(milliseconds: 300);

/// The curve of the animation when the search field in
/// [CupertinoSliverNavigationBar.search] is tapped.
const Curve _kNavBarSearchCurve = Curves.easeInOut;

/// Title text transfer fade.
const Duration _kNavBarTitleFadeDuration = Duration(milliseconds: 150);

const Color _kDefaultNavBarBorderColor = Color(0x4D000000);

const Border _kDefaultNavBarBorder = Border(
  bottom: BorderSide(
    color: _kDefaultNavBarBorderColor,
    width: 0.0, // 0.0 means one physical pixel
  ),
);

const Border _kTransparentNavBarBorder = Border(
  bottom: BorderSide(color: Color(0x00000000), width: 0.0),
);

/// The curve of the animation of the top nav bar regardless of push/pop
/// direction in the hero transition between two nav bars.
///
/// Eyeballed on an iPhone 15 Pro simulator running iOS 17.5.
const Curve _kTopNavBarHeaderTransitionCurve = Cubic(0.0, 0.45, 0.45, 0.98);

/// The curve of the animation of the bottom nav bar regardless of push/pop
/// direction in the hero transition between two nav bars.
///
/// Eyeballed on an iPhone 15 Pro simulator running iOS 17.5.
const Curve _kBottomNavBarHeaderTransitionCurve = Cubic(0.05, 0.90, 0.90, 0.95);

// There's a single tag for all instances of navigation bars because they can
// all transition between each other (per Navigator) via Hero transitions.
const _HeroTag _defaultHeroTag = _HeroTag(null);

@immutable
class _HeroTag {
  const _HeroTag(this.navigator);

  final NavigatorState? navigator;

  // Let the Hero tag be described in tree dumps.
  @override
  String toString() => 'Default Hero tag for Cupertino navigation bars with navigator $navigator';

  @override
  bool operator ==(Object other) {
    if (identical(this, other)) {
      return true;
    }
    if (other.runtimeType != runtimeType) {
      return false;
    }
    return other is _HeroTag && other.navigator == navigator;
  }

  @override
  int get hashCode => identityHashCode(navigator);
}

// An `AnimatedWidget` that imposes a fixed size on its child widget, and
// shifts the child widget in the parent stack, driven by its `offsetAnimation`
// property.
class _FixedSizeSlidingTransition extends AnimatedWidget {
  const _FixedSizeSlidingTransition({
    required this.isLTR,
    required this.offsetAnimation,
    required this.size,
    required this.child,
  }) : super(listenable: offsetAnimation);

  // Whether the writing direction used in the navigation bar transition is
  // left-to-right.
  final bool isLTR;

  // The fixed size to impose on `child`.
  final Size size;

  // The animated offset from the top-leading corner of the stack.
  //
  // When `isLTR` is true, the `Offset` is the position of the child widget in
  // the stack render box's regular coordinate space.
  //
  // When `isLTR` is false, the coordinate system is flipped around the
  // horizontal axis and the origin is set to the top right corner of the render
  // boxes. In other words, this parameter describes the offset from the top
  // right corner of the stack, to the top right corner of the child widget, and
  // the x-axis runs right to left.
  final Animation<Offset> offsetAnimation;

  final Widget child;

  @override
  Widget build(BuildContext context) {
    return Positioned(
      top: offsetAnimation.value.dy,
      left: isLTR ? offsetAnimation.value.dx : null,
      right: isLTR ? null : offsetAnimation.value.dx,
      width: size.width,
      height: size.height,
      child: child,
    );
  }
}

/// Returns `child` wrapped with background and a bottom border if background color
/// is opaque. Otherwise, also blur with [BackdropFilter].
///
/// When `updateSystemUiOverlay` is true, the nav bar will update the OS
/// status bar's color theme based on the background color of the nav bar.
Widget _wrapWithBackground({
  Border? border,
  required Color backgroundColor,
  Brightness? brightness,
  required Widget child,
  bool updateSystemUiOverlay = true,
  bool enableBackgroundFilterBlur = true,
}) {
  Widget result = child;
  if (updateSystemUiOverlay) {
    final bool isDark = backgroundColor.computeLuminance() < 0.179;
    final Brightness newBrightness = brightness ?? (isDark ? Brightness.dark : Brightness.light);
    final SystemUiOverlayStyle overlayStyle = switch (newBrightness) {
      Brightness.dark => SystemUiOverlayStyle.light,
      Brightness.light => SystemUiOverlayStyle.dark,
    };
    // [SystemUiOverlayStyle.light] and [SystemUiOverlayStyle.dark] set some system
    // navigation bar properties,
    // Before https://github.com/flutter/flutter/pull/104827 those properties
    // had no effect, now they are used if there is no AnnotatedRegion on the
    // bottom of the screen.
    // For backward compatibility, create a `SystemUiOverlayStyle` without the
    // system navigation bar properties.
    result = AnnotatedRegion<SystemUiOverlayStyle>(
      value: SystemUiOverlayStyle(
        statusBarColor: overlayStyle.statusBarColor,
        statusBarBrightness: overlayStyle.statusBarBrightness,
        statusBarIconBrightness: overlayStyle.statusBarIconBrightness,
        systemStatusBarContrastEnforced: overlayStyle.systemStatusBarContrastEnforced,
      ),
      child: result,
    );
  }
  final DecoratedBox childWithBackground = DecoratedBox(
    decoration: BoxDecoration(border: border, color: backgroundColor),
    child: result,
  );

  return ClipRect(
    child: BackdropFilter(
      enabled: backgroundColor.alpha != 0xFF && enableBackgroundFilterBlur,
      filter: ImageFilter.blur(sigmaX: 10.0, sigmaY: 10.0),
      child: childWithBackground,
    ),
  );
}

// Whether the current route supports nav bar hero transitions from or to.
bool _isTransitionable(BuildContext context) {
  final ModalRoute<dynamic>? route = ModalRoute.of(context);

  // Fullscreen dialogs never transitions their nav bar with other push-style
  // pages' nav bars or with other fullscreen dialog pages on the way in or on
  // the way out.
  return route is PageRoute &&
      !route.fullscreenDialog &&
      !CupertinoSheetRoute.hasParentSheet(context);
}

/// An iOS-styled navigation bar.
///
/// The navigation bar is a toolbar that minimally consists of a widget,
/// normally a page title.
///
/// It also supports [leading] and [trailing] widgets on either end of the
/// toolbar, typically for actions and navigation.
///
/// The [leading] widget will automatically be a back chevron icon button (or a
/// cancel button in case of a fullscreen dialog) to pop the current route if none
/// is provided and [automaticallyImplyLeading] is true (true by default).
///
/// This toolbar should be placed at top of the screen where it will
/// automatically account for the OS's status bar.
///
/// If the given [backgroundColor]'s opacity is not 1.0 (which is the case by
/// default), it will produce a blurring effect to the content behind it.
///
/// ### Layout options
///
/// While the [CupertinoSliverNavigationBar] can dynamically change size and
/// layout in response to scrolling, this static version can reflect the same
/// large (expanded) layout, or the small (collapsed) layout.
///
/// The default constructor will display the collapsed version of the
/// [CupertinoSliverNavigationBar]. The [middle] widget will automatically be a
/// title text from the current [CupertinoPageRoute] if none is provided and
/// [automaticallyImplyMiddle] is true (true by default).
///
/// Using the [CupertinoNavigationBar.large] constructor will display the
/// expanded version of [CupertinoSliverNavigationBar]. The [largeTitle] widget
/// will automatically be a title text from the current [CupertinoPageRoute] if
/// none is provided and `automaticallyImplyTitle` is true (true by default).
///
/// ### Transitions
///
/// When [transitionBetweenRoutes] is true, this navigation bar will transition
/// on top of the routes instead of inside them if the route being transitioned
/// to also has a [CupertinoNavigationBar] or a [CupertinoSliverNavigationBar]
/// with [transitionBetweenRoutes] set to true. If [transitionBetweenRoutes] is
/// true, none of the [Widget] parameters can contain a key in its subtree since
/// that widget will exist in multiple places in the tree simultaneously.
///
/// By default, only one [CupertinoNavigationBar] or [CupertinoSliverNavigationBar]
/// should be present in each [PageRoute] to support the default transitions.
/// Use [transitionBetweenRoutes] or [heroTag] to customize the transition
/// behavior for multiple navigation bars per route.
///
/// When used in a [CupertinoPageScaffold], [CupertinoPageScaffold.navigationBar]
/// disables text scaling to match the native iOS behavior. To override
/// this behavior, wrap each of the `navigationBar`'s components inside a
/// [MediaQuery] with the desired [TextScaler].
///
/// {@tool dartpad}
/// This example shows a [CupertinoNavigationBar] placed in a [CupertinoPageScaffold].
/// Since [backgroundColor]'s opacity is not 1.0, there is a blur effect and
/// content slides underneath.
///
/// ** See code in examples/api/lib/cupertino/nav_bar/cupertino_navigation_bar.0.dart **
/// {@end-tool}
///
/// {@tool dartpad}
/// This example shows the resulting layout from [CupertinoNavigationBar.large]
/// constructor, showing a large title similar to the expanded state of
/// [CupertinoSliverNavigationBar].
///
/// ** See code in examples/api/lib/cupertino/nav_bar/cupertino_navigation_bar.2.dart **
/// {@end-tool}
///
/// See also:
///
///  * [CupertinoPageScaffold], a page layout helper typically hosting the
///    [CupertinoNavigationBar].
///  * [CupertinoSliverNavigationBar] for a navigation bar to be placed in a
///    scrolling list and that supports iOS-11-style large titles.
///  * <https://developer.apple.com/design/human-interface-guidelines/ios/bars/navigation-bars/>
class CupertinoNavigationBar extends StatefulWidget implements ObstructingPreferredSizeWidget {
  /// Creates a static iOS style navigation bar, with a centered [middle] title.
  ///
  /// Similar to the collapsed state of [CupertinoSliverNavigationBar], which
  /// can dynamically change size in response to scrolling.
  ///
  /// See also:
  ///
  ///   * [CupertinoNavigationBar.large], which creates a static iOS style
  ///     navigation bar with a [largeTitle], similar to the expanded state of
  ///     [CupertinoSliverNavigationBar].
  const CupertinoNavigationBar({
    super.key,
    this.leading,
    this.automaticallyImplyLeading = true,
    this.automaticallyImplyMiddle = true,
    this.previousPageTitle,
    this.middle,
    this.trailing,
    this.border = _kDefaultNavBarBorder,
    this.backgroundColor,
    this.automaticBackgroundVisibility = true,
    this.enableBackgroundFilterBlur = true,
    this.brightness,
    this.padding,
    this.transitionBetweenRoutes = true,
    this.heroTag = _defaultHeroTag,
    this.bottom,
  }) : largeTitle = null,
       assert(
         !transitionBetweenRoutes || identical(heroTag, _defaultHeroTag),
         'Cannot specify a heroTag override if this navigation bar does not '
         'transition due to transitionBetweenRoutes = false.',
       );

  /// Creates a static iOS style navigation bar, with a left aligned [largeTitle].
  ///
  /// Similar to the expanded state of [CupertinoSliverNavigationBar], which
  /// can dynamically change size in response to scrolling.
  ///
  /// See also:
  ///
  ///   * [CupertinoNavigationBar]'s base constructor, which creates a static
  ///     iOS style navigation bar with [middle], similar to the collapsed state
  ///     of [CupertinoSliverNavigationBar].
  const CupertinoNavigationBar.large({
    super.key,
    this.largeTitle,
    this.leading,
    this.automaticallyImplyLeading = true,
    bool automaticallyImplyTitle = true,
    this.previousPageTitle,
    this.trailing,
    this.border = _kDefaultNavBarBorder,
    this.backgroundColor,
    this.automaticBackgroundVisibility = true,
    this.enableBackgroundFilterBlur = true,
    this.brightness,
    this.padding,
    this.transitionBetweenRoutes = true,
    this.heroTag = _defaultHeroTag,
    this.bottom,
  }) : middle = null,
       automaticallyImplyMiddle = automaticallyImplyTitle,
       assert(
         !transitionBetweenRoutes || identical(heroTag, _defaultHeroTag),
         'Cannot specify a heroTag override if this navigation bar does not '
         'transition due to transitionBetweenRoutes = false.',
       );

  /// The navigation bar's title, when using [CupertinoNavigationBar.large].
  ///
  /// If null and `automaticallyImplyTitle` is true, an appropriate [Text]
  /// title will be created if the current route is a [CupertinoPageRoute] and
  /// has a `title`.
  ///
  /// This property is null for the base [CupertinoNavigationBar] constructor,
  /// which shows a collapsed navigation bar and uses [middle] for the title
  /// instead.
  ///
  /// See also:
  ///
  ///   * [CupertinoSliverNavigationBar.largeTitle], a similar property
  ///     in the expanded state of [CupertinoSliverNavigationBar], which can
  ///     dynamically change size in response to scrolling.
  final Widget? largeTitle;

  /// {@template flutter.cupertino.CupertinoNavigationBar.leading}
  /// Widget to place at the start of the navigation bar. Normally a back button
  /// for a normal page or a cancel button for full page dialogs.
  ///
  /// If null and [automaticallyImplyLeading] is true, an appropriate button
  /// will be automatically created.
  /// {@endtemplate}
  final Widget? leading;

  /// {@template flutter.cupertino.CupertinoNavigationBar.automaticallyImplyLeading}
  /// Controls whether we should try to imply the leading widget if null.
  ///
  /// If true and [leading] is null, automatically try to deduce what the [leading]
  /// widget should be. If [leading] widget is not null, this parameter has no effect.
  ///
  /// Specifically this navigation bar will:
  ///
  /// 1. Show a 'Cancel' button if the current route is a `fullscreenDialog`.
  /// 2. Show a back chevron with [previousPageTitle] if [previousPageTitle] is
  ///    not null.
  /// 3. Show a back chevron with the previous route's `title` if the current
  ///    route is a [CupertinoPageRoute] and the previous route is also a
  ///    [CupertinoPageRoute].
  /// {@endtemplate}
  final bool automaticallyImplyLeading;

  /// Controls whether we should try to imply the middle widget if null.
  ///
  /// If true and [middle] is null, automatically fill in a [Text] widget with
  /// the current route's `title` if the route is a [CupertinoPageRoute].
  /// If [middle] widget is not null, this parameter has no effect.
  final bool automaticallyImplyMiddle;

  /// {@template flutter.cupertino.CupertinoNavigationBar.previousPageTitle}
  /// Manually specify the previous route's title when automatically implying
  /// the leading back button.
  ///
  /// Overrides the text shown with the back chevron instead of automatically
  /// showing the previous [CupertinoPageRoute]'s `title` when
  /// [automaticallyImplyLeading] is true.
  ///
  /// Has no effect when [leading] is not null or if [automaticallyImplyLeading]
  /// is false.
  /// {@endtemplate}
  final String? previousPageTitle;

  /// The navigation bar's default title.
  ///
  /// If null and [automaticallyImplyMiddle] is true, an appropriate [Text]
  /// title will be created if the current route is a [CupertinoPageRoute] and
  /// has a `title`.
  ///
  /// This property is null for the [CupertinoNavigationBar.large] constructor,
  /// which shows an expanded navigation bar and uses [largeTitle] instead.
  ///
  /// See also:
  ///
  /// * [CupertinoSliverNavigationBar.middle], a similar property
  ///    in the collapsed state of [CupertinoSliverNavigationBar], which can
  ///    dynamically change size in response to scrolling.
  final Widget? middle;

  /// {@template flutter.cupertino.CupertinoNavigationBar.trailing}
  /// Widget to place at the end of the navigation bar. Normally additional actions
  /// taken on the page such as a search or edit function.
  /// {@endtemplate}
  final Widget? trailing;

  /// {@template flutter.cupertino.CupertinoNavigationBar.backgroundColor}
  /// The background color of the navigation bar. If it contains transparency, the
  /// tab bar will automatically produce a blurring effect to the content
  /// behind it. This behavior can be disabled by setting [enableBackgroundFilterBlur]
  /// to false.
  ///
  /// By default, the navigation bar's background is visible only when scrolled under.
  /// This behavior can be controlled with [automaticBackgroundVisibility].
  ///
  /// Defaults to [CupertinoTheme]'s `barBackgroundColor` if null.
  /// {@endtemplate}
  final Color? backgroundColor;

  /// {@template flutter.cupertino.CupertinoNavigationBar.automaticBackgroundVisibility}
  /// Whether the navigation bar appears transparent when no content is scrolled under.
  ///
  /// If this is true, the navigation bar's background color will be transparent
  /// until the content scrolls under it. If false, the navigation bar will always
  /// use [backgroundColor] as its background color.
  ///
  /// If the navigation bar is not a child of a [CupertinoPageScaffold], this has no effect.
  ///
  /// This value defaults to true.
  /// {@endtemplate}
  final bool automaticBackgroundVisibility;

  /// {@template flutter.cupertino.CupertinoNavigationBar.brightness}
  /// The brightness of the specified [backgroundColor].
  ///
  /// Setting this value changes the style of the system status bar. Typically
  /// used to increase the contrast ratio of the system status bar over
  /// [backgroundColor].
  ///
  /// If set to null, the value of the property will be inferred from the relative
  /// luminance of [backgroundColor].
  /// {@endtemplate}
  final Brightness? brightness;

  /// {@template flutter.cupertino.CupertinoNavigationBar.padding}
  /// Padding for the contents of the navigation bar.
  ///
  /// If null, the navigation bar will adopt the following defaults:
  ///
  ///  * Vertically, contents will be sized to the same height as the navigation
  ///    bar itself minus the status bar.
  ///  * Horizontally, padding will be 16 pixels according to iOS specifications
  ///    unless the leading widget is an automatically inserted back button, in
  ///    which case the padding will be 0.
  ///
  /// Vertical padding won't change the height of the nav bar.
  /// {@endtemplate}
  final EdgeInsetsDirectional? padding;

  /// {@template flutter.cupertino.CupertinoNavigationBar.border}
  /// The border of the navigation bar. By default renders a single pixel bottom border side.
  ///
  /// If a border is null, the navigation bar will not display a border.
  /// {@endtemplate}
  final Border? border;

  /// {@template flutter.cupertino.CupertinoNavigationBar.transitionBetweenRoutes}
  /// Whether to transition between navigation bars.
  ///
  /// When [transitionBetweenRoutes] is true, this navigation bar will transition
  /// on top of the routes instead of inside it if the route being transitioned
  /// to also has a [CupertinoNavigationBar] or a [CupertinoSliverNavigationBar]
  /// with [transitionBetweenRoutes] set to true.
  ///
  /// This transition will also occur on edge back swipe gestures like on iOS
  /// but only if the previous page below has `maintainState` set to true on the
  /// [PageRoute].
  ///
  /// When set to true, only one navigation bar can be present per route unless
  /// [heroTag] is also set.
  ///
  /// This value defaults to true.
  /// {@endtemplate}
  final bool transitionBetweenRoutes;

  /// {@template flutter.cupertino.CupertinoNavigationBar.enableBackgroundFilterBlur}
  /// Whether to have a blur effect when a non-opaque background color is used.
  ///
  /// When [enableBackgroundFilterBlur] is set to false, the blur effect will be
  /// disabled. The behaviour of [enableBackgroundFilterBlur] will only be respected when
  /// [automaticBackgroundVisibility] is false or until content scrolls under the navbar.
  ///
  /// This value defaults to true.
  /// {@endtemplate}
  final bool enableBackgroundFilterBlur;

  /// {@template flutter.cupertino.CupertinoNavigationBar.heroTag}
  /// Tag for the navigation bar's Hero widget if [transitionBetweenRoutes] is true.
  ///
  /// Defaults to a common tag between all [CupertinoNavigationBar] and
  /// [CupertinoSliverNavigationBar] instances of the same [Navigator]. With the
  /// default tag, all navigation bars of the same navigator can transition
  /// between each other as long as there's only one navigation bar per route.
  ///
  /// This [heroTag] can be overridden to manually handle having multiple
  /// navigation bars per route or to transition between multiple
  /// [Navigator]s.
  ///
  /// To disable Hero transitions for this navigation bar, set
  /// [transitionBetweenRoutes] to false.
  /// {@endtemplate}
  final Object heroTag;

  /// A widget to place at the bottom of the navigation bar.
  ///
  /// Only widgets that implement [PreferredSizeWidget] can be used at the
  /// bottom of a navigation bar.
  ///
  /// {@tool dartpad}
  /// This example shows a [CupertinoSearchTextField] at the bottom of a
  /// [CupertinoNavigationBar].
  ///
  /// ** See code in examples/api/lib/cupertino/nav_bar/cupertino_navigation_bar.1.dart **
  /// {@end-tool}
  ///
  /// See also:
  ///
  ///  * [PreferredSize], which can be used to give an arbitrary widget a preferred size.
  final PreferredSizeWidget? bottom;

  /// True if the navigation bar's background color has no transparency.
  @override
  bool shouldFullyObstruct(BuildContext context) {
    final Color backgroundColor =
        CupertinoDynamicColor.maybeResolve(this.backgroundColor, context) ??
        CupertinoTheme.of(context).barBackgroundColor;
    return backgroundColor.alpha == 0xFF;
  }

  @override
  Size get preferredSize {
    final double heightForDrawer = bottom?.preferredSize.height ?? 0.0;
    return Size.fromHeight(_kNavBarPersistentHeight + heightForDrawer);
  }

  @override
  State<CupertinoNavigationBar> createState() => _CupertinoNavigationBarState();
}

// A state class exists for the nav bar so that the keys of its sub-components
// don't change when rebuilding the nav bar, causing the sub-components to
// lose their own states.
class _CupertinoNavigationBarState extends State<CupertinoNavigationBar> {
  late _NavigationBarStaticComponentsKeys keys;

  ScrollNotificationObserverState? _scrollNotificationObserver;
  double _scrollAnimationValue = 0.0;

  @override
  void didChangeDependencies() {
    super.didChangeDependencies();
    _scrollNotificationObserver?.removeListener(_handleScrollNotification);
    _scrollNotificationObserver = ScrollNotificationObserver.maybeOf(context);
    _scrollNotificationObserver?.addListener(_handleScrollNotification);
  }

  @override
  void dispose() {
    if (_scrollNotificationObserver != null) {
      _scrollNotificationObserver!.removeListener(_handleScrollNotification);
      _scrollNotificationObserver = null;
    }
    super.dispose();
  }

  @override
  void initState() {
    super.initState();
    keys = _NavigationBarStaticComponentsKeys();
  }

  void _handleScrollNotification(ScrollNotification notification) {
    if (notification is ScrollUpdateNotification && notification.depth == 0) {
      final ScrollMetrics metrics = notification.metrics;
      final double oldScrollAnimationValue = _scrollAnimationValue;
      double scrollExtent = 0.0;
      switch (metrics.axisDirection) {
        case AxisDirection.up:
          // Scroll view is reversed
          scrollExtent = metrics.extentAfter;
        case AxisDirection.down:
          scrollExtent = metrics.extentBefore;
        case AxisDirection.right:
        case AxisDirection.left:
          // Scrolled under is only supported in the vertical axis, and should
          // not be altered based on horizontal notifications of the same
          // predicate since it could be a 2D scroller.
          break;
      }

      if (scrollExtent >= 0 && scrollExtent < _kNavBarScrollUnderAnimationExtent) {
        setState(() {
          _scrollAnimationValue = clampDouble(
            scrollExtent / _kNavBarScrollUnderAnimationExtent,
            0,
            1,
          );
        });
      } else if (scrollExtent > _kNavBarScrollUnderAnimationExtent &&
          oldScrollAnimationValue != 1.0) {
        setState(() {
          _scrollAnimationValue = 1.0;
        });
      } else if (scrollExtent <= 0 && oldScrollAnimationValue != 0.0) {
        setState(() {
          _scrollAnimationValue = 0.0;
        });
      }
    }
  }

  @override
  Widget build(BuildContext context) {
    // The static navigation bar does not expand or collapse (see CupertinoSliverNavigationBar),
    // it will either display the collapsed nav bar with middle, or the expanded with largeTitle.
    assert(widget.middle == null || widget.largeTitle == null);

    final Color backgroundColor =
        CupertinoDynamicColor.maybeResolve(widget.backgroundColor, context) ??
        CupertinoTheme.of(context).barBackgroundColor;

    final Color? parentPageScaffoldBackgroundColor = CupertinoPageScaffoldBackgroundColor.maybeOf(
      context,
    );

    final Border? initialBorder =
        widget.automaticBackgroundVisibility && parentPageScaffoldBackgroundColor != null
            ? _kTransparentNavBarBorder
            : widget.border;
    final Border? effectiveBorder =
        widget.border == null
            ? null
            : Border.lerp(initialBorder, widget.border, _scrollAnimationValue);

    final Color effectiveBackgroundColor =
        widget.automaticBackgroundVisibility && parentPageScaffoldBackgroundColor != null
            ? Color.lerp(
                  parentPageScaffoldBackgroundColor,
                  backgroundColor,
                  _scrollAnimationValue,
                ) ??
                backgroundColor
            : backgroundColor;

    final double bottomHeight = widget.bottom?.preferredSize.height ?? 0.0;
    final double persistentHeight =
        _kNavBarPersistentHeight + bottomHeight + MediaQuery.paddingOf(context).top;
    final double largeHeight =
        persistentHeight +
        MediaQuery.textScalerOf(context).scale(_kNavBarLargeTitleHeightExtension);

    final _NavigationBarStaticComponents components = _NavigationBarStaticComponents(
      keys: keys,
      route: ModalRoute.of(context),
      userLeading: widget.leading,
      automaticallyImplyLeading: widget.automaticallyImplyLeading,
      automaticallyImplyTitle: widget.automaticallyImplyMiddle,
      previousPageTitle: widget.previousPageTitle,
      userMiddle: widget.middle,
      userTrailing: widget.trailing,
      padding: widget.padding,
      userLargeTitle: widget.largeTitle,
      userBottom: widget.bottom,
      large: widget.largeTitle != null,
      staticBar: true, // This one does not scroll
      context: context,
    );

    // Standard persistent components
    Widget navBar = _PersistentNavigationBar(
      components: components,
      padding: widget.padding,
      middleVisible: widget.largeTitle == null,
    );

    if (widget.largeTitle != null) {
      // Large nav bar
      navBar = ConstrainedBox(
        constraints: BoxConstraints(maxHeight: largeHeight),
        child: Column(
          children: <Widget>[
            navBar,
            Expanded(
              child: Padding(
                padding: const EdgeInsetsDirectional.only(
                  start: _kNavBarEdgePadding,
                  bottom: _kNavBarBottomPadding,
                ),
                child: Semantics(
                  header: true,
                  child: DefaultTextStyle(
                    style: CupertinoTheme.of(context).textTheme.navLargeTitleTextStyle,
                    maxLines: 1,
                    overflow: TextOverflow.ellipsis,
                    child: _LargeTitle(child: components.largeTitle),
                  ),
                ),
              ),
            ),
            if (widget.bottom != null)
              SizedBox(height: bottomHeight, child: components.navBarBottom),
          ],
        ),
      );
    } else {
      // Small nav bar
      navBar = ConstrainedBox(
        constraints: BoxConstraints(maxHeight: persistentHeight),
        child: Column(
          children: <Widget>[
            navBar,
            if (widget.bottom != null)
              SizedBox(height: bottomHeight, child: components.navBarBottom),
          ],
        ),
      );
    }

    navBar = _wrapWithBackground(
      border: effectiveBorder,
      backgroundColor: effectiveBackgroundColor,
      brightness: widget.brightness,
      enableBackgroundFilterBlur: widget.enableBackgroundFilterBlur,
      child: DefaultTextStyle(style: CupertinoTheme.of(context).textTheme.textStyle, child: navBar),
    );

    if (!widget.transitionBetweenRoutes || !_isTransitionable(context)) {
      // Lint ignore to maintain backward compatibility.
      return navBar;
    }

    return Builder(
      // Get the context that might have a possibly changed CupertinoTheme.
      builder: (BuildContext context) {
        return Hero(
          tag: widget.heroTag == _defaultHeroTag ? _HeroTag(Navigator.of(context)) : widget.heroTag,
          createRectTween: _linearTranslateWithLargestRectSizeTween,
          placeholderBuilder: _navBarHeroLaunchPadBuilder,
          flightShuttleBuilder: _navBarHeroFlightShuttleBuilder,
          transitionOnUserGestures: true,
          child: _TransitionableNavigationBar(
            componentsKeys: keys,
            backgroundColor: effectiveBackgroundColor,
            backButtonTextStyle: CupertinoTheme.of(context).textTheme.navActionTextStyle,
            titleTextStyle: CupertinoTheme.of(context).textTheme.navTitleTextStyle,
            largeTitleTextStyle: CupertinoTheme.of(context).textTheme.navLargeTitleTextStyle,
            border: effectiveBorder,
            hasUserMiddle: widget.middle != null,
            largeExpanded: widget.largeTitle != null,
            searchable: false,
            child: navBar,
          ),
        );
      },
    );
  }
}

/// An iOS-styled navigation bar with iOS-11-style large titles using slivers.
///
/// The [CupertinoSliverNavigationBar] must be placed in a sliver group such
/// as the [CustomScrollView].
///
/// This navigation bar consists of two sections, a pinned static section on top
/// and a sliding section containing iOS-11-style large title below it.
///
/// It should be placed at top of the screen and automatically accounts for
/// the iOS status bar.
///
/// Minimally, a [largeTitle] widget will appear in the middle of the app bar
/// when the sliver is collapsed and transfer to the area below in larger font
/// when the sliver is expanded.
///
/// For advanced uses, an optional [middle] widget can be supplied to show a
/// different widget in the middle of the navigation bar when the sliver is collapsed.
///
/// Like [CupertinoNavigationBar], it also supports a [leading] and [trailing]
/// widget on the static section on top that remains while scrolling.
///
/// The [leading] widget will automatically be a back chevron icon button (or a
/// cancel button in case of a fullscreen dialog) to pop the current route if none
/// is provided and [automaticallyImplyLeading] is true (true by default).
///
/// The [largeTitle] widget will automatically be a title text from the current
/// [CupertinoPageRoute] if none is provided and [automaticallyImplyTitle] is
/// true (true by default).
///
/// When [transitionBetweenRoutes] is true, this navigation bar will transition
/// on top of the routes instead of inside them if the route being transitioned
/// to also has a [CupertinoNavigationBar] or a [CupertinoSliverNavigationBar]
/// with [transitionBetweenRoutes] set to true. If [transitionBetweenRoutes] is
/// true, none of the [Widget] parameters can contain any [GlobalKey]s in their
/// subtrees since those widgets will exist in multiple places in the tree
/// simultaneously.
///
/// By default, only one [CupertinoNavigationBar] or [CupertinoSliverNavigationBar]
/// should be present in each [PageRoute] to support the default transitions.
/// Use [transitionBetweenRoutes] or [heroTag] to customize the transition
/// behavior for multiple navigation bars per route.
///
/// [CupertinoSliverNavigationBar] by default disables text scaling to match the
/// native iOS behavior. To override this behavior, wrap each of the
/// [CupertinoSliverNavigationBar]'s components inside a [MediaQuery] with the
/// desired [TextScaler].
///
/// The [stretch] parameter determines whether the nav bar should stretch to
/// fill the over-scroll area. The nav bar can still expand and contract as the
/// user scrolls, but it will also stretch when the user over-scrolls if the
/// [stretch] value is `true`. Defaults to `false`.
///
/// {@tool dartpad}
/// This example shows [CupertinoSliverNavigationBar] in action inside a [CustomScrollView].
///
/// ** See code in examples/api/lib/cupertino/nav_bar/cupertino_sliver_nav_bar.0.dart **
/// {@end-tool}
///
/// {@tool dartpad}
/// To add a widget to the bottom of the nav bar, wrap it with [PreferredSize] and provide its fully extended size.
///
/// ** See code in examples/api/lib/cupertino/nav_bar/cupertino_sliver_nav_bar.2.dart **
/// {@end-tool}
///
/// See also:
///
///  * [CupertinoNavigationBar], an iOS navigation bar for use on non-scrolling
///    pages.
///  * [CustomScrollView], a ScrollView that creates custom scroll effects using slivers.
///  * <https://developer.apple.com/design/human-interface-guidelines/ios/bars/navigation-bars/>
class CupertinoSliverNavigationBar extends StatefulWidget {
  /// Creates a navigation bar for scrolling lists.
  ///
  /// If [automaticallyImplyTitle] is false, then the [largeTitle] argument is
  /// required.
  const CupertinoSliverNavigationBar({
    super.key,
    this.largeTitle,
    this.leading,
    this.automaticallyImplyLeading = true,
    this.automaticallyImplyTitle = true,
    this.alwaysShowMiddle = true,
    this.previousPageTitle,
    this.middle,
    this.trailing,
    this.border = _kDefaultNavBarBorder,
    this.backgroundColor,
    this.automaticBackgroundVisibility = true,
    this.enableBackgroundFilterBlur = true,
    this.brightness,
    this.padding,
    this.transitionBetweenRoutes = true,
    this.heroTag = _defaultHeroTag,
    this.stretch = false,
    this.bottom,
    this.bottomMode,
  }) : assert(
         automaticallyImplyTitle || largeTitle != null,
         'No largeTitle has been provided but automaticallyImplyTitle is also '
         'false. Either provide a largeTitle or set automaticallyImplyTitle to '
         'true.',
       ),
       assert(
         bottomMode == null || bottom != null,
         'A bottomMode was provided without a corresponding bottom.',
       ),
       onSearchableBottomTap = null,
       searchField = null,
       _searchable = false;

  /// A navigation bar for scrolling lists that integrates a provided search
  /// field directly into the navigation bar.
  ///
  /// This search-enabled navigation bar is functionally equivalent to
  /// the standard [CupertinoSliverNavigationBar] constructor, but with the
  /// addition of [searchField], which sits at the bottom of the navigation bar.
  ///
  /// When the search field is tapped, [leading], [trailing], [middle], and
  /// [largeTitle] all collapse, causing the search field to animate to the
  /// 'top' of the navigation bar. A 'Cancel' button is presented next to the
  /// active [searchField], which when tapped, closes the search view, bringing
  /// the navigation bar back to its initial state.
  ///
  /// If [automaticallyImplyTitle] is false, then the [largeTitle] argument is
  /// required.
  ///
  /// {@tool dartpad}
  /// This example demonstrates how to use a
  /// [CupertinoSliverNavigationBar.search] to manage a search view.
  ///
  /// ** See code in examples/api/lib/cupertino/nav_bar/cupertino_sliver_nav_bar.1.dart **
  /// {@end-tool}
  const CupertinoSliverNavigationBar.search({
    super.key,
    required Widget this.searchField,
    this.largeTitle,
    this.leading,
    this.automaticallyImplyLeading = true,
    this.automaticallyImplyTitle = true,
    this.alwaysShowMiddle = true,
    this.previousPageTitle,
    this.middle,
    this.trailing,
    this.border = _kDefaultNavBarBorder,
    this.backgroundColor,
    this.automaticBackgroundVisibility = true,
    this.enableBackgroundFilterBlur = true,
    this.brightness,
    this.padding,
    this.transitionBetweenRoutes = true,
    this.heroTag = _defaultHeroTag,
    this.stretch = false,
    this.bottomMode = NavigationBarBottomMode.automatic,
    this.onSearchableBottomTap,
  }) : assert(
         automaticallyImplyTitle || largeTitle != null,
         'No largeTitle has been provided but automaticallyImplyTitle is also '
         'false. Either provide a largeTitle or set automaticallyImplyTitle to '
         'true.',
       ),
       bottom = null,
       _searchable = true;

  /// The navigation bar's title.
  ///
  /// This text will appear in the top static navigation bar when collapsed and
  /// below the navigation bar, in a larger font, when expanded.
  ///
  /// A suitable [DefaultTextStyle] is provided around this widget as it is
  /// moved around, to change its font size.
  ///
  /// If [middle] is null, then the [largeTitle] widget will be inserted into
  /// the tree in two places when transitioning from the collapsed state to the
  /// expanded state. It is therefore imperative that this subtree not contain
  /// any [GlobalKey]s, and that it not rely on maintaining state (for example,
  /// animations will not survive the transition from one location to the other,
  /// and may in fact be visible in two places at once during the transition).
  ///
  /// If null and [automaticallyImplyTitle] is true, an appropriate [Text]
  /// title will be created if the current route is a [CupertinoPageRoute] and
  /// has a `title`.
  ///
  /// This parameter must either be non-null or the route must have a title
  /// ([CupertinoPageRoute.title]) and [automaticallyImplyTitle] must be true.
  final Widget? largeTitle;

  /// {@macro flutter.cupertino.CupertinoNavigationBar.leading}
  ///
  /// This widget is visible in both collapsed and expanded states.
  final Widget? leading;

  /// {@macro flutter.cupertino.CupertinoNavigationBar.automaticallyImplyLeading}
  final bool automaticallyImplyLeading;

  /// Controls whether we should try to imply the [largeTitle] widget if null.
  ///
  /// If true and [largeTitle] is null, automatically fill in a [Text] widget
  /// with the current route's `title` if the route is a [CupertinoPageRoute].
  /// If [largeTitle] widget is not null, this parameter has no effect.
  final bool automaticallyImplyTitle;

  /// Controls whether [middle] widget should always be visible (even in
  /// expanded state).
  ///
  /// If true (default) and [middle] is not null, [middle] widget is always
  /// visible. If false, [middle] widget is visible only in collapsed state if
  /// it is provided.
  ///
  /// This should be set to false if you only want to show [largeTitle] in
  /// expanded state and [middle] in collapsed state.
  final bool alwaysShowMiddle;

  /// {@macro flutter.cupertino.CupertinoNavigationBar.previousPageTitle}
  final String? previousPageTitle;

  /// A widget to place in the middle of the static navigation bar instead of
  /// the [largeTitle].
  ///
  /// This widget is visible in both collapsed and expanded states if
  /// [alwaysShowMiddle] is true, otherwise just in collapsed state. The text
  /// supplied in [largeTitle] will no longer appear in collapsed state if a
  /// [middle] widget is provided.
  final Widget? middle;

  /// {@macro flutter.cupertino.CupertinoNavigationBar.trailing}
  ///
  /// This widget is visible in both collapsed and expanded states.
  final Widget? trailing;

  /// {@macro flutter.cupertino.CupertinoNavigationBar.backgroundColor}
  final Color? backgroundColor;

  /// {@macro flutter.cupertino.CupertinoNavigationBar.automaticBackgroundVisibility}
  final bool automaticBackgroundVisibility;

  /// {@macro flutter.cupertino.CupertinoNavigationBar.enableBackgroundFilterBlur}
  final bool enableBackgroundFilterBlur;

  /// {@macro flutter.cupertino.CupertinoNavigationBar.brightness}
  final Brightness? brightness;

  /// {@macro flutter.cupertino.CupertinoNavigationBar.padding}
  final EdgeInsetsDirectional? padding;

  /// {@macro flutter.cupertino.CupertinoNavigationBar.border}
  final Border? border;

  /// {@macro flutter.cupertino.CupertinoNavigationBar.transitionBetweenRoutes}
  final bool transitionBetweenRoutes;

  /// {@macro flutter.cupertino.CupertinoNavigationBar.heroTag}
  final Object heroTag;

  /// A widget to place at the bottom of the large title or static navigation
  /// bar if there is no large title.
  ///
  /// Only widgets that implement [PreferredSizeWidget] can be used at the
  /// bottom of a navigation bar.
  ///
  /// See also:
  ///
  ///  * [PreferredSize], which can be used to give an arbitrary widget a preferred size.
  final PreferredSizeWidget? bottom;

  /// Modes that determine how to display the navigation bar's [bottom], or the
  /// search field in a [CupertinoSliverNavigationBar.search].
  ///
  /// If null, defaults to [NavigationBarBottomMode.automatic] if either a
  /// [bottom] is provided or this is a [CupertinoSliverNavigationBar.search].
  final NavigationBarBottomMode? bottomMode;

  /// Called when the search field in [CupertinoSliverNavigationBar.search]
  /// is tapped, toggling between an active and an inactive search state.
  final ValueChanged<bool>? onSearchableBottomTap;

  /// True if the navigation bar's background color has no transparency.
  bool get opaque => backgroundColor?.alpha == 0xFF;

  /// Whether the nav bar should stretch to fill the over-scroll area.
  ///
  /// The nav bar can still expand and contract as the user scrolls, but it will
  /// also stretch when the user over-scrolls if the [stretch] value is `true`.
  ///
  /// When set to `true`, the nav bar will prevent subsequent slivers from
  /// accessing overscrolls. This may be undesirable for using overscroll-based
  /// widgets like the [CupertinoSliverRefreshControl].
  ///
  /// Defaults to `false`.
  final bool stretch;

  /// The search field used in [CupertinoSliverNavigationBar.search].
  ///
  /// The provided search field is constrained to a fixed height of 35 pixels in
  /// its inactive state, and [kMinInteractiveDimensionCupertino] pixels in its
  /// active state.
  ///
  /// Typically a [CupertinoSearchTextField].
  final Widget? searchField;

  /// True if the [CupertinoSliverNavigationBar.search] constructor is used.
  final bool _searchable;

  @override
  State<CupertinoSliverNavigationBar> createState() => _CupertinoSliverNavigationBarState();
}

// A state class exists for the nav bar so that the keys of its sub-components
// don't change when rebuilding the nav bar, causing the sub-components to
// lose their own states.
class _CupertinoSliverNavigationBarState extends State<CupertinoSliverNavigationBar>
    with TickerProviderStateMixin {
  late _NavigationBarStaticComponentsKeys keys;
  ScrollableState? _scrollableState;
<<<<<<< HEAD
=======
  _NavigationBarSearchField? preferredSizeSearchField;
  Widget? effectiveMiddle;
>>>>>>> 8cffc5a8
  late AnimationController _animationController;
  late CurvedAnimation _searchAnimation;
  late Animation<double> persistentHeightAnimation;
  late Animation<double> largeTitleHeightAnimation;
  bool searchIsActive = false;
<<<<<<< HEAD
  late double effectiveSearchFieldHeight;
  late double effectiveLargeTitleHeight;
=======
  bool isPortrait = true;
>>>>>>> 8cffc5a8

  @override
  void initState() {
    super.initState();
    keys = _NavigationBarStaticComponentsKeys();
  }

  @override
  void didChangeDependencies() {
    super.didChangeDependencies();
<<<<<<< HEAD
    effectiveSearchFieldHeight = MediaQuery.textScalerOf(context).scale(_kSearchFieldHeight);
    effectiveLargeTitleHeight = MediaQuery.textScalerOf(
      context,
    ).scale(_kNavBarLargeTitleHeightExtension);
    _setupSearchableAnimation();
=======
    isPortrait = MediaQuery.orientationOf(context) == Orientation.portrait;
    final Tween<double> largeTitleHeightTween = Tween<double>(
      begin: isPortrait ? _kNavBarLargeTitleHeightExtension : 0.0,
      end: 0.0,
    );
    largeTitleHeightAnimation = largeTitleHeightTween.animate(_animationController);
    effectiveMiddle = widget.middle ?? (isPortrait ? null : widget.largeTitle);

>>>>>>> 8cffc5a8
    _scrollableState?.position.isScrollingNotifier.removeListener(_handleScrollChange);
    _scrollableState = Scrollable.maybeOf(context);
    _scrollableState?.position.isScrollingNotifier.addListener(_handleScrollChange);
  }

  @override
  void dispose() {
    if (_scrollableState?.position != null) {
      _scrollableState?.position.isScrollingNotifier.removeListener(_handleScrollChange);
    }
    _animationController.dispose();
    _searchAnimation.dispose();
    super.dispose();
  }

  double get _bottomHeight {
    assert(!widget._searchable || widget.bottom == null);
    if (widget._searchable) {
      return effectiveSearchFieldHeight + _kNavBarBottomPadding;
    } else if (widget.bottom != null) {
      return widget.bottom!.preferredSize.height;
    }
    return 0.0;
  }

  void _setupSearchableAnimation() {
    _animationController = AnimationController(vsync: this, duration: _kNavBarSearchDuration);
    _searchAnimation = CurvedAnimation(parent: _animationController, curve: _kNavBarSearchCurve);
    final Tween<double> persistentHeightTween = Tween<double>(
      begin: _kNavBarPersistentHeight,
      end: 0.0,
    );
    persistentHeightAnimation = persistentHeightTween.animate(_animationController)
      ..addStatusListener(_handleSearchFieldStatusChanged);
<<<<<<< HEAD
    final Tween<double> largeTitleHeightTween = Tween<double>(
      begin: effectiveLargeTitleHeight,
      end: 0.0,
    );
    largeTitleHeightAnimation = largeTitleHeightTween.animate(_animationController);
=======
>>>>>>> 8cffc5a8
  }

  void _handleScrollChange() {
    final ScrollPosition? position = _scrollableState?.position;
    if (position == null || !position.hasPixels || position.pixels <= 0.0) {
      return;
    }

    double? target;
    final double bottomScrollOffset =
        widget.bottomMode == NavigationBarBottomMode.always ? 0.0 : _bottomHeight;
    final bool canScrollBottom =
        (widget._searchable || widget.bottom != null) && bottomScrollOffset > 0.0;
    final double effectiveLargeTitleHeight = isPortrait ? _kNavBarLargeTitleHeightExtension : 0.0;

    // Snap the scroll view to a target determined by the navigation bar's
    // position.
    if (canScrollBottom && position.pixels < bottomScrollOffset) {
      target = position.pixels > bottomScrollOffset / 2 ? bottomScrollOffset : 0.0;
    } else if (position.pixels > bottomScrollOffset &&
        position.pixels < bottomScrollOffset + effectiveLargeTitleHeight) {
      target =
          position.pixels > bottomScrollOffset + (effectiveLargeTitleHeight / 2)
              ? bottomScrollOffset + effectiveLargeTitleHeight
              : bottomScrollOffset;
    }

    if (target != null) {
      position.animateTo(
        target,
        // Eyeballed on an iPhone 16 simulator running iOS 18.
        duration: const Duration(milliseconds: 300),
        curve: Curves.fastEaseInToSlowEaseOut,
      );
    }
  }

  void _handleSearchFieldStatusChanged(AnimationStatus status) {
    // If the search animation is stopped, rebuild so that the leading, middle,
    // and trailing widgets that were collapsed while the search field was
    // active are re-expanded. Otherwise, rebuild to update this widget with the
    // animation controller's values.
    setState(() {
      switch (status) {
        case AnimationStatus.forward:
          searchIsActive = true;
        case AnimationStatus.reverse:
          searchIsActive = false;
        case AnimationStatus.completed:
        case AnimationStatus.dismissed:
      }
    });
  }

  void _onSearchFieldTap() {
    if (widget.onSearchableBottomTap != null) {
      widget.onSearchableBottomTap!(!searchIsActive);
    }
    _animationController.toggle();
  }

  @override
  Widget build(BuildContext context) {
    final _NavigationBarStaticComponents components = _NavigationBarStaticComponents(
      keys: keys,
      route: ModalRoute.of(context),
      userLeading:
          widget.leading != null
              ? Visibility(visible: !searchIsActive, child: widget.leading!)
              : null,
      automaticallyImplyLeading: widget.automaticallyImplyLeading,
      automaticallyImplyTitle: widget.automaticallyImplyTitle,
      previousPageTitle: widget.previousPageTitle,
      userMiddle: _animationController.isAnimating ? const Text('') : effectiveMiddle,
      userTrailing:
          widget.trailing != null
              ? Visibility(visible: !searchIsActive, child: widget.trailing!)
              : null,
      userLargeTitle: widget.largeTitle,
      userBottom:
          (widget._searchable
              ? searchIsActive
                  ? _ActiveSearchableBottom(
                    animationController: _animationController,
                    animation: persistentHeightAnimation,
                    searchField: widget.searchField,
                    onSearchFieldTap: _onSearchFieldTap,
                  )
                  : _InactiveSearchableBottom(
                    animationController: _animationController,
                    animation: persistentHeightAnimation,
                    searchField: widget.searchField,
                    onSearchFieldTap: _onSearchFieldTap,
                  )
              : widget.bottom) ??
          const SizedBox.shrink(),
      padding: widget.padding,
      large: isPortrait,
      staticBar: false, // This one scrolls.
      context: context,
    );

    return MediaQuery.withNoTextScaling(
      child: AnimatedBuilder(
        animation: _searchAnimation,
        builder: (BuildContext context, Widget? child) {
          return SliverPersistentHeader(
            pinned: true, // iOS navigation bars are always pinned.
            delegate: _LargeTitleNavigationBarSliverDelegate(
              keys: keys,
              components: components,
              userMiddle: effectiveMiddle,
              backgroundColor:
                  CupertinoDynamicColor.maybeResolve(widget.backgroundColor, context) ??
                  CupertinoTheme.of(context).barBackgroundColor,
              automaticBackgroundVisibility: widget.automaticBackgroundVisibility,
              brightness: widget.brightness,
              border: widget.border,
              padding: widget.padding,
              actionsForegroundColor: CupertinoTheme.of(context).primaryColor,
              transitionBetweenRoutes: widget.transitionBetweenRoutes,
              heroTag: widget.heroTag,
              persistentHeight: persistentHeightAnimation.value + MediaQuery.paddingOf(context).top,
              largeTitleHeight: largeTitleHeightAnimation.value,
              alwaysShowMiddle: widget.alwaysShowMiddle && effectiveMiddle != null,
              stretchConfiguration:
                  widget.stretch && !searchIsActive ? OverScrollHeaderStretchConfiguration() : null,
              enableBackgroundFilterBlur: widget.enableBackgroundFilterBlur,
              bottomMode:
                  searchIsActive
                      ? NavigationBarBottomMode.always
                      : widget.bottomMode ?? NavigationBarBottomMode.automatic,
              bottomHeight: _bottomHeight,
              controller: _animationController,
              searchable: widget._searchable,
            ),
          );
        },
      ),
    );
  }
}

class _LargeTitleNavigationBarSliverDelegate extends SliverPersistentHeaderDelegate
    with DiagnosticableTreeMixin {
  _LargeTitleNavigationBarSliverDelegate({
    required this.keys,
    required this.components,
    required this.userMiddle,
    required this.backgroundColor,
    required this.automaticBackgroundVisibility,
    required this.brightness,
    required this.border,
    required this.padding,
    required this.actionsForegroundColor,
    required this.transitionBetweenRoutes,
    required this.heroTag,
    required this.persistentHeight,
    required this.largeTitleHeight,
    required this.alwaysShowMiddle,
    required this.stretchConfiguration,
    required this.enableBackgroundFilterBlur,
    required this.bottomMode,
    required this.bottomHeight,
    required this.controller,
    required this.searchable,
  });

  final _NavigationBarStaticComponentsKeys keys;
  final _NavigationBarStaticComponents components;
  final Widget? userMiddle;
  final Color backgroundColor;
  final bool automaticBackgroundVisibility;
  final Brightness? brightness;
  final Border? border;
  final EdgeInsetsDirectional? padding;
  final Color actionsForegroundColor;
  final bool transitionBetweenRoutes;
  final Object heroTag;
  final double persistentHeight;
  final double largeTitleHeight;
  final bool alwaysShowMiddle;
  final bool enableBackgroundFilterBlur;
  final NavigationBarBottomMode bottomMode;
  final double bottomHeight;
  final AnimationController controller;
  final bool searchable;

  @override
  double get minExtent =>
      persistentHeight + (bottomMode == NavigationBarBottomMode.always ? bottomHeight : 0.0);

  @override
  double get maxExtent => persistentHeight + largeTitleHeight + bottomHeight;

  @override
  OverScrollHeaderStretchConfiguration? stretchConfiguration;

  @override
  Widget build(BuildContext context, double shrinkOffset, bool overlapsContent) {
    final double largeTitleThreshold = maxExtent - minExtent - _kNavBarShowLargeTitleThreshold;
    final bool showLargeTitle = shrinkOffset < largeTitleThreshold;

    // Calculate how much the bottom should shrink.
    final double bottomShrinkFactor = clampDouble(shrinkOffset / bottomHeight, 0, 1);

    final double shrinkAnimationValue = clampDouble(
      (shrinkOffset - largeTitleThreshold - _kNavBarScrollUnderAnimationExtent) /
          _kNavBarScrollUnderAnimationExtent,
      0,
      1,
    );

    final _PersistentNavigationBar persistentNavigationBar = _PersistentNavigationBar(
      components: components,
      padding: padding,
      // If a user specified middle exists, always show it. Otherwise, show
      // title when sliver is collapsed.
      middleVisible: alwaysShowMiddle ? null : !showLargeTitle,
    );

    final Color? parentPageScaffoldBackgroundColor = CupertinoPageScaffoldBackgroundColor.maybeOf(
      context,
    );

    final Border? initialBorder =
        automaticBackgroundVisibility && parentPageScaffoldBackgroundColor != null
            ? _kTransparentNavBarBorder
            : border;
    final Border? effectiveBorder =
        border == null ? null : Border.lerp(initialBorder, border, shrinkAnimationValue);

    final Color effectiveBackgroundColor =
        automaticBackgroundVisibility && parentPageScaffoldBackgroundColor != null
            ? Color.lerp(
                  parentPageScaffoldBackgroundColor,
                  backgroundColor,
                  shrinkAnimationValue,
                ) ??
                backgroundColor
            : backgroundColor;

    final Widget navBar = _wrapWithBackground(
      border: effectiveBorder,
      backgroundColor: effectiveBackgroundColor,
      brightness: brightness,
      enableBackgroundFilterBlur: enableBackgroundFilterBlur,
      child: DefaultTextStyle(
        style: CupertinoTheme.of(context).textTheme.textStyle,
        child: Column(
          children: <Widget>[
            Expanded(
              child: Stack(
                children: <Widget>[
                  Positioned(
                    top: persistentHeight,
                    left: 0.0,
                    right: 0.0,
                    bottom:
                        bottomMode == NavigationBarBottomMode.automatic
                            ? bottomHeight * (1.0 - bottomShrinkFactor)
                            : 0.0,
                    child: ClipRect(
                      child: Padding(
                        padding: const EdgeInsetsDirectional.only(
                          start: _kNavBarEdgePadding,
                          bottom: _kNavBarBottomPadding,
                        ),
                        child: SafeArea(
                          top: false,
                          bottom: false,
                          child: AnimatedOpacity(
                            // Fade the large title as the search field animates from its expanded to its collapsed state.
                            opacity: showLargeTitle && !controller.isForwardOrCompleted ? 1.0 : 0.0,
                            duration: _kNavBarTitleFadeDuration,
                            child: Semantics(
                              header: true,
                              child: DefaultTextStyle(
                                style: CupertinoTheme.of(context).textTheme.navLargeTitleTextStyle,
                                maxLines: 1,
                                overflow: TextOverflow.ellipsis,
                                child: _LargeTitle(child: components.largeTitle),
                              ),
                            ),
                          ),
                        ),
                      ),
                    ),
                  ),
                  Positioned(left: 0.0, right: 0.0, top: 0.0, child: persistentNavigationBar),
                  if (bottomMode == NavigationBarBottomMode.automatic)
                    Positioned(
                      left: 0.0,
                      right: 0.0,
                      bottom: 0.0,
                      child: SizedBox(
                        height: bottomHeight * (1.0 - bottomShrinkFactor),
                        child: ClipRect(child: components.navBarBottom),
                      ),
                    ),
                ],
              ),
            ),
            if (bottomMode == NavigationBarBottomMode.always)
              SizedBox(height: bottomHeight, child: components.navBarBottom),
          ],
        ),
      ),
    );

    if (!transitionBetweenRoutes || !_isTransitionable(context)) {
      return navBar;
    }

    return Hero(
      tag: heroTag == _defaultHeroTag ? _HeroTag(Navigator.of(context)) : heroTag,
      createRectTween: _linearTranslateWithLargestRectSizeTween,
      flightShuttleBuilder: _navBarHeroFlightShuttleBuilder,
      placeholderBuilder: _navBarHeroLaunchPadBuilder,
      transitionOnUserGestures: true,
      // This is all the way down here instead of being at the top level of
      // CupertinoSliverNavigationBar like CupertinoNavigationBar because it
      // needs to wrap the top level RenderBox rather than a RenderSliver.
      child: _TransitionableNavigationBar(
        componentsKeys: keys,
        backgroundColor: effectiveBackgroundColor,
        backButtonTextStyle: CupertinoTheme.of(context).textTheme.navActionTextStyle,
        titleTextStyle: CupertinoTheme.of(context).textTheme.navTitleTextStyle,
        largeTitleTextStyle: CupertinoTheme.of(context).textTheme.navLargeTitleTextStyle,
        border: effectiveBorder,
        hasUserMiddle: userMiddle != null && (alwaysShowMiddle || !showLargeTitle),
        largeExpanded: showLargeTitle,
        searchable: searchable,
        child: navBar,
      ),
    );
  }

  @override
  bool shouldRebuild(_LargeTitleNavigationBarSliverDelegate oldDelegate) {
    return components != oldDelegate.components ||
        userMiddle != oldDelegate.userMiddle ||
        backgroundColor != oldDelegate.backgroundColor ||
        automaticBackgroundVisibility != oldDelegate.automaticBackgroundVisibility ||
        border != oldDelegate.border ||
        padding != oldDelegate.padding ||
        actionsForegroundColor != oldDelegate.actionsForegroundColor ||
        transitionBetweenRoutes != oldDelegate.transitionBetweenRoutes ||
        persistentHeight != oldDelegate.persistentHeight ||
        largeTitleHeight != oldDelegate.largeTitleHeight ||
        alwaysShowMiddle != oldDelegate.alwaysShowMiddle ||
        heroTag != oldDelegate.heroTag ||
        enableBackgroundFilterBlur != oldDelegate.enableBackgroundFilterBlur ||
        bottomMode != oldDelegate.bottomMode ||
        bottomHeight != oldDelegate.bottomHeight ||
        controller != oldDelegate.controller ||
        searchable != oldDelegate.searchable;
  }
}

/// The large title of the navigation bar.
///
/// Magnifies on over-scroll when [CupertinoSliverNavigationBar.stretch]
/// parameter is true.
class _LargeTitle extends SingleChildRenderObjectWidget {
  const _LargeTitle({super.child});

  @override
  _RenderLargeTitle createRenderObject(BuildContext context) {
    return _RenderLargeTitle(
      alignment: AlignmentDirectional.bottomStart.resolve(Directionality.of(context)),
    );
  }

  @override
  void updateRenderObject(BuildContext context, _RenderLargeTitle renderObject) {
    renderObject.alignment = AlignmentDirectional.bottomStart.resolve(Directionality.of(context));
  }
}

class _RenderLargeTitle extends RenderShiftedBox {
  _RenderLargeTitle({required Alignment alignment}) : _alignment = alignment, super(null);

  Alignment get alignment => _alignment;
  Alignment _alignment;
  set alignment(Alignment value) {
    if (_alignment == value) {
      return;
    }
    _alignment = value;

    markNeedsLayout();
  }

  double _scale = 1.0;

  static double _computeTitleScale(Size childSize, BoxConstraints constraints) {
    const double maxHeight = _kNavBarLargeTitleHeightExtension - _kNavBarBottomPadding;
    final double scale = 1.0 + 0.03 * (constraints.maxHeight - maxHeight) / maxHeight;
    final double maxScale =
        childSize.width != 0.0
            ? clampDouble(constraints.maxWidth / childSize.width, 1.0, 1.1)
            : 1.1;
    return clampDouble(scale, 1.0, maxScale);
  }

  @override
  double? computeDistanceToActualBaseline(TextBaseline baseline) {
    final double? distance = child?.getDistanceToActualBaseline(baseline);
    if (distance == null) {
      return null;
    }
    final BoxParentData childParentData = child!.parentData! as BoxParentData;
    return childParentData.offset.dy + distance * _scale;
  }

  @override
  double? computeDryBaseline(covariant BoxConstraints constraints, TextBaseline baseline) {
    final RenderBox? child = this.child;
    if (child == null) {
      return null;
    }
    final BoxConstraints childConstraints = constraints.widthConstraints().loosen();
    final double? result = child.getDryBaseline(childConstraints, baseline);
    if (result == null) {
      return null;
    }
    final Size childSize = child.getDryLayout(childConstraints);
    final double scale = _computeTitleScale(childSize, constraints);
    final Size scaledChildSize = childSize * scale;
    return result * scale +
        alignment.alongOffset(constraints.biggest - scaledChildSize as Offset).dy;
  }

  @override
  void performLayout() {
    final RenderBox? child = this.child;
    size = constraints.biggest;

    if (child == null) {
      return;
    }

    final BoxConstraints childConstraints = constraints.widthConstraints().loosen();
    child.layout(childConstraints, parentUsesSize: true);
    _scale = _computeTitleScale(child.size, constraints);
    final BoxParentData childParentData = child.parentData! as BoxParentData;
    childParentData.offset = alignment.alongOffset(size - (child.size * _scale) as Offset);
  }

  @override
  void applyPaintTransform(RenderBox child, Matrix4 transform) {
    assert(child == this.child);

    super.applyPaintTransform(child, transform);

    transform.scale(_scale, _scale);
  }

  @override
  void paint(PaintingContext context, Offset offset) {
    final RenderBox? child = this.child;

    if (child == null) {
      layer = null;
    } else {
      final BoxParentData childParentData = child.parentData! as BoxParentData;

      layer = context.pushTransform(
        needsCompositing,
        offset + childParentData.offset,
        Matrix4.diagonal3Values(_scale, _scale, 1.0),
        (PaintingContext context, Offset offset) => context.paintChild(child, offset),
        oldLayer: layer as TransformLayer?,
      );
    }
  }

  @override
  bool hitTestChildren(BoxHitTestResult result, {required Offset position}) {
    final RenderBox? child = this.child;

    if (child == null) {
      return false;
    }

    final Offset childOffset = (child.parentData! as BoxParentData).offset;

    final Matrix4 transform =
        Matrix4.identity()
          ..scale(1.0 / _scale, 1.0 / _scale, 1.0)
          ..translate(-childOffset.dx, -childOffset.dy);

    return result.addWithRawTransform(
      transform: transform,
      position: position,
      hitTest: (BoxHitTestResult result, Offset transformed) {
        return child.hitTest(result, position: transformed);
      },
    );
  }
}

/// The top part of the navigation bar that's never scrolled away.
///
/// Consists of the entire navigation bar without background and border when used
/// without large titles. With large titles, it's the top static half that
/// doesn't scroll.
class _PersistentNavigationBar extends StatelessWidget {
  const _PersistentNavigationBar({required this.components, this.padding, this.middleVisible});

  final _NavigationBarStaticComponents components;

  final EdgeInsetsDirectional? padding;

  /// Whether the middle widget has a visible animated opacity. A null value
  /// means the middle opacity will not be animated.
  final bool? middleVisible;

  @override
  Widget build(BuildContext context) {
    Widget? middle = components.middle;

    if (middle != null) {
      middle = DefaultTextStyle(
        style: CupertinoTheme.of(context).textTheme.navTitleTextStyle,
        child: Semantics(header: true, child: middle),
      );
      // When the middle's visibility can change on the fly like with large title
      // slivers, wrap with animated opacity.
      middle =
          middleVisible == null
              ? middle
              : AnimatedOpacity(
                opacity: middleVisible! ? 1.0 : 0.0,
                duration: _kNavBarTitleFadeDuration,
                child: middle,
              );
    }

    Widget? leading = components.leading;
    final Widget? backChevron = components.backChevron;
    final Widget? backLabel = components.backLabel;

    if (leading == null &&
        backChevron != null &&
        backLabel != null &&
        !CupertinoSheetRoute.hasParentSheet(context)) {
      leading = CupertinoNavigationBarBackButton._assemble(backChevron, backLabel);
    }

    Widget paddedToolbar = NavigationToolbar(
      leading: leading,
      middle: middle,
      trailing: components.trailing,
      middleSpacing: 6.0,
    );

    if (padding != null) {
      paddedToolbar = Padding(
        padding: EdgeInsets.only(top: padding!.top, bottom: padding!.bottom),
        child: paddedToolbar,
      );
    }

    return SizedBox(
      height: _kNavBarPersistentHeight + MediaQuery.paddingOf(context).top,
      child: SafeArea(
        top: !CupertinoSheetRoute.hasParentSheet(context),
        bottom: false,
        child: paddedToolbar,
      ),
    );
  }
}

// A collection of keys always used when building static routes' nav bars's
// components with _NavigationBarStaticComponents and read in
// _NavigationBarTransition in Hero flights in order to reference the components'
// RenderBoxes for their positions.
//
// These keys should never re-appear inside the Hero flights.
@immutable
class _NavigationBarStaticComponentsKeys {
  _NavigationBarStaticComponentsKeys()
    : navBarBoxKey = GlobalKey(debugLabel: 'Navigation bar render box'),
      leadingKey = GlobalKey(debugLabel: 'Leading'),
      backChevronKey = GlobalKey(debugLabel: 'Back chevron'),
      backLabelKey = GlobalKey(debugLabel: 'Back label'),
      middleKey = GlobalKey(debugLabel: 'Middle'),
      trailingKey = GlobalKey(debugLabel: 'Trailing'),
      largeTitleKey = GlobalKey(debugLabel: 'Large title'),
      navBarBottomKey = GlobalKey(debugLabel: 'Navigation bar bottom');

  final GlobalKey navBarBoxKey;
  final GlobalKey leadingKey;
  final GlobalKey backChevronKey;
  final GlobalKey backLabelKey;
  final GlobalKey middleKey;
  final GlobalKey trailingKey;
  final GlobalKey largeTitleKey;
  final GlobalKey navBarBottomKey;
}

// Based on various user Widgets and other parameters, construct KeyedSubtree
// components that are used in common by the CupertinoNavigationBar and
// CupertinoSliverNavigationBar. The KeyedSubtrees are inserted into static
// routes and the KeyedSubtrees' child are reused in the Hero flights.
@immutable
class _NavigationBarStaticComponents {
  _NavigationBarStaticComponents({
    required _NavigationBarStaticComponentsKeys keys,
    required ModalRoute<dynamic>? route,
    required Widget? userLeading,
    required bool automaticallyImplyLeading,
    required bool automaticallyImplyTitle,
    required String? previousPageTitle,
    required Widget? userMiddle,
    required Widget? userTrailing,
    required Widget? userLargeTitle,
    required Widget? userBottom,
    required EdgeInsetsDirectional? padding,
    required bool large,
    required bool staticBar,
    required BuildContext context,
  }) : leading = createLeading(
         leadingKey: keys.leadingKey,
         userLeading: userLeading,
         route: route,
         automaticallyImplyLeading: automaticallyImplyLeading,
         padding: padding,
         context: context,
       ),
       backChevron = createBackChevron(
         backChevronKey: keys.backChevronKey,
         userLeading: userLeading,
         route: route,
         automaticallyImplyLeading: automaticallyImplyLeading,
       ),
       backLabel = createBackLabel(
         backLabelKey: keys.backLabelKey,
         userLeading: userLeading,
         route: route,
         previousPageTitle: previousPageTitle,
         automaticallyImplyLeading: automaticallyImplyLeading,
       ),
       middle = createMiddle(
         middleKey: keys.middleKey,
         userMiddle: userMiddle,
         userLargeTitle: userLargeTitle,
         route: route,
         automaticallyImplyTitle: automaticallyImplyTitle,
         large: large,
         staticBar: staticBar,
       ),
       trailing = createTrailing(
         trailingKey: keys.trailingKey,
         userTrailing: userTrailing,
         padding: padding,
       ),
       largeTitle = createLargeTitle(
         largeTitleKey: keys.largeTitleKey,
         userLargeTitle: userLargeTitle,
         route: route,
         automaticImplyTitle: automaticallyImplyTitle,
         large: large,
         context: context,
       ),
       navBarBottom = createNavBarBottom(
         navBarBottomKey: keys.navBarBottomKey,
         userBottom: userBottom,
         context: context,
       );

  static Widget? _derivedTitle({
    required bool automaticallyImplyTitle,
    ModalRoute<dynamic>? currentRoute,
  }) {
    // Auto use the CupertinoPageRoute's title if middle not provided.
    if (automaticallyImplyTitle &&
        currentRoute is CupertinoRouteTransitionMixin &&
        currentRoute.title != null) {
      return Text(currentRoute.title!);
    }

    return null;
  }

  final KeyedSubtree? leading;
  static KeyedSubtree? createLeading({
    required GlobalKey leadingKey,
    required Widget? userLeading,
    required ModalRoute<dynamic>? route,
    required bool automaticallyImplyLeading,
    required EdgeInsetsDirectional? padding,
    required BuildContext context,
  }) {
    Widget? leadingContent;

    if (userLeading != null) {
      leadingContent = userLeading;
    } else if (automaticallyImplyLeading &&
        route is PageRoute &&
        route.canPop &&
        route.fullscreenDialog) {
      leadingContent = CupertinoButton(
        padding: EdgeInsets.zero,
        onPressed: () {
          route.navigator!.maybePop();
        },
        child: Text(CupertinoLocalizations.of(context).cancelButtonLabel),
      );
    }

    if (leadingContent == null) {
      return null;
    }

    return KeyedSubtree(
      key: leadingKey,
      child: Padding(
        padding: EdgeInsetsDirectional.only(start: padding?.start ?? _kNavBarEdgePadding),
        child: IconTheme.merge(data: const IconThemeData(size: 32.0), child: leadingContent),
      ),
    );
  }

  final KeyedSubtree? backChevron;
  static KeyedSubtree? createBackChevron({
    required GlobalKey backChevronKey,
    required Widget? userLeading,
    required ModalRoute<dynamic>? route,
    required bool automaticallyImplyLeading,
  }) {
    if (userLeading != null ||
        !automaticallyImplyLeading ||
        route == null ||
        !route.canPop ||
        (route is PageRoute && route.fullscreenDialog)) {
      return null;
    }

    return KeyedSubtree(key: backChevronKey, child: const _BackChevron());
  }

  /// This widget is not decorated with a font since the font style could
  /// animate during transitions.
  final KeyedSubtree? backLabel;
  static KeyedSubtree? createBackLabel({
    required GlobalKey backLabelKey,
    required Widget? userLeading,
    required ModalRoute<dynamic>? route,
    required bool automaticallyImplyLeading,
    required String? previousPageTitle,
  }) {
    if (userLeading != null ||
        !automaticallyImplyLeading ||
        route == null ||
        !route.canPop ||
        (route is PageRoute && route.fullscreenDialog)) {
      return null;
    }

    return KeyedSubtree(
      key: backLabelKey,
      child: _BackLabel(specifiedPreviousTitle: previousPageTitle, route: route),
    );
  }

  /// This widget is not decorated with a font since the font style could
  /// animate during transitions.
  final KeyedSubtree? middle;
  static KeyedSubtree? createMiddle({
    required GlobalKey middleKey,
    required Widget? userMiddle,
    required Widget? userLargeTitle,
    required bool large,
    required bool staticBar,
    required bool automaticallyImplyTitle,
    required ModalRoute<dynamic>? route,
  }) {
    Widget? middleContent = userMiddle;

    if (large && staticBar) {
      // Static bar only displays the middle, or the large, not both.
      // A scrolling bar creates both middle and large to transition between.
      return null;
    }

    if (large) {
      middleContent ??= userLargeTitle;
    }

    middleContent ??= _derivedTitle(
      automaticallyImplyTitle: automaticallyImplyTitle,
      currentRoute: route,
    );

    if (middleContent == null) {
      return null;
    }

    return KeyedSubtree(key: middleKey, child: middleContent);
  }

  final KeyedSubtree? trailing;
  static KeyedSubtree? createTrailing({
    required GlobalKey trailingKey,
    required Widget? userTrailing,
    required EdgeInsetsDirectional? padding,
  }) {
    if (userTrailing == null) {
      return null;
    }

    return KeyedSubtree(
      key: trailingKey,
      child: Padding(
        padding: EdgeInsetsDirectional.only(end: padding?.end ?? _kNavBarEdgePadding),
        child: IconTheme.merge(data: const IconThemeData(size: 32.0), child: userTrailing),
      ),
    );
  }

  /// This widget is not decorated with a font since the font style could
  /// animate during transitions.
  final KeyedSubtree? largeTitle;
  static KeyedSubtree? createLargeTitle({
    required GlobalKey largeTitleKey,
    required Widget? userLargeTitle,
    required bool large,
    required bool automaticImplyTitle,
    required ModalRoute<dynamic>? route,
    required BuildContext context,
  }) {
    if (!large) {
      return null;
    }

    final Widget? largeTitleContent =
        userLargeTitle ??
        _derivedTitle(automaticallyImplyTitle: automaticImplyTitle, currentRoute: route);

    assert(
      largeTitleContent != null,
      'largeTitle was not provided and there was no title from the route.',
    );

    return KeyedSubtree(
      key: largeTitleKey,
      child: MediaQuery(
        data: MediaQueryData(textScaler: MediaQuery.textScalerOf(context)),
        child: largeTitleContent!,
      ),
    );
  }

  final KeyedSubtree? navBarBottom;
  static KeyedSubtree? createNavBarBottom({
    required GlobalKey navBarBottomKey,
    required Widget? userBottom,
    required BuildContext context,
  }) {
    return KeyedSubtree(
      key: navBarBottomKey,
      child: MediaQuery(
        data: MediaQueryData(textScaler: MediaQuery.textScalerOf(context)),
        child: userBottom ?? const SizedBox.shrink(),
      ),
    );
  }
}

/// A nav bar back button typically used in [CupertinoNavigationBar].
///
/// This is automatically inserted into [CupertinoNavigationBar] and
/// [CupertinoSliverNavigationBar]'s `leading` slot when
/// `automaticallyImplyLeading` is true.
///
/// When manually inserted, the [CupertinoNavigationBarBackButton] should only
/// be used in routes that can be popped unless a custom [onPressed] is
/// provided.
///
/// Shows a back chevron and the previous route's title when available from
/// the previous [CupertinoPageRoute.title]. If [previousPageTitle] is specified,
/// it will be shown instead.
class CupertinoNavigationBarBackButton extends StatelessWidget {
  /// Construct a [CupertinoNavigationBarBackButton] that can be used to pop
  /// the current route.
  const CupertinoNavigationBarBackButton({
    super.key,
    this.color,
    this.previousPageTitle,
    this.onPressed,
  }) : _backChevron = null,
       _backLabel = null;

  // Allow the back chevron and label to be separately created (and keyed)
  // because they animate separately during page transitions.
  const CupertinoNavigationBarBackButton._assemble(this._backChevron, this._backLabel)
    : previousPageTitle = null,
      color = null,
      onPressed = null;

  /// The [Color] of the back button.
  ///
  /// Can be used to override the color of the back button chevron and label.
  ///
  /// Defaults to [CupertinoTheme]'s `primaryColor` if null.
  final Color? color;

  /// An override for showing the previous route's title. If null, it will be
  /// automatically derived from [CupertinoPageRoute.title] if the current and
  /// previous routes are both [CupertinoPageRoute]s.
  final String? previousPageTitle;

  /// An override callback to perform instead of the default behavior which is
  /// to pop the [Navigator].
  ///
  /// It can, for instance, be used to pop the platform's navigation stack
  /// via [SystemNavigator] instead of Flutter's [Navigator] in add-to-app
  /// situations.
  ///
  /// Defaults to null.
  final VoidCallback? onPressed;

  final Widget? _backChevron;

  final Widget? _backLabel;

  @override
  Widget build(BuildContext context) {
    final ModalRoute<dynamic>? currentRoute = ModalRoute.of(context);
    if (onPressed == null) {
      assert(
        currentRoute?.canPop ?? false,
        'CupertinoNavigationBarBackButton should only be used in routes that can be popped',
      );
    }

    TextStyle actionTextStyle = CupertinoTheme.of(context).textTheme.navActionTextStyle;
    if (color != null) {
      actionTextStyle = actionTextStyle.copyWith(
        color: CupertinoDynamicColor.maybeResolve(color, context),
      );
    }

    final CupertinoLocalizations localizations = CupertinoLocalizations.of(context);
    return CupertinoButton(
      padding: EdgeInsets.zero,
      child: Semantics(
        container: true,
        excludeSemantics: true,
        label: localizations.backButtonLabel,
        button: true,
        child: DefaultTextStyle(
          style: actionTextStyle,
          child: ConstrainedBox(
            constraints: const BoxConstraints(minWidth: _kNavBarBackButtonTapWidth),
            child: Row(
              mainAxisSize: MainAxisSize.min,
              children: <Widget>[
                const Padding(padding: EdgeInsetsDirectional.only(start: 8.0)),
                _backChevron ?? const _BackChevron(),
                const Padding(padding: EdgeInsetsDirectional.only(start: 6.0)),
                Flexible(
                  child:
                      _backLabel ??
                      _BackLabel(specifiedPreviousTitle: previousPageTitle, route: currentRoute),
                ),
              ],
            ),
          ),
        ),
      ),
      onPressed: () {
        if (onPressed != null) {
          onPressed!();
        } else {
          Navigator.maybePop(context);
        }
      },
    );
  }
}

class _BackChevron extends StatelessWidget {
  const _BackChevron();

  @override
  Widget build(BuildContext context) {
    final TextDirection textDirection = Directionality.of(context);
    final TextStyle textStyle = DefaultTextStyle.of(context).style;

    // Replicate the Icon logic here to get a tightly sized icon and add
    // custom non-square padding.
    Widget iconWidget = Padding(
      padding: const EdgeInsetsDirectional.only(start: 6, end: 2),
      child: Text.rich(
        TextSpan(
          text: String.fromCharCode(CupertinoIcons.back.codePoint),
          style: TextStyle(
            inherit: false,
            color: textStyle.color,
            fontSize: 30.0,
            fontFamily: CupertinoIcons.back.fontFamily,
            package: CupertinoIcons.back.fontPackage,
          ),
        ),
      ),
    );
    switch (textDirection) {
      case TextDirection.rtl:
        iconWidget = Transform(
          transform: Matrix4.identity()..scale(-1.0, 1.0, 1.0),
          alignment: Alignment.center,
          transformHitTests: false,
          child: iconWidget,
        );
      case TextDirection.ltr:
        break;
    }

    return KeyedSubtree(key: StandardComponentType.backButton.key, child: iconWidget);
  }
}

/// A widget that shows next to the back chevron when `automaticallyImplyLeading`
/// is true.
class _BackLabel extends StatelessWidget {
  const _BackLabel({required this.specifiedPreviousTitle, required this.route});

  final String? specifiedPreviousTitle;
  final ModalRoute<dynamic>? route;

  // `child` is never passed in into ValueListenableBuilder so it's always
  // null here and unused.
  Widget _buildPreviousTitleWidget(BuildContext context, String? previousTitle, Widget? child) {
    if (previousTitle == null) {
      return const SizedBox.shrink();
    }

    Text textWidget = Text(previousTitle, maxLines: 1, overflow: TextOverflow.ellipsis);

    if (previousTitle.length > 12) {
      textWidget = Text(CupertinoLocalizations.of(context).backButtonLabel);
    }

    return Align(alignment: AlignmentDirectional.centerStart, widthFactor: 1.0, child: textWidget);
  }

  @override
  Widget build(BuildContext context) {
    if (specifiedPreviousTitle != null) {
      return _buildPreviousTitleWidget(context, specifiedPreviousTitle, null);
    } else if (route is CupertinoRouteTransitionMixin<dynamic> && !route!.isFirst) {
      final CupertinoRouteTransitionMixin<dynamic> cupertinoRoute =
          route! as CupertinoRouteTransitionMixin<dynamic>;
      // There is no timing issue because the previousTitle Listenable changes
      // happen during route modifications before the ValueListenableBuilder
      // is built.
      return ValueListenableBuilder<String?>(
        valueListenable: cupertinoRoute.previousTitle,
        builder: _buildPreviousTitleWidget,
      );
    } else {
      return const SizedBox.shrink();
    }
  }
}

/// The 'Cancel' button next to the search field in a
/// [CupertinoSliverNavigationBar.search].
class _CancelButton extends StatelessWidget {
  const _CancelButton({this.opacity = 1.0, required this.onPressed});

  final void Function()? onPressed;
  final double opacity;

  @override
  Widget build(BuildContext context) {
    final CupertinoLocalizations localizations = CupertinoLocalizations.of(context);
    return MediaQuery.withNoTextScaling(
      child: Align(
        alignment: Alignment.centerLeft,
        child: Opacity(
          opacity: opacity,
          child: CupertinoButton(
            padding: EdgeInsets.zero,
            onPressed: onPressed,
            child: Text(localizations.cancelButtonLabel, maxLines: 1, overflow: TextOverflow.clip),
          ),
        ),
      ),
    );
  }
}

/// The bottom of a [CupertinoSliverNavigationBar.search] when the search field
/// is inactive.
class _InactiveSearchableBottom extends StatelessWidget {
  const _InactiveSearchableBottom({
    required this.animationController,
    required this.searchField,
    required this.onSearchFieldTap,
    required this.animation,
  });

  final AnimationController animationController;
  final Widget? searchField;
  final Animation<double> animation;
  final void Function()? onSearchFieldTap;

  @override
  Widget build(BuildContext context) {
    return AnimatedBuilder(
      animation: animation,
      child: GestureDetector(
        onTap: onSearchFieldTap,
        child: AbsorbPointer(
          child: FocusableActionDetector(
            descendantsAreFocusable: false,
            child: Padding(
              padding: const EdgeInsetsDirectional.only(
                start: _kNavBarEdgePadding,
                end: _kNavBarEdgePadding,
                bottom: _kNavBarBottomPadding,
              ),
              child: searchField,
            ),
          ),
        ),
      ),
      builder: (BuildContext context, Widget? child) {
        return LayoutBuilder(
          builder: (BuildContext context, BoxConstraints constraints) {
            return Row(
              children: <Widget>[
                SizedBox(
                  width:
                      constraints.maxWidth -
                      (_kSearchFieldCancelButtonWidth * animationController.value),
                  child: child,
                ),
                // A decoy 'Cancel' button used in the collapsed-to-expanded animation.
                SizedBox(
                  width: animationController.value * _kSearchFieldCancelButtonWidth,
                  child: Padding(
                    padding: const EdgeInsets.only(bottom: _kNavBarBottomPadding),
                    child: _CancelButton(opacity: 0.4, onPressed: () {}),
                  ),
                ),
              ],
            );
          },
        );
      },
    );
  }
}

/// The bottom of a [CupertinoSliverNavigationBar.search] when the search field
/// is active.
class _ActiveSearchableBottom extends StatelessWidget {
  const _ActiveSearchableBottom({
    required this.animationController,
    required this.searchField,
    required this.animation,
    required this.onSearchFieldTap,
  });

  final AnimationController animationController;
  final Widget? searchField;
  final Animation<double> animation;
  final void Function()? onSearchFieldTap;

  @override
  Widget build(BuildContext context) {
    return Padding(
      padding: const EdgeInsetsDirectional.only(
        start: _kNavBarEdgePadding,
        bottom: _kNavBarBottomPadding,
      ),
      child: Row(
        spacing: 12.0, // Eyeballed on an iPhone 15 simulator running iOS 17.5.
        children: <Widget>[
          Expanded(child: searchField ?? const SizedBox.shrink()),
          AnimatedBuilder(
            animation: animation,
            child: FadeTransition(
              opacity: Tween<double>(begin: 0.0, end: 1.0).animate(animationController),
              child: _CancelButton(onPressed: onSearchFieldTap),
            ),
            builder: (BuildContext context, Widget? child) {
              return SizedBox(
                width: animationController.value * _kSearchFieldCancelButtonWidth,
                child: child,
              );
            },
          ),
        ],
      ),
    );
  }
}

/// This should always be the first child of Hero widgets.
///
/// This class helps each Hero transition obtain the start or end navigation
/// bar's box size and the inner components of the navigation bar that will
/// move around.
///
/// It should be wrapped around the biggest [RenderBox] of the static
/// navigation bar in each route.
class _TransitionableNavigationBar extends StatelessWidget {
  _TransitionableNavigationBar({
    required this.componentsKeys,
    required this.backgroundColor,
    required this.backButtonTextStyle,
    required this.titleTextStyle,
    required this.largeTitleTextStyle,
    required this.border,
    required this.hasUserMiddle,
    required this.largeExpanded,
    required this.searchable,
    required this.child,
  }) : assert(!largeExpanded || largeTitleTextStyle != null),
       super(key: componentsKeys.navBarBoxKey);

  final _NavigationBarStaticComponentsKeys componentsKeys;
  final Color? backgroundColor;
  final TextStyle backButtonTextStyle;
  final TextStyle titleTextStyle;
  final TextStyle? largeTitleTextStyle;
  final Border? border;
  final bool hasUserMiddle;
  final bool largeExpanded;
  final bool searchable;
  final Widget child;

  RenderBox get renderBox {
    final RenderBox box =
        componentsKeys.navBarBoxKey.currentContext!.findRenderObject()! as RenderBox;
    assert(
      box.attached,
      '_TransitionableNavigationBar.renderBox should be called when building '
      'hero flight shuttles when the from and the to nav bar boxes are already '
      'laid out and painted.',
    );
    return box;
  }

  bool get userGestureInProgress {
    return Navigator.of(componentsKeys.navBarBoxKey.currentContext!).userGestureInProgress;
  }

  @override
  Widget build(BuildContext context) {
    assert(() {
      bool inHero = false;
      context.visitAncestorElements((Element ancestor) {
        if (ancestor is ComponentElement) {
          assert(
            ancestor.widget.runtimeType != _NavigationBarTransition,
            '_TransitionableNavigationBar should never re-appear inside '
            '_NavigationBarTransition. Keyed _TransitionableNavigationBar should '
            'only serve as anchor points in routes rather than appearing inside '
            'Hero flights themselves.',
          );
          if (ancestor.widget.runtimeType == Hero) {
            inHero = true;
          }
        }
        return true;
      });
      assert(
        inHero,
        '_TransitionableNavigationBar should only be added as the immediate '
        'child of Hero widgets.',
      );
      return true;
    }());
    return child;
  }
}

/// This class represents the widget that will be in the Hero flight instead of
/// the 2 static navigation bars by taking inner components from both.
///
/// The `topNavBar` parameter is the nav bar that was on top regardless of
/// push/pop direction.
///
/// Similarly, the `bottomNavBar` parameter is the nav bar that was at the
/// bottom regardless of the push/pop direction.
///
/// If [MediaQueryData.padding] is still present in this widget's
/// [BuildContext], that padding will become part of the transitional navigation
/// bar as well.
///
/// [MediaQueryData.padding] should be consistent between the from/to routes and
/// the Hero overlay. Inconsistent [MediaQueryData.padding] will produce
/// undetermined results.
class _NavigationBarTransition extends StatelessWidget {
  _NavigationBarTransition({
    required this.animation,
    required this.topNavBar,
    required this.bottomNavBar,
  }) : heightTween = Tween<double>(
         begin: bottomNavBar.renderBox.size.height,
         end: topNavBar.renderBox.size.height,
       );

  final Animation<double> animation;
  final _TransitionableNavigationBar topNavBar;
  final _TransitionableNavigationBar bottomNavBar;

  final Tween<double> heightTween;

  @override
  Widget build(BuildContext context) {
    final _NavigationBarComponentsTransition componentsTransition =
        _NavigationBarComponentsTransition(
          animation: animation,
          bottomNavBar: bottomNavBar,
          topNavBar: topNavBar,
          directionality: Directionality.of(context),
        );

    final List<Widget> children = <Widget>[
      if (componentsTransition.bottomNavBarBackground != null)
        componentsTransition.bottomNavBarBackground!,
      if (componentsTransition.bottomBackChevron != null) componentsTransition.bottomBackChevron!,
      if (componentsTransition.bottomBackLabel != null) componentsTransition.bottomBackLabel!,
      if (componentsTransition.bottomLeading != null) componentsTransition.bottomLeading!,
      if (componentsTransition.bottomMiddle != null) componentsTransition.bottomMiddle!,
      if (componentsTransition.bottomLargeTitle != null) componentsTransition.bottomLargeTitle!,
      if (componentsTransition.bottomTrailing != null) componentsTransition.bottomTrailing!,
      if (componentsTransition.bottomNavBarBottom != null) componentsTransition.bottomNavBarBottom!,
      // Draw top components on top of the bottom components.
      if (componentsTransition.topNavBarBackground != null)
        componentsTransition.topNavBarBackground!,
      if (componentsTransition.topLeading != null) componentsTransition.topLeading!,
      if (componentsTransition.topBackChevron != null) componentsTransition.topBackChevron!,
      if (componentsTransition.topBackLabel != null) componentsTransition.topBackLabel!,
      if (componentsTransition.topMiddle != null) componentsTransition.topMiddle!,
      if (componentsTransition.topLargeTitle != null) componentsTransition.topLargeTitle!,
      if (componentsTransition.topTrailing != null) componentsTransition.topTrailing!,
      if (componentsTransition.topNavBarBottom != null) componentsTransition.topNavBarBottom!,
    ];

    // The actual outer box is big enough to contain both the bottom and top
    // navigation bars. It's not a direct Rect lerp because some components
    // can actually be outside the linearly lerp'ed Rect in the middle of
    // the animation, such as the topLargeTitle. The text scaling is disabled to
    // avoid odd transitions between pages.
    return MediaQuery.withNoTextScaling(
      child: SizedBox(
        height: math.max(heightTween.begin!, heightTween.end!) + MediaQuery.paddingOf(context).top,
        width: double.infinity,
        child: Stack(children: children),
      ),
    );
  }
}

/// This class helps create widgets that are in transition based on static
/// components from the bottom and top navigation bars.
///
/// It animates these transitional components both in terms of position and
/// their appearance.
///
/// Instead of running the transitional components through their normal static
/// navigation bar layout logic, this creates transitional widgets that are based
/// on these widgets' existing render objects' layout and position.
///
/// This is possible because this widget is only used during Hero transitions
/// where both the from and to routes are already built and laid out.
///
/// The components' existing layout constraints and positions are then
/// replicated using [Positioned] or [PositionedTransition] wrappers.
///
/// This class should never return [KeyedSubtree]s created by
/// _NavigationBarStaticComponents directly. Since widgets from
/// _NavigationBarStaticComponents are still present in the widget tree during the
/// hero transitions, it would cause global key duplications. Instead, return
/// only the [KeyedSubtree]s' child.
@immutable
class _NavigationBarComponentsTransition {
  _NavigationBarComponentsTransition({
    required this.animation,
    required _TransitionableNavigationBar bottomNavBar,
    required _TransitionableNavigationBar topNavBar,
    required TextDirection directionality,
  }) : bottomComponents = bottomNavBar.componentsKeys,
       topComponents = topNavBar.componentsKeys,
       bottomNavBarBox = bottomNavBar.renderBox,
       topNavBarBox = topNavBar.renderBox,
       bottomBackButtonTextStyle = bottomNavBar.backButtonTextStyle,
       topBackButtonTextStyle = topNavBar.backButtonTextStyle,
       bottomTitleTextStyle = bottomNavBar.titleTextStyle,
       topTitleTextStyle = topNavBar.titleTextStyle,
       bottomLargeTitleTextStyle = bottomNavBar.largeTitleTextStyle,
       topLargeTitleTextStyle = topNavBar.largeTitleTextStyle,
       bottomHasUserMiddle = bottomNavBar.hasUserMiddle,
       topHasUserMiddle = topNavBar.hasUserMiddle,
       bottomLargeExpanded = bottomNavBar.largeExpanded,
       topLargeExpanded = topNavBar.largeExpanded,
       bottomBackgroundColor = bottomNavBar.backgroundColor,
       topBackgroundColor = topNavBar.backgroundColor,
       bottomBorder = bottomNavBar.border,
       topBorder = topNavBar.border,
       userGestureInProgress =
           topNavBar.userGestureInProgress || bottomNavBar.userGestureInProgress,
       searchable = topNavBar.searchable && bottomNavBar.searchable,
       transitionBox =
       // paintBounds are based on offset zero so it's ok to expand the Rects.
       bottomNavBar.renderBox.paintBounds.expandToInclude(topNavBar.renderBox.paintBounds),
       forwardDirection = directionality == TextDirection.ltr ? 1.0 : -1.0;

  static final Animatable<double> fadeOut = Tween<double>(begin: 1.0, end: 0.0);
  static final Animatable<double> fadeIn = Tween<double>(begin: 0.0, end: 1.0);

  final Animation<double> animation;
  final _NavigationBarStaticComponentsKeys bottomComponents;
  final _NavigationBarStaticComponentsKeys topComponents;

  // These render boxes that are the ancestors of all the bottom and top
  // components are used to determine the components' relative positions inside
  // their respective navigation bars.
  final RenderBox bottomNavBarBox;
  final RenderBox topNavBarBox;

  final TextStyle bottomBackButtonTextStyle;
  final TextStyle topBackButtonTextStyle;
  final TextStyle bottomTitleTextStyle;
  final TextStyle topTitleTextStyle;
  final TextStyle? bottomLargeTitleTextStyle;
  final TextStyle? topLargeTitleTextStyle;

  final bool bottomHasUserMiddle;
  final bool topHasUserMiddle;
  final bool bottomLargeExpanded;
  final bool topLargeExpanded;
  final bool userGestureInProgress;
  final bool searchable;

  final Color? bottomBackgroundColor;
  final Color? topBackgroundColor;
  final Border? bottomBorder;
  final Border? topBorder;

  // This is the outer box in which all the components will be fitted. The
  // sizing component of RelativeRects will be based on this rect's size.
  final Rect transitionBox;

  // x-axis unity number representing the direction of growth for text.
  final double forwardDirection;

  // Take a widget in its original ancestor navigation bar render box and
  // translate it into a RelativeBox in the transition navigation bar box.
  RelativeRect positionInTransitionBox(GlobalKey key, {required RenderBox from}) {
    final RenderBox componentBox = key.currentContext!.findRenderObject()! as RenderBox;
    assert(componentBox.attached);

    return RelativeRect.fromRect(
      componentBox.localToGlobal(Offset.zero, ancestor: from) & componentBox.size,
      transitionBox,
    );
  }

  // Create an animated widget that moves the given child widget between its
  // original position in its ancestor navigation bar to another widget's
  // position in that widget's navigation bar.
  //
  // Anchor their positions based on the vertical middle of their respective
  // render boxes' leading edge.
  //
  // This method assumes there's no other transforms other than translations
  // when converting a rect from the original navigation bar's coordinate space
  // to the other navigation bar's coordinate space, to avoid performing
  // floating point operations on the size of the child widget, so that the
  // incoming constraints used for sizing the child widget will be exactly the
  // same.
  _FixedSizeSlidingTransition slideFromLeadingEdge({
    required GlobalKey fromKey,
    required RenderBox fromNavBarBox,
    required GlobalKey toKey,
    required RenderBox toNavBarBox,
    Curve curve = const Interval(0.0, 1.0),
    required Widget child,
  }) {
    final RenderBox fromBox = fromKey.currentContext!.findRenderObject()! as RenderBox;
    final RenderBox toBox = toKey.currentContext!.findRenderObject()! as RenderBox;

    final bool isLTR = forwardDirection > 0;

    // The animation moves the fromBox so its anchor (left-center or right-center
    // depending on the writing direction) aligns with toBox's anchor.
    final Offset fromAnchorLocal = Offset(isLTR ? 0 : fromBox.size.width, fromBox.size.height / 2);
    final Offset toAnchorLocal = Offset(isLTR ? 0 : toBox.size.width, toBox.size.height / 2);
    final Offset fromAnchorInFromBox = fromBox.localToGlobal(
      fromAnchorLocal,
      ancestor: fromNavBarBox,
    );
    final Offset toAnchorInToBox = toBox.localToGlobal(toAnchorLocal, ancestor: toNavBarBox);

    // We can't get ahold of the render box of the stack (i.e., `transitionBox`)
    // we place components on yet, but we know the stack needs to be top-leading
    // aligned with both fromNavBarBox and toNavBarBox to make the transition
    // look smooth. Also use the top-leading point as the origin for ease of
    // calculation.

    // The offset to move fromAnchor to toAnchor, in transitionBox's top-leading
    // coordinates.
    final Offset translation =
        isLTR
            ? toAnchorInToBox - fromAnchorInFromBox
            : Offset(toNavBarBox.size.width - toAnchorInToBox.dx, toAnchorInToBox.dy) -
                Offset(fromNavBarBox.size.width - fromAnchorInFromBox.dx, fromAnchorInFromBox.dy);

    final RelativeRect fromBoxMargin = positionInTransitionBox(fromKey, from: fromNavBarBox);
    final Offset fromOriginInTransitionBox = Offset(
      isLTR ? fromBoxMargin.left : fromBoxMargin.right,
      fromBoxMargin.top,
    );

    final Tween<Offset> anchorMovementInTransitionBox = Tween<Offset>(
      begin: fromOriginInTransitionBox,
      end: fromOriginInTransitionBox + translation,
    );

    return _FixedSizeSlidingTransition(
      isLTR: isLTR,
      offsetAnimation: animation
          .drive(CurveTween(curve: curve))
          .drive(anchorMovementInTransitionBox),
      size: fromBox.size,
      child: child,
    );
  }

  Animation<double> fadeInFrom(double t, {Curve curve = Curves.easeIn}) {
    return animation.drive(fadeIn.chain(CurveTween(curve: Interval(t, 1.0, curve: curve))));
  }

  Animation<double> fadeOutBy(double t, {Curve curve = Curves.easeOut}) {
    return animation.drive(fadeOut.chain(CurveTween(curve: Interval(0.0, t, curve: curve))));
  }

  // The parent of the hero animation, which is the route animation.
  Animation<double> get routeAnimation {
    // The hero animation is a CurvedAnimation.
    assert(animation is CurvedAnimation);
    return (animation as CurvedAnimation).parent;
  }

  Widget? get bottomNavBarBackground {
    if (bottomBackgroundColor == null) {
      return null;
    }
    final Curve animationCurve =
        animation.status == AnimationStatus.forward
            ? Curves.fastEaseInToSlowEaseOut
            : Curves.fastEaseInToSlowEaseOut.flipped;

    final Animation<double> pageTransitionAnimation = routeAnimation.drive(
      CurveTween(curve: userGestureInProgress ? Curves.linear : animationCurve),
    );

    final RelativeRect from = positionInTransitionBox(
      bottomComponents.navBarBoxKey,
      from: bottomNavBarBox,
    );

    final RelativeRectTween positionTween = RelativeRectTween(
      end: from.shift(Offset(forwardDirection * -bottomNavBarBox.size.width, 0.0)),
      begin: from,
    );

    return PositionedTransition(
      rect: pageTransitionAnimation.drive(positionTween),
      child: _wrapWithBackground(
        // Don't update the system status bar color mid-flight.
        updateSystemUiOverlay: false,
        backgroundColor: bottomBackgroundColor!,
        border: topBorder,
        child: SizedBox(height: bottomNavBarBox.size.height, width: double.infinity),
      ),
    );
  }

  Widget? get bottomLeading {
    final KeyedSubtree? bottomLeading = bottomComponents.leadingKey.currentWidget as KeyedSubtree?;

    if (bottomLeading == null) {
      return null;
    }

    return Positioned.fromRelativeRect(
      rect: positionInTransitionBox(bottomComponents.leadingKey, from: bottomNavBarBox),
      child: FadeTransition(opacity: fadeOutBy(0.4), child: bottomLeading.child),
    );
  }

  Widget? get bottomBackChevron {
    final KeyedSubtree? bottomBackChevron =
        bottomComponents.backChevronKey.currentWidget as KeyedSubtree?;

    if (bottomBackChevron == null) {
      return null;
    }

    return Positioned.fromRelativeRect(
      rect: positionInTransitionBox(bottomComponents.backChevronKey, from: bottomNavBarBox),
      child: FadeTransition(
        opacity: fadeOutBy(0.6),
        child: DefaultTextStyle(style: bottomBackButtonTextStyle, child: bottomBackChevron.child),
      ),
    );
  }

  Widget? get bottomBackLabel {
    final KeyedSubtree? bottomBackLabel =
        bottomComponents.backLabelKey.currentWidget as KeyedSubtree?;

    if (bottomBackLabel == null) {
      return null;
    }

    final RelativeRect from = positionInTransitionBox(
      bottomComponents.backLabelKey,
      from: bottomNavBarBox,
    );

    // Transition away by sliding horizontally to the leading edge off of the screen.
    final RelativeRectTween positionTween = RelativeRectTween(
      begin: from,
      end: from.shift(Offset(forwardDirection * (-bottomNavBarBox.size.width / 2.0), 0.0)),
    );

    return PositionedTransition(
      rect: animation.drive(positionTween),
      child: FadeTransition(
        opacity: fadeOutBy(0.2),
        child: DefaultTextStyle(style: bottomBackButtonTextStyle, child: bottomBackLabel.child),
      ),
    );
  }

  Widget? get bottomMiddle {
    final KeyedSubtree? bottomMiddle = bottomComponents.middleKey.currentWidget as KeyedSubtree?;
    final KeyedSubtree? topBackLabel = topComponents.backLabelKey.currentWidget as KeyedSubtree?;
    final KeyedSubtree? topLeading = topComponents.leadingKey.currentWidget as KeyedSubtree?;

    // The middle component is non-null when the nav bar is a large title
    // nav bar but would be invisible when expanded, therefore don't show it here.
    if (!bottomHasUserMiddle && bottomLargeExpanded) {
      return null;
    }

    if (bottomMiddle != null && topBackLabel != null) {
      // Move from current position to the top page's back label position.
      return slideFromLeadingEdge(
        fromKey: bottomComponents.middleKey,
        fromNavBarBox: bottomNavBarBox,
        toKey: topComponents.backLabelKey,
        toNavBarBox: topNavBarBox,
        child: FadeTransition(
          // A custom middle widget like a segmented control fades away faster.
          opacity: fadeOutBy(bottomHasUserMiddle ? 0.4 : 0.7),
          child: Align(
            // As the text shrinks, make sure it's still anchored to the leading
            // edge of a constantly sized outer box.
            alignment: AlignmentDirectional.centerStart,
            child: DefaultTextStyleTransition(
              style: animation.drive(
                TextStyleTween(begin: bottomTitleTextStyle, end: topBackButtonTextStyle),
              ),
              child: bottomMiddle.child,
            ),
          ),
        ),
      );
    }

    // When the top page has a leading widget override (one of the few ways to
    // not have a top back label), don't move the bottom middle widget and just
    // fade.
    if (bottomMiddle != null && topLeading != null) {
      return Positioned.fromRelativeRect(
        rect: positionInTransitionBox(bottomComponents.middleKey, from: bottomNavBarBox),
        child: FadeTransition(
          opacity: fadeOutBy(bottomHasUserMiddle ? 0.4 : 0.7),
          // Keep the font when transitioning into a non-back label leading.
          child: DefaultTextStyle(style: bottomTitleTextStyle, child: bottomMiddle.child),
        ),
      );
    }

    return null;
  }

  Widget? get bottomLargeTitle {
    final KeyedSubtree? bottomLargeTitle =
        bottomComponents.largeTitleKey.currentWidget as KeyedSubtree?;
    final KeyedSubtree? topBackLabel = topComponents.backLabelKey.currentWidget as KeyedSubtree?;
    final KeyedSubtree? topLeading = topComponents.leadingKey.currentWidget as KeyedSubtree?;

    if (bottomLargeTitle == null || !bottomLargeExpanded) {
      return null;
    }

    if (topBackLabel != null) {
      // Move from current position to the top page's back label position.
      return slideFromLeadingEdge(
        fromKey: bottomComponents.largeTitleKey,
        fromNavBarBox: bottomNavBarBox,
        toKey: topComponents.backLabelKey,
        toNavBarBox: topNavBarBox,
        curve: Interval(0.0, animation.status == AnimationStatus.forward ? 0.7 : 1.0),
        child: FadeTransition(
          opacity: fadeOutBy(0.6),
          child: Align(
            // As the text shrinks, make sure it's still anchored to the leading
            // edge of a constantly sized outer box.
            alignment: AlignmentDirectional.centerStart,
            child: DefaultTextStyleTransition(
              style: animation.drive(
                TextStyleTween(begin: bottomLargeTitleTextStyle, end: topBackButtonTextStyle),
              ),
              maxLines: 1,
              overflow: TextOverflow.ellipsis,
              child: bottomLargeTitle.child,
            ),
          ),
        ),
      );
    }

    if (topLeading != null) {
      // Unlike bottom middle, the bottom large title moves when it can't
      // transition to the top back label position.
      final RelativeRect from = positionInTransitionBox(
        bottomComponents.largeTitleKey,
        from: bottomNavBarBox,
      );

      final RelativeRectTween positionTween = RelativeRectTween(
        begin: from,
        end: from.shift(Offset(forwardDirection * bottomNavBarBox.size.width / 4.0, 0.0)),
      );

      // Just shift slightly towards the trailing edge instead of moving to the
      // back label position.
      return PositionedTransition(
        rect: animation.drive(positionTween),
        child: FadeTransition(
          opacity: fadeOutBy(0.4),
          // Keep the font when transitioning into a non-back-label leading.
          child: DefaultTextStyle(style: bottomLargeTitleTextStyle!, child: bottomLargeTitle.child),
        ),
      );
    }

    return null;
  }

  Widget? get bottomTrailing {
    final KeyedSubtree? bottomTrailing =
        bottomComponents.trailingKey.currentWidget as KeyedSubtree?;

    if (bottomTrailing == null) {
      return null;
    }

    return Positioned.fromRelativeRect(
      rect: positionInTransitionBox(bottomComponents.trailingKey, from: bottomNavBarBox),
      child: FadeTransition(opacity: fadeOutBy(0.6), child: bottomTrailing.child),
    );
  }

  Widget? get bottomNavBarBottom {
    final KeyedSubtree? bottomNavBarBottom =
        bottomComponents.navBarBottomKey.currentWidget as KeyedSubtree?;

    if (bottomNavBarBottom == null) {
      return null;
    }

    final RelativeRect from = positionInTransitionBox(
      bottomComponents.navBarBottomKey,
      from: bottomNavBarBox,
    );
    // Shift in from the leading edge of the screen.
    final RelativeRectTween positionTween = RelativeRectTween(
      begin: from,
      end: from.shift(Offset(forwardDirection * -bottomNavBarBox.size.width, 0.0)),
    );

    Widget child = bottomNavBarBottom.child;
    final Curve animationCurve =
        animation.status == AnimationStatus.forward
            ? _kBottomNavBarHeaderTransitionCurve
            : _kBottomNavBarHeaderTransitionCurve.flipped;

    // Fade out only if this is not a CupertinoSliverNavigationBar.search to
    // CupertinoSliverNavigationBar.search transition.
    if (!searchable) {
      child = FadeTransition(
        opacity: fadeOutBy(0.8, curve: animationCurve),
        child: ClipRect(child: child),
      );
    }

    return PositionedTransition(
      rect:
          // The bottom widget animates linearly during a backswipe by a user gesture.
          userGestureInProgress
              ? routeAnimation.drive(CurveTween(curve: Curves.linear)).drive(positionTween)
              : animation.drive(CurveTween(curve: animationCurve)).drive(positionTween),

      child: child,
    );
  }

  Widget? get topNavBarBackground {
    if (topBackgroundColor == null) {
      return null;
    }
    final Curve animationCurve =
        animation.status == AnimationStatus.forward
            ? Curves.fastEaseInToSlowEaseOut
            : Curves.fastEaseInToSlowEaseOut.flipped;

    final Animation<double> pageTransitionAnimation = routeAnimation.drive(
      CurveTween(curve: userGestureInProgress ? Curves.linear : animationCurve),
    );

    final RelativeRect to = positionInTransitionBox(topComponents.navBarBoxKey, from: topNavBarBox);

    final RelativeRectTween positionTween = RelativeRectTween(
      begin: to.shift(Offset(forwardDirection * topNavBarBox.size.width, 0.0)),
      end: to,
    );

    return PositionedTransition(
      rect: pageTransitionAnimation.drive(positionTween),
      child: _wrapWithBackground(
        // Don't update the system status bar color mid-flight.
        updateSystemUiOverlay: false,
        backgroundColor: topBackgroundColor!,
        border: topBorder,
        child: SizedBox(height: topNavBarBox.size.height, width: double.infinity),
      ),
    );
  }

  Widget? get topLeading {
    final KeyedSubtree? topLeading = topComponents.leadingKey.currentWidget as KeyedSubtree?;

    if (topLeading == null) {
      return null;
    }

    return Positioned.fromRelativeRect(
      rect: positionInTransitionBox(topComponents.leadingKey, from: topNavBarBox),
      child: FadeTransition(opacity: fadeInFrom(0.6), child: topLeading.child),
    );
  }

  Widget? get topBackChevron {
    final KeyedSubtree? topBackChevron =
        topComponents.backChevronKey.currentWidget as KeyedSubtree?;
    final KeyedSubtree? bottomBackChevron =
        bottomComponents.backChevronKey.currentWidget as KeyedSubtree?;

    if (topBackChevron == null) {
      return null;
    }

    final RelativeRect to = positionInTransitionBox(
      topComponents.backChevronKey,
      from: topNavBarBox,
    );
    RelativeRect from = to;

    Widget child = topBackChevron.child;
    // Values eyeballed from an iPhone 15 simulator running iOS 17.5.
    const Curve forwardScaleCurve = Interval(0.0, 0.2);
    const Curve backwardScaleCurve = Interval(0.8, 1.0);
    const Curve forwardPositionCurve = Interval(0.0, 0.5);
    const Curve backwardPositionCurve = Interval(0.5, 1.0);
    final Curve effectiveScaleCurve;
    final Curve effectivePositionCurve;

    if (animation.status == AnimationStatus.forward) {
      effectiveScaleCurve = forwardScaleCurve;
      effectivePositionCurve = forwardPositionCurve;
    } else {
      effectiveScaleCurve = backwardScaleCurve;
      effectivePositionCurve = backwardPositionCurve;
    }

    // If it's the first page with a back chevron, shrink and shift in slightly
    // from the right.
    if (bottomBackChevron == null) {
      final RenderBox topBackChevronBox =
          topComponents.backChevronKey.currentContext!.findRenderObject()! as RenderBox;
      from = to.shift(Offset(forwardDirection * topBackChevronBox.size.width * 2.0, 0.0));
      child = ScaleTransition(
        scale: routeAnimation.drive(CurveTween(curve: effectiveScaleCurve)),
        child: child,
      );
    }

    final RelativeRectTween positionTween = RelativeRectTween(begin: from, end: to);

    return PositionedTransition(
      rect: routeAnimation.drive(CurveTween(curve: effectivePositionCurve)).drive(positionTween),
      child: FadeTransition(
        opacity: routeAnimation.drive(
          CurveTween(
            curve: Interval(
              // Fades faster going back from the first page with a back chevron.
              bottomBackChevron == null && animation.status != AnimationStatus.forward ? 0.9 : 0.4,
              1.0,
            ),
          ),
        ),
        child: DefaultTextStyle(style: topBackButtonTextStyle, child: child),
      ),
    );
  }

  Widget? get topBackLabel {
    final KeyedSubtree? bottomMiddle = bottomComponents.middleKey.currentWidget as KeyedSubtree?;
    final KeyedSubtree? bottomLargeTitle =
        bottomComponents.largeTitleKey.currentWidget as KeyedSubtree?;
    final KeyedSubtree? topBackLabel = topComponents.backLabelKey.currentWidget as KeyedSubtree?;

    if (topBackLabel == null) {
      return null;
    }

    final RenderAnimatedOpacity? topBackLabelOpacity =
        topComponents.backLabelKey.currentContext
            ?.findAncestorRenderObjectOfType<RenderAnimatedOpacity>();

    Animation<double>? midClickOpacity;
    if (topBackLabelOpacity != null && topBackLabelOpacity.opacity.value < 1.0) {
      midClickOpacity = animation.drive(
        Tween<double>(begin: 0.0, end: topBackLabelOpacity.opacity.value),
      );
    }

    // Pick up from an incoming transition from the large title. This is
    // duplicated here from the bottomLargeTitle transition widget because the
    // content text might be different. For instance, if the bottomLargeTitle
    // text is too long, the topBackLabel will say 'Back' instead of the original
    // text.
    if (bottomLargeTitle != null && bottomLargeExpanded) {
      return slideFromLeadingEdge(
        fromKey: bottomComponents.largeTitleKey,
        fromNavBarBox: bottomNavBarBox,
        toKey: topComponents.backLabelKey,
        toNavBarBox: topNavBarBox,
        curve: Interval(0.0, animation.status == AnimationStatus.forward ? 0.7 : 1.0),
        child: FadeTransition(
          opacity: midClickOpacity ?? fadeInFrom(0.4),
          child: DefaultTextStyleTransition(
            style: animation.drive(
              TextStyleTween(begin: bottomLargeTitleTextStyle, end: topBackButtonTextStyle),
            ),
            maxLines: 1,
            overflow: TextOverflow.ellipsis,
            child: topBackLabel.child,
          ),
        ),
      );
    }

    // The topBackLabel always comes from the large title first if available
    // and expanded instead of middle.
    if (bottomMiddle != null) {
      return slideFromLeadingEdge(
        fromKey: bottomComponents.middleKey,
        fromNavBarBox: bottomNavBarBox,
        toKey: topComponents.backLabelKey,
        toNavBarBox: topNavBarBox,
        child: FadeTransition(
          opacity: midClickOpacity ?? fadeInFrom(0.3),
          child: DefaultTextStyleTransition(
            style: animation.drive(
              TextStyleTween(begin: bottomTitleTextStyle, end: topBackButtonTextStyle),
            ),
            child: topBackLabel.child,
          ),
        ),
      );
    }

    return null;
  }

  Widget? get topMiddle {
    final KeyedSubtree? topMiddle = topComponents.middleKey.currentWidget as KeyedSubtree?;

    if (topMiddle == null) {
      return null;
    }

    // The middle component is non-null when the nav bar is a large title
    // nav bar but would be invisible when expanded, therefore don't show it here.
    if (!topHasUserMiddle && topLargeExpanded) {
      return null;
    }

    final RelativeRect to = positionInTransitionBox(topComponents.middleKey, from: topNavBarBox);
    final RenderBox toBox =
        topComponents.middleKey.currentContext!.findRenderObject()! as RenderBox;

    final bool isLTR = forwardDirection > 0;

    // Anchor is the top-leading point of toBox, in transition box's top-leading
    // coordinate space.
    final Offset toAnchorInTransitionBox = Offset(isLTR ? to.left : to.right, to.top);

    // Shift in from the trailing edge of the screen.
    final Tween<Offset> anchorMovementInTransitionBox = Tween<Offset>(
      begin: Offset(
        // the "width / 2" here makes the middle widget's horizontal center on
        // the trailing edge of the top nav bar.
        topNavBarBox.size.width - toBox.size.width / 2,
        to.top,
      ),
      end: toAnchorInTransitionBox,
    );

    return _FixedSizeSlidingTransition(
      isLTR: isLTR,
      offsetAnimation: animation.drive(anchorMovementInTransitionBox),
      size: toBox.size,
      child: FadeTransition(
        opacity: fadeInFrom(0.25),
        child: DefaultTextStyle(style: topTitleTextStyle, child: topMiddle.child),
      ),
    );
  }

  Widget? get topTrailing {
    final KeyedSubtree? topTrailing = topComponents.trailingKey.currentWidget as KeyedSubtree?;

    if (topTrailing == null) {
      return null;
    }

    return Positioned.fromRelativeRect(
      rect: positionInTransitionBox(topComponents.trailingKey, from: topNavBarBox),
      child: FadeTransition(opacity: fadeInFrom(0.4), child: topTrailing.child),
    );
  }

  Widget? get topLargeTitle {
    final KeyedSubtree? topLargeTitle = topComponents.largeTitleKey.currentWidget as KeyedSubtree?;

    if (topLargeTitle == null || !topLargeExpanded) {
      return null;
    }

    final RelativeRect to = positionInTransitionBox(
      topComponents.largeTitleKey,
      from: topNavBarBox,
    );

    // Shift in from the trailing edge of the screen.
    final RelativeRectTween positionTween = RelativeRectTween(
      begin: to.shift(Offset(forwardDirection * topNavBarBox.size.width, 0.0)),
      end: to,
    );

    final Curve animationCurve =
        animation.status == AnimationStatus.forward
            ? _kTopNavBarHeaderTransitionCurve
            : _kTopNavBarHeaderTransitionCurve.flipped;

    return PositionedTransition(
      rect:
          // The large title animates linearly during a backswipe by a user gesture.
          userGestureInProgress
              ? routeAnimation.drive(CurveTween(curve: Curves.linear)).drive(positionTween)
              : animation.drive(CurveTween(curve: animationCurve)).drive(positionTween),
      child: FadeTransition(
        opacity: fadeInFrom(0.0, curve: animationCurve),
        child: DefaultTextStyle(
          style: topLargeTitleTextStyle!,
          maxLines: 1,
          overflow: TextOverflow.ellipsis,
          child: topLargeTitle.child,
        ),
      ),
    );
  }

  Widget? get topNavBarBottom {
    final KeyedSubtree? topNavBarBottom =
        topComponents.navBarBottomKey.currentWidget as KeyedSubtree?;

    if (topNavBarBottom == null) {
      return null;
    }

    final RelativeRect to = positionInTransitionBox(
      topComponents.navBarBottomKey,
      from: topNavBarBox,
    );
    // Shift in from the trailing edge of the screen.
    final RelativeRectTween positionTween = RelativeRectTween(
      begin: to.shift(Offset(forwardDirection * topNavBarBox.size.width, 0.0)),
      end: to,
    );

    Widget child = topNavBarBottom.child;

    final Curve animationCurve =
        animation.status == AnimationStatus.forward
            ? _kTopNavBarHeaderTransitionCurve
            : _kTopNavBarHeaderTransitionCurve.flipped;

    // Fade in only if this is not a CupertinoSliverNavigationBar.search to
    // CupertinoSliverNavigationBar.search transition.
    if (!searchable) {
      child = FadeTransition(
        opacity: fadeInFrom(0.0, curve: animationCurve),
        child: ClipRect(child: child),
      );
    }

    return PositionedTransition(
      rect:
          // The bottom widget animates linearly during a backswipe by a user gesture.
          userGestureInProgress
              ? routeAnimation.drive(CurveTween(curve: Curves.linear)).drive(positionTween)
              : animation.drive(CurveTween(curve: animationCurve)).drive(positionTween),
      child: child,
    );
  }
}

/// Navigation bars' hero rect tween that will move between the static bars
/// but keep a constant size that's the bigger of both navigation bars.
RectTween _linearTranslateWithLargestRectSizeTween(Rect? begin, Rect? end) {
  final Size largestSize = Size(
    math.max(begin!.size.width, end!.size.width),
    math.max(begin.size.height, end.size.height),
  );
  return RectTween(begin: begin.topLeft & largestSize, end: end.topLeft & largestSize);
}

Widget _navBarHeroLaunchPadBuilder(BuildContext context, Size heroSize, Widget child) {
  assert(child is _TransitionableNavigationBar);
  // Tree reshaping is fine here because the Heroes' child is always a
  // _TransitionableNavigationBar which has a GlobalKey.

  // Keeping the Hero subtree here is needed (instead of just swapping out the
  // anchor nav bars for fixed size boxes during flights) because the nav bar
  // and their specific component children may serve as anchor points again if
  // another mid-transition flight diversion is triggered.

  // This is ok performance-wise because static nav bars are generally cheap to
  // build and layout but expensive to GPU render (due to clips and blurs) which
  // we're skipping here.
  return Visibility(
    maintainSize: true,
    maintainAnimation: true,
    maintainState: true,
    visible: false,
    child: child,
  );
}

/// Navigation bars' hero flight shuttle builder.
Widget _navBarHeroFlightShuttleBuilder(
  BuildContext flightContext,
  Animation<double> animation,
  HeroFlightDirection flightDirection,
  BuildContext fromHeroContext,
  BuildContext toHeroContext,
) {
  assert(fromHeroContext.widget is Hero);
  assert(toHeroContext.widget is Hero);

  final Hero fromHeroWidget = fromHeroContext.widget as Hero;
  final Hero toHeroWidget = toHeroContext.widget as Hero;

  assert(fromHeroWidget.child is _TransitionableNavigationBar);
  assert(toHeroWidget.child is _TransitionableNavigationBar);

  final _TransitionableNavigationBar fromNavBar =
      fromHeroWidget.child as _TransitionableNavigationBar;
  final _TransitionableNavigationBar toNavBar = toHeroWidget.child as _TransitionableNavigationBar;

  assert(
    fromNavBar.componentsKeys.navBarBoxKey.currentContext!.owner != null,
    'The from nav bar to Hero must have been mounted in the previous frame',
  );
  assert(
    toNavBar.componentsKeys.navBarBoxKey.currentContext!.owner != null,
    'The to nav bar to Hero must have been mounted in the previous frame',
  );

  switch (flightDirection) {
    case HeroFlightDirection.push:
      return _NavigationBarTransition(
        animation: animation,
        bottomNavBar: fromNavBar,
        topNavBar: toNavBar,
      );
    case HeroFlightDirection.pop:
      return _NavigationBarTransition(
        animation: animation,
        bottomNavBar: toNavBar,
        topNavBar: fromNavBar,
      );
  }
}<|MERGE_RESOLUTION|>--- conflicted
+++ resolved
@@ -1155,22 +1155,15 @@
     with TickerProviderStateMixin {
   late _NavigationBarStaticComponentsKeys keys;
   ScrollableState? _scrollableState;
-<<<<<<< HEAD
-=======
-  _NavigationBarSearchField? preferredSizeSearchField;
   Widget? effectiveMiddle;
->>>>>>> 8cffc5a8
   late AnimationController _animationController;
   late CurvedAnimation _searchAnimation;
   late Animation<double> persistentHeightAnimation;
   late Animation<double> largeTitleHeightAnimation;
   bool searchIsActive = false;
-<<<<<<< HEAD
   late double effectiveSearchFieldHeight;
   late double effectiveLargeTitleHeight;
-=======
   bool isPortrait = true;
->>>>>>> 8cffc5a8
 
   @override
   void initState() {
@@ -1181,22 +1174,18 @@
   @override
   void didChangeDependencies() {
     super.didChangeDependencies();
-<<<<<<< HEAD
     effectiveSearchFieldHeight = MediaQuery.textScalerOf(context).scale(_kSearchFieldHeight);
     effectiveLargeTitleHeight = MediaQuery.textScalerOf(
       context,
     ).scale(_kNavBarLargeTitleHeightExtension);
     _setupSearchableAnimation();
-=======
     isPortrait = MediaQuery.orientationOf(context) == Orientation.portrait;
     final Tween<double> largeTitleHeightTween = Tween<double>(
-      begin: isPortrait ? _kNavBarLargeTitleHeightExtension : 0.0,
+      begin: isPortrait ? effectiveLargeTitleHeight : 0.0,
       end: 0.0,
     );
     largeTitleHeightAnimation = largeTitleHeightTween.animate(_animationController);
     effectiveMiddle = widget.middle ?? (isPortrait ? null : widget.largeTitle);
-
->>>>>>> 8cffc5a8
     _scrollableState?.position.isScrollingNotifier.removeListener(_handleScrollChange);
     _scrollableState = Scrollable.maybeOf(context);
     _scrollableState?.position.isScrollingNotifier.addListener(_handleScrollChange);
@@ -1231,14 +1220,6 @@
     );
     persistentHeightAnimation = persistentHeightTween.animate(_animationController)
       ..addStatusListener(_handleSearchFieldStatusChanged);
-<<<<<<< HEAD
-    final Tween<double> largeTitleHeightTween = Tween<double>(
-      begin: effectiveLargeTitleHeight,
-      end: 0.0,
-    );
-    largeTitleHeightAnimation = largeTitleHeightTween.animate(_animationController);
-=======
->>>>>>> 8cffc5a8
   }
 
   void _handleScrollChange() {
