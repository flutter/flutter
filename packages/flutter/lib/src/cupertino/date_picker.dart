--- conflicted
+++ resolved
@@ -2,14 +2,11 @@
 // Use of this source code is governed by a BSD-style license that can be
 // found in the LICENSE file.
 
-<<<<<<< HEAD
-import 'dart:collection';
-=======
 /// @docImport 'route.dart';
 /// @docImport 'text_theme.dart';
 library;
 
->>>>>>> 84b3f0ab
+import 'dart:collection';
 import 'dart:math' as math;
 
 import 'package:flutter/scheduler.dart';
