--- conflicted
+++ resolved
@@ -486,16 +486,13 @@
       size:
           textStyle.fontSize != null ? textStyle.fontSize! * 1.2 : kCupertinoButtonDefaultIconSize,
     );
-<<<<<<< HEAD
+
+    final DeviceGestureSettings? gestureSettings = MediaQuery.maybeGestureSettingsOf(context);
 
     final Set<WidgetState> states = <WidgetState>{if (!enabled) WidgetState.disabled};
     final MouseCursor effectiveMouseCursor =
         WidgetStateProperty.resolveAs<MouseCursor?>(widget.mouseCursor, states) ??
         _defaultCursor.resolve(states);
-
-=======
-    final DeviceGestureSettings? gestureSettings = MediaQuery.maybeGestureSettingsOf(context);
->>>>>>> 619d4248
     return MouseRegion(
       cursor: effectiveMouseCursor,
       child: FocusableActionDetector(
