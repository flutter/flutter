// Copyright 2014 The Flutter Authors. All rights reserved.
// Use of this source code is governed by a BSD-style license that can be
// found in the LICENSE file.

import 'dart:math' as math;
import 'dart:ui' show ImageFilter;

import 'package:flutter/foundation.dart';
import 'package:flutter/gestures.dart';
import 'package:flutter/rendering.dart';
import 'package:flutter/widgets.dart';

import 'colors.dart';
import 'interface_level.dart';
import 'localizations.dart';
import 'scrollbar.dart';
import 'theme.dart';

// TODO(abarth): These constants probably belong somewhere more general.

// Used XD to flutter plugin(https://github.com/AdobeXD/xd-to-flutter-plugin/)
// to derive values of TextStyle(height and letterSpacing) from
// Adobe XD template for iOS 13, which can be found in
// Apple Design Resources(https://developer.apple.com/design/resources/).
// However the values are not exactly the same as native, so eyeballing is needed.
const TextStyle _kCupertinoDialogTitleStyle = TextStyle(
  fontFamily: 'CupertinoSystemText',
  inherit: false,
  fontSize: 17.0,
  fontWeight: FontWeight.w600,
  height: 1.3,
  letterSpacing: -0.5,
  textBaseline: TextBaseline.alphabetic,
);

const TextStyle _kCupertinoDialogContentStyle = TextStyle(
  fontFamily: 'CupertinoSystemText',
  inherit: false,
  fontSize: 13.0,
  fontWeight: FontWeight.w400,
  height: 1.35,
  letterSpacing: -0.2,
  textBaseline: TextBaseline.alphabetic,
);

const TextStyle _kCupertinoDialogActionStyle = TextStyle(
  fontFamily: 'CupertinoSystemText',
  inherit: false,
  fontSize: 16.8,
  fontWeight: FontWeight.w400,
  textBaseline: TextBaseline.alphabetic,
);

// CupertinoActionSheet-specific text styles.
const TextStyle _kActionSheetActionStyle = TextStyle(
  fontFamily: 'CupertinoSystemText',
  inherit: false,
  fontSize: 17.0,
  fontWeight: FontWeight.w400,
  textBaseline: TextBaseline.alphabetic,
);

const TextStyle _kActionSheetContentStyle = TextStyle(
  fontFamily: 'CupertinoSystemText',
  inherit: false,
  fontSize: 13.0,
  fontWeight: FontWeight.w400,
  textBaseline: TextBaseline.alphabetic,
  // The `color` is configured by _kActionSheetContentTextColor to be dynamic on
  // context.
);

// Generic constants shared between Dialog and ActionSheet.
const double _kBlurAmount = 20.0;
const double _kCornerRadius = 14.0;
const double _kDividerThickness = 0.3;

// Dialog specific constants.
// iOS dialogs have a normal display width and another display width that is
// used when the device is in accessibility mode. Each of these widths are
// listed below.
const double _kCupertinoDialogWidth = 270.0;
const double _kAccessibilityCupertinoDialogWidth = 310.0;
const double _kDialogEdgePadding = 20.0;
const double _kDialogMinButtonHeight = 45.0;
const double _kDialogMinButtonFontSize = 10.0;
const double _kDialogActionsSectionMinHeight = 67.8;

// ActionSheet specific constants.
const double _kActionSheetEdgePadding = 8.0;
const double _kActionSheetCancelButtonPadding = 8.0;
const double _kActionSheetContentHorizontalPadding = 16.0;
const double _kActionSheetContentVerticalPadding = 13.5;
const double _kActionSheetButtonHeight = 57.0;
const double _kActionSheetActionsSectionMinHeight = 84.0;

// A translucent color that is painted on top of the blurred backdrop as the
// dialog's background color
// Extracted from https://developer.apple.com/design/resources/.
const Color _kDialogColor = CupertinoDynamicColor.withBrightness(
  color: Color(0xCCF2F2F2),
  darkColor: Color(0xBF1E1E1E),
);

// Translucent light gray that is painted on top of the blurred backdrop as the
// background color of a pressed button.
// Eyeballed from iOS 13 beta simulator.
const Color _kDialogPressedColor = CupertinoDynamicColor.withBrightness(
  color: Color(0xFFE1E1E1),
  darkColor: Color(0xFF2E2E2E),
);

// Translucent light gray that is painted on top of the blurred backdrop as the
// background color of a pressed button.
// Eyeballed from iOS 17 simulator.
const Color _kActionSheetPressedColor = CupertinoDynamicColor.withBrightness(
  color: Color(0xCAE0E0E0),
  darkColor: Color(0xC1515151),
);

const Color _kActionSheetCancelColor = CupertinoDynamicColor.withBrightness(
  color: Color(0xFFFFFFFF),
  darkColor: Color(0xFF2C2C2C),
);
const Color _kActionSheetCancelPressedColor = CupertinoDynamicColor.withBrightness(
  color: Color(0xFFECECEC),
  darkColor: Color(0xFF494949),
);

// Translucent, very light gray that is painted on top of the blurred backdrop
// as the action sheet's background color.
// TODO(LongCatIsLooong): https://github.com/flutter/flutter/issues/39272. Use
// System Materials once we have them.
// Eyeballed from iOS 17 simulator.
const Color _kActionSheetBackgroundColor = CupertinoDynamicColor.withBrightness(
  color: Color(0xC8FCFCFC),
  darkColor: Color(0xBE292929),
);

// The gray color used for text that appears in the title area.
// Eyeballed from iOS 17 simulator.
const Color _kActionSheetContentTextColor = CupertinoDynamicColor.withBrightness(
  color: Color(0x851D1D1D),
  darkColor: Color(0x96F1F1F1),
);

// Translucent gray that is painted on top of the blurred backdrop in the gap
// areas between the content section and actions section, as well as between
// buttons.
// Eyeballed from iOS 17 simulator.
const Color _kActionSheetButtonDividerColor = CupertinoDynamicColor.withBrightness(
  color: Color(0xD4C9C9C9),
  darkColor: Color(0xD57D7D7D),
);

// The alert dialog layout policy changes depending on whether the user is using
// a "regular" font size vs a "large" font size. This is a spectrum. There are
// many "regular" font sizes and many "large" font sizes. But depending on which
// policy is currently being used, a dialog is laid out differently.
//
// Empirically, the jump from one policy to the other occurs at the following text
// scale factors:
// Largest regular scale factor:  1.3529411764705883
// Smallest large scale factor:   1.6470588235294117
//
// The following constant represents a division in text scale factor beyond which
// we want to change how the dialog is laid out.
const double _kMaxRegularTextScaleFactor = 1.4;

// Accessibility mode on iOS is determined by the text scale factor that the
// user has selected.
bool _isInAccessibilityMode(BuildContext context) {
  const double defaultFontSize = 14.0;
  final double? scaledFontSize = MediaQuery.maybeTextScalerOf(context)?.scale(defaultFontSize);
  return scaledFontSize != null && scaledFontSize > defaultFontSize * _kMaxRegularTextScaleFactor;
}

/// An iOS-style alert dialog.
///
/// {@youtube 560 315 https://www.youtube.com/watch?v=75CsnyRXf5I}
///
/// An alert dialog informs the user about situations that require
/// acknowledgment. An alert dialog has an optional title, optional content,
/// and an optional list of actions. The title is displayed above the content
/// and the actions are displayed below the content.
///
/// This dialog styles its title and content (typically a message) to match the
/// standard iOS title and message dialog text style. These default styles can
/// be overridden by explicitly defining [TextStyle]s for [Text] widgets that
/// are part of the title or content.
///
/// To display action buttons that look like standard iOS dialog buttons,
/// provide [CupertinoDialogAction]s for the [actions] given to this dialog.
///
/// Typically passed as the child widget to [showDialog], which displays the
/// dialog.
///
/// {@tool dartpad}
/// This sample shows how to use a [CupertinoAlertDialog].
///	The [CupertinoAlertDialog] shows an alert with a set of two choices
/// when [CupertinoButton] is pressed.
///
/// ** See code in examples/api/lib/cupertino/dialog/cupertino_alert_dialog.0.dart **
/// {@end-tool}
///
/// See also:
///
///  * [CupertinoPopupSurface], which is a generic iOS-style popup surface that
///    holds arbitrary content to create custom popups.
///  * [CupertinoDialogAction], which is an iOS-style dialog button.
///  * [AlertDialog], a Material Design alert dialog.
///  * <https://developer.apple.com/design/human-interface-guidelines/alerts/>
class CupertinoAlertDialog extends StatefulWidget {
  /// Creates an iOS-style alert dialog.
  const CupertinoAlertDialog({
    super.key,
    this.title,
    this.content,
    this.actions = const <Widget>[],
    this.scrollController,
    this.actionScrollController,
    this.insetAnimationDuration = const Duration(milliseconds: 100),
    this.insetAnimationCurve = Curves.decelerate,
  });

  /// The (optional) title of the dialog is displayed in a large font at the top
  /// of the dialog.
  ///
  /// Typically a [Text] widget.
  final Widget? title;

  /// The (optional) content of the dialog is displayed in the center of the
  /// dialog in a lighter font.
  ///
  /// Typically a [Text] widget.
  final Widget? content;

  /// The (optional) set of actions that are displayed at the bottom of the
  /// dialog.
  ///
  /// Typically this is a list of [CupertinoDialogAction] widgets.
  final List<Widget> actions;

  /// A scroll controller that can be used to control the scrolling of the
  /// [content] in the dialog.
  ///
  /// Defaults to null, and is typically not needed, since most alert messages
  /// are short.
  ///
  /// See also:
  ///
  ///  * [actionScrollController], which can be used for controlling the actions
  ///    section when there are many actions.
  final ScrollController? scrollController;

  /// A scroll controller that can be used to control the scrolling of the
  /// actions in the dialog.
  ///
  /// Defaults to null, and is typically not needed.
  ///
  /// See also:
  ///
  ///  * [scrollController], which can be used for controlling the [content]
  ///    section when it is long.
  final ScrollController? actionScrollController;

  /// {@macro flutter.material.dialog.insetAnimationDuration}
  final Duration insetAnimationDuration;

  /// {@macro flutter.material.dialog.insetAnimationCurve}
  final Curve insetAnimationCurve;

  @override
  State<CupertinoAlertDialog> createState() => _CupertinoAlertDialogState();
}

class _CupertinoAlertDialogState extends State<CupertinoAlertDialog> {
  ScrollController? _backupScrollController;

  ScrollController? _backupActionScrollController;

  ScrollController get _effectiveScrollController =>
    widget.scrollController ?? (_backupScrollController ??= ScrollController());

  ScrollController get _effectiveActionScrollController =>
    widget.actionScrollController ?? (_backupActionScrollController ??= ScrollController());

  bool get hasContent => widget.title != null || widget.content != null;

  Widget? _buildContent(BuildContext context) {
    if (!hasContent) {
      return null;
    }

    const double defaultFontSize = 14.0;
    final double effectiveTextScaleFactor = MediaQuery.textScalerOf(context).scale(defaultFontSize) / defaultFontSize;

    final Widget child = _CupertinoAlertContentSection(
      title: widget.title,
      message: widget.content,
      scrollController: _effectiveScrollController,
      titlePadding: EdgeInsets.only(
        left: _kDialogEdgePadding,
        right: _kDialogEdgePadding,
        bottom: widget.content == null ? _kDialogEdgePadding : 1.0,
        top: _kDialogEdgePadding * effectiveTextScaleFactor,
      ),
      messagePadding: EdgeInsets.only(
        left: _kDialogEdgePadding,
        right: _kDialogEdgePadding,
        bottom: _kDialogEdgePadding * effectiveTextScaleFactor,
        top: widget.title == null ? _kDialogEdgePadding : 1.0,
      ),
      titleTextStyle: _kCupertinoDialogTitleStyle.copyWith(
        color: CupertinoDynamicColor.resolve(CupertinoColors.label, context),
      ),
      messageTextStyle: _kCupertinoDialogContentStyle.copyWith(
        color: CupertinoDynamicColor.resolve(CupertinoColors.label, context),
      ),
    );

    return ColoredBox(
      color: CupertinoDynamicColor.resolve(_kDialogColor, context),
      child: child,
    );
  }

  int? _pressedIndex;

  void _onPressedUpdate(int actionIndex, bool state) {
    if (!state) {
      if (_pressedIndex == actionIndex) {
        setState(() {
          _pressedIndex = null;
        });
      }
    } else {
      setState(() {
        _pressedIndex = actionIndex;
      });
    }
  }

  Widget? _buildActions() {
    if (widget.actions.isEmpty) {
      return null;
    } else {
      return _CupertinoAlertActionSection(
        scrollController: _effectiveActionScrollController,
        actions: widget.actions,
        pressedIndex: _pressedIndex,
        onPressedUpdate: _onPressedUpdate,
      );
    }
  }

  @override
  Widget build(BuildContext context) {
    final CupertinoLocalizations localizations = CupertinoLocalizations.of(context);
    final bool isInAccessibilityMode = _isInAccessibilityMode(context);
    return CupertinoUserInterfaceLevel(
      data: CupertinoUserInterfaceLevelData.elevated,
      child: MediaQuery.withClampedTextScaling(
        // iOS does not shrink dialog content below a 1.0 scale factor
        minScaleFactor: 1.0,
        child: ScrollConfiguration(
          // A CupertinoScrollbar is built-in below.
          behavior: ScrollConfiguration.of(context).copyWith(scrollbars: false),
          child: LayoutBuilder(
            builder: (BuildContext context, BoxConstraints constraints) {
              return AnimatedPadding(
                padding: MediaQuery.viewInsetsOf(context) +
                    const EdgeInsets.symmetric(horizontal: 40.0, vertical: 24.0),
                duration: widget.insetAnimationDuration,
                curve: widget.insetAnimationCurve,
                child: MediaQuery.removeViewInsets(
                  removeLeft: true,
                  removeTop: true,
                  removeRight: true,
                  removeBottom: true,
                  context: context,
                  child: Center(
                    child: Padding(
                      padding: const EdgeInsets.symmetric(vertical: _kDialogEdgePadding),
                      child: SizedBox(
                        width: isInAccessibilityMode
                            ? _kAccessibilityCupertinoDialogWidth
                            : _kCupertinoDialogWidth,
                        child: CupertinoPopupSurface(
                          isSurfacePainted: false,
                          child: Semantics(
                            namesRoute: true,
                            scopesRoute: true,
                            explicitChildNodes: true,
                            label: localizations.alertDialogLabel,
                            child: _CupertinoDialogRenderWidget(
                              contentSection: _buildContent(context),
                              actionsSection: _buildActions(),
                              dividerColor: CupertinoColors.separator,
                            ),
                          ),
                        ),
                      ),
                    ),
                  ),
                ),
              );
            },
          ),
        ),
      ),
    );
  }

  @override
  void dispose() {
    _backupScrollController?.dispose();
    _backupActionScrollController?.dispose();
    super.dispose();
  }
}

/// Rounded rectangle surface that looks like an iOS popup surface, e.g., alert dialog
/// and action sheet.
///
/// A [CupertinoPopupSurface] can be configured to paint or not paint a white
/// color on top of its blurred area. Typical usage should paint white on top
/// of the blur. However, the white paint can be disabled for the purpose of
/// rendering divider gaps for a more complicated layout, e.g., [CupertinoAlertDialog].
/// Additionally, the white paint can be disabled to render a blurred rounded
/// rectangle without any color (similar to iOS's volume control popup).
///
/// {@tool dartpad}
/// This sample shows how to use a [CupertinoPopupSurface]. The [CupertinoPopupSurface]
/// shows a model popup from the bottom of the screen.
/// Toggling the switch to configure its surface color.
///
/// ** See code in examples/api/lib/cupertino/dialog/cupertino_popup_surface.0.dart **
/// {@end-tool}
///
/// See also:
///
///  * [CupertinoAlertDialog], which is a dialog with a title, content, and
///    actions.
///  * <https://developer.apple.com/design/human-interface-guidelines/alerts/>
class CupertinoPopupSurface extends StatelessWidget {
  /// Creates an iOS-style rounded rectangle popup surface.
  const CupertinoPopupSurface({
    super.key,
    this.isSurfacePainted = true,
    this.child,
  });

  /// Whether or not to paint a translucent white on top of this surface's
  /// blurred background. [isSurfacePainted] should be true for a typical popup
  /// that contains content without any dividers. A popup that requires dividers
  /// should set [isSurfacePainted] to false and then paint its own surface area.
  ///
  /// Some popups, like iOS's volume control popup, choose to render a blurred
  /// area without any white paint covering it. To achieve this effect,
  /// [isSurfacePainted] should be set to false.
  final bool isSurfacePainted;

  /// The widget below this widget in the tree.
  final Widget? child;

  @override
  Widget build(BuildContext context) {
    Widget? contents = child;
    if (isSurfacePainted) {
      contents = ColoredBox(
        color: CupertinoDynamicColor.resolve(_kDialogColor, context),
        child: contents,
      );
    }
    return ClipRRect(
      borderRadius: const BorderRadius.all(Radius.circular(_kCornerRadius)),
      child: BackdropFilter(
        filter: ImageFilter.blur(sigmaX: _kBlurAmount, sigmaY: _kBlurAmount),
        child: contents,
      ),
    );
  }
}

typedef _HitTester = HitTestResult Function(Offset location);

// Recognizes taps with possible sliding during the tap.
//
// This recognizer only tracks one pointer at a time (called the primary
// pointer), and other pointers added while the primary pointer is alive are
// ignored and can not be used by other gestures either. After the primary
// pointer ends, the pointer added next becomes the new primary pointer (which
// starts a new gesture sequence).
//
// This recognizer only allows [kPrimaryMouseButton].
class _SlidingTapGestureRecognizer extends VerticalDragGestureRecognizer {
  _SlidingTapGestureRecognizer({
    super.debugOwner,
  }) {
    dragStartBehavior = DragStartBehavior.down;
  }

  /// Called whenever the primary pointer moves regardless of whether drag has
  /// started.
  ///
  /// The parameter is the global position of the primary pointer.
  ///
  /// This is similar to `onUpdate`, but allows the caller to track the primary
  /// pointer's location before the drag starts, which is useful to enhance
  /// responsiveness.
  ValueSetter<Offset>? onResponsiveUpdate;

  /// Called whenever the primary pointer is lifted regardless of whether drag
  /// has started.
  ///
  /// The parameter is the global position of the primary pointer.
  ///
  /// This is similar to `onEnd`, but allows know the primary pointer's final
  /// location even if the drag never started, which is useful to enhance
  /// responsiveness.
  ValueSetter<Offset>? onResponsiveEnd;

  int? _primaryPointer;

  @override
  void addAllowedPointer(PointerDownEvent event) {
    _primaryPointer ??= event.pointer;
    super.addAllowedPointer(event);
  }

  @override
  void rejectGesture(int pointer) {
    if (pointer == _primaryPointer) {
      _primaryPointer = null;
    }
    super.rejectGesture(pointer);
  }

  @override
  void handleEvent(PointerEvent event) {
    if (event.pointer == _primaryPointer) {
      if (event is PointerMoveEvent) {
        onResponsiveUpdate?.call(event.position);
      }
      // If this gesture has a competing gesture (such as scrolling), and the
      // pointer has not moved far enough to get this panning accepted, a
      // pointer up event should still be considered as an accepted tap up.
      // Manually accept this gesture here, which triggers onDragEnd.
      if (event is PointerUpEvent) {
        resolve(GestureDisposition.accepted);
        stopTrackingPointer(_primaryPointer!);
        onResponsiveEnd?.call(event.position);
      } else {
        super.handleEvent(event);
      }
      if (event is PointerUpEvent || event is PointerCancelEvent) {
        _primaryPointer = null;
      }
    }
  }

  @override
  String get debugDescription => 'tap slide';
}

// A region (typically a button) that can receive entering, exiting, and
// updating events of a "sliding tap" gesture.
//
// Some Cupertino widgets, such as action sheets or dialogs, allow the user to
// select buttons using "sliding taps", where the user can drag around after
// pressing on the screen, and whichever button the drag ends in is selected.
//
// This class is used to define the regions that sliding taps recognize. This
// class must be provided to a `MetaData` widget as `data`, and is typically
// implemented by a widget state class. When an eligible dragging gesture
// enters, leaves, or ends this `MetaData` widget, corresponding methods of this
// class will be called.
//
// Multiple `_ActionSheetSlideTarget`s might be nested.
// `_TargetSelectionGestureRecognizer` uses a simple algorithm that only
// compares if the inner-most slide target has changed (which suffices our use
// case).  Semantically, this means that all outer targets will be treated as
// identical to the inner-most one, i.e. when the pointer enters or leaves a
// slide target, the corresponding method will be called on all targets that
// nest it.
abstract class _ActionSheetSlideTarget {
  // A pointer has entered this region.
  //
  // This includes:
  //
  //  * The pointer has moved into this region from outside.
  //  * The point has contacted the screen in this region. In this case, this
  //    method is called as soon as the pointer down event occurs regardless of
  //    whether the gesture wins the arena immediately.
  void didEnter();

  // A pointer has exited this region.
  //
  // This includes:
  //  * The pointer has moved out of this region.
  //  * The pointer is no longer in contact with the screen.
  //  * The pointer is canceled.
  //  * The gesture loses the arena.
  //  * The gesture ends. In this case, this method is called immediately
  //    before [didConfirm].
  void didLeave();

  // The drag gesture is completed in this region.
  //
  // This method is called immediately after a [didLeave].
  void didConfirm();
}

// Recognizes sliding taps and thereupon interacts with
// `_ActionSheetSlideTarget`s.
class _TargetSelectionGestureRecognizer extends GestureRecognizer {
  _TargetSelectionGestureRecognizer({super.debugOwner, required this.hitTest})
    : _slidingTap = _SlidingTapGestureRecognizer(debugOwner: debugOwner) {
    _slidingTap
      ..onDown = _onDown
      ..onResponsiveUpdate = _onUpdate
      ..onResponsiveEnd = _onEnd
      ..onCancel = _onCancel;
  }

  final _HitTester hitTest;

  final List<_ActionSheetSlideTarget> _currentTargets = <_ActionSheetSlideTarget>[];
  final _SlidingTapGestureRecognizer _slidingTap;

  @override
  void acceptGesture(int pointer) {
    _slidingTap.acceptGesture(pointer);
  }

  @override
  void rejectGesture(int pointer) {
    _slidingTap.rejectGesture(pointer);
  }

  @override
  void addPointer(PointerDownEvent event) {
    _slidingTap.addPointer(event);
  }

  @override
  void addPointerPanZoom(PointerPanZoomStartEvent event) {
    _slidingTap.addPointerPanZoom(event);
  }

  @override
  void dispose() {
    _slidingTap.dispose();
    super.dispose();
  }

  // Collect the `_ActionSheetSlideTarget`s that are currently hit by the
  // pointer, check whether the current target have changed, and invoke their
  // methods if necessary.
  void _updateDrag(Offset pointerPosition) {
    final HitTestResult result = hitTest(pointerPosition);

    // A slide target might nest other targets, therefore multiple targets might
    // be found.
    final List<_ActionSheetSlideTarget> foundTargets = <_ActionSheetSlideTarget>[];
    for (final HitTestEntry entry in result.path) {
      if (entry.target case final RenderMetaData target) {
        if (target.metaData is _ActionSheetSlideTarget) {
          foundTargets.add(target.metaData as _ActionSheetSlideTarget);
        }
      }
    }

    // Compare whether the active target has changed by simply comparing the
    // first (inner-most) avatar of the nest, ignoring the cases where
    // _currentTargets intersect with foundTargets (see _ActionSheetSlideTarget's
    // document for more explanation).
    if (_currentTargets.firstOrNull != foundTargets.firstOrNull) {
      for (final _ActionSheetSlideTarget target in _currentTargets) {
        target.didLeave();
      }
      _currentTargets
        ..clear()
        ..addAll(foundTargets);
      for (final _ActionSheetSlideTarget target in _currentTargets) {
        target.didEnter();
      }
    }
  }

  void _onDown(DragDownDetails details) {
    _updateDrag(details.globalPosition);
  }

  void _onUpdate(Offset globalPosition) {
    _updateDrag(globalPosition);
  }

  void _onEnd(Offset globalPosition) {
    _updateDrag(globalPosition);
    for (final _ActionSheetSlideTarget target in _currentTargets) {
      target.didConfirm();
    }
    _currentTargets.clear();
  }

  void _onCancel() {
    for (final _ActionSheetSlideTarget target in _currentTargets) {
      target.didLeave();
    }
    _currentTargets.clear();
  }

  @override
  String get debugDescription => 'target selection';
}

// The gesture detector used by action sheets.
//
// This gesture detector only recognizes one gesture,
// `_TargetSelectionGestureRecognizer`.
//
// This widget's child might contain another VerticalDragGestureRecognizer if
// the actions section or the content section scrolls. Conveniently, Flutter's
// gesture algorithm makes the inner gesture take priority.
class _ActionSheetGestureDetector extends StatelessWidget {
  const _ActionSheetGestureDetector({
    this.child,
  });

  final Widget? child;

  HitTestResult _hitTest(BuildContext context, Offset globalPosition) {
    final int viewId = View.of(context).viewId;
    final HitTestResult result = HitTestResult();
    WidgetsBinding.instance.hitTestInView(result, globalPosition, viewId);
    return result;
  }

  @override
  Widget build(BuildContext context) {
    final Map<Type, GestureRecognizerFactory> gestures = <Type, GestureRecognizerFactory>{};
    gestures[_TargetSelectionGestureRecognizer] = GestureRecognizerFactoryWithHandlers<_TargetSelectionGestureRecognizer>(
      () => _TargetSelectionGestureRecognizer(
        debugOwner: this,
        hitTest: (Offset globalPosition) => _hitTest(context, globalPosition),
      ),
      (_TargetSelectionGestureRecognizer instance) {}
    );

    return RawGestureDetector(
      excludeFromSemantics: true,
      gestures: gestures,
      child: child,
    );
  }
}

/// An iOS-style action sheet.
///
/// {@youtube 560 315 https://www.youtube.com/watch?v=U-ao8p4A82k}
///
/// An action sheet is a specific style of alert that presents the user
/// with a set of two or more choices related to the current context.
/// An action sheet can have a title, an additional message, and a list
/// of actions. The title is displayed above the message and the actions
/// are displayed below this content.
///
/// This action sheet styles its title and message to match standard iOS action
/// sheet title and message text style.
///
/// To display action buttons that look like standard iOS action sheet buttons,
/// provide [CupertinoActionSheetAction]s for the [actions] given to this action
/// sheet.
///
/// To include a iOS-style cancel button separate from the other buttons,
/// provide an [CupertinoActionSheetAction] for the [cancelButton] given to this
/// action sheet.
///
/// An action sheet is typically passed as the child widget to
/// [showCupertinoModalPopup], which displays the action sheet by sliding it up
/// from the bottom of the screen.
///
/// {@tool dartpad}
/// This sample shows how to use a [CupertinoActionSheet].
///	The [CupertinoActionSheet] shows a modal popup that slides in from the
/// bottom when [CupertinoButton] is pressed.
///
/// ** See code in examples/api/lib/cupertino/dialog/cupertino_action_sheet.0.dart **
/// {@end-tool}
///
/// See also:
///
///  * [CupertinoActionSheetAction], which is an iOS-style action sheet button.
///  * <https://developer.apple.com/design/human-interface-guidelines/ios/views/action-sheets/>
class CupertinoActionSheet extends StatefulWidget {
  /// Creates an iOS-style action sheet.
  ///
  /// An action sheet must have a non-null value for at least one of the
  /// following arguments: [actions], [title], [message], or [cancelButton].
  ///
  /// Generally, action sheets are used to give the user a choice between
  /// two or more choices for the current context.
  const CupertinoActionSheet({
    super.key,
    this.title,
    this.message,
    this.actions,
    this.messageScrollController,
    this.actionScrollController,
    this.cancelButton,
  }) : assert(
         actions != null || title != null || message != null || cancelButton != null,
         'An action sheet must have a non-null value for at least one of the following arguments: '
         'actions, title, message, or cancelButton',
       );

  /// An optional title of the action sheet. When the [message] is non-null,
  /// the font of the [title] is bold.
  ///
  /// Typically a [Text] widget.
  final Widget? title;

  /// An optional descriptive message that provides more details about the
  /// reason for the alert.
  ///
  /// Typically a [Text] widget.
  final Widget? message;

  /// The set of actions that are displayed for the user to select.
  ///
  /// This must be a list of [CupertinoActionSheetAction] widgets.
  final List<Widget>? actions;

  /// A scroll controller that can be used to control the scrolling of the
  /// [message] in the action sheet.
  ///
  /// This attribute is typically not needed, as alert messages should be
  /// short.
  final ScrollController? messageScrollController;

  /// A scroll controller that can be used to control the scrolling of the
  /// [actions] in the action sheet.
  ///
  /// This attribute is typically not needed.
  final ScrollController? actionScrollController;

  /// The optional cancel button that is grouped separately from the other
  /// actions.
  ///
  /// This must be a [CupertinoActionSheetAction] widget.
  final Widget? cancelButton;

  @override
  State<CupertinoActionSheet> createState() => _CupertinoActionSheetState();
}

class _CupertinoActionSheetState extends State<CupertinoActionSheet> {
  ScrollController? _backupMessageScrollController;

  ScrollController? _backupActionScrollController;

  ScrollController get _effectiveMessageScrollController =>
    widget.messageScrollController ?? (_backupMessageScrollController ??= ScrollController());

  ScrollController get _effectiveActionScrollController =>
    widget.actionScrollController ?? (_backupActionScrollController ??= ScrollController());

  @override
  void dispose() {
    _backupMessageScrollController?.dispose();
    _backupActionScrollController?.dispose();
    super.dispose();
  }

  bool get hasContent => widget.title != null || widget.message != null;

  Widget? _buildContent(BuildContext context) {
    if (!hasContent) {
      return null;
    }
    final TextStyle textStyle = _kActionSheetContentStyle.copyWith(
      color: CupertinoDynamicColor.resolve(_kActionSheetContentTextColor, context),
    );
    return ColoredBox(
      color: CupertinoDynamicColor.resolve(_kActionSheetBackgroundColor, context),
      child: _CupertinoAlertContentSection(
        title: widget.title,
        message: widget.message,
        scrollController: _effectiveMessageScrollController,
        titlePadding: EdgeInsets.only(
          left: _kActionSheetContentHorizontalPadding,
          right: _kActionSheetContentHorizontalPadding,
          bottom: widget.message == null ? _kActionSheetContentVerticalPadding : 0.0,
          top: _kActionSheetContentVerticalPadding,
        ),
        messagePadding: EdgeInsets.only(
          left: _kActionSheetContentHorizontalPadding,
          right: _kActionSheetContentHorizontalPadding,
          bottom: _kActionSheetContentVerticalPadding,
          top: widget.title == null ? _kActionSheetContentVerticalPadding : 0.0,
        ),
        titleTextStyle: widget.message == null
            ? textStyle
            : textStyle.copyWith(fontWeight: FontWeight.w600),
        messageTextStyle: widget.title == null
            ? textStyle.copyWith(fontWeight: FontWeight.w600)
            : textStyle,
        additionalPaddingBetweenTitleAndMessage: const EdgeInsets.only(top: 4.0),
      ),
    );
  }

  Widget _buildCancelButton() {
    assert(widget.cancelButton != null);
    final double cancelPadding = (widget.actions != null || widget.message != null || widget.title != null)
        ? _kActionSheetCancelButtonPadding : 0.0;
    return Padding(
      padding: EdgeInsets.only(top: cancelPadding),
      child: _ActionSheetButtonBackground(
        isCancel: true,
        onPressStateChange: (_) {},
        child: widget.cancelButton!,
      ),
    );
  }

  // Given data point (x1, y1) and (x2, y2), derive the y corresponding to x
  // using linear interpolation between the two data points, and extrapolates
  // flatly beyond these points.
  //
  //              (x2, y2)
  //                _____________
  //               /
  //              /
  //    _________/
  //           (x1, y1)
  static double _lerp(double x, double x1, double y1, double x2, double y2) {
    if (x <= x1) {
      return y1;
    } else if (x >= x2) {
      return y2;
    } else {
      return Tween<double>(begin: y1, end: y2).transform(
        (x - x1) / (x2 - x1)
      );
    }
  }

  // Derive the top padding, which is the distance between the top of a
  // full-height action sheet and the top of the safe area.
  //
  // The algorithm and its values are derived from measuring on the simulator.
  double _topPadding(BuildContext context) {
    if (MediaQuery.orientationOf(context) == Orientation.landscape) {
      return _kActionSheetEdgePadding;
    }

    // The top padding in portrait mode is in general close to the top view
    // padding, but not always equal:
    //
    //                            | view padding | action sheet padding | ratio
    //   No notch (eg. iPhone SE) |     20.0     |        20.0          | 1.0
    //   Notch (eg. iPhone 13)    |     47.0     |        47.0          | 1.0
    //   Capsule (eg. iPhone 15)  |     59.0     |        54.0          | 0.915
    //
    // Currently, we cannot determine why the result changes on "capsules."
    // Therefore, we'll hard code this rule, given the limited types of actual
    // devices. To provide an algorithm that accepts arbitrary view padding, this
    // function calculates the ratio as a continuous curve with linear
    // interpolation.

    // The x for lerp is the top view padding, while the y is ratio of
    // action sheet padding versus top view padding.
    const double viewPaddingData1 = 47.0;
    const double paddingRatioData1 = 1.0;
    const double viewPaddingData2 = 59.0;
    const double paddingRatioData2 = 54.0 / 59.0;

    final double currentViewPadding = MediaQuery.viewPaddingOf(context).top;

    final double currentPaddingRatio = _lerp(
      /* x= */currentViewPadding,
      /* x1, y1= */viewPaddingData1, paddingRatioData1,
      /* x2, y2= */viewPaddingData2, paddingRatioData2,
    );
    final double padding = (currentPaddingRatio * currentViewPadding).roundToDouble();
    // In case there is no view padding, there should still be some space
    // between the action sheet and the edge.
    return math.max(padding, _kDialogEdgePadding);
  }

  @override
  Widget build(BuildContext context) {
    assert(debugCheckHasMediaQuery(context));

    /*
     *  ╭─────────────────╮  ↑                ↑
     *  │    The title    │ Content section   |
     *  │   The message   │  ↓                |
     *  ├─────────────────┤  ↑             Main sheet
     *  │    Action 1     │  |                |
     *  ├─────────────────┤ Actions section   |
     *  │    Action 2     │  |                |
     *  ╰─────────────────╯  ↓                ↓
     *  ╭─────────────────╮
     *  │     Cancel      │
     *  ╰─────────────────╯
     */

    final List<Widget> children = <Widget>[
      Flexible(
        child: ClipRRect(
          borderRadius: const BorderRadius.all(Radius.circular(12.0)),
          child: BackdropFilter(
            filter: ImageFilter.blur(sigmaX: _kBlurAmount, sigmaY: _kBlurAmount),
            child: _ActionSheetMainSheet(
              scrollController: _effectiveActionScrollController,
              contentSection: _buildContent(context),
              actions: widget.actions ?? List<Widget>.empty(),
              dividerColor: CupertinoDynamicColor.resolve(_kActionSheetButtonDividerColor, context),
            ),
          ),
        ),
      ),
      if (widget.cancelButton != null) _buildCancelButton(),
    ];
    final double actionSheetWidth = switch (MediaQuery.orientationOf(context)) {
      Orientation.portrait  => MediaQuery.sizeOf(context).width,
      Orientation.landscape => MediaQuery.sizeOf(context).height,
    };

    return SafeArea(
      minimum: const EdgeInsets.only(bottom: _kActionSheetEdgePadding),
      child: ScrollConfiguration(
        // A CupertinoScrollbar is built-in below
        behavior: ScrollConfiguration.of(context).copyWith(scrollbars: false),
        child: Semantics(
          namesRoute: true,
          scopesRoute: true,
          explicitChildNodes: true,
          label: 'Alert',
          child: CupertinoUserInterfaceLevel(
            data: CupertinoUserInterfaceLevelData.elevated,
            child: Padding(
              padding: EdgeInsets.only(
                left: _kActionSheetEdgePadding,
                right: _kActionSheetEdgePadding,
                top: _topPadding(context),
                // The bottom padding is set on SafeArea.minimum, allowing it to
                // be consumed by bottom view padding.
              ),
              child: SizedBox(
                width: actionSheetWidth - _kActionSheetEdgePadding * 2,
                child: _ActionSheetGestureDetector(
                  child: Semantics(
                    explicitChildNodes: true,
                    child: Column(
                      mainAxisAlignment: MainAxisAlignment.end,
                      mainAxisSize: MainAxisSize.min,
                      crossAxisAlignment: CrossAxisAlignment.stretch,
                      children: children,
                    ),
                  ),
                ),
              ),
            ),
          ),
        ),
      ),
    );
  }
}

/// The content of a typical action button in a [CupertinoActionSheet].
///
/// This widget draws the content of a button, i.e. the text, while the
/// background of the button is drawn by [CupertinoActionSheet].
///
/// See also:
///
///  * [CupertinoActionSheet], an alert that presents the user with a set of two or
///    more choices related to the current context.
class CupertinoActionSheetAction extends StatefulWidget {
  /// Creates an action for an iOS-style action sheet.
  const CupertinoActionSheetAction({
    super.key,
    required this.onPressed,
    this.isDefaultAction = false,
    this.isDestructiveAction = false,
    required this.child,
  });

  /// The callback that is called when the button is selected.
  ///
  /// The button can be selected by either by tapping on this button or by
  /// pressing elsewhere and sliding onto this button before releasing.
  final VoidCallback onPressed;

  /// Whether this action is the default choice in the action sheet.
  ///
  /// Default buttons have bold text.
  final bool isDefaultAction;

  /// Whether this action might change or delete data.
  ///
  /// Destructive buttons have red text.
  final bool isDestructiveAction;

  /// The widget below this widget in the tree.
  ///
  /// Typically a [Text] widget.
  final Widget child;

  @override
  State<CupertinoActionSheetAction> createState() => _CupertinoActionSheetActionState();
}

class _CupertinoActionSheetActionState extends State<CupertinoActionSheetAction>
    implements _ActionSheetSlideTarget {
  // |_ActionSheetSlideTarget|
  @override
  void didEnter() {}

  // |_ActionSheetSlideTarget|
  @override
  void didLeave() {}

  // |_ActionSheetSlideTarget|
  @override
  void didConfirm() {
    widget.onPressed();
  }

  @override
  Widget build(BuildContext context) {
    TextStyle style = _kActionSheetActionStyle.copyWith(
      color: widget.isDestructiveAction
          ? CupertinoDynamicColor.resolve(CupertinoColors.systemRed, context)
          : CupertinoTheme.of(context).primaryColor,
    );

    if (widget.isDefaultAction) {
      style = style.copyWith(fontWeight: FontWeight.w600);
    }

    return MouseRegion(
      cursor: kIsWeb ? SystemMouseCursors.click : MouseCursor.defer,
      child: MetaData(
        metaData: this,
        behavior: HitTestBehavior.opaque,
        child: ConstrainedBox(
          constraints: const BoxConstraints(
            minHeight: _kActionSheetButtonHeight,
          ),
          child: Semantics(
            button: true,
            onTap: widget.onPressed,
            child: Padding(
              padding: const EdgeInsets.symmetric(
                vertical: 16.0,
                horizontal: 10.0,
              ),
              child: DefaultTextStyle(
                style: style,
                textAlign: TextAlign.center,
                child: Center(child: widget.child),
              ),
            ),
          ),
        ),
      ),
    );
  }
}

// Renders the background of a button (both the pressed background and the idle
// background) and reports its state to the parent with `onPressStateChange`.
class _ActionSheetButtonBackground extends StatefulWidget {
  const _ActionSheetButtonBackground({
    this.isCancel = false,
    this.onPressStateChange,
    required this.child,
  });

  final bool isCancel;

  /// Called when the user taps down or lifts up on the button.
  ///
  /// The boolean value is true if the user is tapping down on the button.
  final ValueSetter<bool>? onPressStateChange;

  /// The widget below this widget in the tree.
  ///
  /// Typically a [Text] widget.
  final Widget child;

  @override
  _ActionSheetButtonBackgroundState createState() => _ActionSheetButtonBackgroundState();
}

class _ActionSheetButtonBackgroundState extends State<_ActionSheetButtonBackground> implements _ActionSheetSlideTarget {
  bool isBeingPressed = false;

  // |_ActionSheetSlideTarget|
  @override
  void didEnter() {
    setState(() { isBeingPressed = true; });
    widget.onPressStateChange?.call(true);
  }

  // |_ActionSheetSlideTarget|
  @override
  void didLeave() {
    setState(() { isBeingPressed = false; });
    widget.onPressStateChange?.call(false);
  }

  // |_ActionSheetSlideTarget|
  @override
  void didConfirm() {
    setState(() { isBeingPressed = false; });
    widget.onPressStateChange?.call(false);
  }

  @override
  Widget build(BuildContext context) {
    late final Color backgroundColor;
    BorderRadius? borderRadius;
    if (!widget.isCancel) {
      backgroundColor = isBeingPressed
        ? _kActionSheetPressedColor
        : _kActionSheetBackgroundColor;
    } else {
      backgroundColor = isBeingPressed
        ? _kActionSheetCancelPressedColor
        : _kActionSheetCancelColor;
      borderRadius = const BorderRadius.all(Radius.circular(_kCornerRadius));
    }
    return MetaData(
      metaData: this,
      child: Container(
        decoration: BoxDecoration(
          color: CupertinoDynamicColor.resolve(backgroundColor, context),
          borderRadius: borderRadius,
        ),
        child: widget.child,
      )
    );
  }
}

// The divider of an action sheet.
//
// If the divider is not `hidden`, then it displays the `dividerColor`.
// Otherwise it displays the background color. A divider is hidden when either
// of its neighbor button is pressed.
class _ActionSheetDivider extends StatelessWidget {
  const _ActionSheetDivider({
    required this.dividerColor,
    required this.hiddenColor,
    required this.hidden,
  });

  final Color dividerColor;
  final Color hiddenColor;
  final bool hidden;

  @override
  Widget build(BuildContext context) {
    final Color backgroundColor = CupertinoDynamicColor.resolve(hiddenColor, context);
    return LimitedBox(
      maxHeight: _kDividerThickness,
      child: Container(
        height: _kDividerThickness,
        decoration: BoxDecoration(
          color: hidden ? backgroundColor : dividerColor,
        ),
      ),
    );
  }
}

typedef _PressedUpdateHandler = void Function(int actionIndex, bool state);

// The list of actions in an action sheet.
//
// This excludes the divider between the action section and the content section.
class _ActionSheetActionSection extends StatelessWidget {
  const _ActionSheetActionSection({
    required this.actions,
    required this.pressedIndex,
    required this.dividerColor,
    required this.backgroundColor,
    required this.onPressedUpdate,
    required this.scrollController,
  });

  final List<Widget>? actions;
  final _PressedUpdateHandler onPressedUpdate;
  final int? pressedIndex;
  final Color dividerColor;
  final Color backgroundColor;
  final ScrollController? scrollController;

  @override
  Widget build(BuildContext context) {
    if (actions == null || actions!.isEmpty) {
      return const LimitedBox(
        maxWidth: 0,
        child: SizedBox(width: double.infinity, height: 0),
      );
    }
    final List<Widget> column = <Widget>[];
    for (int actionIndex = 0; actionIndex < actions!.length; actionIndex += 1) {
      if (actionIndex != 0) {
        column.add(_ActionSheetDivider(
          dividerColor: dividerColor,
          hiddenColor: _kActionSheetBackgroundColor,
          hidden: pressedIndex == actionIndex - 1 || pressedIndex == actionIndex,
        ));
      }
      column.add(_ActionSheetButtonBackground(
        onPressStateChange: (bool state) {
          onPressedUpdate(actionIndex, state);
        },
        child: actions![actionIndex],
      ));
    }
    return CupertinoScrollbar(
      controller: scrollController,
      child: SingleChildScrollView(
        controller: scrollController,
        child: Column(
          children: column,
        ),
      ),
    );
  }
}

// The part of an action sheet without the cancel button.
class _ActionSheetMainSheet extends StatefulWidget {
  const _ActionSheetMainSheet({
    required this.scrollController,
    required this.actions,
    required this.contentSection,
    required this.dividerColor,
  });

  final ScrollController? scrollController;
  final List<Widget> actions;
  final Widget? contentSection;
  final Color dividerColor;

  @override
  _ActionSheetMainSheetState createState() => _ActionSheetMainSheetState();
}

class _ActionSheetMainSheetState extends State<_ActionSheetMainSheet> {
  int? _pressedIndex;
  double _topOverscroll = 0;
  double _bottomOverscroll = 0;

  // Fills the overscroll area at the top and bottom of the sheet. This is
  // necessary because the action section's background is rendered by the
  // buttons, so that a button's background can be _replaced_ by a different
  // color when the button is pressed.
  Widget _buildOverscroll() {
    final Color backgroundColor = CupertinoDynamicColor.resolve(_kActionSheetBackgroundColor, context);
    return Column(
      mainAxisSize: MainAxisSize.min,
      mainAxisAlignment: MainAxisAlignment.spaceBetween,
      children: <Widget>[
        Container(
          color: backgroundColor,
          height: _topOverscroll,
        ),
        Container(
          color: backgroundColor,
          height: _bottomOverscroll,
        ),
      ],
    );
  }

  bool _onScrollUpdate(ScrollUpdateNotification notification) {
    final ScrollMetrics metrics = notification.metrics;
    setState(() {
      // The sizes of the overscroll should not be longer than the height of the
      // actions section.
      _topOverscroll = math.min(
        math.max(metrics.minScrollExtent - metrics.pixels, 0),
        metrics.viewportDimension,
      );
      _bottomOverscroll = math.min(
        math.max(metrics.pixels - metrics.maxScrollExtent, 0),
        metrics.viewportDimension,
      );
    });
    return false;
  }

  bool get _hasContent => widget.contentSection != null;
  bool get _hasActions => widget.actions.isNotEmpty;

  void _onPressedUpdate(int actionIndex, bool state) {
    if (!state) {
      if (_pressedIndex == actionIndex) {
        setState(() {
          _pressedIndex = null;
        });
      }
    } else {
      setState(() {
        _pressedIndex = actionIndex;
      });
    }
  }

  Widget _dividerAndActionsSection(BuildContext context) {
    if (!_hasActions) {
      return _empty;
    }
    final Color backgroundColor = CupertinoDynamicColor.resolve(_kActionSheetBackgroundColor, context);
    return Column(
      mainAxisSize: MainAxisSize.min,
      crossAxisAlignment: CrossAxisAlignment.stretch,
      children: <Widget>[
        if (_hasContent)
          _ActionSheetDivider(
            dividerColor: widget.dividerColor,
            hidden: false,
          ),
        Flexible(
          child: Stack(
            children: <Widget>[
              Positioned.fill(
                child: _buildOverscroll(),
              ),
              NotificationListener<ScrollUpdateNotification>(
                onNotification: _onScrollUpdate,
                child: _ActionSheetActionSection(
                  actions: widget.actions,
                  scrollController: widget.scrollController,
                  pressedIndex: _pressedIndex,
                  dividerColor: widget.dividerColor,
                  backgroundColor: backgroundColor,
                  onPressedUpdate: _onPressedUpdate,
                ),
              )
            ],
          ),
        ),
      ],
    );
  }

  @override
  Widget build(BuildContext context) {
    return LayoutBuilder(
      builder: (BuildContext context, BoxConstraints constraints) {
<<<<<<< HEAD
        final double contentMaxHeight = math.max(0,
            constraints.maxHeight - _kActionSheetActionsSectionMinHeight - _kDividerThickness);
        return Column(
          mainAxisSize: MainAxisSize.min,
          children: <Widget>[
            _buildContent(
              hasActions: _hasActions(),
              maxHeight: contentMaxHeight,
            ),
            if (widget.hasContent && _hasActions())
              _ActionSheetDivider(
                dividerColor: widget.dividerColor,
                hiddenColor: _kActionSheetBackgroundColor,
                hidden: false,
              ),
            Flexible(
              child: Stack(
                children: <Widget>[
                  Positioned.fill(
                    child: _buildOverscroll(),
                  ),
                  NotificationListener<ScrollUpdateNotification>(
                    onNotification: _onScrollUpdate,
                    child: _ActionSheetActionSection(
                      actions: widget.actions,
                      scrollController: widget.scrollController,
                      pressedIndex: _pressedIndex,
                      dividerColor: widget.dividerColor,
                      backgroundColor: backgroundColor,
                      onPressedUpdate: _onPressedUpdate,
                    ),
                  ),
                ],
              ),
            ),
          ],
=======
        return _PriorityColumn(
          top: widget.contentSection ?? _empty,
          bottom: _dividerAndActionsSection(context),
          bottomMinHeight: _kActionSheetActionsSectionMinHeight + _kDividerThickness,
>>>>>>> 04a9f44e
        );
      },
    );
  }

  static const Widget _empty = LimitedBox(
    maxWidth: 0,
    child: SizedBox(width: double.infinity, height: 0),
  );
}

class _CupertinoDialogRenderWidget extends StatefulWidget {
  const _CupertinoDialogRenderWidget({
    required this.contentSection,
    required this.actionsSection,
    required this.dividerColor,
  });

  final Widget? contentSection;
  final Widget? actionsSection;
  final Color dividerColor;

  @override
  _CupertinoDialogRenderWidgetState createState() => _CupertinoDialogRenderWidgetState();
}

class _CupertinoDialogRenderWidgetState extends State<_CupertinoDialogRenderWidget> {

  double _topOverscroll = 0;
  double _bottomOverscroll = 0;

  // Fills the overscroll area at the top and bottom of the sheet. This is
  // necessary because the action section's background is rendered by the
  // buttons, so that a button's background can be _replaced_ by a different
  // color when the button is pressed.
  Widget _buildOverscroll(Color backgroundColor) {
    return Column(
      mainAxisSize: MainAxisSize.min,
      mainAxisAlignment: MainAxisAlignment.spaceBetween,
      children: <Widget>[
        Container(
          color: backgroundColor,
          height: _topOverscroll,
        ),
        Container(
          color: backgroundColor,
          height: _bottomOverscroll,
        ),
      ],
    );
  }

  bool _onScrollUpdate(ScrollUpdateNotification notification) {
    final ScrollMetrics metrics = notification.metrics;
    setState(() {
      // The sizes of the overscroll should not be longer than the height of the
      // actions section.
      _topOverscroll = math.min(
        math.max(metrics.minScrollExtent - metrics.pixels, 0),
        metrics.viewportDimension,
      );
      _bottomOverscroll = math.min(
        math.max(metrics.pixels - metrics.maxScrollExtent, 0),
        metrics.viewportDimension,
      );
    });
    return false;
  }

  Widget _buildActionsSection() {
    return Stack(
      children: <Widget>[
        Positioned.fill(
          child: _buildOverscroll(_kDialogColor),
        ),
        NotificationListener<ScrollUpdateNotification>(
          onNotification: _onScrollUpdate,
          child: widget.actionsSection!,
        ),
      ],
    );
  }

  // iOS style layout policy for sizing an alert dialog's content section and action
  // button section.
  //
  // The policy is as follows:
  //
  // If all content and buttons fit on screen:
  // The content section and action button section are sized intrinsically and centered
  // vertically on screen.
  //
  // If all content and buttons do not fit on screen, and iOS is NOT in accessibility mode:
  // A minimum height for the action button section is calculated. The action
  // button section will not be rendered shorter than this minimum. See
  // [_RenderCupertinoDialogActions] for the minimum height calculation.
  //
  // With the minimum action button section calculated, the content section can
  // take up as much space as is available, up to the point that it hits the
  // minimum button height at the bottom.
  //
  // After the content section is laid out, the action button section is allowed
  // to take up any remaining space that was not consumed by the content section.
  //
  // If all content and buttons do not fit on screen, and iOS IS in accessibility mode:
  // The button section is given up to 50% of the available height. Then the content
  // section is given whatever height remains.
  @override
  Widget build(BuildContext context) {
    final bool hasActions = widget.actionsSection != null;
    final bool hasContent = widget.contentSection != null;
    return MediaQuery.removePadding(
      removeLeft: true,
      removeTop: true,
      removeRight: true,
      removeBottom: true,
      context: context,
      child: LayoutBuilder(
        builder: (BuildContext context, BoxConstraints constraints) {
          if (!hasActions) {
            return widget.contentSection ?? Container();
          }
          if (!hasContent) {
            return _buildActionsSection();
          }
          final double actionsMaxHeight = _isInAccessibilityMode(context)
              ? constraints.maxHeight / 2 + _kDividerThickness
              : _kDialogActionsSectionMinHeight + _kDividerThickness;
          return _PriorityColumn(
            top: widget.contentSection!,
            bottom: Column(
              children: <Widget>[
                _ActionSheetDivider(
                  dividerColor: widget.dividerColor,
                  hiddenColor: _kDialogColor,
                  hidden: false,
                ),
                Flexible(
                  child: _buildActionsSection(),
                ),
              ],
            ),
            bottomMinHeight: actionsMaxHeight,
          );
        },
      ),
    );
  }
}

// The "content section" of a CupertinoAlertDialog.
//
// If title is missing, then only content is added. If content is
// missing, then only title is added. If both are missing, then it returns
// a SingleChildScrollView with a zero-sized Container.
class _CupertinoAlertContentSection extends StatelessWidget {
  const _CupertinoAlertContentSection({
    this.title,
    this.message,
    this.scrollController,
    this.titlePadding,
    this.messagePadding,
    this.titleTextStyle,
    this.messageTextStyle,
    this.additionalPaddingBetweenTitleAndMessage,
  }) : assert(title == null || titlePadding != null && titleTextStyle != null),
       assert(message == null || messagePadding != null && messageTextStyle != null);

  // The (optional) title of the dialog is displayed in a large font at the top
  // of the dialog.
  //
  // Typically a Text widget.
  final Widget? title;

  // The (optional) message of the dialog is displayed in the center of the
  // dialog in a lighter font.
  //
  // Typically a Text widget.
  final Widget? message;

  // A scroll controller that can be used to control the scrolling of the
  // content in the dialog.
  //
  // Defaults to null, and is typically not needed, since most alert contents
  // are short.
  final ScrollController? scrollController;

  // Paddings used around title and message.
  // CupertinoAlertDialog and CupertinoActionSheet have different paddings.
  final EdgeInsets? titlePadding;
  final EdgeInsets? messagePadding;

  // Additional padding to be inserted between title and message.
  // Only used for CupertinoActionSheet.
  final EdgeInsets? additionalPaddingBetweenTitleAndMessage;

  // Text styles used for title and message.
  // CupertinoAlertDialog and CupertinoActionSheet have different text styles.
  final TextStyle? titleTextStyle;
  final TextStyle? messageTextStyle;

  @override
  Widget build(BuildContext context) {
    if (title == null && message == null) {
      return SingleChildScrollView(
        controller: scrollController,
        child: const SizedBox.shrink(),
      );
    }

    final List<Widget> titleContentGroup = <Widget>[
      if (title != null)
        Padding(
          padding: titlePadding!,
          child: DefaultTextStyle(
            style: titleTextStyle!,
            textAlign: TextAlign.center,
            child: title!,
          ),
        ),
      if (message != null)
        Padding(
          padding: messagePadding!,
          child: DefaultTextStyle(
            style: messageTextStyle!,
            textAlign: TextAlign.center,
            child: message!,
          ),
        ),
    ];

    // Add padding between the widgets if necessary.
    if (additionalPaddingBetweenTitleAndMessage != null && titleContentGroup.length > 1) {
      titleContentGroup.insert(1, Padding(padding: additionalPaddingBetweenTitleAndMessage!));
    }

    return CupertinoScrollbar(
      controller: scrollController,
      child: SingleChildScrollView(
        controller: scrollController,
        child: Column(
          crossAxisAlignment: CrossAxisAlignment.stretch,
          children: titleContentGroup,
        ),
      ),
    );
  }
}

// The "actions section" of a [CupertinoAlertDialog].
class _CupertinoAlertActionSection extends StatelessWidget {
  const _CupertinoAlertActionSection({
    required this.actions,
    required this.onPressedUpdate,
    required this.pressedIndex,
    required this.scrollController,
  });

  final List<Widget> actions;

  final _PressedUpdateHandler onPressedUpdate;
  final int? pressedIndex;

  // A scroll controller that can be used to control the scrolling of the
  // actions in the dialog.
  //
  // Defaults to null, and is typically not needed, since most alert dialogs
  // don't have many actions.
  final ScrollController? scrollController;

  @override
  Widget build(BuildContext context) {
    if (actions.isEmpty) {
      return const LimitedBox(
        maxWidth: 0,
        child: SizedBox(width: double.infinity, height: 0),
      );
    }

    final Color dialogColor = CupertinoDynamicColor.resolve(_kDialogColor, context);
    final Color dialogPressedColor = CupertinoDynamicColor.resolve(_kDialogPressedColor, context);
    final Color dividerColor = CupertinoDynamicColor.resolve(CupertinoColors.separator, context);

    final List<Widget> column = <Widget>[];
    for (int actionIndex = 0; actionIndex < actions.length; actionIndex += 1) {
      if (actionIndex != 0) {
        column.add(_ActionSheetDivider(
          dividerColor: dividerColor,
          hiddenColor: dialogColor,
          hidden: pressedIndex == actionIndex - 1 || pressedIndex == actionIndex,
        ));
      }
      column.add(_AlertDialogButtonBackground(
        idleColor: dialogColor,
        pressedColor: dialogPressedColor,
        onPressStateChange: (bool state) {
          onPressedUpdate(actionIndex, state);
        },
        child: actions[actionIndex],
      ));
    }

    return CupertinoScrollbar(
      controller: scrollController,
      child: SingleChildScrollView(
        controller: scrollController,
        child: _AlertDialogActionsLayout(
          dividerThickness: _kDividerThickness,
          children: column,
        ),
      ),
    );
  }
}

// Renders the background of a button (both the pressed background and the idle
// background) and reports its state to the parent with `onPressStateChange`.
class _AlertDialogButtonBackground extends StatefulWidget {
  const _AlertDialogButtonBackground({
    required this.idleColor,
    required this.pressedColor,
    required this.onPressStateChange,
    required this.child,
  });

  /// Called when the user taps down or lifts up on the button.
  ///
  /// The boolean value is true if the user is tapping down on the button.
  final ValueSetter<bool>? onPressStateChange;

  final Color idleColor;
  final Color pressedColor;

  /// The widget below this widget in the tree.
  ///
  /// Typically a [Text] widget.
  final Widget child;

  @override
  _AlertDialogButtonBackgroundState createState() => _AlertDialogButtonBackgroundState();
}

class _AlertDialogButtonBackgroundState extends State<_AlertDialogButtonBackground> {
  bool _isPressed = false;

  void onTapDown(TapDownDetails details) {
    setState(() { _isPressed = true; });
    widget.onPressStateChange?.call(true);
  }

  void onTapUp(TapUpDetails details) {
    setState(() { _isPressed = false; });
    widget.onPressStateChange?.call(false);
  }

  void onTapCancel() {
    setState(() { _isPressed = false; });
    widget.onPressStateChange?.call(false);
  }

  @override
  Widget build(BuildContext context) {
    final Color backgroundColor = _isPressed ? widget.pressedColor : widget.idleColor;
    return MergeSemantics(
      // TODO(mattcarroll): Button press dynamics need overhaul for iOS:
      // https://github.com/flutter/flutter/issues/19786
      child: GestureDetector(
        excludeFromSemantics: true,
        behavior: HitTestBehavior.opaque,
        onTapDown: onTapDown,
        onTapUp: onTapUp,
        // TODO(mattcarroll): Cancel is currently triggered when user moves
        //  past slop instead of off button: https://github.com/flutter/flutter/issues/19783
        onTapCancel: onTapCancel,
        child: Container(
          decoration: BoxDecoration(
            color: CupertinoDynamicColor.resolve(backgroundColor, context),
          ),
          child: widget.child,
        ),
      ),
    );
  }
}

/// A button typically used in a [CupertinoAlertDialog].
///
/// See also:
///
///  * [CupertinoAlertDialog], a dialog that informs the user about situations
///    that require acknowledgment.
class CupertinoDialogAction extends StatelessWidget {
  /// Creates an action for an iOS-style dialog.
  const CupertinoDialogAction({
    super.key,
    this.onPressed,
    this.isDefaultAction = false,
    this.isDestructiveAction = false,
    this.textStyle,
    required this.child,
  });

  /// The callback that is called when the button is tapped or otherwise
  /// activated.
  ///
  /// If this is set to null, the button will be disabled.
  final VoidCallback? onPressed;

  /// Set to true if button is the default choice in the dialog.
  ///
  /// Default buttons have bold text. Similar to
  /// [UIAlertController.preferredAction](https://developer.apple.com/documentation/uikit/uialertcontroller/1620102-preferredaction),
  /// but more than one action can have this attribute set to true in the same
  /// [CupertinoAlertDialog].
  ///
  /// This parameters defaults to false.
  final bool isDefaultAction;

  /// Whether this action destroys an object.
  ///
  /// For example, an action that deletes an email is destructive.
  ///
  /// Defaults to false.
  final bool isDestructiveAction;

  /// [TextStyle] to apply to any text that appears in this button.
  ///
  /// Dialog actions have a built-in text resizing policy for long text. To
  /// ensure that this resizing policy always works as expected, [textStyle]
  /// must be used if a text size is desired other than that specified in
  /// [_kCupertinoDialogActionStyle].
  final TextStyle? textStyle;

  /// The widget below this widget in the tree.
  ///
  /// Typically a [Text] widget.
  final Widget child;

  /// Whether the button is enabled or disabled. Buttons are disabled by
  /// default. To enable a button, set its [onPressed] property to a non-null
  /// value.
  bool get enabled => onPressed != null;

  // Dialog action content shrinks to fit, up to a certain point, and if it still
  // cannot fit at the minimum size, the text content is ellipsized.
  //
  // This policy only applies when the device is not in accessibility mode.
  Widget _buildContentWithRegularSizingPolicy({
    required BuildContext context,
    required TextStyle textStyle,
    required Widget content,
    required double padding,
  }) {
    final bool isInAccessibilityMode = _isInAccessibilityMode(context);
    final double dialogWidth = isInAccessibilityMode
        ? _kAccessibilityCupertinoDialogWidth
        : _kCupertinoDialogWidth;
    // The fontSizeRatio is the ratio of the current text size (including any
    // iOS scale factor) vs the minimum text size that we allow in action
    // buttons. This ratio information is used to automatically scale down action
    // button text to fit the available space.
    final double fontSizeRatio = MediaQuery.textScalerOf(context).scale(textStyle.fontSize!) / _kDialogMinButtonFontSize;

    return FittedBox(
      fit: BoxFit.scaleDown,
      child: ConstrainedBox(
        constraints: BoxConstraints(
          maxWidth: fontSizeRatio * (dialogWidth - (2 * padding)),
        ),
        child: Semantics(
          button: true,
          onTap: onPressed,
          child: DefaultTextStyle(
            style: textStyle,
            textAlign: TextAlign.center,
            overflow: TextOverflow.ellipsis,
            maxLines: 1,
            child: content,
          ),
        ),
      ),
    );
  }

  // Dialog action content is permitted to be as large as it wants when in
  // accessibility mode. If text is used as the content, the text wraps instead
  // of ellipsizing.
  Widget _buildContentWithAccessibilitySizingPolicy({
    required TextStyle textStyle,
    required Widget content,
  }) {
    return DefaultTextStyle(
      style: textStyle,
      textAlign: TextAlign.center,
      child: content,
    );
  }

  @override
  Widget build(BuildContext context) {
    TextStyle style = _kCupertinoDialogActionStyle.copyWith(
      color: CupertinoDynamicColor.resolve(
        isDestructiveAction ? CupertinoColors.systemRed : CupertinoTheme.of(context).primaryColor,
        context,
      ),
    ).merge(textStyle);

    if (isDefaultAction) {
      style = style.copyWith(fontWeight: FontWeight.w600);
    }

    if (!enabled) {
      style = style.copyWith(color: style.color!.withOpacity(0.5));
    }
    final double fontSize = style.fontSize ?? kDefaultFontSize;
    final double fontSizeToScale = fontSize == 0.0 ? kDefaultFontSize : fontSize;
    final double effectiveTextScale = MediaQuery.textScalerOf(context).scale(fontSizeToScale) / fontSizeToScale;
    final double padding = 8.0 * effectiveTextScale;
    // Apply a sizing policy to the action button's content based on whether or
    // not the device is in accessibility mode.
    // TODO(mattcarroll): The following logic is not entirely correct. It is also
    // the case that if content text does not contain a space, it should also
    // wrap instead of ellipsizing. We are consciously not implementing that
    // now due to complexity.
    final Widget sizedContent = _isInAccessibilityMode(context)
        ? _buildContentWithAccessibilitySizingPolicy(
            textStyle: style,
            content: child,
          )
        : _buildContentWithRegularSizingPolicy(
            context: context,
            textStyle: style,
            content: child,
            padding: padding,
          );

    return MouseRegion(
      cursor: onPressed != null && kIsWeb ? SystemMouseCursors.click : MouseCursor.defer,
      child: GestureDetector(
        excludeFromSemantics: true,
        onTap: onPressed,
        behavior: HitTestBehavior.opaque,
        child: ConstrainedBox(
          constraints: const BoxConstraints(
            minHeight: _kDialogMinButtonHeight,
          ),
          child: Padding(
            padding: EdgeInsets.all(padding),
            child: Center(child: sizedContent),
          ),
        ),
      ),
    );
  }
}

class _PriorityColumn extends MultiChildRenderObjectWidget {
  _PriorityColumn({
    required Widget top,
    required Widget bottom,
    required this.bottomMinHeight,
  }) : super(children: <Widget>[top, bottom]);

  final double bottomMinHeight;

  @override
  RenderObject createRenderObject(BuildContext context) {
    return _RenderPriorityColumn(
      bottomMinHeight: bottomMinHeight,
    );
  }

  @override
  void updateRenderObject(BuildContext context, _RenderPriorityColumn renderObject) {
    renderObject
      .bottomMinHeight = bottomMinHeight;
  }
}

class _RenderPriorityColumn extends RenderFlex {
  _RenderPriorityColumn({
    List<RenderBox>? children,
    required double bottomMinHeight,
  }) : _bottomMinHeight = bottomMinHeight,
       super(
         direction: Axis.vertical,
         mainAxisSize: MainAxisSize.min,
         crossAxisAlignment: CrossAxisAlignment.stretch,
       ) {
    addAll(children);
  }

  double get bottomMinHeight => _bottomMinHeight;
  double _bottomMinHeight;
  set bottomMinHeight(double newValue) {
    if (newValue != _bottomMinHeight) {
      _bottomMinHeight = newValue;
      markNeedsLayout();
    }
  }

  @override
  double computeMinIntrinsicHeight(double width) {
    assert(childCount == 2);
    return firstChild!.getMinIntrinsicHeight(width) + lastChild!.getMinIntrinsicHeight(width);
  }

  @override
  double computeMaxIntrinsicHeight(double width) {
    assert(childCount == 2);
    return firstChild!.getMaxIntrinsicHeight(width) + lastChild!.getMaxIntrinsicHeight(width);
  }

  @override
  @protected
  Size computeDryLayout(covariant BoxConstraints constraints) {
    final double width = constraints.maxWidth;
    final double maxHeight = constraints.maxHeight;
    final (double topHeight, double bottomHeight) = _childrenHeights(width, maxHeight);
    return Size(width, topHeight + bottomHeight);
  }

  @override
  void performLayout() {
    final double width = constraints.maxWidth;
    final double maxHeight = constraints.maxHeight;
    final (double topHeight, double bottomHeight) = _childrenHeights(width, maxHeight);
    size = Size(width, topHeight + bottomHeight);

    firstChild!.layout(BoxConstraints.tight(Size(width, topHeight)), parentUsesSize: true);
    (firstChild!.parentData! as FlexParentData).offset = Offset.zero;

    lastChild!.layout(BoxConstraints.tight(Size(width, bottomHeight)), parentUsesSize: true);
    (lastChild!.parentData! as FlexParentData).offset = Offset(0, topHeight);
  }

  (double, double) _childrenHeights(double width, double maxHeight) {
    assert(childCount == 2);
    final double topIntrinsic = firstChild!.getMinIntrinsicHeight(width);
    final double bottomIntrinsic = lastChild!.getMinIntrinsicHeight(width);
    // Try to layout both children as their intrinsic height.
    if (topIntrinsic + bottomIntrinsic <= maxHeight) {
      return (topIntrinsic, bottomIntrinsic);
    }
    // _bottomMinHeight is only effective when bottom actually needs that much.
    final double effectiveBottomMinHeight = math.min(_bottomMinHeight, bottomIntrinsic) ;
    // Try to layout top as intrinsics, as long as the bottom has at least
    // effectiveBottomMinHeight.
    if (maxHeight - topIntrinsic >= effectiveBottomMinHeight) {
      return (topIntrinsic, maxHeight - topIntrinsic);
    }
    // Try to layout bottom as effectiveBottomMinHeight, as long as top has at
    // least 0.
    if (maxHeight >= effectiveBottomMinHeight) {
      return (maxHeight - effectiveBottomMinHeight, effectiveBottomMinHeight);
    }
    return (0, maxHeight);
  }
}

class _AlertDialogActionsLayout extends MultiChildRenderObjectWidget {
  const _AlertDialogActionsLayout({
    required double dividerThickness,
    required super.children,
  }) : _dividerThickness = dividerThickness;

  final double _dividerThickness;

  @override
  RenderObject createRenderObject(BuildContext context) {
    assert(children.length.isOdd,
      'The `children` must be a list with an odd number of elements, where '
      'action buttons alternate with dividers');
    return _RenderAlertDialogActionsLayout(
      dividerThickness: _dividerThickness,
    );
  }

  @override
  void updateRenderObject(BuildContext context, _RenderAlertDialogActionsLayout renderObject) {
    renderObject
      .dividerThickness = _dividerThickness;
  }
}

// iOS style layout policy for sizing and positioning an alert dialog's action
// buttons.
//
// The policy is as follows:
//
// If a single action button is provided, or if 2 action buttons are provided
// that can fit side-by-side, then action buttons are sized and laid out in a
// single horizontal row. The row is exactly as wide as the dialog, and the row
// is as tall as the tallest action button. A horizontal divider is drawn above
// the button row. If 2 action buttons are provided, a vertical divider is
// drawn between them. The thickness of the divider is set by [dividerThickness].
//
// If 2 action buttons are provided but they cannot fit side-by-side, then the
// 2 buttons are stacked vertically. A horizontal divider is drawn above each
// button. The thickness of the divider is set by [dividerThickness]. The minimum
// height of this [RenderBox] in the case of 2 stacked buttons is as tall as
// the 2 buttons stacked. This is different than the 3+ button case where the
// minimum height is only 1.5 buttons tall. See the 3+ button explanation for
// more info.
//
// If 3+ action buttons are provided then they are all stacked vertically. A
// horizontal divider is drawn above each button. The thickness of the divider
// is set by [dividerThickness]. The minimum height of this [RenderBox] in the case
// of 3+ stacked buttons is as tall as the 1st button + 50% the height of the
// 2nd button. In other words, the minimum height is 1.5 buttons tall. This
// minimum height of 1.5 buttons is expected to work in tandem with a surrounding
// [ScrollView] to match the iOS dialog behavior.
//
// Each button is expected to have an _ActionButtonParentData which reports
// whether or not that button is currently pressed. If a button is pressed,
// then the dividers above and below that pressed button are not drawn - instead
// they are filled with the standard white dialog background color. The one
// exception is the very 1st divider which is always rendered. This policy comes
// from observation of native iOS dialogs.
class _RenderAlertDialogActionsLayout extends RenderFlex {
  _RenderAlertDialogActionsLayout({
    List<RenderBox>? children,
    required double dividerThickness,
  }) : _dividerThickness = dividerThickness,
       super(
         direction: Axis.vertical,
         mainAxisSize: MainAxisSize.min,
         crossAxisAlignment: CrossAxisAlignment.stretch,
       ) {
    addAll(children);
  }

  // The thickness of the divider between buttons.
  double get dividerThickness => _dividerThickness;
  double _dividerThickness;
  set dividerThickness(double newValue) {
    if (newValue != _dividerThickness) {
      _dividerThickness = newValue;
      markNeedsLayout();
    }
  }

  double horizontalSlotWidthFor({required double overallWidth}) =>
    (overallWidth - dividerThickness) / 2;

  @override
  double computeMinIntrinsicHeight(double width) {
    if (!_useHorizontalLayout(width)) {
      return super.computeMinIntrinsicHeight(width);
    }

    final double slotWidth = horizontalSlotWidthFor(overallWidth: width);
    double height = 0;
    _forEachSlot((RenderBox slot) {
      height = math.max(height, slot.getMinIntrinsicHeight(slotWidth));
    });
    return height;
  }

  @override
  double computeMaxIntrinsicHeight(double width) {
    if (!_useHorizontalLayout(width)) {
      return super.computeMinIntrinsicHeight(width);
    }

    final double slotWidth = horizontalSlotWidthFor(overallWidth: width);
    double height = 0;
    _forEachSlot((RenderBox slot) {
      height = math.max(height, slot.getMaxIntrinsicHeight(slotWidth));
    });
    return height;
  }

  @override
  @protected
  Size computeDryLayout(covariant BoxConstraints constraints) {
    if (!_debugHasValidConstraints(constraints)) {
      return Size.zero;
    }

    final double overallWidth = constraints.maxWidth;
    if (!_useHorizontalLayout(overallWidth)) {
      return super.computeDryLayout(constraints);
    }

    final double height = getMinIntrinsicHeight(overallWidth);
    return Size(overallWidth, height);
  }

  @override
  void performLayout() {
    if (firstChild == null) {
      size = constraints.smallest;
      return;
    }

    if (!_debugHasValidConstraints(constraints)) {
      size = constraints.smallest;
      return;
    }

    final double overallWidth = constraints.maxWidth;
    if (!_useHorizontalLayout(overallWidth)) {
      return super.performLayout();
    }

    final double slotWidth = horizontalSlotWidthFor(overallWidth: overallWidth);
    final double height = getMinIntrinsicHeight(overallWidth);
    size = Size(overallWidth, height);

    RenderBox slot = firstChild!;
    double x = 0;
    while (true) {
      slot.layout(BoxConstraints.tight(Size(slotWidth, height)), parentUsesSize: true);
      (slot.parentData! as FlexParentData).offset = Offset(x, 0);
      x += slot.size.width;

      final RenderBox? divider = childAfter(slot);
      if (divider == null) {
        break;
      }
      divider.layout(BoxConstraints.tight(Size(dividerThickness, height)));
      (divider.parentData! as FlexParentData).offset = Offset(x, 0);
      x += dividerThickness;

      slot = childAfter(divider)!;
    }
  }

  bool _debugHasValidConstraints(BoxConstraints constraints) {
    FlutterError? constraintsError;
    ErrorSummary? errorSummary;
    assert(() {
      if (constraints.maxWidth == double.infinity) {
        errorSummary = ErrorSummary('The incoming width constraints are unbounded.');
      }
      if (errorSummary != null) {
        constraintsError = FlutterError.fromParts(<DiagnosticsNode>[
          errorSummary!,
          ErrorDescription('The incoming constraints are: $constraints'),
        ]);
      }
      return true;
    }());
    if (constraintsError != null) {
      throw constraintsError!;
    }
    return true;
  }

  bool _useHorizontalLayout(double overallWidth) {
    // Horizontal layout only applies to cases of 3 children: 2 action buttons
    // and 1 divider.
    if (childCount != 3) {
      return false;
    }
    final double slotWidth = horizontalSlotWidthFor(overallWidth: overallWidth);
    RenderBox child = firstChild!;
    while (true) {
      if (child.getMinIntrinsicWidth(double.infinity) > slotWidth) {
        return false;
      }
      final RenderBox? divider = childAfter(child);
      if (divider == null) {
        break;
      }
      child = childAfter(divider)!;
    }
    return true;
  }

  void _forEachSlot(ValueSetter<RenderBox> action) {
    assert(childCount.isOdd);
    RenderBox slot = firstChild!;
    while (true) {
      action(slot);
      final RenderBox? divider = childAfter(slot);
      if (divider == null) {
        break;
      }
      slot = childAfter(divider)!;
    }
  }
<<<<<<< HEAD
=======

  @override
  bool hitTestChildren(BoxHitTestResult result, {required Offset position}) {
    return defaultHitTestChildren(result, position: position);
  }
}

// A column layout with two widgets, where the top widget expands vertically as
// needed, and the bottom widget has a minimum height.
//
// Both child widgets stretch horizontally to the parent's maximum width
// constraint, with vertical space allocated in this priority:
//
//  1. The `bottom` widget receives its requested height, up to a
//     `bottomMinHeight` limit.
//  2. The `top` widget receives its requested height.
//  3. The `bottom` widget receives additional height as needed.
//
// This mirrors the behavior seen in iOS components like action sheets and
// alerts.
//
// Implementing this layout with simple compositing widgets is challenging
// because:
//
//  * The bottom widget should take more than `bottomMinHeight` if the top
//    widget is short.
//  * The bottom widget should take less than `bottomMinHeight` if it is
//    naturally shorter.
class _PriorityColumn extends MultiChildRenderObjectWidget {
  _PriorityColumn({
    required Widget top,
    required Widget bottom,
    required this.bottomMinHeight,
  }) : super(children: <Widget>[top, bottom]);

  final double bottomMinHeight;

  @override
  RenderObject createRenderObject(BuildContext context) {
    return _RenderPriorityColumn(
      bottomMinHeight: bottomMinHeight,
    );
  }

  @override
  void updateRenderObject(BuildContext context, _RenderPriorityColumn renderObject) {
    renderObject
      .bottomMinHeight = bottomMinHeight;
  }
}

class _RenderPriorityColumn extends RenderFlex {
  _RenderPriorityColumn({
    List<RenderBox>? children,
    required double bottomMinHeight,
  }) : _bottomMinHeight = bottomMinHeight,
       super(
         direction: Axis.vertical,
         mainAxisSize: MainAxisSize.min,
         crossAxisAlignment: CrossAxisAlignment.stretch,
       ) {
    addAll(children);
  }

  double get bottomMinHeight => _bottomMinHeight;
  double _bottomMinHeight;
  set bottomMinHeight(double newValue) {
    if (newValue != _bottomMinHeight) {
      _bottomMinHeight = newValue;
      markNeedsLayout();
    }
  }

  @override
  double computeMinIntrinsicHeight(double width) {
    assert(childCount == 2);
    return firstChild!.getMinIntrinsicHeight(width) + lastChild!.getMinIntrinsicHeight(width);
  }

  @override
  double computeMaxIntrinsicHeight(double width) {
    assert(childCount == 2);
    return firstChild!.getMaxIntrinsicHeight(width) + lastChild!.getMaxIntrinsicHeight(width);
  }

  @override
  @protected
  Size computeDryLayout(covariant BoxConstraints constraints) {
    final double width = constraints.maxWidth;
    final double maxHeight = constraints.maxHeight;
    final (double topHeight, double bottomHeight) = _childrenHeights(width, maxHeight);
    return Size(width, topHeight + bottomHeight);
  }

  @override
  void performLayout() {
    final double width = constraints.maxWidth;
    final double maxHeight = constraints.maxHeight;
    final (double topHeight, double bottomHeight) = _childrenHeights(width, maxHeight);
    size = Size(width, topHeight + bottomHeight);

    firstChild!.layout(BoxConstraints.tight(Size(width, topHeight)), parentUsesSize: true);
    (firstChild!.parentData! as FlexParentData).offset = Offset.zero;

    lastChild!.layout(BoxConstraints.tight(Size(width, bottomHeight)), parentUsesSize: true);
    (lastChild!.parentData! as FlexParentData).offset = Offset(0, topHeight);
  }

  (double, double) _childrenHeights(double width, double maxHeight) {
    assert(childCount == 2);
    final double topIntrinsic = firstChild!.getMinIntrinsicHeight(width);
    final double bottomIntrinsic = lastChild!.getMinIntrinsicHeight(width);
    // Try to layout both children as their intrinsic height.
    if (topIntrinsic + bottomIntrinsic <= maxHeight) {
      return (topIntrinsic, bottomIntrinsic);
    }
    // _bottomMinHeight is only effective when bottom actually needs that much.
    final double effectiveBottomMinHeight = math.min(_bottomMinHeight, bottomIntrinsic);
    // Try to layout top as intrinsics, as long as the bottom has at least
    // effectiveBottomMinHeight.
    if (maxHeight - topIntrinsic >= effectiveBottomMinHeight) {
      return (topIntrinsic, maxHeight - topIntrinsic);
    }
    // Try to layout bottom as effectiveBottomMinHeight, as long as top has at
    // least 0.
    if (maxHeight >= effectiveBottomMinHeight) {
      return (maxHeight - effectiveBottomMinHeight, effectiveBottomMinHeight);
    }
    return (0, maxHeight);
  }
>>>>>>> 04a9f44e
}<|MERGE_RESOLUTION|>--- conflicted
+++ resolved
@@ -1461,49 +1461,10 @@
   Widget build(BuildContext context) {
     return LayoutBuilder(
       builder: (BuildContext context, BoxConstraints constraints) {
-<<<<<<< HEAD
-        final double contentMaxHeight = math.max(0,
-            constraints.maxHeight - _kActionSheetActionsSectionMinHeight - _kDividerThickness);
-        return Column(
-          mainAxisSize: MainAxisSize.min,
-          children: <Widget>[
-            _buildContent(
-              hasActions: _hasActions(),
-              maxHeight: contentMaxHeight,
-            ),
-            if (widget.hasContent && _hasActions())
-              _ActionSheetDivider(
-                dividerColor: widget.dividerColor,
-                hiddenColor: _kActionSheetBackgroundColor,
-                hidden: false,
-              ),
-            Flexible(
-              child: Stack(
-                children: <Widget>[
-                  Positioned.fill(
-                    child: _buildOverscroll(),
-                  ),
-                  NotificationListener<ScrollUpdateNotification>(
-                    onNotification: _onScrollUpdate,
-                    child: _ActionSheetActionSection(
-                      actions: widget.actions,
-                      scrollController: widget.scrollController,
-                      pressedIndex: _pressedIndex,
-                      dividerColor: widget.dividerColor,
-                      backgroundColor: backgroundColor,
-                      onPressedUpdate: _onPressedUpdate,
-                    ),
-                  ),
-                ],
-              ),
-            ),
-          ],
-=======
         return _PriorityColumn(
           top: widget.contentSection ?? _empty,
           bottom: _dividerAndActionsSection(context),
           bottomMinHeight: _kActionSheetActionsSectionMinHeight + _kDividerThickness,
->>>>>>> 04a9f44e
         );
       },
     );
@@ -2387,13 +2348,6 @@
       slot = childAfter(divider)!;
     }
   }
-<<<<<<< HEAD
-=======
-
-  @override
-  bool hitTestChildren(BoxHitTestResult result, {required Offset position}) {
-    return defaultHitTestChildren(result, position: position);
-  }
 }
 
 // A column layout with two widgets, where the top widget expands vertically as
@@ -2519,5 +2473,4 @@
     }
     return (0, maxHeight);
   }
->>>>>>> 04a9f44e
 }