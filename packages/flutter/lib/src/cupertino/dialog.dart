// Copyright 2014 The Flutter Authors. All rights reserved.
// Use of this source code is governed by a BSD-style license that can be
// found in the LICENSE file.

/// @docImport 'package:flutter/material.dart';
///
/// @docImport 'button.dart';
/// @docImport 'route.dart';
library;

import 'dart:math' as math;
import 'dart:ui' show ImageFilter, SemanticsRole, lerpDouble;

import 'package:flutter/foundation.dart';
import 'package:flutter/gestures.dart';
import 'package:flutter/rendering.dart';
import 'package:flutter/services.dart';
import 'package:flutter/widgets.dart';

import 'button.dart';
import 'colors.dart';
import 'constants.dart';
import 'cupertino_focus_halo.dart';
import 'interface_level.dart';
import 'localizations.dart';
import 'scrollbar.dart';
import 'theme.dart';

// TODO(abarth): These constants probably belong somewhere more general.

// Used XD to flutter plugin(https://github.com/AdobeXD/xd-to-flutter-plugin/)
// to derive values of TextStyle(height and letterSpacing) from
// Adobe XD template for iOS 13, which can be found in
// Apple Design Resources(https://developer.apple.com/design/resources/).
// However the values are not exactly the same as native, so eyeballing is needed.
const TextStyle _kCupertinoDialogTitleStyle = TextStyle(
  fontFamily: 'CupertinoSystemText',
  inherit: false,
  fontSize: 17.0,
  fontWeight: FontWeight.w600,
  height: 1.3,
  letterSpacing: -0.5,
  textBaseline: TextBaseline.alphabetic,
);

const TextStyle _kCupertinoDialogContentStyle = TextStyle(
  fontFamily: 'CupertinoSystemText',
  inherit: false,
  fontSize: 13.0,
  fontWeight: FontWeight.w400,
  height: 1.35,
  letterSpacing: -0.2,
  textBaseline: TextBaseline.alphabetic,
);

const TextStyle _kCupertinoDialogActionStyle = TextStyle(
  fontFamily: 'CupertinoSystemText',
  inherit: false,
  fontSize: 16.8,
  fontWeight: FontWeight.w400,
  textBaseline: TextBaseline.alphabetic,
);

// CupertinoActionSheet-specific text styles.
const TextStyle _kActionSheetActionStyle = TextStyle(
  // The fontSize and fontWeight may be adjusted when the text is rendered.
  fontFamily: 'CupertinoSystemDisplay',
  inherit: false,
  fontSize: 17.0,
  fontWeight: FontWeight.w400,
  textBaseline: TextBaseline.alphabetic,
);

const TextStyle _kActionSheetContentStyle = TextStyle(
  fontFamily: 'CupertinoSystemText',
  inherit: false,
  fontSize: 13.0,
  fontWeight: FontWeight.w400,
  textBaseline: TextBaseline.alphabetic,
  // The `color` is configured by _kActionSheetContentTextColor to be dynamic on
  // context.
);

// Generic constants shared between Dialog and ActionSheet.
const double _kCornerRadius = 14.0;
const double _kDividerThickness = 0.3;

// Dialog specific constants.
// iOS dialogs have a normal display width and another display width that is
// used when the device is in accessibility mode. Each of these widths are
// listed below.
const double _kCupertinoDialogWidth = 270.0;
const double _kAccessibilityCupertinoDialogWidth = 310.0;
const double _kDialogEdgePadding = 20.0;
const double _kDialogMinButtonHeight = 45.0;
const double _kDialogMinButtonFontSize = 10.0;
// The min height for a button excluding dividers. Derived by comparing on iOS
// 17 simulators.
const double _kDialogActionsSectionMinHeight = 67.8;

// ActionSheet specific constants.
const double _kActionSheetEdgePadding = 8.0;
const double _kActionSheetCancelButtonPadding = 8.0;
const double _kActionSheetContentHorizontalPadding = 16.0;
const double _kActionSheetContentVerticalPadding = 13.5;
const double _kActionSheetActionsSectionMinHeight = 84.0;
const double _kActionSheetButtonHorizontalPadding = 10.0;

// According to experimenting on the simulator, the height of action sheet
// buttons is proportional to the font size down to a minimal height.
const double _kActionSheetButtonMinHeight = 57.17;
const double _kActionSheetButtonVerticalPaddingFactor = 0.4;
const double _kActionSheetButtonVerticalPaddingBase = 1.8;

// A translucent color that is painted on top of the blurred backdrop as the
// dialog's background color
// Extracted from https://developer.apple.com/design/resources/.
const Color _kDialogColor = CupertinoDynamicColor.withBrightness(
  color: Color(0xCCF2F2F2),
  darkColor: Color(0xCC2D2D2D),
);

// Translucent light gray that is painted on top of the blurred backdrop as the
// background color of a pressed button.
// Eyeballed from iOS 13 beta simulator.
const Color _kDialogPressedColor = CupertinoDynamicColor.withBrightness(
  color: Color(0xFFE1E1E1),
  darkColor: Color(0xFF404040),
);

// Translucent light gray that is painted on top of the blurred backdrop as the
// background color of a pressed button.
// Eyeballed from iOS 17 simulator.
const Color _kActionSheetPressedColor = CupertinoDynamicColor.withBrightness(
  color: Color(0xCAE0E0E0),
  darkColor: Color(0xC1515151),
);

const Color _kActionSheetCancelColor = CupertinoDynamicColor.withBrightness(
  color: Color(0xFFFFFFFF),
  darkColor: Color(0xFF2C2C2C),
);
const Color _kActionSheetCancelPressedColor = CupertinoDynamicColor.withBrightness(
  color: Color(0xFFECECEC),
  darkColor: Color(0xFF494949),
);

// Translucent, very light gray that is painted on top of the blurred backdrop
// as the action sheet's background color.
// TODO(LongCatIsLooong): https://github.com/flutter/flutter/issues/39272. Use
// System Materials once we have them.
// Eyeballed from iOS 17 simulator.
const Color _kActionSheetBackgroundColor = CupertinoDynamicColor.withBrightness(
  color: Color(0xC8FCFCFC),
  darkColor: Color(0xBE292929),
);

// The gray color used for text that appears in the title area.
// Eyeballed from iOS 17 simulator.
const Color _kActionSheetContentTextColor = CupertinoDynamicColor.withBrightness(
  color: Color(0x851D1D1D),
  darkColor: Color(0x96F1F1F1),
);

// Translucent gray that is painted on top of the blurred backdrop in the gap
// areas between the content section and actions section, as well as between
// buttons.
// Eyeballed from iOS 17 simulator.
const Color _kActionSheetButtonDividerColor = CupertinoDynamicColor.withBrightness(
  color: Color(0xD4C9C9C9),
  darkColor: Color(0xD57D7D7D),
);

// The alert dialog layout policy changes depending on whether the user is using
// a "regular" font size vs a "large" font size. This is a spectrum. There are
// many "regular" font sizes and many "large" font sizes. But depending on which
// policy is currently being used, a dialog is laid out differently.
//
// Empirically, the jump from one policy to the other occurs at the following text
// scale factors:
// Largest regular scale factor:  1.3529411764705883
// Smallest large scale factor:   1.6470588235294117
//
// The following constant represents a division in text scale factor beyond which
// we want to change how the dialog is laid out.
const double _kMaxRegularTextScaleFactor = 1.4;

// Accessibility mode on iOS is determined by the text scale factor that the
// user has selected.
bool _isInAccessibilityMode(BuildContext context) {
  const defaultFontSize = 14.0;
  final double? scaledFontSize = MediaQuery.maybeTextScalerOf(context)?.scale(defaultFontSize);
  return scaledFontSize != null && scaledFontSize > defaultFontSize * _kMaxRegularTextScaleFactor;
}

/// An iOS-style alert dialog.
///
/// {@youtube 560 315 https://www.youtube.com/watch?v=75CsnyRXf5I}
///
/// An alert dialog informs the user about situations that require
/// acknowledgment. An alert dialog has an optional title, optional content,
/// and an optional list of actions. The title is displayed above the content
/// and the actions are displayed below the content.
///
/// This dialog styles its title and content (typically a message) to match the
/// standard iOS title and message dialog text style. These default styles can
/// be overridden by explicitly defining [TextStyle]s for [Text] widgets that
/// are part of the title or content.
///
/// To display action buttons that look like standard iOS dialog buttons,
/// provide [CupertinoDialogAction]s for the [actions] given to this dialog.
///
/// Typically passed as the child widget to [showDialog], which displays the
/// dialog.
///
/// {@tool dartpad}
/// This sample shows how to use a [CupertinoAlertDialog].
///	The [CupertinoAlertDialog] shows an alert with a set of two choices
/// when [CupertinoButton] is pressed.
///
/// ** See code in examples/api/lib/cupertino/dialog/cupertino_alert_dialog.0.dart **
/// {@end-tool}
///
/// See also:
///
///  * [CupertinoPopupSurface], which is a generic iOS-style popup surface that
///    holds arbitrary content to create custom popups.
///  * [CupertinoDialogAction], which is an iOS-style dialog button.
///  * [AlertDialog], a Material Design alert dialog.
///  * <https://developer.apple.com/design/human-interface-guidelines/alerts/>
class CupertinoAlertDialog extends StatefulWidget {
  /// Creates an iOS-style alert dialog.
  const CupertinoAlertDialog({
    super.key,
    this.title,
    this.content,
    this.actions = const <Widget>[],
    this.scrollController,
    this.actionScrollController,
    this.insetAnimationDuration = const Duration(milliseconds: 100),
    this.insetAnimationCurve = Curves.decelerate,
  });

  /// The (optional) title of the dialog is displayed in a large font at the top
  /// of the dialog.
  ///
  /// Typically a [Text] widget.
  final Widget? title;

  /// The (optional) content of the dialog is displayed in the center of the
  /// dialog in a lighter font.
  ///
  /// Typically a [Text] widget.
  final Widget? content;

  /// The (optional) set of actions that are displayed at the bottom of the
  /// dialog.
  ///
  /// Typically this is a list of [CupertinoDialogAction] widgets.
  final List<Widget> actions;

  /// A scroll controller that can be used to control the scrolling of the
  /// [content] in the dialog.
  ///
  /// Defaults to null, which means the [CupertinoDialogAction] will create a
  /// scroll controller internally.
  ///
  /// See also:
  ///
  ///  * [actionScrollController], which can be used for controlling the actions
  ///    section when there are many actions.
  final ScrollController? scrollController;

  /// A scroll controller that can be used to control the scrolling of the
  /// actions in the dialog.
  ///
  /// Defaults to null, which means the [CupertinoDialogAction] will create an
  /// action scroll controller internally.
  ///
  /// See also:
  ///
  ///  * [scrollController], which can be used for controlling the [content]
  ///    section when it is long.
  final ScrollController? actionScrollController;

  /// {@macro flutter.material.dialog.insetAnimationDuration}
  final Duration insetAnimationDuration;

  /// {@macro flutter.material.dialog.insetAnimationCurve}
  final Curve insetAnimationCurve;

  @override
  State<CupertinoAlertDialog> createState() => _CupertinoAlertDialogState();
}

class _CupertinoAlertDialogState extends State<CupertinoAlertDialog> {
  // The index of the action button that the user is holding on.
  //
  // Null if the user is not holding on any buttons.
  int? _pressedIndex;

  ScrollController? _backupScrollController;

  ScrollController? _backupActionScrollController;

  ScrollController get _effectiveScrollController =>
      widget.scrollController ?? (_backupScrollController ??= ScrollController());

  ScrollController get _effectiveActionScrollController =>
      widget.actionScrollController ?? (_backupActionScrollController ??= ScrollController());

  Widget? _buildContent(BuildContext context) {
    final bool hasContent = widget.title != null || widget.content != null;
    if (!hasContent) {
      return null;
    }

    const defaultFontSize = 14.0;
    final double effectiveTextScaleFactor =
        MediaQuery.textScalerOf(context).scale(defaultFontSize) / defaultFontSize;

    final Widget child = _CupertinoAlertContentSection(
      title: widget.title,
      message: widget.content,
      scrollController: _effectiveScrollController,
      titlePadding: EdgeInsets.only(
        left: _kDialogEdgePadding,
        right: _kDialogEdgePadding,
        bottom: widget.content == null ? _kDialogEdgePadding : 1.0,
        top: _kDialogEdgePadding * effectiveTextScaleFactor,
      ),
      messagePadding: EdgeInsets.only(
        left: _kDialogEdgePadding,
        right: _kDialogEdgePadding,
        bottom: _kDialogEdgePadding * effectiveTextScaleFactor,
        top: widget.title == null ? _kDialogEdgePadding : 1.0,
      ),
      titleTextStyle: _kCupertinoDialogTitleStyle.copyWith(
        color: CupertinoDynamicColor.resolve(CupertinoColors.label, context),
      ),
      messageTextStyle: _kCupertinoDialogContentStyle.copyWith(
        color: CupertinoDynamicColor.resolve(CupertinoColors.label, context),
      ),
    );

    return ColoredBox(color: CupertinoDynamicColor.resolve(_kDialogColor, context), child: child);
  }

  void _onPressedUpdate(int actionIndex, bool isPressed) {
    if (isPressed) {
      setState(() {
        _pressedIndex = actionIndex;
      });
    } else {
      if (_pressedIndex == actionIndex) {
        setState(() {
          _pressedIndex = null;
        });
      }
    }
  }

  Widget? _buildActions() {
    if (widget.actions.isEmpty) {
      return null;
    } else {
      return _CupertinoAlertActionSection(
        scrollController: _effectiveActionScrollController,
        actions: widget.actions,
        pressedIndex: _pressedIndex,
        onPressedUpdate: _onPressedUpdate,
      );
    }
  }

  Widget _buildBody(BuildContext context) {
    final Color backgroundColor = CupertinoDynamicColor.resolve(_kDialogColor, context);
    final Color dividerColor = CupertinoDynamicColor.resolve(CupertinoColors.separator, context);
    // Remove view padding here because the `Scrollbar` widget uses the view
    // padding as padding, which is unwanted.
    // https://github.com/flutter/flutter/issues/150544
    return MediaQuery.removePadding(
      removeLeft: true,
      removeTop: true,
      removeRight: true,
      removeBottom: true,
      context: context,
      child: LayoutBuilder(
        builder: (BuildContext context, BoxConstraints constraints) {
          final Widget? contentSection = _buildContent(context);
          final Widget? actionsSection = _buildActions();
          if (actionsSection == null) {
            return contentSection ??
                const LimitedBox(maxWidth: 0, child: SizedBox(width: double.infinity, height: 0));
          }
          final Widget scrolledActionsSection = _OverscrollBackground(
            color: backgroundColor,
            child: actionsSection,
          );
          if (contentSection == null) {
            return scrolledActionsSection;
          }
          // It is observed on the simulator that the minimal height varies
          // depending on whether the device is in accessibility mode.
          final double actionsMinHeight = _isInAccessibilityMode(context)
              ? constraints.maxHeight / 2 + _kDividerThickness
              : _kDialogActionsSectionMinHeight + _kDividerThickness;
          return _PriorityColumn(
            top: contentSection,
            bottom: Column(
              children: <Widget>[
                SizedBox(
                  width: double.infinity,
                  child: _Divider(
                    dividerColor: dividerColor,
                    hiddenColor: backgroundColor,
                    hidden: false,
                  ),
                ),
                Flexible(child: scrolledActionsSection),
              ],
            ),
            bottomMinHeight: actionsMinHeight,
          );
        },
      ),
    );
  }

  @override
  Widget build(BuildContext context) {
    final CupertinoLocalizations localizations = CupertinoLocalizations.of(context);
    final bool isInAccessibilityMode = _isInAccessibilityMode(context);
    return CupertinoUserInterfaceLevel(
      data: CupertinoUserInterfaceLevelData.elevated,
      child: MediaQuery.withClampedTextScaling(
        // iOS does not shrink dialog content below a 1.0 scale factor
        minScaleFactor: 1.0,
        child: ScrollConfiguration(
          // A CupertinoScrollbar is built-in below.
          behavior: ScrollConfiguration.of(context).copyWith(scrollbars: false),
          child: LayoutBuilder(
            builder: (BuildContext context, BoxConstraints constraints) {
              return AnimatedPadding(
                padding:
                    MediaQuery.viewInsetsOf(context) +
                    const EdgeInsets.symmetric(horizontal: 40.0, vertical: 24.0),
                duration: widget.insetAnimationDuration,
                curve: widget.insetAnimationCurve,
                child: MediaQuery.removeViewInsets(
                  removeLeft: true,
                  removeTop: true,
                  removeRight: true,
                  removeBottom: true,
                  context: context,
                  child: Center(
                    child: Padding(
                      padding: const EdgeInsets.symmetric(vertical: _kDialogEdgePadding),
                      child: SizedBox(
                        width: isInAccessibilityMode
                            ? _kAccessibilityCupertinoDialogWidth
                            : _kCupertinoDialogWidth,
                        child: _ActionSheetGestureDetector(
                          child: CupertinoPopupSurface(
                            isSurfacePainted: false,
                            child: Semantics(
                              role: SemanticsRole.alertDialog,
                              namesRoute: true,
                              scopesRoute: true,
                              explicitChildNodes: true,
                              label: localizations.alertDialogLabel,
                              child: _buildBody(context),
                            ),
                          ),
                        ),
                      ),
                    ),
                  ),
                ),
              );
            },
          ),
        ),
      ),
    );
  }

  @override
  void dispose() {
    _backupScrollController?.dispose();
    _backupActionScrollController?.dispose();
    super.dispose();
  }
}

/// An iOS-style component for creating modal overlays like dialogs and action
/// sheets.
///
/// By default, [CupertinoPopupSurface] generates a rounded rectangle surface
/// that applies two effects to the background content:
///
///   1. Background filter: Saturates and then blurs content behind the surface.
///   2. Overlay color: Covers the filtered background with a transparent
///      surface color. The color adapts to the CupertinoTheme's brightness:
///      light gray when the ambient [CupertinoTheme] brightness is
///      [Brightness.light], and dark gray when [Brightness.dark].
///
/// The blur strength can be changed by setting [blurSigma] to a positive value,
/// or removed by setting the [blurSigma] to 0.
///
/// The saturation effect can be removed for debugging by setting
/// [debugIsVibrancePainted] to false. The saturation effect is not supported on
/// web with the skwasm renderer and will not be applied regardless of the value
/// of [debugIsVibrancePainted].
///
/// The surface color can be disabled by setting [isSurfacePainted] to false,
/// which is useful for more complicated layouts, such as rendering divider gaps
/// in [CupertinoAlertDialog] or rendering custom surface colors.
///
/// {@tool dartpad}
/// This sample shows how to use a [CupertinoPopupSurface]. The [CupertinoPopupSurface]
/// shows a modal popup from the bottom of the screen.
/// Toggle the switch to configure its surface color.
///
/// ** See code in examples/api/lib/cupertino/dialog/cupertino_popup_surface.0.dart **
/// {@end-tool}
///
/// See also:
///
///  * [CupertinoAlertDialog], which is a dialog with a title, content, and
///    actions.
///  * <https://developer.apple.com/design/human-interface-guidelines/alerts/>
class CupertinoPopupSurface extends StatelessWidget {
  /// Creates an iOS-style rounded rectangle popup surface.
  const CupertinoPopupSurface({
    super.key,
    this.blurSigma = defaultBlurSigma,
    this.isSurfacePainted = true,
    required this.child,
  }) : assert(blurSigma >= 0, 'CupertinoPopupSurface requires a non-negative blur sigma.');

  /// The strength of the gaussian blur applied to the area beneath this
  /// surface.
  ///
  /// Defaults to [defaultBlurSigma]. Setting [blurSigma] to 0 will remove the
  /// blur filter.
  final double blurSigma;

  /// Whether or not to paint a translucent white on top of this surface's
  /// blurred background. [isSurfacePainted] should be true for a typical popup
  /// that contains content without any dividers. A popup that requires dividers
  /// should set [isSurfacePainted] to false and then paint its own surface area.
  ///
  /// Some popups, like iOS's volume control popup, choose to render a blurred
  /// area without any white paint covering it. To achieve this effect,
  /// [isSurfacePainted] should be set to false.
  ///
  /// Defaults to true.
  final bool isSurfacePainted;

  /// The widget below this widget in the tree.
  // Because [CupertinoPopupSurface] is composed of proxy boxes, which mimic
  // the size of their child, a [child] is required to ensure that this surface
  // has a size.
  final Widget child;

  /// The default strength of the blur applied to widgets underlying a
  /// [CupertinoPopupSurface].
  ///
  /// Eyeballed from the iOS 17 simulator.
  static const double defaultBlurSigma = 30.0;

  /// The default corner radius of a [CupertinoPopupSurface].
  static const BorderRadius _clipper = BorderRadius.all(Radius.circular(13));

  // The [ColorFilter] matrix used to saturate widgets underlying a
  // [CupertinoPopupSurface] when the ambient [CupertinoThemeData.brightness] is
  // [Brightness.light].
  //
  // To derive this matrix, the saturation matrix was taken from
  // https://docs.rainmeter.net/tips/colormatrix-guide/ and was tweaked to
  // resemble the iOS 17 simulator.
  //
  // The matrix can be derived from the following function:
  // static List<double> get _lightSaturationMatrix {
  //    const double lightLumR = 0.26;
  //    const double lightLumG = 0.4;
  //    const double lightLumB = 0.17;
  //    const double saturation = 2.0;
  //    const double sr = (1 - saturation) * lightLumR;
  //    const double sg = (1 - saturation) * lightLumG;
  //    const double sb = (1 - saturation) * lightLumB;
  //    return <double>[
  //      sr + saturation, sg, sb, 0.0, 0.0,
  //      sr, sg + saturation, sb, 0.0, 0.0,
  //      sr, sg, sb + saturation, 0.0, 0.0,
  //      0.0, 0.0, 0.0, 1.0, 0.0,
  //    ];
  //  }
  static const List<double> _lightSaturationMatrix = <double>[
    1.74,
    -0.40,
    -0.17,
    0.00,
    0.00,
    -0.26,
    1.60,
    -0.17,
    0.00,
    0.00,
    -0.26,
    -0.40,
    1.83,
    0.00,
    0.00,
    0.00,
    0.00,
    0.00,
    1.00,
    0.00,
  ];

  // The [ColorFilter] matrix used to saturate widgets underlying a
  // [CupertinoPopupSurface] when the ambient [CupertinoThemeData.brightness] is
  // [Brightness.dark].
  //
  // To derive this matrix, the saturation matrix was taken from
  // https://docs.rainmeter.net/tips/colormatrix-guide/ and was tweaked to
  // resemble the iOS 17 simulator.
  //
  // The matrix can be derived from the following function:
  // static List<double> get _darkSaturationMatrix {
  //    const double additive = 0.3;
  //    const double darkLumR = 0.45;
  //    const double darkLumG = 0.8;
  //    const double darkLumB = 0.16;
  //    const double saturation = 1.7;
  //    const double sr = (1 - saturation) * darkLumR;
  //    const double sg = (1 - saturation) * darkLumG;
  //    const double sb = (1 - saturation) * darkLumB;
  //    return <double>[
  //      sr + saturation, sg, sb, 0.0, additive,
  //      sr, sg + saturation, sb, 0.0, additive,
  //      sr, sg, sb + saturation, 0.0, additive,
  //      0.0, 0.0, 0.0, 1.0, 0.0,
  //    ];
  //  }
  static const List<double> _darkSaturationMatrix = <double>[
    1.39,
    -0.56,
    -0.11,
    0.00,
    0.30,
    -0.32,
    1.14,
    -0.11,
    0.00,
    0.30,
    -0.32,
    -0.56,
    1.59,
    0.00,
    0.30,
    0.00,
    0.00,
    0.00,
    1.00,
    0.00,
  ];

  /// Whether or not the area beneath this surface should be saturated with a
  /// [ColorFilter].
  ///
  /// The appearance of the [ColorFilter] is determined by the [Brightness]
  /// value obtained from the ambient [CupertinoTheme].
  ///
  /// The vibrance is always painted if asserts are disabled.
  ///
  /// Defaults to true.
  static bool debugIsVibrancePainted = true;

<<<<<<< HEAD
  ImageFilterConfig? _buildFilter(Brightness? brightness) {
    bool isVibrancePainted = true;
=======
  ImageFilter? _buildFilter(Brightness? brightness) {
    var isVibrancePainted = true;
>>>>>>> 093e81ba
    assert(() {
      isVibrancePainted = debugIsVibrancePainted;
      return true;
    }());
    if (!isVibrancePainted) {
      if (blurSigma == 0) {
        return null;
      }
      return ImageFilterConfig.blur(sigmaX: blurSigma, sigmaY: blurSigma, bounded: true);
    }

    final ImageFilterConfig colorFilter = ImageFilterConfig.fromImageFilter(switch (brightness) {
      Brightness.dark => const ColorFilter.matrix(_darkSaturationMatrix),
      Brightness.light || null => const ColorFilter.matrix(_lightSaturationMatrix),
    });

    if (blurSigma == 0) {
      return colorFilter;
    }

    return ImageFilterConfig.compose(
      inner: colorFilter,
      outer: ImageFilterConfig.blur(sigmaX: blurSigma, sigmaY: blurSigma, bounded: true),
    );
  }

  @override
  Widget build(BuildContext context) {
    final ImageFilterConfig? filter = _buildFilter(CupertinoTheme.maybeBrightnessOf(context));
    Widget contents = child;

    if (isSurfacePainted) {
      contents = ColoredBox(
        color: CupertinoDynamicColor.resolve(_kDialogColor, context),
        child: contents,
      );
    }

    if (filter != null) {
      return ClipRSuperellipse(
        borderRadius: _clipper,
        child: BackdropFilter(filterConfig: filter, child: contents),
      );
    }

    return ClipRSuperellipse(borderRadius: _clipper, child: contents);
  }
}

typedef _HitTester = HitTestResult Function(Offset location);

// Recognizes taps with possible sliding during the tap.
//
// This recognizer only tracks one pointer at a time (called the primary
// pointer), and other pointers added while the primary pointer is alive are
// ignored and can not be used by other gestures either. After the primary
// pointer ends, the pointer added next becomes the new primary pointer (which
// starts a new gesture sequence).
//
// This recognizer only allows [kPrimaryMouseButton].
class _SlidingTapGestureRecognizer extends VerticalDragGestureRecognizer {
  _SlidingTapGestureRecognizer({super.debugOwner}) {
    dragStartBehavior = DragStartBehavior.down;
  }

  /// Called whenever the primary pointer moves regardless of whether drag has
  /// started.
  ///
  /// The parameter is the global position of the primary pointer.
  ///
  /// This is similar to `onUpdate`, but allows the caller to track the primary
  /// pointer's location before the drag starts, which is useful to enhance
  /// responsiveness.
  ValueSetter<Offset>? onResponsiveUpdate;

  /// Called whenever the primary pointer is lifted regardless of whether drag
  /// has started.
  ///
  /// The parameter is the global position of the primary pointer.
  ///
  /// This is similar to `onEnd`, but allows know the primary pointer's final
  /// location even if the drag never started, which is useful to enhance
  /// responsiveness.
  ValueSetter<Offset>? onResponsiveEnd;

  int? _primaryPointer;

  @override
  void addAllowedPointer(PointerDownEvent event) {
    _primaryPointer ??= event.pointer;
    super.addAllowedPointer(event);
  }

  @override
  void rejectGesture(int pointer) {
    if (pointer == _primaryPointer) {
      _primaryPointer = null;
    }
    super.rejectGesture(pointer);
  }

  @override
  void handleEvent(PointerEvent event) {
    if (event.pointer == _primaryPointer) {
      if (event is PointerMoveEvent) {
        onResponsiveUpdate?.call(event.position);
      }
      // Sliding tap needs to handle 'up' events differently compared to typical
      // drag gestures. If there's another gesture recognizer (like scrolling)
      // competing and the pointer hasn't moved beyond the tolerance limit
      // (slop), this gesture must still be accepted.
      //
      // Simply calling `accept()` here to handle this won't work because it
      // would break backward compatibility with legacy buttons (see
      // https://github.com/flutter/flutter/issues/150980 for more details).
      // Legacy buttons recognize taps using `GestureDetector.onTap`, which
      // neither accepts nor rejects for short taps. Instead, they wait for the
      // default resolution as the last contender in the gesture arena.
      //
      // Therefore, this gesture should also follow the same strategy of not
      // immediately accepting or rejecting. This allows tap gestures to take
      // precedence for being inner, while sliding taps can take precedence over
      // scroll gestures when the latter give up.
      if (event is PointerUpEvent) {
        stopTrackingPointer(_primaryPointer!);
        onResponsiveEnd?.call(event.position);
        _primaryPointer = null;
        // Do not call `super.handleEvent`, which gives up the pointer and thus
        // rejects the gesture.
        return;
      }
      if (event is PointerCancelEvent) {
        _primaryPointer = null;
      }
    }
    super.handleEvent(event);
  }

  @override
  String get debugDescription => 'tap slide';
}

// A region (typically a button) that can receive entering, exiting, and
// updating events of a "sliding tap" gesture.
//
// Some Cupertino widgets, such as action sheets or dialogs, allow the user to
// select buttons using "sliding taps", where the user can drag around after
// pressing on the screen, and whichever button the drag ends in is selected.
//
// This class is used to define the regions that sliding taps recognize. This
// class must be provided to a `MetaData` widget as `data`, and is typically
// implemented by a widget state class. When an eligible dragging gesture
// enters, leaves, or ends this `MetaData` widget, corresponding methods of this
// class will be called.
//
// Multiple `_SlideTarget`s might be nested.
// `_TargetSelectionGestureRecognizer` uses a simple algorithm that only
// compares if the inner-most slide target has changed (which suffices our use
// case). Semantically, this means that all outer targets will be treated as
// having the identical area as the inner-most one, i.e. when the pointer enters
// or leaves a slide target, the corresponding method will be called on all
// targets that nest it.
abstract class _SlideTarget {
  // A pointer has entered this region.
  //
  // This includes:
  //
  //  * The pointer has moved into this region from outside.
  //  * The point has contacted the screen in this region. In this case, this
  //    method is called as soon as the pointer down event occurs regardless of
  //    whether the gesture wins the arena immediately.
  //
  // The `fromPointerDown` should be true if this callback is triggered by a
  // PointerDownEvent, i.e. the second case from the list above.
  //
  // The return value of this method is used as the `innerEnabled` for the next
  // target, while `innerEnabled` of the innermost target is true.
  bool didEnter({required bool fromPointerDown, required bool innerEnabled});

  // A pointer has exited this region.
  //
  // This includes:
  //  * The pointer has moved out of this region.
  //  * The pointer is no longer in contact with the screen.
  //  * The pointer is canceled.
  //  * The gesture loses the arena.
  //  * The gesture ends. In this case, this method is called immediately
  //    before [didConfirm].
  void didLeave();

  // The drag gesture is completed in this region.
  //
  // This method is called immediately after a [didLeave].
  void didConfirm();
}

// Recognizes sliding taps and thereupon interacts with
// `_SlideTarget`s.
//
// TODO(dkwingsmt): It should recompute hit testing when the app is updated,
// or better, share code with `MouseTracker`.
// https://github.com/flutter/flutter/issues/155266
class _TargetSelectionGestureRecognizer extends GestureRecognizer {
  _TargetSelectionGestureRecognizer({super.debugOwner, required this.hitTest})
    : _slidingTap = _SlidingTapGestureRecognizer(debugOwner: debugOwner) {
    _slidingTap
      ..onDown = _onDown
      ..onResponsiveUpdate = _onUpdate
      ..onResponsiveEnd = _onEnd
      ..onCancel = _onCancel;
  }

  final _HitTester hitTest;

  final List<_SlideTarget> _currentTargets = <_SlideTarget>[];
  final _SlidingTapGestureRecognizer _slidingTap;

  @override
  void acceptGesture(int pointer) {
    _slidingTap.acceptGesture(pointer);
  }

  @override
  void rejectGesture(int pointer) {
    _slidingTap.rejectGesture(pointer);
  }

  @override
  void addPointer(PointerDownEvent event) {
    _slidingTap.addPointer(event);
  }

  @override
  void addPointerPanZoom(PointerPanZoomStartEvent event) {
    _slidingTap.addPointerPanZoom(event);
  }

  @override
  void dispose() {
    _slidingTap.dispose();
    super.dispose();
  }

  // Collect the `_SlideTarget`s that are currently hit by the
  // pointer, check whether the current target have changed, and invoke their
  // methods if necessary.
  //
  // The `fromPointerDown` should be true if this update is triggered by a
  // PointerDownEvent.
  void _updateDrag(Offset pointerPosition, {required bool fromPointerDown}) {
    final HitTestResult result = hitTest(pointerPosition);

    // A slide target might nest other targets, therefore multiple targets might
    // be found.
    final foundTargets = <_SlideTarget>[];
    for (final HitTestEntry entry in result.path) {
      if (entry.target case final RenderMetaData target) {
        if (target.metaData is _SlideTarget) {
          foundTargets.add(target.metaData as _SlideTarget);
        }
      }
    }

    // Compare whether the active target has changed by simply comparing the
    // first (inner-most) avatar of the nest, ignoring the cases where
    // _currentTargets intersect with foundTargets (see _SlideTarget's
    // document for more explanation).
    if (_currentTargets.firstOrNull != foundTargets.firstOrNull) {
      for (final _SlideTarget target in _currentTargets) {
        target.didLeave();
      }
      _currentTargets
        ..clear()
        ..addAll(foundTargets);
      var enabled = true;
      for (final _SlideTarget target in _currentTargets) {
        enabled = target.didEnter(fromPointerDown: fromPointerDown, innerEnabled: enabled);
      }
    }
  }

  void _onDown(DragDownDetails details) {
    _updateDrag(details.globalPosition, fromPointerDown: true);
  }

  void _onUpdate(Offset globalPosition) {
    _updateDrag(globalPosition, fromPointerDown: false);
  }

  void _onEnd(Offset globalPosition) {
    _updateDrag(globalPosition, fromPointerDown: false);
    for (final _SlideTarget target in _currentTargets) {
      target.didConfirm();
    }
    _currentTargets.clear();
  }

  void _onCancel() {
    for (final _SlideTarget target in _currentTargets) {
      target.didLeave();
    }
    _currentTargets.clear();
  }

  @override
  String get debugDescription => 'target selection';
}

// The gesture detector used by action sheets.
//
// This gesture detector only recognizes one gesture,
// `_TargetSelectionGestureRecognizer`.
//
// This widget's child might contain another VerticalDragGestureRecognizer if
// the actions section or the content section scrolls. Conveniently, Flutter's
// gesture algorithm makes the inner gesture take priority.
class _ActionSheetGestureDetector extends StatelessWidget {
  const _ActionSheetGestureDetector({this.child});

  final Widget? child;

  HitTestResult _hitTest(BuildContext context, Offset globalPosition) {
    final int viewId = View.of(context).viewId;
    final result = HitTestResult();
    WidgetsBinding.instance.hitTestInView(result, globalPosition, viewId);
    return result;
  }

  @override
  Widget build(BuildContext context) {
    final gestures = <Type, GestureRecognizerFactory>{};
    gestures[_TargetSelectionGestureRecognizer] =
        GestureRecognizerFactoryWithHandlers<_TargetSelectionGestureRecognizer>(
          () => _TargetSelectionGestureRecognizer(
            debugOwner: this,
            hitTest: (Offset globalPosition) => _hitTest(context, globalPosition),
          ),
          (_TargetSelectionGestureRecognizer instance) {},
        );

    return RawGestureDetector(excludeFromSemantics: true, gestures: gestures, child: child);
  }
}

/// An iOS-style action sheet.
///
/// {@youtube 560 315 https://www.youtube.com/watch?v=U-ao8p4A82k}
///
/// An action sheet is a specific style of alert that presents the user
/// with a set of two or more choices related to the current context.
/// An action sheet can have a title, an additional message, and a list
/// of actions. The title is displayed above the message and the actions
/// are displayed below this content.
///
/// This action sheet styles its title and message to match standard iOS action
/// sheet title and message text style.
///
/// To display action buttons that look like standard iOS action sheet buttons,
/// provide [CupertinoActionSheetAction]s for the [actions] given to this action
/// sheet.
///
/// To include a iOS-style cancel button separate from the other buttons,
/// provide an [CupertinoActionSheetAction] for the [cancelButton] given to this
/// action sheet.
///
/// An action sheet is typically passed as the child widget to
/// [showCupertinoModalPopup], which displays the action sheet by sliding it up
/// from the bottom of the screen.
///
/// {@tool dartpad}
/// This sample shows how to use a [CupertinoActionSheet].
///	The [CupertinoActionSheet] shows a modal popup that slides in from the
/// bottom when [CupertinoButton] is pressed.
///
/// ** See code in examples/api/lib/cupertino/dialog/cupertino_action_sheet.0.dart **
/// {@end-tool}
///
/// See also:
///
///  * [CupertinoActionSheetAction], which is an iOS-style action sheet button.
///  * <https://developer.apple.com/design/human-interface-guidelines/ios/views/action-sheets/>
class CupertinoActionSheet extends StatefulWidget {
  /// Creates an iOS-style action sheet.
  ///
  /// An action sheet must have a non-null value for at least one of the
  /// following arguments: [actions], [title], [message], or [cancelButton].
  ///
  /// Generally, action sheets are used to give the user a choice between
  /// two or more choices for the current context.
  const CupertinoActionSheet({
    super.key,
    this.title,
    this.message,
    this.actions,
    this.messageScrollController,
    this.actionScrollController,
    this.cancelButton,
  }) : assert(
         actions != null || title != null || message != null || cancelButton != null,
         'An action sheet must have a non-null value for at least one of the following arguments: '
         'actions, title, message, or cancelButton',
       );

  /// An optional title of the action sheet. When the [message] is non-null,
  /// the font of the [title] is bold.
  ///
  /// Typically a [Text] widget.
  final Widget? title;

  /// An optional descriptive message that provides more details about the
  /// reason for the alert.
  ///
  /// Typically a [Text] widget.
  final Widget? message;

  /// The set of actions that are displayed for the user to select.
  ///
  /// This must be a list of [CupertinoActionSheetAction] widgets.
  final List<Widget>? actions;

  /// A scroll controller that can be used to control the scrolling of the
  /// [message] in the action sheet.
  ///
  /// Defaults to null, which means the [CupertinoActionSheet] will create a
  /// scroll controller internally.
  final ScrollController? messageScrollController;

  /// A scroll controller that can be used to control the scrolling of the
  /// [actions] in the action sheet.
  ///
  /// Defaults to null, which means the [CupertinoActionSheet] will create an
  /// action scroll controller internally.
  final ScrollController? actionScrollController;

  /// The optional cancel button that is grouped separately from the other
  /// actions.
  ///
  /// This must be a [CupertinoActionSheetAction] widget.
  final Widget? cancelButton;

  @override
  State<CupertinoActionSheet> createState() => _CupertinoActionSheetState();
}

class _CupertinoActionSheetState extends State<CupertinoActionSheet> {
  int? _pressedIndex;
  static const int _kCancelButtonIndex = -1;

  ScrollController? _backupMessageScrollController;

  ScrollController? _backupActionScrollController;

  ScrollController get _effectiveMessageScrollController =>
      widget.messageScrollController ?? (_backupMessageScrollController ??= ScrollController());

  ScrollController get _effectiveActionScrollController =>
      widget.actionScrollController ?? (_backupActionScrollController ??= ScrollController());

  @override
  void dispose() {
    _backupMessageScrollController?.dispose();
    _backupActionScrollController?.dispose();
    super.dispose();
  }

  bool get hasContent => widget.title != null || widget.message != null;

  Widget? _buildContent(BuildContext context) {
    if (!hasContent) {
      return null;
    }
    final TextStyle textStyle = _kActionSheetContentStyle.copyWith(
      color: CupertinoDynamicColor.resolve(_kActionSheetContentTextColor, context),
    );
    return ColoredBox(
      color: CupertinoDynamicColor.resolve(_kActionSheetBackgroundColor, context),
      child: _CupertinoAlertContentSection(
        title: widget.title,
        message: widget.message,
        scrollController: _effectiveMessageScrollController,
        titlePadding: EdgeInsets.only(
          left: _kActionSheetContentHorizontalPadding,
          right: _kActionSheetContentHorizontalPadding,
          bottom: widget.message == null ? _kActionSheetContentVerticalPadding : 0.0,
          top: _kActionSheetContentVerticalPadding,
        ),
        messagePadding: EdgeInsets.only(
          left: _kActionSheetContentHorizontalPadding,
          right: _kActionSheetContentHorizontalPadding,
          bottom: _kActionSheetContentVerticalPadding,
          top: widget.title == null ? _kActionSheetContentVerticalPadding : 0.0,
        ),
        titleTextStyle: widget.message == null
            ? textStyle
            : textStyle.copyWith(fontWeight: FontWeight.w600),
        messageTextStyle: widget.title == null
            ? textStyle.copyWith(fontWeight: FontWeight.w600)
            : textStyle,
        additionalPaddingBetweenTitleAndMessage: const EdgeInsets.only(top: 4.0),
      ),
    );
  }

  void _onPressedUpdate(int actionIndex, bool state) {
    if (!state) {
      if (_pressedIndex == actionIndex) {
        setState(() {
          _pressedIndex = null;
        });
      }
    } else {
      setState(() {
        _pressedIndex = actionIndex;
      });
    }
  }

  Widget _buildCancelButton() {
    assert(widget.cancelButton != null);
    final double cancelPadding =
        (widget.actions != null || widget.message != null || widget.title != null)
        ? _kActionSheetCancelButtonPadding
        : 0.0;

    return Padding(
      padding: EdgeInsets.only(top: cancelPadding),
      child: CupertinoFocusHalo.withRRect(
        borderRadius: kCupertinoButtonSizeBorderRadius[CupertinoButtonSize.large]!,
        child: _ActionSheetButtonBackground(
          isCancel: true,
          pressed: _pressedIndex == _kCancelButtonIndex,
          onPressStateChange: (bool state) {
            _onPressedUpdate(_kCancelButtonIndex, state);
          },
          child: widget.cancelButton!,
        ),
      ),
    );
  }

  // Given data point (x1, y1) and (x2, y2), derive the y corresponding to x
  // using linear interpolation between the two data points, and extrapolates
  // flatly beyond these points.
  //
  //              (x2, y2)
  //                _____________
  //               /
  //              /
  //    _________/
  //           (x1, y1)
  static double _lerp(double x, double x1, double y1, double x2, double y2) {
    if (x <= x1) {
      return y1;
    } else if (x >= x2) {
      return y2;
    } else {
      return lerpDouble(y1, y2, (x - x1) / (x2 - x1))!;
    }
  }

  // Derive the top padding, which is the distance between the top of a
  // full-height action sheet and the top of the safe area.
  //
  // The algorithm and its values are derived from measuring on the simulator.
  double _topPadding(BuildContext context) {
    if (MediaQuery.orientationOf(context) == Orientation.landscape) {
      return _kActionSheetEdgePadding;
    }

    // The top padding in portrait mode is in general close to the top view
    // padding, but not always equal:
    //
    //                            | view padding | action sheet padding | ratio
    //   No notch (eg. iPhone SE) |     20.0     |        20.0          | 1.0
    //   Notch (eg. iPhone 13)    |     47.0     |        47.0          | 1.0
    //   Capsule (eg. iPhone 15)  |     59.0     |        54.0          | 0.915
    //
    // Currently, we cannot determine why the result changes on "capsules."
    // Therefore, we'll hard code this rule, given the limited types of actual
    // devices. To provide an algorithm that accepts arbitrary view padding, this
    // function calculates the ratio as a continuous curve with linear
    // interpolation.

    // The x for lerp is the top view padding, while the y is ratio of
    // action sheet padding versus top view padding.
    const viewPaddingData1 = 47.0;
    const paddingRatioData1 = 1.0;
    const viewPaddingData2 = 59.0;
    const double paddingRatioData2 = 54.0 / 59.0;

    final double currentViewPadding = MediaQuery.viewPaddingOf(context).top;

    final double currentPaddingRatio = _lerp(
      /* x= */ currentViewPadding,
      /* x1, y1= */ viewPaddingData1,
      paddingRatioData1,
      /* x2, y2= */ viewPaddingData2,
      paddingRatioData2,
    );
    final double padding = (currentPaddingRatio * currentViewPadding).roundToDouble();
    // In case there is no view padding, there should still be some space
    // between the action sheet and the edge.
    return math.max(padding, _kDialogEdgePadding);
  }

  @override
  Widget build(BuildContext context) {
    assert(debugCheckHasMediaQuery(context));

    /*
     *  ╭─────────────────╮  ↑                ↑
     *  │    The title    │ Content section   |
     *  │   The message   │  ↓                |
     *  ├─────────────────┤  ↑             Main sheet
     *  │    Action 1     │  |                |
     *  ├─────────────────┤ Actions section   |
     *  │    Action 2     │  |                |
     *  ╰─────────────────╯  ↓                ↓
     *  ╭─────────────────╮
     *  │     Cancel      │
     *  ╰─────────────────╯
     */

    final children = <Widget>[
      Flexible(
        child: ClipRSuperellipse(
          borderRadius: const BorderRadius.all(Radius.circular(12.0)),
          child: BackdropFilter(
            filter: ImageFilter.blur(
              sigmaX: CupertinoPopupSurface.defaultBlurSigma,
              sigmaY: CupertinoPopupSurface.defaultBlurSigma,
            ),
            child: _ActionSheetMainSheet(
              pressedIndex: _pressedIndex,
              onPressedUpdate: _onPressedUpdate,
              scrollController: _effectiveActionScrollController,
              contentSection: _buildContent(context),
              actions: widget.actions ?? List<Widget>.empty(),
              dividerColor: CupertinoDynamicColor.resolve(_kActionSheetButtonDividerColor, context),
            ),
          ),
        ),
      ),
      if (widget.cancelButton != null) _buildCancelButton(),
    ];
    final double actionSheetWidth = switch (MediaQuery.orientationOf(context)) {
      Orientation.portrait => MediaQuery.widthOf(context),
      Orientation.landscape => MediaQuery.heightOf(context),
    };

    return SafeArea(
      minimum: const EdgeInsets.only(bottom: _kActionSheetEdgePadding),
      child: ScrollConfiguration(
        // A CupertinoScrollbar is built-in below
        behavior: ScrollConfiguration.of(context).copyWith(scrollbars: false),
        child: Semantics(
          namesRoute: true,
          scopesRoute: true,
          explicitChildNodes: true,
          role: SemanticsRole.dialog,
          label: 'Alert',
          child: CupertinoUserInterfaceLevel(
            data: CupertinoUserInterfaceLevelData.elevated,
            child: Padding(
              padding: EdgeInsets.only(
                left: _kActionSheetEdgePadding,
                right: _kActionSheetEdgePadding,
                top: _topPadding(context),
                // The bottom padding is set on SafeArea.minimum, allowing it to
                // be consumed by bottom view padding.
              ),
              child: SizedBox(
                width: actionSheetWidth - _kActionSheetEdgePadding * 2,
                child: _ActionSheetGestureDetector(
                  child: Semantics(
                    explicitChildNodes: true,
                    child: Column(
                      mainAxisAlignment: MainAxisAlignment.end,
                      mainAxisSize: MainAxisSize.min,
                      crossAxisAlignment: CrossAxisAlignment.stretch,
                      children: children,
                    ),
                  ),
                ),
              ),
            ),
          ),
        ),
      ),
    );
  }
}

/// The content of a typical action button in a [CupertinoActionSheet].
///
/// This widget draws the content of a button, i.e. the text, while the
/// background of the button is drawn by [CupertinoActionSheet]. When
/// [focusNode] has focus, this widget will draw the background of color
/// [focusColor].
///
/// See also:
///
///  * [CupertinoActionSheet], an alert that presents the user with a set of two or
///    more choices related to the current context.
class CupertinoActionSheetAction extends StatefulWidget {
  /// Creates an action for an iOS-style action sheet.
  const CupertinoActionSheetAction({
    super.key,
    required this.onPressed,
    this.isDefaultAction = false,
    this.isDestructiveAction = false,
    this.mouseCursor,
    this.focusNode,
    this.focusColor,
    required this.child,
  });

  /// The callback that is called when the button is selected.
  ///
  /// The button can be selected by either by tapping on this button or by
  /// pressing elsewhere and sliding onto this button before releasing.
  final VoidCallback onPressed;

  /// Whether this action is the default choice in the action sheet.
  ///
  /// Default buttons have bold text.
  final bool isDefaultAction;

  /// Whether this action might change or delete data.
  ///
  /// Destructive buttons have red text.
  final bool isDestructiveAction;

  /// The cursor that will be shown when hovering over the button.
  ///
  /// If null, defaults to [SystemMouseCursors.click] on web and
  /// [MouseCursor.defer] on other platforms.
  final MouseCursor? mouseCursor;

  /// {@macro flutter.widgets.Focus.focusNode}
  final FocusNode? focusNode;

  /// The color of the background that highlights active focus.
  ///
  /// A transparency of [kCupertinoButtonTintedOpacityLight] (light mode) or
  /// [kCupertinoButtonTintedOpacityDark] (dark mode) is automatically applied to this color.
  ///
  /// When [focusColor] is null, defaults to [CupertinoColors.activeBlue].
  final Color? focusColor;

  /// The widget below this widget in the tree.
  ///
  /// Typically a [Text] widget.
  final Widget child;

  @override
  State<CupertinoActionSheetAction> createState() => _CupertinoActionSheetActionState();
}

class _CupertinoActionSheetActionState extends State<CupertinoActionSheetAction>
    implements _SlideTarget {
  bool _showHighlight = false;

  // |_SlideTarget|
  @override
  bool didEnter({required bool fromPointerDown, required bool innerEnabled}) {
    return innerEnabled;
  }

  // |_SlideTarget|
  @override
  void didLeave() {}

  // |_SlideTarget|
  @override
  void didConfirm() {
    widget.onPressed();
  }

  void _onShowFocusHighlight(bool showHighlight) {
    setState(() {
      _showHighlight = showHighlight;
    });
  }

  late final Map<Type, Action<Intent>> _actionMap = <Type, Action<Intent>>{
    ActivateIntent: CallbackAction<ActivateIntent>(onInvoke: _handleTap),
  };

  void _handleTap([Intent? _]) {
    widget.onPressed();
    context.findRenderObject()!.sendSemanticsEvent(const TapSemanticEvent());
  }

  Color get effectiveFocusBackgroundColor => HSLColor.fromColor(
    (widget.focusColor ?? CupertinoColors.activeBlue).withOpacity(
      CupertinoTheme.brightnessOf(context) == Brightness.light
          ? kCupertinoButtonTintedOpacityLight
          : kCupertinoButtonTintedOpacityDark,
    ),
  ).toColor();

  @override
  Widget build(BuildContext context) {
    return MouseRegion(
      cursor: widget.mouseCursor ?? (kIsWeb ? SystemMouseCursors.click : MouseCursor.defer),
      child: MetaData(
        metaData: this,
        behavior: HitTestBehavior.opaque,
        child: ConstrainedBox(
          constraints: const BoxConstraints(minHeight: _kActionSheetButtonMinHeight),
          child: FocusableActionDetector(
            actions: _actionMap,
            focusNode: widget.focusNode,
            onShowFocusHighlight: _onShowFocusHighlight,
            child: Semantics(
              button: true,
              onTap: widget.onPressed,
              child: _showHighlight
                  ? DecoratedBox(
                      decoration: BoxDecoration(color: effectiveFocusBackgroundColor),
                      child: _ActionSheetActionContent(
                        isDestructiveAction: widget.isDestructiveAction,
                        isDefaultAction: widget.isDefaultAction,
                        child: widget.child,
                      ),
                    )
                  : _ActionSheetActionContent(
                      isDestructiveAction: widget.isDestructiveAction,
                      isDefaultAction: widget.isDefaultAction,
                      child: widget.child,
                    ),
            ),
          ),
        ),
      ),
    );
  }
}

class _ActionSheetActionContent extends StatelessWidget {
  const _ActionSheetActionContent({
    required this.isDestructiveAction,
    required this.isDefaultAction,
    required this.child,
  });

  final bool isDestructiveAction;
  final bool isDefaultAction;
  final Widget child;

  // Calculates the font size for action sheet buttons.
  //
  // The `contextBodySize` is the body font size specified by context. The
  // return value is the button font size, including the effect of context font
  // scale factor. Divide by context font scale factor before using in a `Text`.
  static double _buttonFontSize(double contextBodySize) {
    // It is observed that the native action sheet buttons use font sizes that
    // deviate from standard HIG specifications in a non-linear way. The following
    // table shows the regular body font size vs the button font size:
    //
    //  Text scale  | xs |  s |  m |  l | xl | xxl | xxxl | ax1 | ax2 | ax3 | ax4 | ax5
    //  Body font   | 14 | 15 | 16 | 17 | 19 |  21 |  23  |  28 |  33 |  40 |  47 |  53
    //  Button font | 21 | 21 | 21 | 21 | 23 |  24 |  24  |  28 |  33 |  40 |  47 |  53

    // For very small or very large text, simple rules can be observed.
    // For mid-sized text, piecewise linear interpolation is used.
    return switch (contextBodySize) {
      <= 17 => 21.0,
      <= 19 => lerpDouble(21.0, 23.0, (contextBodySize - 17.0) / (19.0 - 17.0))!,
      <= 21 => lerpDouble(23.0, 24.0, (contextBodySize - 19.0) / (21.0 - 19.0))!,
      <= 24 => 24.0,
      _ => contextBodySize,
    };
  }

  @override
  Widget build(BuildContext context) {
    // The context scale factor is derived from the current body size and the
    // standard body size in "large".
    const higLargeBodySize = 17.0;
    final double contextBodySize = MediaQuery.textScalerOf(context).scale(higLargeBodySize);
    final double contextScaleFactor = contextBodySize / higLargeBodySize;
    final double fontSize = _buttonFontSize(contextBodySize);

    TextStyle style = _kActionSheetActionStyle.copyWith(
      // `Text` will scale the provided font size inside, so its parameter is
      // unscaled first.
      fontSize: fontSize / contextScaleFactor,
      color: isDestructiveAction
          ? CupertinoDynamicColor.resolve(CupertinoColors.systemRed, context)
          : CupertinoTheme.of(context).primaryColor,
    );

    if (isDefaultAction) {
      style = style.copyWith(fontWeight: FontWeight.w600);
    }
    final double verticalPadding =
        _kActionSheetButtonVerticalPaddingBase +
        fontSize * _kActionSheetButtonVerticalPaddingFactor;

    return Padding(
      padding: EdgeInsets.fromLTRB(
        _kActionSheetButtonHorizontalPadding,
        verticalPadding,
        _kActionSheetButtonHorizontalPadding,
        verticalPadding,
      ),
      child: DefaultTextStyle(
        style: style,
        textAlign: TextAlign.center,
        child: Center(child: child),
      ),
    );
  }
}

// Renders the background of a button (both the pressed background and the idle
// background) and reports its state to the parent with `onPressStateChange`.
//
// Although this class doesn't keep any states, it's still a stateful widget
// because the state is used as a persistent object across rebuilds to provide
// to [MetaData.data].
class _ActionSheetButtonBackground extends StatefulWidget {
  const _ActionSheetButtonBackground({
    this.isCancel = false,
    required this.pressed,
    this.onPressStateChange,
    required this.child,
  });

  final bool isCancel;

  /// Whether the user is holding on this button.
  final bool pressed;

  /// Called when the user taps down or lifts up on the button.
  ///
  /// The boolean value is true if the user is tapping down on the button.
  final ValueSetter<bool>? onPressStateChange;

  /// The widget below this widget in the tree.
  ///
  /// Typically a [Text] widget.
  final Widget child;

  @override
  _ActionSheetButtonBackgroundState createState() => _ActionSheetButtonBackgroundState();
}

class _ActionSheetButtonBackgroundState extends State<_ActionSheetButtonBackground>
    implements _SlideTarget {
  void _emitVibration() {
    switch (defaultTargetPlatform) {
      case TargetPlatform.iOS:
      case TargetPlatform.android:
        HapticFeedback.selectionClick();
      case TargetPlatform.fuchsia:
      case TargetPlatform.linux:
      case TargetPlatform.macOS:
      case TargetPlatform.windows:
        break;
    }
  }

  // |_SlideTarget|
  @override
  bool didEnter({required bool fromPointerDown, required bool innerEnabled}) {
    // Action sheet doesn't support disabled buttons, therefore `innerEnabled`
    // is always true.
    assert(innerEnabled);
    widget.onPressStateChange?.call(true);
    if (!fromPointerDown) {
      _emitVibration();
    }
    return innerEnabled;
  }

  // |_SlideTarget|
  @override
  void didLeave() {
    widget.onPressStateChange?.call(false);
  }

  // |_SlideTarget|
  @override
  void didConfirm() {
    widget.onPressStateChange?.call(false);
  }

  @override
  Widget build(BuildContext context) {
    late final Widget child;
    if (!widget.isCancel) {
      child = ColoredBox(
        color: CupertinoDynamicColor.resolve(
          widget.pressed ? _kActionSheetPressedColor : _kActionSheetBackgroundColor,
          context,
        ),
        child: widget.child,
      );
    } else {
      const borderRadius = BorderRadius.all(Radius.circular(_kCornerRadius));

      child = ClipRSuperellipse(
        borderRadius: borderRadius,
        child: DecoratedBox(
          decoration: BoxDecoration(
            color: CupertinoDynamicColor.resolve(
              widget.pressed ? _kActionSheetCancelPressedColor : _kActionSheetCancelColor,
              context,
            ),
          ),
          child: widget.child,
        ),
      );
    }

    return MetaData(metaData: this, child: child);
  }
}

// The divider of an action sheet or an alert dialog.
//
// The divider can function as either a horizontal divider (in a column) or a
// vertical divider (in a row) without widget-layer configuration. Instead, this
// is determined during the layout phase based on the constraints. This approach
// is necessary to allow the alert dialog to provide a list of widgets to the
// layout widget, which doesn't know its layout mode until the layout phase.
//
// The constraints provided to this widget should match the column container's
// width or the row container's height, while being unlimited in the other
// dimension. This unlimited dimension will result in the divider's thickness.
//
// If the divider is not `hidden`, then it displays the `dividerColor`.
// Otherwise it displays the background color.
class _Divider extends StatelessWidget {
  const _Divider({required this.dividerColor, required this.hiddenColor, required this.hidden});

  final Color dividerColor;
  final Color hiddenColor;
  final bool hidden;

  @override
  Widget build(BuildContext context) {
    // The LimitedBox turns unconstrained dimension (typically the main axis of
    // a flex container) to the divider thickness.
    return LimitedBox(
      maxHeight: _kDividerThickness,
      maxWidth: _kDividerThickness,
      // The constrained box prevents the divider from collapsing to nothing.
      child: ConstrainedBox(
        constraints: const BoxConstraints(
          minHeight: _kDividerThickness,
          minWidth: _kDividerThickness,
        ),
        child: DecoratedBox(
          decoration: BoxDecoration(
            color: hidden ? CupertinoDynamicColor.resolve(hiddenColor, context) : dividerColor,
          ),
        ),
      ),
    );
  }
}

// Fills the overscroll area at the top or bottom of a scrollable widget with a
// solid color.
//
// This is necessary for action sheets and alert dialogs, because their actions
// section's background is rendered by the buttons, so that a button's
// background can be _replaced_ by a different color when the button is pressed.
class _OverscrollBackground extends StatefulWidget {
  const _OverscrollBackground({required this.color, required this.child});

  // The color for the overscroll part.
  //
  // This value must be a resolved color instead of, for example, a
  // CupertinoDynamicColor.
  final Color color;
  final Widget child;

  @override
  _OverscrollBackgroundState createState() => _OverscrollBackgroundState();
}

class _OverscrollBackgroundState extends State<_OverscrollBackground> {
  double _topOverscroll = 0;
  double _bottomOverscroll = 0;

  bool _onScrollUpdate(ScrollUpdateNotification notification) {
    final ScrollMetrics metrics = notification.metrics;
    setState(() {
      // The sizes of the overscroll should not be longer than the height of the
      // actions section.
      _topOverscroll = math.min(
        math.max(metrics.minScrollExtent - metrics.pixels, 0),
        metrics.viewportDimension,
      );
      _bottomOverscroll = math.min(
        math.max(metrics.pixels - metrics.maxScrollExtent, 0),
        metrics.viewportDimension,
      );
    });
    return false;
  }

  @override
  Widget build(BuildContext context) {
    final Widget overscroll = Column(
      mainAxisSize: MainAxisSize.min,
      mainAxisAlignment: MainAxisAlignment.spaceBetween,
      crossAxisAlignment: CrossAxisAlignment.stretch,
      children: <Widget>[
        DecoratedBox(
          decoration: BoxDecoration(color: widget.color),
          child: SizedBox(height: _topOverscroll),
        ),
        DecoratedBox(
          decoration: BoxDecoration(color: widget.color),
          child: SizedBox(height: _bottomOverscroll),
        ),
      ],
    );
    return Stack(
      children: <Widget>[
        Positioned.fill(child: overscroll),
        NotificationListener<ScrollUpdateNotification>(
          onNotification: _onScrollUpdate,
          child: widget.child,
        ),
      ],
    );
  }
}

typedef _PressedUpdateHandler = void Function(int actionIndex, bool state);

// The list of actions in an action sheet.
//
// This excludes the divider between the action section and the content section.
class _ActionSheetActionSection extends StatelessWidget {
  const _ActionSheetActionSection({
    required this.actions,
    required this.pressedIndex,
    required this.dividerColor,
    required this.backgroundColor,
    required this.onPressedUpdate,
    required this.scrollController,
  });

  final List<Widget>? actions;
  final _PressedUpdateHandler onPressedUpdate;
  final int? pressedIndex;
  final Color dividerColor;
  final Color backgroundColor;
  final ScrollController scrollController;

  @override
  Widget build(BuildContext context) {
    if (actions == null || actions!.isEmpty) {
      return const LimitedBox(maxWidth: 0, child: SizedBox(width: double.infinity, height: 0));
    }
    final column = <Widget>[];
    for (var actionIndex = 0; actionIndex < actions!.length; actionIndex += 1) {
      if (actionIndex != 0) {
        column.add(
          _Divider(
            dividerColor: dividerColor,
            hiddenColor: _kActionSheetBackgroundColor,
            hidden: pressedIndex == actionIndex - 1 || pressedIndex == actionIndex,
          ),
        );
      }
      column.add(
        _ActionSheetButtonBackground(
          pressed: pressedIndex == actionIndex,
          onPressStateChange: (bool state) {
            onPressedUpdate(actionIndex, state);
          },
          child: actions![actionIndex],
        ),
      );
    }

    return CupertinoScrollbar(
      controller: scrollController,
      child: SingleChildScrollView(
        controller: scrollController,
        child: Column(crossAxisAlignment: CrossAxisAlignment.stretch, children: column),
      ),
    );
  }
}

// The part of an action sheet without the cancel button.
class _ActionSheetMainSheet extends StatelessWidget {
  const _ActionSheetMainSheet({
    required this.pressedIndex,
    required this.onPressedUpdate,
    required this.scrollController,
    required this.actions,
    required this.contentSection,
    required this.dividerColor,
  });

  final int? pressedIndex;
  final _PressedUpdateHandler onPressedUpdate;
  final ScrollController scrollController;
  final List<Widget> actions;
  final Widget? contentSection;
  final Color dividerColor;

  Widget _scrolledActionsSection(BuildContext context) {
    final Color backgroundColor = CupertinoDynamicColor.resolve(
      _kActionSheetBackgroundColor,
      context,
    );
    return _OverscrollBackground(
      color: backgroundColor,
      child: CupertinoFocusHalo.withRRect(
        borderRadius: kCupertinoButtonSizeBorderRadius[CupertinoButtonSize.large]!.copyWith(
          topLeft: Radius.zero,
          topRight: Radius.zero,
        ),
        child: _ActionSheetActionSection(
          actions: actions,
          scrollController: scrollController,
          dividerColor: dividerColor,
          backgroundColor: backgroundColor,
          pressedIndex: pressedIndex,
          onPressedUpdate: onPressedUpdate,
        ),
      ),
    );
  }

  Widget _dividerAndActionsSection(BuildContext context) {
    final Color backgroundColor = CupertinoDynamicColor.resolve(
      _kActionSheetBackgroundColor,
      context,
    );
    return Column(
      mainAxisSize: MainAxisSize.min,
      crossAxisAlignment: CrossAxisAlignment.stretch,
      children: <Widget>[
        _Divider(dividerColor: dividerColor, hiddenColor: backgroundColor, hidden: false),
        Flexible(child: _scrolledActionsSection(context)),
      ],
    );
  }

  @override
  Widget build(BuildContext context) {
    if (actions.isEmpty) {
      return contentSection ?? _empty;
    }
    if (contentSection == null) {
      return _scrolledActionsSection(context);
    }

    return _PriorityColumn(
      top: contentSection!,
      bottom: _dividerAndActionsSection(context),
      bottomMinHeight: _kActionSheetActionsSectionMinHeight + _kDividerThickness,
    );
  }

  static const Widget _empty = LimitedBox(
    maxWidth: 0,
    child: SizedBox(width: double.infinity, height: 0),
  );
}

// The "content section" of a CupertinoAlertDialog.
//
// If title is missing, then only content is added. If content is
// missing, then only title is added. If both are missing, then it returns
// a SingleChildScrollView with a zero-sized Container.
class _CupertinoAlertContentSection extends StatelessWidget {
  const _CupertinoAlertContentSection({
    this.title,
    this.message,
    required this.scrollController,
    this.titlePadding,
    this.messagePadding,
    this.titleTextStyle,
    this.messageTextStyle,
    this.additionalPaddingBetweenTitleAndMessage,
  }) : assert(title == null || titlePadding != null && titleTextStyle != null),
       assert(message == null || messagePadding != null && messageTextStyle != null);

  // The (optional) title of the dialog is displayed in a large font at the top
  // of the dialog.
  //
  // Typically a Text widget.
  final Widget? title;

  // The (optional) message of the dialog is displayed in the center of the
  // dialog in a lighter font.
  //
  // Typically a Text widget.
  final Widget? message;

  // A scroll controller that can be used to control the scrolling of the
  // content in the dialog.
  final ScrollController scrollController;

  // Paddings used around title and message.
  // CupertinoAlertDialog and CupertinoActionSheet have different paddings.
  final EdgeInsets? titlePadding;
  final EdgeInsets? messagePadding;

  // Additional padding to be inserted between title and message.
  // Only used for CupertinoActionSheet.
  final EdgeInsets? additionalPaddingBetweenTitleAndMessage;

  // Text styles used for title and message.
  // CupertinoAlertDialog and CupertinoActionSheet have different text styles.
  final TextStyle? titleTextStyle;
  final TextStyle? messageTextStyle;

  @override
  Widget build(BuildContext context) {
    if (title == null && message == null) {
      return SingleChildScrollView(controller: scrollController, child: const SizedBox.shrink());
    }

    final titleContentGroup = <Widget>[
      if (title != null)
        Padding(
          padding: titlePadding!,
          child: DefaultTextStyle(
            style: titleTextStyle!,
            textAlign: TextAlign.center,
            child: title!,
          ),
        ),
      if (message != null)
        Padding(
          padding: messagePadding!,
          child: DefaultTextStyle(
            style: messageTextStyle!,
            textAlign: TextAlign.center,
            child: message!,
          ),
        ),
    ];

    // Add padding between the widgets if necessary.
    if (additionalPaddingBetweenTitleAndMessage != null && titleContentGroup.length > 1) {
      titleContentGroup.insert(1, Padding(padding: additionalPaddingBetweenTitleAndMessage!));
    }

    return CupertinoScrollbar(
      controller: scrollController,
      child: SingleChildScrollView(
        controller: scrollController,
        child: Column(crossAxisAlignment: CrossAxisAlignment.stretch, children: titleContentGroup),
      ),
    );
  }
}

// The "actions section" of a [CupertinoAlertDialog].
//
// The `actions` must not be empty.
class _CupertinoAlertActionSection extends StatelessWidget {
  const _CupertinoAlertActionSection({
    required this.actions,
    required this.onPressedUpdate,
    required this.pressedIndex,
    required this.scrollController,
  }) : assert(actions.length != 0);

  // A list of action buttons.
  //
  // This list must not include the dividers between the buttons. If the list
  // is empty, then this widget returns an empty box.
  final List<Widget> actions;

  final _PressedUpdateHandler onPressedUpdate;
  final int? pressedIndex;

  // A scroll controller that can be used to control the scrolling of the
  // actions in the dialog.
  final ScrollController scrollController;

  @override
  Widget build(BuildContext context) {
    final Color dialogColor = CupertinoDynamicColor.resolve(_kDialogColor, context);
    final Color dialogPressedColor = CupertinoDynamicColor.resolve(_kDialogPressedColor, context);
    final Color dividerColor = CupertinoDynamicColor.resolve(CupertinoColors.separator, context);

    final column = <Widget>[];
    for (var actionIndex = 0; actionIndex < actions.length; actionIndex += 1) {
      if (actionIndex != 0) {
        column.add(
          _Divider(
            dividerColor: dividerColor,
            hiddenColor: dialogColor,
            hidden: pressedIndex == actionIndex - 1 || pressedIndex == actionIndex,
          ),
        );
      }
      column.add(
        _AlertDialogButtonBackground(
          idleColor: dialogColor,
          pressedColor: dialogPressedColor,
          pressed: pressedIndex == actionIndex,
          onPressStateChange: (bool state) {
            onPressedUpdate(actionIndex, state);
          },
          child: actions[actionIndex],
        ),
      );
    }

    return CupertinoScrollbar(
      controller: scrollController,
      child: SingleChildScrollView(
        controller: scrollController,
        child: _AlertDialogActionsLayout(dividerThickness: _kDividerThickness, children: column),
      ),
    );
  }
}

// Renders the background of a button (both the pressed background and the idle
// background) and reports its state to the parent with `onPressStateChange`.
class _AlertDialogButtonBackground extends StatefulWidget {
  const _AlertDialogButtonBackground({
    required this.idleColor,
    required this.pressedColor,
    required this.pressed,
    required this.onPressStateChange,
    required this.child,
  });

  /// Called whether the user is holding on this button.
  final bool pressed;

  /// Called when the user taps down or lifts up on the button.
  ///
  /// The boolean value is true if the user is tapping down on the button.
  final ValueSetter<bool>? onPressStateChange;

  final Color idleColor;
  final Color pressedColor;

  /// The widget below this widget in the tree.
  ///
  /// Typically a [Text] widget.
  final Widget child;

  @override
  _AlertDialogButtonBackgroundState createState() => _AlertDialogButtonBackgroundState();
}

class _AlertDialogButtonBackgroundState extends State<_AlertDialogButtonBackground>
    implements _SlideTarget {
  void _emitVibration() {
    switch (defaultTargetPlatform) {
      case TargetPlatform.iOS:
      case TargetPlatform.android:
        HapticFeedback.selectionClick();
      case TargetPlatform.fuchsia:
      case TargetPlatform.linux:
      case TargetPlatform.macOS:
      case TargetPlatform.windows:
        break;
    }
  }

  // |_SlideTarget|
  @override
  bool didEnter({required bool fromPointerDown, required bool innerEnabled}) {
    widget.onPressStateChange?.call(innerEnabled);
    if (innerEnabled && !fromPointerDown) {
      _emitVibration();
    }
    return innerEnabled;
  }

  // |_SlideTarget|
  @override
  void didLeave() {
    widget.onPressStateChange?.call(false);
  }

  // |_SlideTarget|
  @override
  void didConfirm() {
    widget.onPressStateChange?.call(false);
  }

  @override
  Widget build(BuildContext context) {
    final Color backgroundColor = widget.pressed ? widget.pressedColor : widget.idleColor;
    return MetaData(
      metaData: this,
      child: MergeSemantics(
        child: Container(
          decoration: BoxDecoration(color: CupertinoDynamicColor.resolve(backgroundColor, context)),
          child: widget.child,
        ),
      ),
    );
  }
}

/// A button typically used in a [CupertinoAlertDialog].
///
/// See also:
///
///  * [CupertinoAlertDialog], a dialog that informs the user about situations
///    that require acknowledgment.
class CupertinoDialogAction extends StatefulWidget {
  /// Creates an action for an iOS-style dialog.
  const CupertinoDialogAction({
    super.key,
    this.onPressed,
    this.isDefaultAction = false,
    this.isDestructiveAction = false,
    this.textStyle,
    this.mouseCursor,
    required this.child,
  });

  /// The callback that is called when the button is tapped or otherwise
  /// activated.
  ///
  /// If this is set to null, the button will be disabled.
  final VoidCallback? onPressed;

  /// Set to true if button is the default choice in the dialog.
  ///
  /// Default buttons have bold text. Similar to
  /// [UIAlertController.preferredAction](https://developer.apple.com/documentation/uikit/uialertcontroller/1620102-preferredaction),
  /// but more than one action can have this attribute set to true in the same
  /// [CupertinoAlertDialog].
  ///
  /// This parameters defaults to false.
  final bool isDefaultAction;

  /// Whether this action destroys an object.
  ///
  /// For example, an action that deletes an email is destructive.
  ///
  /// Defaults to false.
  final bool isDestructiveAction;

  /// [TextStyle] to apply to any text that appears in this button.
  ///
  /// Dialog actions have a built-in text resizing policy for long text. To
  /// ensure that this resizing policy always works as expected, [textStyle]
  /// must be used if a text size is desired other than that specified in
  /// [_kCupertinoDialogActionStyle].
  final TextStyle? textStyle;

  /// The cursor that will be shown when hovering over the button.
  ///
  /// If null, defaults to [SystemMouseCursors.click] on web and
  /// [MouseCursor.defer] on other platforms.
  final MouseCursor? mouseCursor;

  /// The widget below this widget in the tree.
  ///
  /// Typically a [Text] widget.
  final Widget child;

  @override
  State<CupertinoDialogAction> createState() => _CupertinoDialogActionState();
}

class _CupertinoDialogActionState extends State<CupertinoDialogAction> implements _SlideTarget {
  // The button is enabled when it has [onPressed].
  bool get enabled => widget.onPressed != null;

  // |_SlideTarget|
  @override
  bool didEnter({required bool fromPointerDown, required bool innerEnabled}) {
    return enabled;
  }

  // |_SlideTarget|
  @override
  void didLeave() {}

  // |_SlideTarget|
  @override
  void didConfirm() {
    widget.onPressed?.call();
  }

  // Dialog action content shrinks to fit, up to a certain point, and if it still
  // cannot fit at the minimum size, the text content is ellipsized.
  //
  // This policy only applies when the device is not in accessibility mode.
  Widget _buildContentWithRegularSizingPolicy({
    required BuildContext context,
    required TextStyle textStyle,
    required Widget content,
    required double padding,
  }) {
    final bool isInAccessibilityMode = _isInAccessibilityMode(context);
    final double dialogWidth = isInAccessibilityMode
        ? _kAccessibilityCupertinoDialogWidth
        : _kCupertinoDialogWidth;
    // The fontSizeRatio is the ratio of the current text size (including any
    // iOS scale factor) vs the minimum text size that we allow in action
    // buttons. This ratio information is used to automatically scale down action
    // button text to fit the available space.
    final double fontSizeRatio =
        MediaQuery.textScalerOf(context).scale(textStyle.fontSize!) / _kDialogMinButtonFontSize;

    return FittedBox(
      fit: BoxFit.scaleDown,
      child: ConstrainedBox(
        constraints: BoxConstraints(maxWidth: fontSizeRatio * (dialogWidth - (2 * padding))),
        child: Semantics(
          button: true,
          onTap: widget.onPressed,
          child: DefaultTextStyle(
            style: textStyle,
            textAlign: TextAlign.center,
            overflow: TextOverflow.ellipsis,
            maxLines: 1,
            child: content,
          ),
        ),
      ),
    );
  }

  // Dialog action content is permitted to be as large as it wants when in
  // accessibility mode. If text is used as the content, the text wraps instead
  // of ellipsizing.
  Widget _buildContentWithAccessibilitySizingPolicy({
    required TextStyle textStyle,
    required Widget content,
  }) {
    return DefaultTextStyle(style: textStyle, textAlign: TextAlign.center, child: content);
  }

  @override
  Widget build(BuildContext context) {
    TextStyle style = _kCupertinoDialogActionStyle
        .copyWith(
          color: CupertinoDynamicColor.resolve(
            widget.isDestructiveAction
                ? CupertinoColors.systemRed
                : CupertinoTheme.of(context).primaryColor,
            context,
          ),
        )
        .merge(widget.textStyle);

    if (widget.isDefaultAction) {
      style = style.copyWith(fontWeight: FontWeight.w600);
    }

    if (!enabled) {
      style = style.copyWith(color: style.color!.withOpacity(0.5));
    }
    final double fontSize = style.fontSize ?? kDefaultFontSize;
    final double fontSizeToScale = fontSize == 0.0 ? kDefaultFontSize : fontSize;
    final double effectiveTextScale =
        MediaQuery.textScalerOf(context).scale(fontSizeToScale) / fontSizeToScale;
    final double padding = 8.0 * effectiveTextScale;
    // Apply a sizing policy to the action button's content based on whether or
    // not the device is in accessibility mode.
    // TODO(mattcarroll): The following logic is not entirely correct. It is also
    // the case that if content text does not contain a space, it should also
    // wrap instead of ellipsizing. We are consciously not implementing that
    // now due to complexity.
    final Widget sizedContent = _isInAccessibilityMode(context)
        ? _buildContentWithAccessibilitySizingPolicy(textStyle: style, content: widget.child)
        : _buildContentWithRegularSizingPolicy(
            context: context,
            textStyle: style,
            content: widget.child,
            padding: padding,
          );

    return MouseRegion(
      cursor:
          widget.mouseCursor ?? (enabled && kIsWeb ? SystemMouseCursors.click : MouseCursor.defer),
      child: MetaData(
        metaData: this,
        behavior: HitTestBehavior.opaque,
        child: ConstrainedBox(
          constraints: const BoxConstraints(minHeight: _kDialogMinButtonHeight),
          child: Padding(
            padding: EdgeInsets.all(padding),
            child: Center(child: sizedContent),
          ),
        ),
      ),
    );
  }
}

// iOS style dialog action button layout.
//
// [_AlertDialogActionsLayout] does not provide any scrolling
// behavior for its buttons. It only handles the sizing and layout of buttons.
// Scrolling behavior can be composed on top of this widget, if desired.
//
// The layout operates in two modes:
//
// 1. Horizontal Mode: If there are exactly two buttons and they fit in a single
//    row, the buttons are rendered side by side with a vertical divider between
//    them.
// 2. Vertical Mode: In all other cases, the buttons are arranged in a column,
//    separated by horizontal dividers.
//
// The `children` parameter must be a non-empty list containing button widgets
// and divider widgets in an alternating sequence. Therefore, the list must have
// an odd length.
class _AlertDialogActionsLayout extends MultiChildRenderObjectWidget {
  const _AlertDialogActionsLayout({required double dividerThickness, required super.children})
    : _dividerThickness = dividerThickness;

  final double _dividerThickness;

  @override
  RenderObject createRenderObject(BuildContext context) {
    return _RenderAlertDialogActionsLayout(
      dividerThickness: _dividerThickness,
      textDirection: Directionality.of(context),
    );
  }

  @override
  void updateRenderObject(BuildContext context, _RenderAlertDialogActionsLayout renderObject) {
    renderObject
      ..dividerThickness = _dividerThickness
      ..textDirection = Directionality.of(context);
  }
}

class _RenderAlertDialogActionsLayout extends RenderFlex {
  _RenderAlertDialogActionsLayout({
    List<RenderBox>? children,
    required double dividerThickness,
    super.textDirection,
  }) : _dividerThickness = dividerThickness,
       super(
         direction: Axis.vertical,
         mainAxisSize: MainAxisSize.min,
         crossAxisAlignment: CrossAxisAlignment.stretch,
       ) {
    addAll(children);
  }

  // The thickness of the divider between buttons.
  double get dividerThickness => _dividerThickness;
  double _dividerThickness;
  set dividerThickness(double newValue) {
    if (newValue != _dividerThickness) {
      _dividerThickness = newValue;
      markNeedsLayout();
    }
  }

  double horizontalSlotWidthFor({required double overallWidth}) =>
      (overallWidth - dividerThickness) / 2;

  @override
  double computeMinIntrinsicHeight(double width) {
    if (!_useHorizontalLayout(width)) {
      return super.computeMinIntrinsicHeight(width);
    }

    final double slotWidth = horizontalSlotWidthFor(overallWidth: width);
    double height = 0;
    _forEachSlot((RenderBox slot) {
      height = math.max(height, slot.getMinIntrinsicHeight(slotWidth));
    });
    return height;
  }

  @override
  double computeMaxIntrinsicHeight(double width) {
    if (!_useHorizontalLayout(width)) {
      return super.computeMaxIntrinsicHeight(width);
    }

    final double slotWidth = horizontalSlotWidthFor(overallWidth: width);
    double height = 0;
    _forEachSlot((RenderBox slot) {
      height = math.max(height, slot.getMaxIntrinsicHeight(slotWidth));
    });
    return height;
  }

  @override
  @protected
  Size computeDryLayout(covariant BoxConstraints constraints) {
    if (!_debugHasValidConstraints(constraints)) {
      return Size.zero;
    }

    final double overallWidth = constraints.maxWidth;
    if (!_useHorizontalLayout(overallWidth)) {
      return super.computeDryLayout(constraints);
    }

    final double height = getMinIntrinsicHeight(overallWidth);
    return Size(overallWidth, height);
  }

  @override
  void performLayout() {
    if (firstChild == null) {
      size = constraints.smallest;
      return;
    }

    if (!_debugHasValidConstraints(constraints)) {
      size = constraints.smallest;
      return;
    }

    final double overallWidth = constraints.maxWidth;
    if (!_useHorizontalLayout(overallWidth)) {
      return super.performLayout();
    }

    final double slotWidth = horizontalSlotWidthFor(overallWidth: overallWidth);
    final double height = getMinIntrinsicHeight(overallWidth);
    size = Size(overallWidth, height);

    final ltr = textDirection == TextDirection.ltr;
    RenderBox slot = firstChild!;
    double x = ltr ? 0 : (overallWidth - slotWidth);
    while (true) {
      slot.layout(BoxConstraints.tight(Size(slotWidth, height)), parentUsesSize: true);
      (slot.parentData! as FlexParentData).offset = Offset(x, 0);
      if (ltr) {
        x += slot.size.width;
      } else {
        x -= slot.size.width;
      }

      final RenderBox? divider = childAfter(slot);
      if (divider == null) {
        break;
      }
      divider.layout(BoxConstraints.tight(Size(dividerThickness, height)));
      (divider.parentData! as FlexParentData).offset = Offset(x, 0);
      if (ltr) {
        x += dividerThickness;
      } else {
        x -= dividerThickness;
      }
      slot = childAfter(divider)!;
    }
  }

  bool _debugHasValidConstraints(BoxConstraints constraints) {
    assert(() {
      ErrorSummary? errorSummary;
      if (constraints.maxWidth == double.infinity) {
        errorSummary = ErrorSummary('The incoming width constraints are unbounded.');
      }
      if (errorSummary != null) {
        throw FlutterError.fromParts(<DiagnosticsNode>[
          errorSummary,
          ErrorDescription('The incoming constraints are: $constraints'),
        ]);
      }
      return true;
    }());
    return true;
  }

  bool _useHorizontalLayout(double overallWidth) {
    // Horizontal layout only applies to cases of 3 children: 2 action buttons
    // and 1 divider.
    if (childCount != 3) {
      return false;
    }
    final double slotWidth = horizontalSlotWidthFor(overallWidth: overallWidth);
    RenderBox child = firstChild!;
    while (true) {
      // If both children fit into a half-row slot, use the horizontal layout.
      // Max intrinsic widths are used here, which, according to
      // [TextPainter.maxIntrinsicWidth], allows text to be displayed at their
      // full font size.
      if (child.getMaxIntrinsicWidth(double.infinity) > slotWidth) {
        return false;
      }
      final RenderBox? divider = childAfter(child);
      if (divider == null) {
        break;
      }
      child = childAfter(divider)!;
    }
    return true;
  }

  void _forEachSlot(ValueSetter<RenderBox> action) {
    assert(childCount.isOdd);
    RenderBox slot = firstChild!;
    while (true) {
      action(slot);
      final RenderBox? divider = childAfter(slot);
      if (divider == null) {
        break;
      }
      slot = childAfter(divider)!;
    }
  }
}

typedef _TwoChildrenHeights = ({double topChildHeight, double bottomChildHeight});

// A column layout with two widgets, where the top widget expands vertically as
// needed, and the bottom widget has a minimum height.
//
// Both child widgets stretch horizontally to the parent's maximum width
// constraint, with vertical space allocated in this priority:
//
//  1. The `bottom` widget receives its requested height, up to a
//     `bottomMaxHeight` limit and the container's constraint.
//  2. The `top` widget receives its requested height, up to the remaining space
//     in the container.
//  3. The `bottom` widget receives its requested height, up to any remaining
//     space in the container.
//
// This mirrors the behavior seen in iOS components like action sheets and
// alerts.
//
// Implementing this layout with simple compositing widgets is challenging
// because:
//
//  * The bottom widget should take more than `bottomMinHeight` if the top
//    widget is short.
//  * The bottom widget should take less than `bottomMinHeight` if it is
//    naturally shorter.
class _PriorityColumn extends MultiChildRenderObjectWidget {
  _PriorityColumn({required Widget top, required Widget bottom, required this.bottomMinHeight})
    : super(children: <Widget>[top, bottom]);

  final double bottomMinHeight;

  @override
  RenderObject createRenderObject(BuildContext context) {
    return _RenderPriorityColumn(bottomMinHeight: bottomMinHeight);
  }

  @override
  void updateRenderObject(BuildContext context, _RenderPriorityColumn renderObject) {
    renderObject.bottomMinHeight = bottomMinHeight;
  }
}

class _RenderPriorityColumn extends RenderFlex {
  _RenderPriorityColumn({List<RenderBox>? children, required double bottomMinHeight})
    : _bottomMinHeight = bottomMinHeight,
      super(
        direction: Axis.vertical,
        mainAxisSize: MainAxisSize.min,
        crossAxisAlignment: CrossAxisAlignment.stretch,
      ) {
    addAll(children);
  }

  double get bottomMinHeight => _bottomMinHeight;
  double _bottomMinHeight;
  set bottomMinHeight(double newValue) {
    if (newValue != _bottomMinHeight) {
      _bottomMinHeight = newValue;
      markNeedsLayout();
    }
  }

  @override
  double computeMinIntrinsicHeight(double width) {
    assert(childCount == 2);
    return firstChild!.getMinIntrinsicHeight(width) + lastChild!.getMinIntrinsicHeight(width);
  }

  @override
  double computeMaxIntrinsicHeight(double width) {
    assert(childCount == 2);
    return firstChild!.getMaxIntrinsicHeight(width) + lastChild!.getMaxIntrinsicHeight(width);
  }

  @override
  @protected
  Size computeDryLayout(covariant BoxConstraints constraints) {
    final double width = constraints.maxWidth;
    final double maxHeight = constraints.maxHeight;
    final (:double topChildHeight, :double bottomChildHeight) = _childrenHeights(width, maxHeight);
    return Size(width, topChildHeight + bottomChildHeight);
  }

  @override
  void performLayout() {
    final double width = constraints.maxWidth;
    final double maxHeight = constraints.maxHeight;
    final (:double topChildHeight, :double bottomChildHeight) = _childrenHeights(width, maxHeight);
    size = Size(width, topChildHeight + bottomChildHeight);

    firstChild!.layout(BoxConstraints.tight(Size(width, topChildHeight)), parentUsesSize: true);
    (firstChild!.parentData! as FlexParentData).offset = Offset.zero;

    lastChild!.layout(BoxConstraints.tight(Size(width, bottomChildHeight)), parentUsesSize: true);
    (lastChild!.parentData! as FlexParentData).offset = Offset(0, topChildHeight);
  }

  _TwoChildrenHeights _childrenHeights(double width, double maxHeight) {
    assert(childCount == 2);
    final double topIntrinsic = firstChild!.getMinIntrinsicHeight(width);
    final double bottomIntrinsic = lastChild!.getMinIntrinsicHeight(width);
    // Try to layout both children as their intrinsic height.
    if (topIntrinsic + bottomIntrinsic <= maxHeight) {
      return (topChildHeight: topIntrinsic, bottomChildHeight: bottomIntrinsic);
    }
    // _bottomMinHeight is only effective when bottom actually needs that much.
    final double effectiveBottomMinHeight = math.min(_bottomMinHeight, bottomIntrinsic);
    // Try to layout top as intrinsics, as long as the bottom has at least
    // effectiveBottomMinHeight.
    if (maxHeight - topIntrinsic >= effectiveBottomMinHeight) {
      return (topChildHeight: topIntrinsic, bottomChildHeight: maxHeight - topIntrinsic);
    }
    // Try to layout bottom as effectiveBottomMinHeight, as long as top has at
    // least 0.
    if (maxHeight >= effectiveBottomMinHeight) {
      return (
        topChildHeight: maxHeight - effectiveBottomMinHeight,
        bottomChildHeight: effectiveBottomMinHeight,
      );
    }
    return (topChildHeight: 0, bottomChildHeight: maxHeight);
  }
}<|MERGE_RESOLUTION|>--- conflicted
+++ resolved
@@ -679,13 +679,8 @@
   /// Defaults to true.
   static bool debugIsVibrancePainted = true;
 
-<<<<<<< HEAD
   ImageFilterConfig? _buildFilter(Brightness? brightness) {
-    bool isVibrancePainted = true;
-=======
-  ImageFilter? _buildFilter(Brightness? brightness) {
     var isVibrancePainted = true;
->>>>>>> 093e81ba
     assert(() {
       isVibrancePainted = debugIsVibrancePainted;
       return true;
