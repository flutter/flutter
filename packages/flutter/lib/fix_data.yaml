--- conflicted
+++ resolved
@@ -17,235 +17,6 @@
 
 version: 1
 transforms:
-<<<<<<< HEAD
-=======
-  # Changes made in https://github.com/flutter/flutter/pull/100381
-  - title: "Migrate 'TextSelectionOverlay.fadeDuration' to SelectionOverlay.fadeDuration"
-    date: 2022-03-18
-    element:
-      uris: [ 'widgets.dart', 'material.dart', 'cupertino.dart' ]
-      field: 'fadeDuration'
-      inClass: 'TextSelectionOverlay'
-    changes:
-      - kind: 'replacedBy'
-        newElement:
-          uris: [ 'widgets.dart', 'material.dart', 'cupertino.dart' ]
-          field: 'fadeDuration'
-          inClass: 'SelectionOverlay'
-
-  # Changes made in https://github.com/flutter/flutter/pull/96174
-  - title: "Migrate 'useDeleteButtonTooltip' to 'deleteButtonTooltipMessage'"
-    date: 2022-01-05
-    element:
-      uris: [ 'material.dart' ]
-      constructor: ''
-      inClass: 'Chip'
-    changes:
-    - kind: 'addParameter'
-      index: 9
-      name: 'deleteButtonTooltipMessage'
-      style: optional_named
-      argumentValue:
-        expression: "''"
-        requiredIf: "useDeleteButtonTooltip == 'false' && deleteButtonTooltipMessage == ''"
-    - kind: 'removeParameter'
-      name: 'useDeleteButtonTooltip'
-    variables:
-      useDeleteButtonTooltip:
-        kind: 'fragment'
-        value: 'arguments[useDeleteButtonTooltip]'
-      deleteButtonTooltipMessage:
-        kind: 'fragment'
-        value: 'arguments[deleteButtonTooltipMessage]'
-
-  # Changes made in https://github.com/flutter/flutter/pull/96174
-  - title: "Migrate 'useDeleteButtonTooltip' to 'deleteButtonTooltipMessage'"
-    date: 2022-01-05
-    element:
-      uris: [ 'material.dart' ]
-      constructor: ''
-      inClass: 'InputChip'
-    changes:
-    - kind: 'addParameter'
-      index: 9
-      name: 'deleteButtonTooltipMessage'
-      style: optional_named
-      argumentValue:
-        expression: "''"
-        requiredIf: "useDeleteButtonTooltip == 'false' && deleteButtonTooltipMessage == ''"
-    - kind: 'removeParameter'
-      name: 'useDeleteButtonTooltip'
-    variables:
-      useDeleteButtonTooltip:
-        kind: 'fragment'
-        value: 'arguments[useDeleteButtonTooltip]'
-      deleteButtonTooltipMessage:
-        kind: 'fragment'
-        value: 'arguments[deleteButtonTooltipMessage]'
-
-  # Changes made in https://github.com/flutter/flutter/pull/96174
-  - title: "Migrate 'useDeleteButtonTooltip' to 'deleteButtonTooltipMessage'"
-    date: 2022-01-05
-    element:
-      uris: [ 'material.dart' ]
-      constructor: ''
-      inClass: 'RawChip'
-    changes:
-    - kind: 'addParameter'
-      index: 9
-      name: 'deleteButtonTooltipMessage'
-      style: optional_named
-      argumentValue:
-        expression: "''"
-        requiredIf: "useDeleteButtonTooltip == 'false' && deleteButtonTooltipMessage == ''"
-    - kind: 'removeParameter'
-      name: 'useDeleteButtonTooltip'
-    variables:
-      useDeleteButtonTooltip:
-        kind: 'fragment'
-        value: 'arguments[useDeleteButtonTooltip]'
-      deleteButtonTooltipMessage:
-        kind: 'fragment'
-        value: 'arguments[deleteButtonTooltipMessage]'
-
-  # Changes made in https://github.com/flutter/flutter/pull/96174
-  - title: "Migrate 'useDeleteButtonTooltip' to 'deleteButtonTooltipMessage'"
-    date: 2022-01-05
-    element:
-      uris: [ 'material.dart' ]
-      field: 'useDeleteButtonTooltip'
-      inClass: 'Chip'
-    changes:
-    - kind: 'rename'
-      newName: 'deleteButtonTooltipMessage'
-
-  # Changes made in https://github.com/flutter/flutter/pull/96174
-  - title: "Migrate 'useDeleteButtonTooltip' to 'deleteButtonTooltipMessage'"
-    date: 2022-01-05
-    element:
-      uris: [ 'material.dart' ]
-      field: 'useDeleteButtonTooltip'
-      inClass: 'InputChip'
-    changes:
-    - kind: 'rename'
-      newName: 'deleteButtonTooltipMessage'
-
-  # Changes made in https://github.com/flutter/flutter/pull/96174
-  - title: "Migrate 'useDeleteButtonTooltip' to 'deleteButtonTooltipMessage'"
-    date: 2022-01-05
-    element:
-      uris: [ 'material.dart' ]
-      field: 'useDeleteButtonTooltip'
-      inClass: 'RawChip'
-    changes:
-    - kind: 'rename'
-      newName: 'deleteButtonTooltipMessage'
-
-  # Changes made in https://github.com/flutter/flutter/pull/96957
-  - title: "Migrate to 'thumbVisibility'"
-    date: 2022-01-20
-    element:
-      uris: [ 'cupertino.dart' ]
-      field: 'isAlwaysShown'
-      inClass: 'CupertinoScrollbar'
-    changes:
-      - kind: 'rename'
-        newName: 'thumbVisibility'
-
-  # Changes made in https://github.com/flutter/flutter/pull/96957
-  - title: "Migrate to 'thumbVisibility'"
-    date: 2022-01-20
-    element:
-      uris: [ 'cupertino.dart' ]
-      constructor: ''
-      inClass: 'CupertinoScrollbar'
-    changes:
-      - kind: 'renameParameter'
-        oldName: 'isAlwaysShown'
-        newName: 'thumbVisibility'
-
-  # Changes made in https://github.com/flutter/flutter/pull/96957
-  - title: "Migrate to 'thumbVisibility'"
-    date: 2022-01-20
-    element:
-      uris: [ 'material.dart' ]
-      field: 'isAlwaysShown'
-      inClass: 'Scrollbar'
-    changes:
-      - kind: 'rename'
-        newName: 'thumbVisibility'
-
-  # Changes made in https://github.com/flutter/flutter/pull/96957
-  - title: "Migrate to 'thumbVisibility'"
-    date: 2022-01-20
-    element:
-      uris: [ 'material.dart' ]
-      constructor: ''
-      inClass: 'Scrollbar'
-    changes:
-      - kind: 'renameParameter'
-        oldName: 'isAlwaysShown'
-        newName: 'thumbVisibility'
-
-  # Changes made in https://github.com/flutter/flutter/pull/96957
-  - title: "Migrate to 'thumbVisibility'"
-    date: 2022-01-20
-    element:
-      uris: [ 'material.dart' ]
-      field: 'isAlwaysShown'
-      inClass: 'ScrollbarThemeData'
-    changes:
-      - kind: 'rename'
-        newName: 'thumbVisibility'
-
-  # Changes made in https://github.com/flutter/flutter/pull/96957
-  - title: "Migrate to 'thumbVisibility'"
-    date: 2022-01-20
-    element:
-      uris: [ 'material.dart' ]
-      constructor: ''
-      inClass: 'ScrollbarThemeData'
-    changes:
-      - kind: 'renameParameter'
-        oldName: 'isAlwaysShown'
-        newName: 'thumbVisibility'
-
-  # Changes made in https://github.com/flutter/flutter/pull/96957
-  - title: "Migrate to 'thumbVisibility'"
-    date: 2022-01-20
-    element:
-      uris: [ 'material.dart' ]
-      method: 'copyWith'
-      inClass: 'ScrollbarThemeData'
-    changes:
-      - kind: 'renameParameter'
-        oldName: 'isAlwaysShown'
-        newName: 'thumbVisibility'
-
-  # Changes made in https://github.com/flutter/flutter/pull/96957
-  - title: "Migrate to 'thumbVisibility'"
-    date: 2022-01-20
-    element:
-      uris: [ 'material.dart', 'widgets.dart', 'cupertino.dart' ]
-      field: 'isAlwaysShown'
-      inClass: 'RawScrollbar'
-    changes:
-      - kind: 'rename'
-        newName: 'thumbVisibility'
-
-  # Changes made in https://github.com/flutter/flutter/pull/96957
-  - title: "Migrate to 'thumbVisibility'"
-    date: 2022-01-20
-    element:
-      uris: [ 'material.dart', 'widgets.dart', 'cupertino.dart' ]
-      constructor: ''
-      inClass: 'RawScrollbar'
-    changes:
-      - kind: 'renameParameter'
-        oldName: 'isAlwaysShown'
-        newName: 'thumbVisibility'
-
->>>>>>> fb57da5f
   # Changes made in https://github.com/flutter/flutter/pull/96115
   - title: "Migrate 'Icons.pie_chart_outlined' to 'Icons.pie_chart_outline'"
     date: 2022-01-04
