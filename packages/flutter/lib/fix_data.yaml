# Copyright 2014 The Flutter Authors. All rights reserved.
# Use of this source code is governed by a BSD-style license that can be
# found in the LICENSE file.

# For details regarding the *Flutter Fix* feature, see
# https://flutter.dev/docs/development/tools/flutter-fix

# Please add new fixes to the top of the file, separated by one blank line
# from other fixes. In a comment, include a link to the PR where the change
# requiring the fix was made.

# For documentation about this file format, see
# https://dart.dev/go/data-driven-fixes.

version: 1
transforms:

<<<<<<< HEAD
=======
  # Changes made in https://github.com/flutter/flutter/pull/66482
  - title: "Migrate to 'TextSelectionThemeData'"
    date: 2020-09-24
    element:
      uris: [ 'material.dart' ]
      constructor: 'raw'
      inClass: 'ThemeData'
    oneOf:
      - if: "textSelectionColor != '' && cursorColor != '' && textSelectionHandleColor != ''"
        changes:
          - kind: 'addParameter'
            index: 73
            name: 'textSelectionTheme'
            style: optional_named
            argumentValue:
              expression: 'TextSelectionThemeData(cursorColor: {% cursorColor %}, selectionColor: {% textSelectionColor %}, selectionHandleColor: {% textSelectionHandleColor %},)'
              requiredIf: "textSelectionColor != '' && cursorColor != '' && textSelectionHandleColor != ''"
          - kind: 'removeParameter'
            name: 'textSelectionColor'
          - kind: 'removeParameter'
            name: 'cursorColor'
          - kind: 'removeParameter'
            name: 'textSelectionHandleColor'
          - kind: 'removeParameter'
            name: 'useTextSelectionTheme'
      - if: "textSelectionColor == '' && cursorColor != '' && textSelectionHandleColor != ''"
        changes:
          - kind: 'addParameter'
            index: 73
            name: 'textSelectionTheme'
            style: optional_named
            argumentValue:
              expression: 'TextSelectionThemeData(cursorColor: {% cursorColor %}, selectionHandleColor: {% textSelectionHandleColor %},)'
              requiredIf: "textSelectionColor == '' && cursorColor != '' && textSelectionHandleColor != ''"
          - kind: 'removeParameter'
            name: 'cursorColor'
          - kind: 'removeParameter'
            name: 'textSelectionHandleColor'
          - kind: 'removeParameter'
            name: 'useTextSelectionTheme'
      - if: "textSelectionColor != '' && cursorColor != '' && textSelectionHandleColor == ''"
        changes:
          - kind: 'addParameter'
            index: 73
            name: 'textSelectionTheme'
            style: optional_named
            argumentValue:
              expression: 'TextSelectionThemeData(cursorColor: {% cursorColor %}, selectionColor: {% textSelectionColor %},)'
              requiredIf: "textSelectionColor != '' && cursorColor != '' && textSelectionHandleColor == ''"
          - kind: 'removeParameter'
            name: 'textSelectionColor'
          - kind: 'removeParameter'
            name: 'cursorColor'
          - kind: 'removeParameter'
            name: 'useTextSelectionTheme'
      - if: "textSelectionColor != '' && cursorColor == '' && textSelectionHandleColor != ''"
        changes:
          - kind: 'addParameter'
            index: 73
            name: 'textSelectionTheme'
            style: optional_named
            argumentValue:
              expression: 'TextSelectionThemeData(selectionColor: {% textSelectionColor %}, selectionHandleColor: {% textSelectionHandleColor %},)'
              requiredIf: "textSelectionColor != '' && cursorColor == '' && textSelectionHandleColor != ''"
          - kind: 'removeParameter'
            name: 'textSelectionColor'
          - kind: 'removeParameter'
            name: 'textSelectionHandleColor'
          - kind: 'removeParameter'
            name: 'useTextSelectionTheme'
      - if: "textSelectionColor == '' && cursorColor != '' && textSelectionHandleColor == ''"
        changes:
          - kind: 'addParameter'
            index: 73
            name: 'textSelectionTheme'
            style: optional_named
            argumentValue:
              expression: 'TextSelectionThemeData(cursorColor: {% cursorColor %})'
              requiredIf: "textSelectionColor == '' && cursorColor != '' && textSelectionHandleColor == ''"
          - kind: 'removeParameter'
            name: 'cursorColor'
          - kind: 'removeParameter'
            name: 'useTextSelectionTheme'
      - if: "textSelectionColor != '' && cursorColor == '' && textSelectionHandleColor == ''"
        changes:
          - kind: 'addParameter'
            index: 73
            name: 'textSelectionTheme'
            style: optional_named
            argumentValue:
              expression: 'TextSelectionThemeData(selectionColor: {% textSelectionColor %})'
              requiredIf: "textSelectionColor != '' && cursorColor == '' && textSelectionHandleColor == ''"
          - kind: 'removeParameter'
            name: 'textSelectionColor'
          - kind: 'removeParameter'
            name: 'useTextSelectionTheme'
      - if: "textSelectionColor == '' && cursorColor == '' && textSelectionHandleColor != ''"
        changes:
          - kind: 'addParameter'
            index: 73
            name: 'textSelectionTheme'
            style: optional_named
            argumentValue:
              expression: 'TextSelectionThemeData(selectionHandleColor: {% textSelectionHandleColor %})'
              requiredIf: "textSelectionColor == '' && cursorColor == '' && textSelectionHandleColor != ''"
          - kind: 'removeParameter'
            name: 'textSelectionHandleColor'
          - kind: 'removeParameter'
            name: 'useTextSelectionTheme'
      - if: "useTextSelectionTheme != ''"
        changes:
          - kind: 'removeParameter'
            name: 'useTextSelectionTheme'
    variables:
      textSelectionColor:
        kind: 'fragment'
        value: 'arguments[textSelectionColor]'
      cursorColor:
        kind: 'fragment'
        value: 'arguments[cursorColor]'
      textSelectionHandleColor:
        kind: 'fragment'
        value: 'arguments[textSelectionHandleColor]'
      useTextSelectionTheme:
        kind: 'fragment'
        value: 'arguments[useTextSelectionTheme]'

  # Changes made in https://github.com/flutter/flutter/pull/66482
  - title: "Migrate to 'TextSelectionThemeData'"
    date: 2020-09-24
    element:
      uris: [ 'material.dart' ]
      constructor: ''
      inClass: 'ThemeData'
    oneOf:
      - if: "textSelectionColor != '' && cursorColor != '' && textSelectionHandleColor != ''"
        changes:
          - kind: 'addParameter'
            index: 73
            name: 'textSelectionTheme'
            style: optional_named
            argumentValue:
              expression: 'TextSelectionThemeData(cursorColor: {% cursorColor %}, selectionColor: {% textSelectionColor %}, selectionHandleColor: {% textSelectionHandleColor %},)'
              requiredIf: "textSelectionColor != '' && cursorColor != '' && textSelectionHandleColor != ''"
          - kind: 'removeParameter'
            name: 'textSelectionColor'
          - kind: 'removeParameter'
            name: 'cursorColor'
          - kind: 'removeParameter'
            name: 'textSelectionHandleColor'
          - kind: 'removeParameter'
            name: 'useTextSelectionTheme'
      - if: "textSelectionColor == '' && cursorColor != '' && textSelectionHandleColor != ''"
        changes:
          - kind: 'addParameter'
            index: 73
            name: 'textSelectionTheme'
            style: optional_named
            argumentValue:
              expression: 'TextSelectionThemeData(cursorColor: {% cursorColor %}, selectionHandleColor: {% textSelectionHandleColor %},)'
              requiredIf: "textSelectionColor == '' && cursorColor != '' && textSelectionHandleColor != ''"
          - kind: 'removeParameter'
            name: 'cursorColor'
          - kind: 'removeParameter'
            name: 'textSelectionHandleColor'
          - kind: 'removeParameter'
            name: 'useTextSelectionTheme'
      - if: "textSelectionColor != '' && cursorColor != '' && textSelectionHandleColor == ''"
        changes:
          - kind: 'addParameter'
            index: 73
            name: 'textSelectionTheme'
            style: optional_named
            argumentValue:
              expression: 'TextSelectionThemeData(cursorColor: {% cursorColor %}, selectionColor: {% textSelectionColor %},)'
              requiredIf: "textSelectionColor != '' && cursorColor != '' && textSelectionHandleColor == ''"
          - kind: 'removeParameter'
            name: 'textSelectionColor'
          - kind: 'removeParameter'
            name: 'cursorColor'
          - kind: 'removeParameter'
            name: 'useTextSelectionTheme'
      - if: "textSelectionColor != '' && cursorColor == '' && textSelectionHandleColor != ''"
        changes:
          - kind: 'addParameter'
            index: 73
            name: 'textSelectionTheme'
            style: optional_named
            argumentValue:
              expression: 'TextSelectionThemeData(selectionColor: {% textSelectionColor %}, selectionHandleColor: {% textSelectionHandleColor %},)'
              requiredIf: "textSelectionColor != '' && cursorColor == '' && textSelectionHandleColor != ''"
          - kind: 'removeParameter'
            name: 'textSelectionColor'
          - kind: 'removeParameter'
            name: 'textSelectionHandleColor'
          - kind: 'removeParameter'
            name: 'useTextSelectionTheme'
      - if: "textSelectionColor == '' && cursorColor != '' && textSelectionHandleColor == ''"
        changes:
          - kind: 'addParameter'
            index: 73
            name: 'textSelectionTheme'
            style: optional_named
            argumentValue:
              expression: 'TextSelectionThemeData(cursorColor: {% cursorColor %})'
              requiredIf: "textSelectionColor == '' && cursorColor != '' && textSelectionHandleColor == ''"
          - kind: 'removeParameter'
            name: 'cursorColor'
          - kind: 'removeParameter'
            name: 'useTextSelectionTheme'
      - if: "textSelectionColor != '' && cursorColor == '' && textSelectionHandleColor == ''"
        changes:
          - kind: 'addParameter'
            index: 73
            name: 'textSelectionTheme'
            style: optional_named
            argumentValue:
              expression: 'TextSelectionThemeData(selectionColor: {% textSelectionColor %})'
              requiredIf: "textSelectionColor != '' && cursorColor == '' && textSelectionHandleColor == ''"
          - kind: 'removeParameter'
            name: 'textSelectionColor'
          - kind: 'removeParameter'
            name: 'useTextSelectionTheme'
      - if: "textSelectionColor == '' && cursorColor == '' && textSelectionHandleColor != ''"
        changes:
          - kind: 'addParameter'
            index: 73
            name: 'textSelectionTheme'
            style: optional_named
            argumentValue:
              expression: 'TextSelectionThemeData(selectionHandleColor: {% textSelectionHandleColor %})'
              requiredIf: "textSelectionColor == '' && cursorColor == '' && textSelectionHandleColor != ''"
          - kind: 'removeParameter'
            name: 'textSelectionHandleColor'
          - kind: 'removeParameter'
            name: 'useTextSelectionTheme'
      - if: "useTextSelectionTheme != ''"
        changes:
          - kind: 'removeParameter'
            name: 'useTextSelectionTheme'
    variables:
      textSelectionColor:
        kind: 'fragment'
        value: 'arguments[textSelectionColor]'
      cursorColor:
        kind: 'fragment'
        value: 'arguments[cursorColor]'
      textSelectionHandleColor:
        kind: 'fragment'
        value: 'arguments[textSelectionHandleColor]'
      useTextSelectionTheme:
        kind: 'fragment'
        value: 'arguments[useTextSelectionTheme]'

  # Changes made in https://github.com/flutter/flutter/pull/65246
  - title: "Remove 'disabledThumbGapWidth'"
    date: 2020-11-17
    element:
      uris: [ 'material.dart' ]
      constructor: ''
      inClass: 'RectangularSliderTrackShape'
    changes:
      - kind: 'removeParameter'
        name: 'disabledThumbGapWidth'

  # Changes made in https://github.com/flutter/flutter/pull/46115
  - title: "Migrate to 'floatingLabelBehavior'"
    date: 2020-01-15
    element:
      uris: [ 'material.dart' ]
      field: 'hasFloatingPlaceholder'
      inClass: 'InputDecorationTheme'
    changes:
      - kind: 'rename'
        newName: 'floatingLabelBehavior'

  # Changes made in https://github.com/flutter/flutter/pull/46115
  - title: "Migrate to 'floatingLabelBehavior'"
    date: 2020-01-15
    element:
      uris: [ 'material.dart' ]
      constructor: ''
      inClass: 'InputDecorationTheme'
    oneOf:
      - if: "hasFloatingPlaceholder == 'true'"
        changes:
          - kind: 'addParameter'
            index: 14
            name: 'floatingLabelBehavior'
            style: optional_named
            argumentValue:
              expression: '{% FloatingLabelBehavior %}.auto'
              requiredIf: "hasFloatingPlaceholder == 'true'"
              variables:
                FloatingLabelBehavior:
                  kind: 'import'
                  uris: [ 'material.dart' ]
                  name: 'FloatingLabelBehavior'
          - kind: 'removeParameter'
            name: 'hasFloatingPlaceholder'
      - if: "hasFloatingPlaceholder == 'false'"
        changes:
          - kind: 'addParameter'
            index: 14
            name: 'floatingLabelBehavior'
            style: optional_named
            argumentValue:
              expression: '{% FloatingLabelBehavior %}.never'
              requiredIf: "hasFloatingPlaceholder == 'false'"
              variables:
                FloatingLabelBehavior:
                  kind: 'import'
                  uris: [ 'material.dart' ]
                  name: 'FloatingLabelBehavior'
          - kind: 'removeParameter'
            name: 'hasFloatingPlaceholder'
      - if: "hasFloatingPlaceholder != 'true' && hasFloatingPlaceholder != 'false'"
        changes:
          - kind: 'addParameter'
            index: 14
            name: 'floatingLabelBehavior'
            style: optional_named
            argumentValue:
              expression: '{% hasFloatingPlaceholder %} ? {% FloatingLabelBehavior %}.auto : {% FloatingLabelBehavior %}.never'
              requiredIf: "hasFloatingPlaceholder != 'true' && hasFloatingPlaceholder != 'false'"
              variables:
                FloatingLabelBehavior:
                  kind: 'import'
                  uris: [ 'material.dart' ]
                  name: 'FloatingLabelBehavior'
          - kind: 'removeParameter'
            name: 'hasFloatingPlaceholder'
    variables:
      hasFloatingPlaceholder:
        kind: 'fragment'
        value: 'arguments[hasFloatingPlaceholder]'

  # Changes made in https://github.com/flutter/flutter/pull/46115
  - title: "Migrate to 'floatingLabelBehavior'"
    date: 2020-01-15
    element:
      uris: [ 'material.dart' ]
      field: 'hasFloatingPlaceholder'
      inClass: 'InputDecoration'
    changes:
      - kind: 'rename'
        newName: 'floatingLabelBehavior'

  # Changes made in https://github.com/flutter/flutter/pull/46115
  - title: "Rename to 'floatingLabelBehavior'"
    date: 2020-01-15
    element:
      uris: [ 'material.dart' ]
      constructor: 'collapsed'
      inClass: 'InputDecoration'
    oneOf:
      - if: "hasFloatingPlaceholder == 'true'"
        changes:
          - kind: 'addParameter'
            index: 14
            name: 'floatingLabelBehavior'
            style: optional_named
            argumentValue:
              expression: '{% FloatingLabelBehavior %}.auto'
              requiredIf: "hasFloatingPlaceholder == 'true'"
              variables:
                FloatingLabelBehavior:
                  kind: 'import'
                  uris: [ 'material.dart' ]
                  name: 'FloatingLabelBehavior'
          - kind: 'removeParameter'
            name: 'hasFloatingPlaceholder'
      - if: "hasFloatingPlaceholder == 'false'"
        changes:
          - kind: 'addParameter'
            index: 14
            name: 'floatingLabelBehavior'
            style: optional_named
            argumentValue:
              expression: '{% FloatingLabelBehavior %}.never'
              requiredIf: "hasFloatingPlaceholder == 'false'"
              variables:
                FloatingLabelBehavior:
                  kind: 'import'
                  uris: [ 'material.dart' ]
                  name: 'FloatingLabelBehavior'
          - kind: 'removeParameter'
            name: 'hasFloatingPlaceholder'
      - if: "hasFloatingPlaceholder != 'true' && hasFloatingPlaceholder != 'false'"
        changes:
          - kind: 'addParameter'
            index: 14
            name: 'floatingLabelBehavior'
            style: optional_named
            argumentValue:
              expression: '{% hasFloatingPlaceholder %} ? {% FloatingLabelBehavior %}.auto : {% FloatingLabelBehavior %}.never'
              requiredIf: "hasFloatingPlaceholder != 'true' && hasFloatingPlaceholder != 'false'"
              variables:
                FloatingLabelBehavior:
                  kind: 'import'
                  uris: [ 'material.dart' ]
                  name: 'FloatingLabelBehavior'
          - kind: 'removeParameter'
            name: 'hasFloatingPlaceholder'
    variables:
      hasFloatingPlaceholder:
        kind: 'fragment'
        value: 'arguments[hasFloatingPlaceholder]'

  # Changes made in https://github.com/flutter/flutter/pull/46115
  - title: "Rename to 'floatingLabelBehavior'"
    date: 2020-01-15
    element:
      uris: [ 'material.dart' ]
      constructor: ''
      inClass: 'InputDecoration'
    oneOf:
      - if: "hasFloatingPlaceholder == 'true'"
        changes:
          - kind: 'addParameter'
            index: 14
            name: 'floatingLabelBehavior'
            style: optional_named
            argumentValue:
              expression: '{% FloatingLabelBehavior %}.auto'
              requiredIf: "hasFloatingPlaceholder == 'true'"
              variables:
                FloatingLabelBehavior:
                  kind: 'import'
                  uris: [ 'material.dart' ]
                  name: 'FloatingLabelBehavior'
          - kind: 'removeParameter'
            name: 'hasFloatingPlaceholder'
      - if: "hasFloatingPlaceholder == 'false'"
        changes:
          - kind: 'addParameter'
            index: 14
            name: 'floatingLabelBehavior'
            style: optional_named
            argumentValue:
              expression: '{% FloatingLabelBehavior %}.never'
              requiredIf: "hasFloatingPlaceholder == 'false'"
              variables:
                FloatingLabelBehavior:
                  kind: 'import'
                  uris: [ 'material.dart' ]
                  name: 'FloatingLabelBehavior'
          - kind: 'removeParameter'
            name: 'hasFloatingPlaceholder'
      - if: "hasFloatingPlaceholder != 'true' && hasFloatingPlaceholder != 'false'"
        changes:
          - kind: 'addParameter'
            index: 14
            name: 'floatingLabelBehavior'
            style: optional_named
            argumentValue:
              expression: '{% hasFloatingPlaceholder %} ? {% FloatingLabelBehavior %}.auto : {% FloatingLabelBehavior %}.never'
              requiredIf: "hasFloatingPlaceholder != 'true' && hasFloatingPlaceholder != 'false'"
              variables:
                FloatingLabelBehavior:
                  kind: 'import'
                  uris: [ 'material.dart' ]
                  name: 'FloatingLabelBehavior'
          - kind: 'removeParameter'
            name: 'hasFloatingPlaceholder'
    variables:
      hasFloatingPlaceholder:
        kind: 'fragment'
        value: 'arguments[hasFloatingPlaceholder]'

  # Changes made in https://github.com/flutter/flutter/pull/59127
  - title: "Migrate to 'label'"
    date: 2020-07-09
    element:
      uris: [ 'material.dart', 'widgets.dart', 'cupertino.dart' ]
      field: 'title'
      inClass: 'BottomNavigationBarItem'
    changes:
      - kind: 'rename'
        newName: 'label'

  # Changes made in https://github.com/flutter/flutter/pull/59127
  - title: "Migrate to 'label'"
    date: 2020-07-09
    element:
      uris: [ 'material.dart', 'widgets.dart', 'cupertino.dart' ]
      constructor: ''
      inClass: 'BottomNavigationBarItem'
    changes:
      - kind: 'renameParameter'
        oldName: 'title'
        newName: 'label'

  # Changes made in https://github.com/flutter/flutter/pull/66043
  - title: "Use withKind"
    date: 2020-09-17
    element:
      uris: [ 'gestures.dart' ]
      constructor: ''
      inClass: 'VelocityTracker'
    oneOf:
      - if: "pointerDeviceKind == ''"
        changes:
          - kind: 'rename'
            newName: 'withKind'
          - kind: 'addParameter'
            index: 0
            name: 'kind'
            style: required_positional
            argumentValue:
              expression: 'PointerDeviceKind.touch'
      - if: "pointerDeviceKind != ''"
        changes:
          - kind: 'rename'
            newName: 'withKind'
    variables:
      pointerDeviceKind:
          kind: 'fragment'
          value: 'arguments[0]'

  # Changes made in https://github.com/flutter/flutter/pull/72043
  - title: "Migrate to 'maxLengthEnforcement'"
    date: 2020-12-13
    element:
      uris: [ 'material.dart' ]
      constructor: ''
      inClass: 'TextFormField'
    oneOf:
      - if: "maxLengthEnforced == 'true'"
        changes:
          - kind: 'addParameter'
            index: 0
            name: 'maxLengthEnforcement'
            style: optional_named
            argumentValue:
              expression: 'MaxLengthEnforcement.enforce'
              requiredIf: "maxLengthEnforced == 'true'"
          - kind: 'removeParameter'
            name: 'maxLengthEnforced'
      - if: "maxLengthEnforced == 'false'"
        changes:
          - kind: 'addParameter'
            index: 0
            name: 'maxLengthEnforcement'
            style: optional_named
            argumentValue:
              expression: 'MaxLengthEnforcement.none'
              requiredIf: "maxLengthEnforced == 'false'"
          - kind: 'removeParameter'
            name: 'maxLengthEnforced'
    variables:
      maxLengthEnforced:
        kind: 'fragment'
        value: 'arguments[maxLengthEnforced]'

  # Changes made in https://github.com/flutter/flutter/pull/72043
  - title: "Migrate to 'maxLengthEnforcement'"
    date: 2020-12-13
    element:
      uris: [ 'material.dart' ]
      field: 'maxLengthEnforced'
      inClass: 'TextField'
    changes:
      - kind: 'rename'
        newName: 'maxLengthEnforcement'

  # Changes made in https://github.com/flutter/flutter/pull/72043
  - title: "Migrate to 'maxLengthEnforcement'"
    date: 2020-12-13
    element:
      uris: [ 'material.dart' ]
      constructor: ''
      inClass: 'TextField'
    oneOf:
      - if: "maxLengthEnforced == 'true'"
        changes:
          - kind: 'addParameter'
            index: 0
            name: 'maxLengthEnforcement'
            style: optional_named
            argumentValue:
              expression: 'MaxLengthEnforcement.enforce'
              requiredIf: "maxLengthEnforced == 'true'"
          - kind: 'removeParameter'
            name: 'maxLengthEnforced'
      - if: "maxLengthEnforced == 'false'"
        changes:
          - kind: 'addParameter'
            index: 0
            name: 'maxLengthEnforcement'
            style: optional_named
            argumentValue:
              expression: 'MaxLengthEnforcement.none'
              requiredIf: "maxLengthEnforced == 'false'"
          - kind: 'removeParameter'
            name: 'maxLengthEnforced'
    variables:
      maxLengthEnforced:
        kind: 'fragment'
        value: 'arguments[maxLengthEnforced]'

  # Changes made in https://github.com/flutter/flutter/pull/72043
  - title: "Migrate to 'maxLengthEnforcement'"
    date: 2020-12-13
    element:
      uris: [ 'cupertino.dart' ]
      field: 'maxLengthEnforced'
      inClass: 'CupertinoTextField'
    changes:
      - kind: 'rename'
        newName: 'maxLengthEnforcement'

  # Changes made in https://github.com/flutter/flutter/pull/72043
  - title: "Migrate to 'maxLengthEnforcement'"
    date: 2020-12-13
    element:
      uris: [ 'cupertino.dart' ]
      constructor: 'borderless'
      inClass: 'CupertinoTextField'
    oneOf:
      - if: "maxLengthEnforced == 'true'"
        changes:
          - kind: 'addParameter'
            index: 0
            name: 'maxLengthEnforcement'
            style: optional_named
            argumentValue:
              expression: 'MaxLengthEnforcement.enforce'
              requiredIf: "maxLengthEnforced == 'true'"
          - kind: 'removeParameter'
            name: 'maxLengthEnforced'
      - if: "maxLengthEnforced == 'false'"
        changes:
          - kind: 'addParameter'
            index: 0
            name: 'maxLengthEnforcement'
            style: optional_named
            argumentValue:
              expression: 'MaxLengthEnforcement.none'
              requiredIf: "maxLengthEnforced == 'false'"
          - kind: 'removeParameter'
            name: 'maxLengthEnforced'
    variables:
      maxLengthEnforced:
        kind: 'fragment'
        value: 'arguments[maxLengthEnforced]'

  # Changes made in https://github.com/flutter/flutter/pull/72043
  - title: "Migrate to 'maxLengthEnforcement'"
    date: 2020-12-13
    element:
      uris: [ 'cupertino.dart' ]
      constructor: ''
      inClass: 'CupertinoTextField'
    oneOf:
      - if: "maxLengthEnforced == 'true'"
        changes:
          - kind: 'addParameter'
            index: 0
            name: 'maxLengthEnforcement'
            style: optional_named
            argumentValue:
              expression: 'MaxLengthEnforcement.enforce'
              requiredIf: "maxLengthEnforced == 'true'"
          - kind: 'removeParameter'
            name: 'maxLengthEnforced'
      - if: "maxLengthEnforced == 'false'"
        changes:
          - kind: 'addParameter'
            index: 0
            name: 'maxLengthEnforcement'
            style: optional_named
            argumentValue:
              expression: 'MaxLengthEnforcement.none'
              requiredIf: "maxLengthEnforced == 'false'"
          - kind: 'removeParameter'
            name: 'maxLengthEnforced'
    variables:
      maxLengthEnforced:
        kind: 'fragment'
        value: 'arguments[maxLengthEnforced]'

>>>>>>> 02c026b0
  # Changes made in https://github.com/flutter/flutter/pull/68905.
  - title: "Migrate from 'nullOk'"
    date: 2021-01-27
    element:
      uris: [ 'material.dart' ]
      method: 'resolveFrom'
      inClass: 'MaterialBasedCupertinoThemeData'
    changes:
      - kind: 'removeParameter'
        name: 'nullOk'

  # Changes made in https://github.com/flutter/flutter/pull/68905.
  - title: "Migrate from 'nullOk'"
    date: 2021-01-27
    element:
      uris: [ 'cupertino.dart' ]
      method: 'resolveFrom'
      inClass: 'CupertinoTextThemeData'
    changes:
      - kind: 'removeParameter'
        name: 'nullOk'

  # Changes made in https://github.com/flutter/flutter/pull/68905.
  - title: "Migrate from 'nullOk'"
    date: 2021-01-27
    element:
      uris: [ 'cupertino.dart' ]
      method: 'resolveFrom'
      inClass: 'NoDefaultCupertinoThemeData'
    changes:
      - kind: 'removeParameter'
        name: 'nullOk'

  # Changes made in https://github.com/flutter/flutter/pull/68905.
  - title: "Migrate from 'nullOk'"
    date: 2021-01-27
    element:
      uris: [ 'cupertino.dart' ]
      method: 'resolveFrom'
      inClass: 'CupertinoThemeData'
    changes:
      - kind: 'removeParameter'
        name: 'nullOk'

  # Changes made in https://github.com/flutter/flutter/pull/68736.
  - title: "Migrate from 'nullOk'"
    date: 2021-01-27
    element:
      uris: [ 'cupertino.dart' ]
      method: 'brightnessOf'
      inClass: 'CupertinoTheme'
    oneOf:
      - if: "nullOk == 'true'"
        changes:
          - kind: 'rename'
            newName: 'maybeBrightnessOf'
          - kind: 'removeParameter'
            name: 'nullOk'
      - if: "nullOk == 'false'"
        changes:
          - kind: 'removeParameter'
            name: 'nullOk'
    variables:
      nullOk:
        kind: 'fragment'
        value: 'arguments[nullOk]'

  # Changes made in https://github.com/flutter/flutter/pull/68905.
  - title: "Migrate from 'nullOk'"
    date: 2021-01-27
    element:
      uris: [ 'cupertino.dart' ]
      method: 'of'
      inClass: 'CupertinoUserInterfaceLevel'
    oneOf:
      - if: "nullOk == 'true'"
        changes:
          - kind: 'rename'
            newName: 'maybeOf'
          - kind: 'removeParameter'
            name: 'nullOk'
      - if: "nullOk == 'false'"
        changes:
          - kind: 'removeParameter'
            name: 'nullOk'
    variables:
      nullOk:
        kind: 'fragment'
        value: 'arguments[nullOk]'

  # Changes made in https://github.com/flutter/flutter/pull/68905.
  - title: "Migrate from 'nullOk'"
    date: 2021-01-27
    element:
      uris: [ 'cupertino.dart' ]
      method: 'resolveFrom'
      inClass: 'CupertinoDynamicColor'
    changes:
      - kind: 'removeParameter'
        name: 'nullOk'

  # Changes made in https://github.com/flutter/flutter/pull/68905.
  - title: "Migrate from 'nullOk'"
    date: 2021-01-27
    element:
      uris: [ 'cupertino.dart' ]
      method: 'resolve'
      inClass: 'CupertinoDynamicColor'
    oneOf:
      - if: "nullOk == 'true'"
        changes:
          - kind: 'rename'
            newName: 'maybeResolve'
          - kind: 'removeParameter'
            name: 'nullOk'
      - if: "nullOk == 'false'"
        changes:
          - kind: 'removeParameter'
            name: 'nullOk'
    variables:
      nullOk:
        kind: 'fragment'
        value: 'arguments[nullOk]'

  # Changes made in https://github.com/flutter/flutter/pull/68925.
  - title: "Migrate from 'nullOk'"
    date: 2021-01-27
    element:
      uris: [ 'material.dart', 'widgets.dart', 'cupertino.dart' ]
      method: 'of'
      inClass: 'SliverAnimatedList'
    oneOf:
      - if: "nullOk == 'true'"
        changes:
          - kind: 'rename'
            newName: 'maybeOf'
          - kind: 'removeParameter'
            name: 'nullOk'
      - if: "nullOk == 'false'"
        changes:
          - kind: 'removeParameter'
            name: 'nullOk'
    variables:
      nullOk:
        kind: 'fragment'
        value: 'arguments[nullOk]'

  # Changes made in https://github.com/flutter/flutter/pull/68925.
  - title: "Migrate from 'nullOk'"
    date: 2021-01-27
    element:
      uris: [ 'material.dart', 'widgets.dart', 'cupertino.dart' ]
      method: 'of'
      inClass: 'AnimatedList'
    oneOf:
      - if: "nullOk == 'true'"
        changes:
          - kind: 'rename'
            newName: 'maybeOf'
          - kind: 'removeParameter'
            name: 'nullOk'
      - if: "nullOk == 'false'"
        changes:
          - kind: 'removeParameter'
            name: 'nullOk'
    variables:
      nullOk:
        kind: 'fragment'
        value: 'arguments[nullOk]'

  # Changes made in https://github.com/flutter/flutter/pull/68921.
  - title: "Migrate from 'nullOk'"
    date: 2021-01-27
    element:
      uris: [ 'material.dart', 'widgets.dart', 'cupertino.dart' ]
      method: 'invoke'
      inClass: 'Actions'
    oneOf:
      - if: "nullOk == 'true'"
        changes:
          - kind: 'rename'
            newName: 'maybeInvoke'
          - kind: 'removeParameter'
            name: 'nullOk'
      - if: "nullOk == 'false'"
        changes:
          - kind: 'removeParameter'
            name: 'nullOk'
    variables:
      nullOk:
        kind: 'fragment'
        value: 'arguments[nullOk]'

  # Changes made in https://github.com/flutter/flutter/pull/68921.
  - title: "Migrate from 'nullOk'"
    date: 2021-01-27
    element:
      uris: [ 'material.dart', 'widgets.dart', 'cupertino.dart' ]
      method: 'find'
      inClass: 'Actions'
    oneOf:
      - if: "nullOk == 'true'"
        changes:
          - kind: 'rename'
            newName: 'maybeFind'
          - kind: 'removeParameter'
            name: 'nullOk'
      - if: "nullOk == 'false'"
        changes:
          - kind: 'removeParameter'
            name: 'nullOk'
    variables:
      nullOk:
        kind: 'fragment'
        value: 'arguments[nullOk]'

  # Changes made in https://github.com/flutter/flutter/pull/68921.
  - title: "Migrate from 'nullOk'"
    date: 2021-01-27
    element:
      uris: [ 'material.dart', 'widgets.dart', 'cupertino.dart' ]
      method: 'handler'
      inClass: 'Actions'
    changes:
      - kind: 'removeParameter'
        name: 'nullOk'

  # Changes made in https://github.com/flutter/flutter/pull/68921.
  - title: "Migrate from 'nullOk'"
    date: 2021-01-27
    element:
      uris: [ 'material.dart', 'widgets.dart', 'cupertino.dart' ]
      method: 'of'
      inClass: 'Shortcuts'
    oneOf:
      - if: "nullOk == 'true'"
        changes:
          - kind: 'rename'
            newName: 'maybeOf'
          - kind: 'removeParameter'
            name: 'nullOk'
      - if: "nullOk == 'false'"
        changes:
          - kind: 'removeParameter'
            name: 'nullOk'
    variables:
      nullOk:
        kind: 'fragment'
        value: 'arguments[nullOk]'

  # Changes made in https://github.com/flutter/flutter/pull/68917.
  - title: "Migrate from 'nullOk'"
    date: 2021-01-27
    element:
      uris: [ 'material.dart', 'widgets.dart', 'cupertino.dart' ]
      method: 'of'
      inClass: 'Focus'
    oneOf:
      - if: "nullOk == 'true'"
        changes:
          - kind: 'rename'
            newName: 'maybeOf'
          - kind: 'removeParameter'
            name: 'nullOk'
      - if: "nullOk == 'false'"
        changes:
          - kind: 'removeParameter'
            name: 'nullOk'
    variables:
      nullOk:
        kind: 'fragment'
        value: 'arguments[nullOk]'

  # Changes made in https://github.com/flutter/flutter/pull/68917.
  - title: "Migrate from 'nullOk'"
    date: 2021-01-27
    element:
      uris: [ 'material.dart', 'widgets.dart', 'cupertino.dart' ]
      method: 'of'
      inClass: 'FocusTraversalGroup'
    oneOf:
      - if: "nullOk == 'true'"
        changes:
          - kind: 'rename'
            newName: 'maybeOf'
          - kind: 'removeParameter'
            name: 'nullOk'
      - if: "nullOk == 'false'"
        changes:
          - kind: 'removeParameter'
            name: 'nullOk'
    variables:
      nullOk:
        kind: 'fragment'
        value: 'arguments[nullOk]'

  # Changes made in https://github.com/flutter/flutter/pull/68917.
  - title: "Migrate from 'nullOk'"
    date: 2021-01-27
    element:
      uris: [ 'material.dart', 'widgets.dart', 'cupertino.dart' ]
      method: 'of'
      inClass: 'FocusTraversalOrder'
    oneOf:
      - if: "nullOk == 'true'"
        changes:
          - kind: 'rename'
            newName: 'maybeOf'
          - kind: 'removeParameter'
            name: 'nullOk'
      - if: "nullOk == 'false'"
        changes:
          - kind: 'removeParameter'
            name: 'nullOk'
    variables:
      nullOk:
        kind: 'fragment'
        value: 'arguments[nullOk]'

  # Changes made in https://github.com/flutter/flutter/pull/68911.
  - title: "Migrate from 'nullOk'"
    date: 2021-01-27
    element:
      uris: [ 'material.dart', 'widgets.dart', 'cupertino.dart' ]
      method: 'localeOf'
      inClass: 'Localizations'
    oneOf:
      - if: "nullOk == 'true'"
        changes:
          - kind: 'rename'
            newName: 'maybeLocaleOf'
          - kind: 'removeParameter'
            name: 'nullOk'
      - if: "nullOk == 'false'"
        changes:
          - kind: 'removeParameter'
            name: 'nullOk'
    variables:
      nullOk:
        kind: 'fragment'
        value: 'arguments[nullOk]'

  # Changes made in https://github.com/flutter/flutter/pull/68910.
  - title: "Migrate from 'nullOk'"
    date: 2021-01-27
    element:
      uris: [ 'material.dart', 'widgets.dart', 'cupertino.dart' ]
      method: 'of'
      inClass: 'Router'
    oneOf:
      - if: "nullOk == 'true'"
        changes:
          - kind: 'rename'
            newName: 'maybeOf'
          - kind: 'removeParameter'
            name: 'nullOk'
      - if: "nullOk == 'false'"
        changes:
          - kind: 'removeParameter'
            name: 'nullOk'
    variables:
      nullOk:
        kind: 'fragment'
        value: 'arguments[nullOk]'

  # Changes made in https://github.com/flutter/flutter/pull/68908.
  - title: "Migrate from 'nullOk'"
    date: 2021-01-27
    element:
      uris: [ 'material.dart' ]
      method: 'of'
      inClass: 'Scaffold'
    oneOf:
      - if: "nullOk == 'true'"
        changes:
          - kind: 'rename'
            newName: 'maybeOf'
          - kind: 'removeParameter'
            name: 'nullOk'
      - if: "nullOk == 'false'"
        changes:
          - kind: 'removeParameter'
            name: 'nullOk'
    variables:
      nullOk:
        kind: 'fragment'
        value: 'arguments[nullOk]'

  # Changes made in https://github.com/flutter/flutter/pull/68908.
  - title: "Migrate from 'nullOk'"
    date: 2021-01-27
    element:
      uris: [ 'material.dart' ]
      method: 'of'
      inClass: 'ScaffoldMessenger'
    oneOf:
      - if: "nullOk == 'true'"
        changes:
          - kind: 'rename'
            newName: 'maybeOf'
          - kind: 'removeParameter'
            name: 'nullOk'
      - if: "nullOk == 'false'"
        changes:
          - kind: 'removeParameter'
            name: 'nullOk'
    variables:
      nullOk:
        kind: 'fragment'
        value: 'arguments[nullOk]'

  # Changes made in https://github.com/flutter/flutter/pull/70726.
  - title: "Migrate from 'nullOk'"
    date: 2021-01-27
    element:
      uris: [ 'material.dart', 'widgets.dart', 'cupertino.dart' ]
      method: 'of'
      inClass: 'Navigator'
    oneOf:
      - if: "nullOk == 'true'"
        changes:
          - kind: 'rename'
            newName: 'maybeOf'
          - kind: 'removeParameter'
            name: 'nullOk'
      - if: "nullOk == 'false'"
        changes:
          - kind: 'removeParameter'
            name: 'nullOk'
    variables:
      nullOk:
        kind: 'fragment'
        value: 'arguments[nullOk]'

  # Changes made in https://github.com/flutter/flutter/pull/68736.
  - title: "Migrate from 'nullOk'"
    date: 2021-01-27
    element:
      uris: [ 'material.dart', 'widgets.dart', 'cupertino.dart' ]
      method: 'of'
      inClass: 'MediaQuery'
    oneOf:
      - if: "nullOk == 'true'"
        changes:
          - kind: 'rename'
            newName: 'maybeOf'
          - kind: 'removeParameter'
            name: 'nullOk'
      - if: "nullOk == 'false'"
        changes:
          - kind: 'removeParameter'
            name: 'nullOk'
    variables:
      nullOk:
        kind: 'fragment'
        value: 'arguments[nullOk]'

  # Changes made in https://github.com/flutter/flutter/pull/44189.
  - title: "Rename to 'dependOnInheritedElement'"
    date: 2020-12-23
    element:
      uris: [ 'material.dart', 'cupertino.dart', 'widgets.dart' ]
      method: 'inheritFromElement'
      inClass: 'Element'
    changes:
      - kind: 'rename'
        newName: 'dependOnInheritedElement'

  # Changes made in https://github.com/flutter/flutter/pull/44189.
  - title: "Rename to 'dependOnInheritedWidgetOfExactType'"
    date: 2020-09-14
    element:
      uris: [ 'material.dart', 'cupertino.dart', 'widgets.dart' ]
      method: 'inheritFromWidgetOfExactType'
      inClass: 'Element'
    changes:
      - kind: 'rename'
        newName: 'dependOnInheritedWidgetOfExactType'
      - kind: 'addTypeParameter'
        index: 0
        name: 'T'
        argumentValue:
          expression: '{% type %}'
          variables:
            type:
              kind: 'fragment'
              value: 'arguments[0]'
      - kind: 'removeParameter'
        index: 0

  # Changes made in https://github.com/flutter/flutter/pull/44189.
  - title: "Rename to 'getElementForInheritedWidgetOfExactType'"
    date: 2020-09-14
    element:
      uris: [ 'material.dart', 'cupertino.dart', 'widgets.dart' ]
      method: 'ancestorInheritedElementForWidgetOfExactType'
      inClass: 'Element'
    changes:
      - kind: 'rename'
        newName: 'getElementForInheritedWidgetOfExactType'
      - kind: 'addTypeParameter'
        index: 0
        name: 'T'
        argumentValue:
          expression: '{% type %}'
          variables:
            type:
              kind: 'fragment'
              value: 'arguments[0]'
      - kind: 'removeParameter'
        index: 0

  # Changes made in https://github.com/flutter/flutter/pull/44189.
  - title: "Rename to 'getElementForInheritedWidgetOfExactType'"
    date: 2020-12-23
    element:
      uris: [ 'material.dart', 'cupertino.dart', 'widgets.dart' ]
      method: 'ancestorWidgetOfExactType'
      inClass: 'Element'
    changes:
      - kind: 'rename'
        newName: 'findAncestorWidgetOfExactType'
      - kind: 'addTypeParameter'
        index: 0
        name: 'T'
        argumentValue:
          expression: '{% type %}'
          variables:
            type:
              kind: 'fragment'
              value: 'arguments[0]'
      - kind: 'removeParameter'
        index: 0

  # Changes made in https://github.com/flutter/flutter/pull/44189.
  - title: "Rename to 'findAncestorStateOfType'"
    date: 2020-12-23
    element:
      uris: [ 'material.dart', 'cupertino.dart', 'widgets.dart' ]
      method: 'ancestorStateOfType'
      inClass: 'Element'
    changes:
      - kind: 'rename'
        newName: 'findAncestorStateOfType'
      - kind: 'addTypeParameter'
        index: 0
        name: 'T'
        argumentValue:
          expression: '{% type %}'
          variables:
            type:
              kind: 'fragment'
              value: 'arguments[0].typeArguments[0]'
      - kind: 'removeParameter'
        index: 0

  # Changes made in https://github.com/flutter/flutter/pull/44189.
  - title: "Rename to 'findAncestorRenderObjectOfType'"
    date: 2020-12-23
    element:
      uris: [ 'material.dart', 'cupertino.dart', 'widgets.dart' ]
      method: 'ancestorRenderObjectOfType'
      inClass: 'Element'
    changes:
      - kind: 'rename'
        newName: 'findAncestorRenderObjectOfType'
      - kind: 'addTypeParameter'
        index: 0
        name: 'T'
        argumentValue:
          expression: '{% type %}'
          variables:
            type:
              kind: 'fragment'
              value: 'arguments[0].typeArguments[0]'
      - kind: 'removeParameter'
        index: 0

  # Changes made in https://github.com/flutter/flutter/pull/44189.
  - title: "Rename to 'findAncestorRenderObjectOfType'"
    date: 2020-12-23
    element:
      uris: [ 'material.dart', 'cupertino.dart', 'widgets.dart' ]
      method: 'rootAncestorStateOfType'
      inClass: 'Element'
    changes:
      - kind: 'rename'
        newName: 'findRootAncestorStateOfType'
      - kind: 'addTypeParameter'
        index: 0
        name: 'T'
        argumentValue:
          expression: '{% type %}'
          variables:
            type:
              kind: 'fragment'
              value: 'arguments[0].typeArguments[0]'
      - kind: 'removeParameter'
        index: 0

  # Changes made in https://github.com/flutter/flutter/pull/26259
  - title: "Rename to 'resizeToAvoidBottomInset'"
    date: 2020-12-23
    element:
      uris: [ 'material.dart' ]
      field: 'resizeToAvoidBottomPadding'
      inClass: 'Scaffold'
    changes:
      - kind: 'rename'
        newName: 'resizeToAvoidBottomInset'

  # Changes made in https://github.com/flutter/flutter/pull/26259
  - title: "Rename to 'resizeToAvoidBottomInset'"
    date: 2020-12-23
    element:
      uris: [ 'material.dart' ]
      constructor: ''
      inClass: 'Scaffold'
    changes:
      - kind: 'renameParameter'
        oldName: 'resizeToAvoidBottomPadding'
        newName: 'resizeToAvoidBottomInset'

  # Change made in https://github.com/flutter/flutter/pull/20649
  # TODO(Piinks): Add tests when `bulkApply:false` testing is supported, https://github.com/dart-lang/sdk/issues/44639
  - title: "Replace with 'CupertinoPopupSurface'"
    date: 2021-01-07
    bulkApply: false
    element:
      uris: [ 'cupertino.dart' ]
      class: 'CupertinoDialog'
    changes:
      - kind: 'rename'
        newName: 'CupertinoPopupSurface'

  # Change made in https://github.com/flutter/flutter/pull/20649
  # TODO(Piinks): Add tests when `bulkApply:false` testing is supported, https://github.com/dart-lang/sdk/issues/44639
  - title: "Replace with 'CupertinoAlertDialog'"
    date: 2021-01-07
    bulkApply: false
    element:
      uris: [ 'cupertino.dart' ]
      class: 'CupertinoDialog'
    changes:
      - kind: 'rename'
        newName: 'CupertinoAlertDialog'
      - kind: 'renameParameter'
        oldName: 'child'
        newName: 'content'

  # Changes made in https://github.com/flutter/flutter/pull/61648
  - title: "Migrate to 'autovalidateMode'"
    date: 2020-09-02
    element:
      uris: [ 'widgets.dart', 'material.dart', 'cupertino.dart' ]
      field: 'autovalidate'
      inClass: 'Form'
    changes:
      - kind: 'rename'
        newName: 'autovalidateMode'

  # Changes made in https://github.com/flutter/flutter/pull/61648
  - title: "Migrate to 'autovalidateMode'"
    date: 2020-09-02
    element:
      uris: [ 'widgets.dart', 'material.dart', 'cupertino.dart' ]
      constructor: ''
      inClass: 'Form'
    oneOf:
      - if: "autovalidate == 'true'"
        changes:
          - kind: 'addParameter'
            index: 0
            name: 'autovalidateMode'
            style: optional_named
            argumentValue:
              expression: 'AutovalidateMode.always'
              requiredIf: "autovalidate == 'true'"
          - kind: 'removeParameter'
            name: 'autovalidate'
      - if: "autovalidate == 'false'"
        changes:
          - kind: 'addParameter'
            index: 0
            name: 'autovalidateMode'
            style: optional_named
            argumentValue:
              expression: 'AutovalidateMode.disabled'
              requiredIf: "autovalidate == 'false'"
          - kind: 'removeParameter'
            name: 'autovalidate'
    variables:
      autovalidate:
        kind: 'fragment'
        value: 'arguments[autovalidate]'

  # Changes made in https://github.com/flutter/flutter/pull/61648
  - title: "Migrate to 'autovalidateMode'"
    date: 2020-09-02
    element:
      uris: [ 'widgets.dart', 'material.dart', 'cupertino.dart' ]
      field: 'autovalidate'
      inClass: 'FormField'
    changes:
      - kind: 'rename'
        newName: 'autovalidateMode'

  # Changes made in https://github.com/flutter/flutter/pull/61648
  - title: "Migrate to 'autovalidateMode'"
    date: 2020-09-02
    element:
      uris: [ 'widgets.dart', 'material.dart', 'cupertino.dart' ]
      constructor: ''
      inClass: 'FormField'
    oneOf:
      - if: "autovalidate == 'true'"
        changes:
          - kind: 'addParameter'
            index: 0
            name: 'autovalidateMode'
            style: optional_named
            argumentValue:
              expression: 'AutovalidateMode.always'
              requiredIf: "autovalidate == 'true'"
          - kind: 'removeParameter'
            name: 'autovalidate'
      - if: "autovalidate == 'false'"
        changes:
          - kind: 'addParameter'
            index: 0
            name: 'autovalidateMode'
            style: optional_named
            argumentValue:
              expression: 'AutovalidateMode.disabled'
              requiredIf: "autovalidate == 'false'"
          - kind: 'removeParameter'
            name: 'autovalidate'
    variables:
      autovalidate:
        kind: 'fragment'
        value: 'arguments[autovalidate]'

  # Changes made in https://github.com/flutter/flutter/pull/61648
  - title: "Migrate to 'autovalidateMode'"
    date: 2020-09-02
    element:
      uris: [ 'material.dart' ]
      constructor: ''
      inClass: 'TextFormField'
    oneOf:
      - if: "autovalidate == 'true'"
        changes:
          - kind: 'addParameter'
            index: 0
            name: 'autovalidateMode'
            style: optional_named
            argumentValue:
              expression: 'AutovalidateMode.always'
              requiredIf: "autovalidate == 'true'"
          - kind: 'removeParameter'
            name: 'autovalidate'
      - if: "autovalidate == 'false'"
        changes:
          - kind: 'addParameter'
            index: 0
            name: 'autovalidateMode'
            style: optional_named
            argumentValue:
              expression: 'AutovalidateMode.disabled'
              requiredIf: "autovalidate == 'false'"
          - kind: 'removeParameter'
            name: 'autovalidate'
    variables:
      autovalidate:
        kind: 'fragment'
        value: 'arguments[autovalidate]'

  # Changes made in https://github.com/flutter/flutter/pull/61648
  - title: "Migrate to 'autovalidateMode'"
    date: 2020-09-02
    element:
      uris: [ 'material.dart' ]
      constructor: ''
      inClass: 'DropdownButtonFormField'
    oneOf:
      - if: "autovalidate == 'true'"
        changes:
          - kind: 'addParameter'
            index: 0
            name: 'autovalidateMode'
            style: optional_named
            argumentValue:
              expression: 'AutovalidateMode.always'
              requiredIf: "autovalidate == 'true'"
          - kind: 'removeParameter'
            name: 'autovalidate'
      - if: "autovalidate == 'false'"
        changes:
          - kind: 'addParameter'
            index: 0
            name: 'autovalidateMode'
            style: optional_named
            argumentValue:
              expression: 'AutovalidateMode.disabled'
              requiredIf: "autovalidate == 'false'"
          - kind: 'removeParameter'
            name: 'autovalidate'
    variables:
      autovalidate:
        kind: 'fragment'
        value: 'arguments[autovalidate]'

  # Changes made in https://github.com/flutter/flutter/pull/48547
  - title: "Rename to 'headline1'"
    date: 2020-01-24
    element:
      uris: [ 'material.dart' ]
      getter: display4
      inClass: 'TextTheme'
    changes:
      - kind: 'rename'
        newName: 'headline1'

  # Changes made in https://github.com/flutter/flutter/pull/48547
  - title: "Rename to 'headline2'"
    date: 2020-01-24
    element:
      uris: [ 'material.dart' ]
      getter: display3
      inClass: 'TextTheme'
    changes:
      - kind: 'rename'
        newName: 'headline2'

  # Changes made in https://github.com/flutter/flutter/pull/48547
  - title: "Rename to 'headline3'"
    date: 2020-01-24
    element:
      uris: [ 'material.dart' ]
      getter: display2
      inClass: 'TextTheme'
    changes:
      - kind: 'rename'
        newName: 'headline3'

  # Changes made in https://github.com/flutter/flutter/pull/48547
  - title: "Rename to 'headline4'"
    date: 2020-01-24
    element:
      uris: [ 'material.dart' ]
      getter: display1
      inClass: 'TextTheme'
    changes:
      - kind: 'rename'
        newName: 'headline4'

  # Changes made in https://github.com/flutter/flutter/pull/48547
  - title: "Rename to 'headline5'"
    date: 2020-01-24
    element:
      uris: [ 'material.dart' ]
      getter: headline
      inClass: 'TextTheme'
    changes:
      - kind: 'rename'
        newName: 'headline5'

  # Changes made in https://github.com/flutter/flutter/pull/48547
  - title: "Rename to 'headline6'"
    date: 2020-01-24
    element:
      uris: [ 'material.dart' ]
      getter: title
      inClass: 'TextTheme'
    changes:
      - kind: 'rename'
        newName: 'headline6'

  # Changes made in https://github.com/flutter/flutter/pull/48547
  - title: "Rename to 'subtitle1'"
    date: 2020-01-24
    element:
      uris: [ 'material.dart' ]
      getter: subhead
      inClass: 'TextTheme'
    changes:
      - kind: 'rename'
        newName: 'subtitle1'

  # Changes made in https://github.com/flutter/flutter/pull/48547
  - title: "Rename to 'bodyText1'"
    date: 2020-01-24
    element:
      uris: [ 'material.dart' ]
      getter: body2
      inClass: 'TextTheme'
    changes:
      - kind: 'rename'
        newName: 'bodyText1'

  # Changes made in https://github.com/flutter/flutter/pull/48547
  - title: "Rename to 'bodyText2'"
    date: 2020-01-24
    element:
      uris: [ 'material.dart' ]
      getter: body1
      inClass: 'TextTheme'
    changes:
      - kind: 'rename'
        newName: 'bodyText2'

  # Changes made in https://github.com/flutter/flutter/pull/48547
  - title: "Rename to 'subtitle2'"
    date: 2020-01-24
    element:
      uris: [ 'material.dart' ]
      getter: subtitle
      inClass: 'TextTheme'
    changes:
      - kind: 'rename'
        newName: 'subtitle2'

  # Changes made in https://github.com/flutter/flutter/pull/48547
  - title: 'Rename arguments'
    date: 2020-01-24
    element:
      uris: [ 'material.dart' ]
      constructor: ''
      inClass: 'TextTheme'
    changes:
      - kind: 'renameParameter'
        oldName: 'display4'
        newName: 'headline1'
      - kind: 'renameParameter'
        oldName: 'display3'
        newName: 'headline2'
      - kind: 'renameParameter'
        oldName: 'display2'
        newName: 'headline3'
      - kind: 'renameParameter'
        oldName: 'display1'
        newName: 'headline4'
      - kind: 'renameParameter'
        oldName: 'headline'
        newName: 'headline5'
      - kind: 'renameParameter'
        oldName: 'title'
        newName: 'headline6'
      - kind: 'renameParameter'
        oldName: 'subhead'
        newName: 'subtitle1'
      - kind: 'renameParameter'
        oldName: 'subtitle'
        newName: 'subtitle2'
      - kind: 'renameParameter'
        oldName: 'body2'
        newName: 'bodyText1'
      - kind: 'renameParameter'
        oldName: 'body1'
        newName: 'bodyText2'

  # Changes made in https://github.com/flutter/flutter/pull/48547
  - title: 'Rename arguments'
    date: 2020-01-24
    element:
      uris: [ 'material.dart' ]
      method: 'copyWith'
      inClass: 'TextTheme'
    changes:
      - kind: 'renameParameter'
        oldName: 'display4'
        newName: 'headline1'
      - kind: 'renameParameter'
        oldName: 'display3'
        newName: 'headline2'
      - kind: 'renameParameter'
        oldName: 'display2'
        newName: 'headline3'
      - kind: 'renameParameter'
        oldName: 'display1'
        newName: 'headline4'
      - kind: 'renameParameter'
        oldName: 'headline'
        newName: 'headline5'
      - kind: 'renameParameter'
        oldName: 'title'
        newName: 'headline6'
      - kind: 'renameParameter'
        oldName: 'subhead'
        newName: 'subtitle1'
      - kind: 'renameParameter'
        oldName: 'subtitle'
        newName: 'subtitle2'
      - kind: 'renameParameter'
        oldName: 'body2'
        newName: 'bodyText1'
      - kind: 'renameParameter'
        oldName: 'body1'
        newName: 'bodyText2'

  # Changes made in https://github.com/flutter/flutter/pull/66305
  - title: "Migrate to 'clipBehavior'"
    date: 2020-09-22
    element:
      uris: [ 'widgets.dart', 'material.dart', 'cupertino.dart' ]
      field: 'overflow'
      inClass: 'Stack'
    changes:
      - kind: 'rename'
        newName: 'clipBehavior'

  # Changes made in https://github.com/flutter/flutter/pull/66305
  - title: "Migrate to 'clipBehavior'"
    date: 2020-09-22
    element:
      uris: [ 'widgets.dart', 'material.dart', 'cupertino.dart' ]
      constructor: ''
      inClass: 'Stack'
    oneOf:
      - if: "overflow == 'Overflow.clip'"
        changes:
          - kind: 'addParameter'
            index: 0
            name: 'clipBehavior'
            style: optional_named
            argumentValue:
              expression: 'Clip.hardEdge'
              requiredIf: "overflow == 'Overflow.clip'"
          - kind: 'removeParameter'
            name: 'overflow'
      - if: "overflow == 'Overflow.visible'"
        changes:
          - kind: 'addParameter'
            index: 0
            name: 'clipBehavior'
            style: optional_named
            argumentValue:
              expression: 'Clip.none'
              requiredIf: "overflow == 'Overflow.visible'"
          - kind: 'removeParameter'
            name: 'overflow'
    variables:
      overflow:
        kind: 'fragment'
        value: 'arguments[overflow]'

  # Change made in https://github.com/flutter/flutter/pull/44189.
  - title: "Rename to 'dependOnInheritedElement'"
    date: 2019-11-22
    element:
      uris: [ 'material.dart', 'cupertino.dart', 'widgets.dart' ]
      inClass: 'BuildContext'
      method: 'inheritFromElement'
    changes:
      - kind: 'rename'
        newName: 'dependOnInheritedElement'

  # Change made in https://github.com/flutter/flutter/pull/44189.
  - title: "Migrate to 'dependOnInheritedWidgetOfExactType'"
    date: 2019-11-22
    element:
      uris: [ 'material.dart', 'cupertino.dart', 'widgets.dart' ]
      inClass: 'BuildContext'
      method: 'inheritFromWidgetOfExactType'
    changes:
      - kind: 'rename'
        newName: 'dependOnInheritedWidgetOfExactType'
      - kind: 'removeParameter'
        index: 0
      - kind: 'addTypeParameter'
        index: 0
        name: 'T'
        argumentValue:
          expression: '{% type %}'
          variables:
            type:
              kind: fragment
              value: 'arguments[0]'

  # Change made in https://github.com/flutter/flutter/pull/44189.
  - title: "Migrate to 'getElementForInheritedWidgetOfExactType'"
    date: 2019-11-22
    element:
      uris: [ 'material.dart', 'cupertino.dart', 'widgets.dart' ]
      inClass: 'BuildContext'
      method: 'ancestorInheritedElementForWidgetOfExactType'
    changes:
      - kind: 'rename'
        newName: 'getElementForInheritedWidgetOfExactType'
      - kind: 'removeParameter'
        index: 0
      - kind: 'addTypeParameter'
        index: 0
        name: 'T'
        argumentValue:
          expression: '{% type %}'
          variables:
            type:
              kind: fragment
              value: 'arguments[0]'

  # Change made in https://github.com/flutter/flutter/pull/44189.
  - title: "Migrate to 'findAncestorWidgetOfExactType'"
    date: 2019-11-22
    element:
      uris: [ 'material.dart', 'cupertino.dart', 'widgets.dart' ]
      inClass: 'BuildContext'
      method: 'ancestorWidgetOfExactType'
    changes:
      - kind: 'rename'
        newName: 'findAncestorWidgetOfExactType'
      - kind: 'removeParameter'
        index: 0
      - kind: 'addTypeParameter'
        index: 0
        name: 'T'
        argumentValue:
          expression: '{% type %}'
          variables:
            type:
              kind: fragment
              value: 'arguments[0]'

  # Change made in https://github.com/flutter/flutter/pull/44189.
  - title: "Migrate to 'findAncestorStateOfType'"
    date: 2019-11-22
    element:
      uris: [ 'material.dart', 'cupertino.dart', 'widgets.dart' ]
      inClass: 'BuildContext'
      method: 'ancestorStateOfType'
    changes:
      - kind: 'rename'
        newName: 'findAncestorStateOfType'
      - kind: 'removeParameter'
        index: 0
      - kind: 'addTypeParameter'
        index: 0
        name: 'T'
        argumentValue:
          expression: '{% type %}'
          variables:
            type:
              kind: fragment
              value: 'arguments[0].typeArguments[0]'

  # Change made in https://github.com/flutter/flutter/pull/44189.
  - title: "Migrate to 'rootAncestorStateOfType'"
    date: 2019-11-22
    element:
      uris: [ 'material.dart', 'cupertino.dart', 'widgets.dart' ]
      inClass: 'BuildContext'
      method: 'rootAncestorStateOfType'
    changes:
      - kind: 'rename'
        newName: 'findRootAncestorStateOfType'
      - kind: 'removeParameter'
        index: 0
      - kind: 'addTypeParameter'
        index: 0
        name: 'T'
        argumentValue:
          expression: '{% type %}'
          variables:
            type:
              kind: fragment
              value: 'arguments[0].typeArguments[0]'

  # Change made in https://github.com/flutter/flutter/pull/44189.
  - title: "Migrate to 'ancestorRenderObjectOfType'"
    date: 2019-11-22
    element:
      uris: [ 'material.dart', 'cupertino.dart', 'widgets.dart' ]
      inClass: 'BuildContext'
      method: 'ancestorRenderObjectOfType'
    changes:
      - kind: 'rename'
        newName: 'findAncestorRenderObjectOfType'
      - kind: 'removeParameter'
        index: 0
      - kind: 'addTypeParameter'
        index: 0
        name: 'T'
        argumentValue:
          expression: '{% type %}'
          variables:
            type:
              kind: fragment
              value: 'arguments[0].typeArguments[0]'

  # Changes made in https://github.com/flutter/flutter/pull/45941
  - title: "Rename to 'deferFirstFrame'"
    date: 2020-12-23
    element:
      uris: [ 'material.dart', 'cupertino.dart', 'widgets.dart' ]
      method: 'deferFirstFrameReport'
      inClass: 'WidgetsBinding'
    changes:
      - kind: 'rename'
        newName: 'deferFirstFrame'

  # Changes made in https://github.com/flutter/flutter/pull/45941
  - title: "Rename to 'allowFirstFrame'"
    date: 2020-12-23
    element:
      uris: [ 'material.dart', 'cupertino.dart', 'widgets.dart' ]
      method: 'allowFirstFrameReport'
      inClass: 'WidgetsBinding'
    changes:
      - kind: 'rename'
        newName: 'allowFirstFrame'

  # Changes made in https://github.com/flutter/flutter/pull/44189
  - title: "Rename to 'dependOnInheritedElement'"
    date: 2020-12-23
    element:
      uris: [ 'material.dart', 'cupertino.dart', 'widgets.dart' ]
      method: 'inheritFromElement'
      inClass: 'StatefulElement'
    changes:
      - kind: 'rename'
        newName: 'dependOnInheritedElement'

  # Changes made in https://github.com/flutter/flutter/pull/15303
  - title: "Replace 'child' with 'builder'"
    date: 2020-12-17
    element:
      uris: [ 'material.dart' ]
      function: 'showDialog'
    changes:
      - kind: 'addParameter'
        index: 0
        name: 'builder'
        style: optional_named
        argumentValue:
          expression: '(context) => {% widget %}'
          requiredIf: "widget != ''"
          variables:
            widget:
              kind: fragment
              value: 'arguments[child]'
      - kind: 'removeParameter'
        name: 'child'

  # Changes made in https://github.com/flutter/flutter/pull/28602
  - title: "Rename to 'fromMouseEvent'"
    date: 2020-12-15
    element:
      uris: [ 'gestures.dart' ]
      constructor: 'fromHoverEvent'
      inClass: 'PointerEnterEvent'
    changes:
      - kind: 'rename'
        newName: 'fromMouseEvent'

  # Changes made in https://github.com/flutter/flutter/pull/28602
  - title: "Rename to 'fromMouseEvent'"
    date: 2020-12-15
    element:
      uris: [ 'gestures.dart' ]
      constructor: 'fromHoverEvent'
      inClass: 'PointerExitEvent'
    changes:
      - kind: 'rename'
        newName: 'fromMouseEvent'

  # Changes made in https://github.com/flutter/flutter/pull/41859
  - title: "Remove 'brightness'"
    date: 2020-12-10
    element:
      uris: [ 'cupertino.dart' ]
      constructor: ''
      inClass: 'CupertinoTextThemeData'
    changes:
      - kind: 'removeParameter'
        name: 'brightness'

  # Changes made in https://github.com/flutter/flutter/pull/41859
  - title: "Remove 'brightness'"
    date: 2020-12-10
    element:
      uris: [ 'cupertino.dart' ]
      method: 'copyWith'
      inClass: 'CupertinoTextThemeData'
    changes:
      - kind: 'removeParameter'
        name: 'brightness'

# Before adding a new fix: read instructions at the top of this file.<|MERGE_RESOLUTION|>--- conflicted
+++ resolved
@@ -15,8 +15,6 @@
 version: 1
 transforms:
 
-<<<<<<< HEAD
-=======
   # Changes made in https://github.com/flutter/flutter/pull/66482
   - title: "Migrate to 'TextSelectionThemeData'"
     date: 2020-09-24
@@ -699,7 +697,6 @@
         kind: 'fragment'
         value: 'arguments[maxLengthEnforced]'
 
->>>>>>> 02c026b0
   # Changes made in https://github.com/flutter/flutter/pull/68905.
   - title: "Migrate from 'nullOk'"
     date: 2021-01-27
