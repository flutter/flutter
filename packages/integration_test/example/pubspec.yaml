name: integration_test_example
description: Demonstrates how to use the integration_test plugin.
publish_to: 'none'

environment:
  sdk: '>=3.0.0-0 <4.0.0'
  flutter: ">=1.6.7"

dependencies:
  flutter:
    sdk: flutter

  cupertino_icons: 1.0.5

  characters: 1.3.0 # THIS LINE IS AUTOGENERATED - TO UPDATE USE "flutter update-packages --force-upgrade"
  collection: 1.18.0 # THIS LINE IS AUTOGENERATED - TO UPDATE USE "flutter update-packages --force-upgrade"
  material_color_utilities: 0.5.0 # THIS LINE IS AUTOGENERATED - TO UPDATE USE "flutter update-packages --force-upgrade"
  meta: 1.9.1 # THIS LINE IS AUTOGENERATED - TO UPDATE USE "flutter update-packages --force-upgrade"
  vector_math: 2.1.4 # THIS LINE IS AUTOGENERATED - TO UPDATE USE "flutter update-packages --force-upgrade"
  web: 0.1.4-beta # THIS LINE IS AUTOGENERATED - TO UPDATE USE "flutter update-packages --force-upgrade"

dev_dependencies:
  flutter_test:
    sdk: flutter
  flutter_driver:
    sdk: flutter
  integration_test:
    sdk: flutter
  integration_test_macos:
    path: ../integration_test_macos
  test: 1.24.6
  pedantic: 1.11.1

# For information on the generic Dart part of this file, see the
# following page: https://dart.dev/tools/pub/pubspec

  _fe_analyzer_shared: 63.0.0 # THIS LINE IS AUTOGENERATED - TO UPDATE USE "flutter update-packages --force-upgrade"
  analyzer: 6.1.0 # THIS LINE IS AUTOGENERATED - TO UPDATE USE "flutter update-packages --force-upgrade"
  args: 2.4.2 # THIS LINE IS AUTOGENERATED - TO UPDATE USE "flutter update-packages --force-upgrade"
  async: 2.11.0 # THIS LINE IS AUTOGENERATED - TO UPDATE USE "flutter update-packages --force-upgrade"
  boolean_selector: 2.1.1 # THIS LINE IS AUTOGENERATED - TO UPDATE USE "flutter update-packages --force-upgrade"
  clock: 1.1.1 # THIS LINE IS AUTOGENERATED - TO UPDATE USE "flutter update-packages --force-upgrade"
  convert: 3.1.1 # THIS LINE IS AUTOGENERATED - TO UPDATE USE "flutter update-packages --force-upgrade"
  coverage: 1.6.3 # THIS LINE IS AUTOGENERATED - TO UPDATE USE "flutter update-packages --force-upgrade"
  crypto: 3.0.3 # THIS LINE IS AUTOGENERATED - TO UPDATE USE "flutter update-packages --force-upgrade"
  fake_async: 1.3.1 # THIS LINE IS AUTOGENERATED - TO UPDATE USE "flutter update-packages --force-upgrade"
  file: 6.1.4 # THIS LINE IS AUTOGENERATED - TO UPDATE USE "flutter update-packages --force-upgrade"
  frontend_server_client: 3.2.0 # THIS LINE IS AUTOGENERATED - TO UPDATE USE "flutter update-packages --force-upgrade"
  glob: 2.1.2 # THIS LINE IS AUTOGENERATED - TO UPDATE USE "flutter update-packages --force-upgrade"
  http_multi_server: 3.2.1 # THIS LINE IS AUTOGENERATED - TO UPDATE USE "flutter update-packages --force-upgrade"
  http_parser: 4.0.2 # THIS LINE IS AUTOGENERATED - TO UPDATE USE "flutter update-packages --force-upgrade"
  io: 1.0.4 # THIS LINE IS AUTOGENERATED - TO UPDATE USE "flutter update-packages --force-upgrade"
  js: 0.6.7 # THIS LINE IS AUTOGENERATED - TO UPDATE USE "flutter update-packages --force-upgrade"
  logging: 1.2.0 # THIS LINE IS AUTOGENERATED - TO UPDATE USE "flutter update-packages --force-upgrade"
  matcher: 0.12.16 # THIS LINE IS AUTOGENERATED - TO UPDATE USE "flutter update-packages --force-upgrade"
  mime: 1.0.4 # THIS LINE IS AUTOGENERATED - TO UPDATE USE "flutter update-packages --force-upgrade"
  node_preamble: 2.0.2 # THIS LINE IS AUTOGENERATED - TO UPDATE USE "flutter update-packages --force-upgrade"
  package_config: 2.1.0 # THIS LINE IS AUTOGENERATED - TO UPDATE USE "flutter update-packages --force-upgrade"
  path: 1.8.3 # THIS LINE IS AUTOGENERATED - TO UPDATE USE "flutter update-packages --force-upgrade"
  pool: 1.5.1 # THIS LINE IS AUTOGENERATED - TO UPDATE USE "flutter update-packages --force-upgrade"
  pub_semver: 2.1.4 # THIS LINE IS AUTOGENERATED - TO UPDATE USE "flutter update-packages --force-upgrade"
  shelf: 1.4.1 # THIS LINE IS AUTOGENERATED - TO UPDATE USE "flutter update-packages --force-upgrade"
  shelf_packages_handler: 3.0.2 # THIS LINE IS AUTOGENERATED - TO UPDATE USE "flutter update-packages --force-upgrade"
  shelf_static: 1.1.2 # THIS LINE IS AUTOGENERATED - TO UPDATE USE "flutter update-packages --force-upgrade"
  shelf_web_socket: 1.0.4 # THIS LINE IS AUTOGENERATED - TO UPDATE USE "flutter update-packages --force-upgrade"
  source_map_stack_trace: 2.1.1 # THIS LINE IS AUTOGENERATED - TO UPDATE USE "flutter update-packages --force-upgrade"
  source_maps: 0.10.12 # THIS LINE IS AUTOGENERATED - TO UPDATE USE "flutter update-packages --force-upgrade"
  source_span: 1.10.0 # THIS LINE IS AUTOGENERATED - TO UPDATE USE "flutter update-packages --force-upgrade"
  stack_trace: 1.11.1 # THIS LINE IS AUTOGENERATED - TO UPDATE USE "flutter update-packages --force-upgrade"
  stream_channel: 2.1.2 # THIS LINE IS AUTOGENERATED - TO UPDATE USE "flutter update-packages --force-upgrade"
  string_scanner: 1.2.0 # THIS LINE IS AUTOGENERATED - TO UPDATE USE "flutter update-packages --force-upgrade"
  sync_http: 0.3.1 # THIS LINE IS AUTOGENERATED - TO UPDATE USE "flutter update-packages --force-upgrade"
  term_glyph: 1.2.1 # THIS LINE IS AUTOGENERATED - TO UPDATE USE "flutter update-packages --force-upgrade"
  test_api: 0.6.1 # THIS LINE IS AUTOGENERATED - TO UPDATE USE "flutter update-packages --force-upgrade"
  test_core: 0.5.6 # THIS LINE IS AUTOGENERATED - TO UPDATE USE "flutter update-packages --force-upgrade"
  typed_data: 1.3.2 # THIS LINE IS AUTOGENERATED - TO UPDATE USE "flutter update-packages --force-upgrade"
  vm_service: 11.9.0 # THIS LINE IS AUTOGENERATED - TO UPDATE USE "flutter update-packages --force-upgrade"
  watcher: 1.1.0 # THIS LINE IS AUTOGENERATED - TO UPDATE USE "flutter update-packages --force-upgrade"
  web_socket_channel: 2.4.0 # THIS LINE IS AUTOGENERATED - TO UPDATE USE "flutter update-packages --force-upgrade"
  webdriver: 3.0.2 # THIS LINE IS AUTOGENERATED - TO UPDATE USE "flutter update-packages --force-upgrade"
  webkit_inspection_protocol: 1.2.0 # THIS LINE IS AUTOGENERATED - TO UPDATE USE "flutter update-packages --force-upgrade"
  yaml: 3.1.2 # THIS LINE IS AUTOGENERATED - TO UPDATE USE "flutter update-packages --force-upgrade"

flutter:
  uses-material-design: true

<<<<<<< HEAD
# PUBSPEC CHECKSUM: 8fd3
=======
# PUBSPEC CHECKSUM: 6ed5
>>>>>>> 67ded4b0
<|MERGE_RESOLUTION|>--- conflicted
+++ resolved
@@ -84,8 +84,4 @@
 flutter:
   uses-material-design: true
 
-<<<<<<< HEAD
-# PUBSPEC CHECKSUM: 8fd3
-=======
-# PUBSPEC CHECKSUM: 6ed5
->>>>>>> 67ded4b0
+# PUBSPEC CHECKSUM: 6ed5