--- conflicted
+++ resolved
@@ -79,12 +79,9 @@
         if (linuxWorkflow.appliesToHostPlatform) {
           _validators.add(LinuxDoctorValidator());
         }
-<<<<<<< HEAD
-=======
         if (windowsWorkflow.appliesToHostPlatform) {
           _validators.add(visualStudioValidator);
         }
->>>>>>> 9a07b4fc
       }
 
       final List<DoctorValidator> ideValidators = <DoctorValidator>[];
