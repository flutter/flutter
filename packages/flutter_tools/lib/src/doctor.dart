--- conflicted
+++ resolved
@@ -86,30 +86,7 @@
     if (_validators != null) {
       return _validators!;
     }
-<<<<<<< HEAD
-    final ProxyValidator proxyValidator = ProxyValidator(platform: platform);
-=======
-
-    final ideValidators = <DoctorValidator>[
-      if (androidWorkflow!.appliesToHostPlatform)
-        ...AndroidStudioValidator.allValidators(
-          globals.config,
-          platform,
-          globals.fs,
-          globals.userMessages,
-        ),
-      ...IntelliJValidator.installedValidators(
-        fileSystem: globals.fs,
-        platform: platform,
-        userMessages: globals.userMessages,
-        plistParser: globals.plistParser,
-        processManager: globals.processManager,
-        logger: _logger,
-      ),
-      ...VsCodeValidator.installedValidators(globals.fs, platform, globals.processManager),
-    ];
     final proxyValidator = ProxyValidator(platform: platform);
->>>>>>> 9c626d9f
     _validators = <DoctorValidator>[
       FlutterValidator(
         fileSystem: globals.fs,
