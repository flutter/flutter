// Copyright 2016 The Chromium Authors. All rights reserved.
// Use of this source code is governed by a BSD-style license that can be
// found in the LICENSE file.

import 'dart:async';

import 'android/android_studio_validator.dart';
import 'android/android_workflow.dart';
import 'artifacts.dart';
import 'base/common.dart';
import 'base/context.dart';
import 'base/file_system.dart';
import 'base/logger.dart';
import 'base/os.dart';
import 'base/platform.dart';
import 'base/process_manager.dart';
import 'base/version.dart';
import 'cache.dart';
import 'device.dart';
import 'globals.dart';
import 'intellij/intellij.dart';
import 'ios/ios_workflow.dart';
import 'ios/plist_utils.dart';
import 'tester/flutter_tester.dart';
import 'version.dart';
import 'vscode/vscode_validator.dart';

Doctor get doctor => context[Doctor];

abstract class DoctorValidatorsProvider {
  /// The singleton instance, pulled from the [AppContext].
  static DoctorValidatorsProvider get instance => context[DoctorValidatorsProvider];

  static final DoctorValidatorsProvider defaultInstance = _DefaultDoctorValidatorsProvider();

  List<DoctorValidator> get validators;
  List<Workflow> get workflows;
}

class _DefaultDoctorValidatorsProvider implements DoctorValidatorsProvider {
  List<DoctorValidator> _validators;
  List<Workflow> _workflows;

  @override
  List<DoctorValidator> get validators {
    if (_validators == null) {
      _validators = <DoctorValidator>[];
      _validators.add(_FlutterValidator());

      if (androidWorkflow.appliesToHostPlatform)
        _validators.add(androidValidator);

      if (iosWorkflow.appliesToHostPlatform)
        _validators.add(new GroupedValidator(<DoctorValidator>[iosValidator, cocoapodsValidator]));

      final List<DoctorValidator> ideValidators = <DoctorValidator>[];
      ideValidators.addAll(AndroidStudioValidator.allValidators);
      ideValidators.addAll(IntelliJValidator.installedValidators);
      ideValidators.addAll(VsCodeValidator.installedValidators);
      if (ideValidators.isNotEmpty)
        _validators.addAll(ideValidators);
      else
        _validators.add(NoIdeValidator());

      if (deviceManager.canListAnything)
        _validators.add(DeviceValidator());
    }
    return _validators;
  }

  @override
  List<Workflow> get workflows {
    if (_workflows == null) {
      _workflows = <Workflow>[];

      if (iosWorkflow.appliesToHostPlatform)
        _workflows.add(iosWorkflow);

      if (androidWorkflow.appliesToHostPlatform)
        _workflows.add(androidWorkflow);
    }
    return _workflows;
  }

}

class ValidatorTask {
  ValidatorTask(this.validator, this.result);
  final DoctorValidator validator;
  final Future<ValidationResult> result;
}

class Doctor {
  const Doctor();

  List<DoctorValidator> get validators {
    return DoctorValidatorsProvider.instance.validators;
  }

  /// Return a list of [ValidatorTask] objects and starts validation on all
  /// objects in [validators].
  List<ValidatorTask> startValidatorTasks() {
    final List<ValidatorTask> tasks = <ValidatorTask>[];
    for (DoctorValidator validator in validators) {
      tasks.add(ValidatorTask(validator, validator.validate()));
    }
    return tasks;
  }

  List<Workflow> get workflows {
    return DoctorValidatorsProvider.instance.workflows;
  }

  /// Print a summary of the state of the tooling, as well as how to get more info.
  Future<Null> summary() async {
    printStatus(await summaryText);
  }

  Future<String> get summaryText async {
    final StringBuffer buffer = StringBuffer();

    bool allGood = true;

<<<<<<< HEAD
=======
    final Set<ValidatorCategory> finishedGroups = Set<ValidatorCategory>();
>>>>>>> 6f15e7a6
    for (DoctorValidator validator in validators) {
      final ValidationResult result = await validator.validate();
      buffer.write('${result.leadingBox} ${validator.title} is ');
      if (result.type == ValidationType.missing)
        buffer.write('not installed.');
      else if (result.type == ValidationType.partial)
        buffer.write('partially installed; more components are available.');
      else
        buffer.write('fully installed.');

      if (result.statusInfo != null)
        buffer.write(' (${result.statusInfo})');

      buffer.writeln();

      if (result.type != ValidationType.installed)
        allGood = false;
    }

    if (!allGood) {
      buffer.writeln();
      buffer.writeln('Run "flutter doctor" for information about installing additional components.');
    }

    return buffer.toString();
  }

  /// Print information about the state of installed tooling.
  Future<bool> diagnose({ bool androidLicenses = false, bool verbose = true }) async {
    if (androidLicenses)
      return AndroidValidator.runLicenseManager();

    if (!verbose) {
      printStatus('Doctor summary (to see all details, run flutter doctor -v):');
    }
    bool doctorResult = true;
    int issues = 0;

<<<<<<< HEAD
    for (ValidatorTask validatorTask in startValidatorTasks()) {
      final DoctorValidator validator = validatorTask.validator;
      final Status status = new Status.withSpinner();
=======
    final List<ValidatorTask> taskList = startValidatorTasks();

    final Set<ValidatorCategory> finishedGroups = Set<ValidatorCategory>();
    for (ValidatorTask validatorTask in taskList) {
      final DoctorValidator validator = validatorTask.validator;
      final ValidatorCategory currentCategory = validator.category;
      final Status status = Status.withSpinner();
>>>>>>> 6f15e7a6
      ValidationResult result;
      try {
        result = await validatorTask.result;
      } catch (exception) {
        status.cancel();
        rethrow;
      }
      status.stop();

      if (result.type == ValidationType.missing) {
        doctorResult = false;
      }
      if (result.type != ValidationType.installed) {
        issues += 1;
      }

      if (result.statusInfo != null)
        printStatus('${result.leadingBox} ${validator.title} (${result.statusInfo})');
      else
        printStatus('${result.leadingBox} ${validator.title}');

      for (ValidationMessage message in result.messages) {
        if (message.isError || message.isHint || verbose == true) {
          final String text = message.message.replaceAll('\n', '\n      ');
          if (message.isError) {
            printStatus('    ✗ $text', emphasis: true);
          } else if (message.isHint) {
            printStatus('    ! $text');
          } else {
            printStatus('    • $text');
          }
        }
      }
      if (verbose)
        printStatus('');
    }

    // Make sure there's always one line before the summary even when not verbose.
    if (!verbose)
      printStatus('');
    if (issues > 0) {
      printStatus('! Doctor found issues in $issues categor${issues > 1 ? "ies" : "y"}.');
    } else {
      printStatus('• No issues found!');
    }

    return doctorResult;
  }

<<<<<<< HEAD
=======
  ValidationResult _mergeValidationResults(List<ValidationResult> results) {
    ValidationType mergedType = results[0].type;
    final List<ValidationMessage> mergedMessages = <ValidationMessage>[];

    for (ValidationResult result in results) {
      switch (result.type) {
        case ValidationType.installed:
          if (mergedType == ValidationType.missing) {
            mergedType = ValidationType.partial;
          }
          break;
        case ValidationType.partial:
          mergedType = ValidationType.partial;
          break;
        case ValidationType.missing:
          if (mergedType == ValidationType.installed) {
            mergedType = ValidationType.partial;
          }
          break;
        default:
          throw 'Unrecognized validation type: ' + result.type.toString();
      }
      mergedMessages.addAll(result.messages);
    }

    return ValidationResult(mergedType, mergedMessages,
        statusInfo: results[0].statusInfo);
  }

>>>>>>> 6f15e7a6
  bool get canListAnything => workflows.any((Workflow workflow) => workflow.canListDevices);

  bool get canLaunchAnything {
    if (FlutterTesterDevices.showFlutterTesterDevice)
      return true;
    return workflows.any((Workflow workflow) => workflow.canLaunchDevices);
  }
}

/// A series of tools and required install steps for a target platform (iOS or Android).
abstract class Workflow {
  /// Whether the workflow applies to this platform (as in, should we ever try and use it).
  bool get appliesToHostPlatform;

  /// Are we functional enough to list devices?
  bool get canListDevices;

  /// Could this thing launch *something*? It may still have minor issues.
  bool get canLaunchDevices;

  /// Are we functional enough to list emulators?
  bool get canListEmulators;
}

enum ValidationType {
  missing,
  partial,
  installed
}

abstract class DoctorValidator {
  const DoctorValidator(this.title);

  final String title;

  Future<ValidationResult> validate();
}

/// A validator that runs other [DoctorValidator]s and combines their output
/// into a single [ValidationResult]. It uses the title of the first validator
/// passed to the constructor and reports the statusInfo of the first validator
/// that provides one. Other titles and statusInfo strings are discarded.
class GroupedValidator extends DoctorValidator {
  GroupedValidator(this.subValidators) : super(subValidators[0].title);

  final List<DoctorValidator> subValidators;

  @override
  Future<ValidationResult> validate() async  {
    final List<ValidatorTask> tasks = <ValidatorTask>[];
    for (DoctorValidator validator in subValidators) {
      tasks.add(new ValidatorTask(validator, validator.validate()));
    }

    final List<ValidationResult> results = <ValidationResult>[];
    for (ValidatorTask subValidator in tasks) {
      results.add(await subValidator.result);
    }
    return _mergeValidationResults(results);
  }

  ValidationResult _mergeValidationResults(List<ValidationResult> results) {
    assert(results.isNotEmpty, 'Validation results should not be empty');
    ValidationType mergedType = results[0].type;
    final List<ValidationMessage> mergedMessages = <ValidationMessage>[];
    String statusInfo;

    for (ValidationResult result in results) {
      statusInfo ??= result.statusInfo;
      switch (result.type) {
        case ValidationType.installed:
          if (mergedType == ValidationType.missing) {
            mergedType = ValidationType.partial;
          }
          break;
        case ValidationType.partial:
          mergedType = ValidationType.partial;
          break;
        case ValidationType.missing:
          if (mergedType == ValidationType.installed) {
            mergedType = ValidationType.partial;
          }
          break;
        default:
          throw 'Unrecognized validation type: ' + result.type.toString();
      }
      mergedMessages.addAll(result.messages);
    }

    return new ValidationResult(mergedType, mergedMessages,
        statusInfo: statusInfo);
  }
}

class ValidationResult {
  /// [ValidationResult.type] should only equal [ValidationResult.installed]
  /// if no [messages] are hints or errors.
  ValidationResult(this.type, this.messages, { this.statusInfo });

  final ValidationType type;
  // A short message about the status.
  final String statusInfo;
  final List<ValidationMessage> messages;

  String get leadingBox {
    assert(type != null);
    switch (type) {
      case ValidationType.missing:
        return '[✗]';
      case ValidationType.installed:
        return '[✓]';
      case ValidationType.partial:
        return '[!]';
    }
    return null;
  }
}

class ValidationMessage {
  ValidationMessage(this.message) : isError = false, isHint = false;
  ValidationMessage.error(this.message) : isError = true, isHint = false;
  ValidationMessage.hint(this.message) : isError = false, isHint = true;

  final bool isError;
  final bool isHint;
  final String message;

  @override
  String toString() => message;
}

class _FlutterValidator extends DoctorValidator {
  _FlutterValidator() : super('Flutter');

  @override
  Future<ValidationResult> validate() async {
    final List<ValidationMessage> messages = <ValidationMessage>[];
    ValidationType valid = ValidationType.installed;

    final FlutterVersion version = FlutterVersion.instance;

    messages.add(ValidationMessage('Flutter version ${version.frameworkVersion} at ${Cache.flutterRoot}'));
    messages.add(ValidationMessage(
      'Framework revision ${version.frameworkRevisionShort} '
      '(${version.frameworkAge}), ${version.frameworkDate}'
    ));
    messages.add(ValidationMessage('Engine revision ${version.engineRevisionShort}'));
    messages.add(ValidationMessage('Dart version ${version.dartSdkVersion}'));
    final String genSnapshotPath =
      artifacts.getArtifactPath(Artifact.genSnapshot);

    // Check that the binaries we downloaded for this platform actually run on it.
    if (!_genSnapshotRuns(genSnapshotPath)) {
      final StringBuffer buf = StringBuffer();
      buf.writeln('Downloaded executables cannot execute on host.');
      buf.writeln('See https://github.com/flutter/flutter/issues/6207 for more information');
      if (platform.isLinux) {
        buf.writeln('On Debian/Ubuntu/Mint: sudo apt-get install lib32stdc++6');
        buf.writeln('On Fedora: dnf install libstdc++.i686');
        buf.writeln('On Arch: pacman -S lib32-libstdc++5');
      }
      messages.add(ValidationMessage.error(buf.toString()));
      valid = ValidationType.partial;
    }

    return ValidationResult(valid, messages,
      statusInfo: 'Channel ${version.channel}, v${version.frameworkVersion}, on ${os.name}, locale ${platform.localeName}'
    );
  }
}

bool _genSnapshotRuns(String genSnapshotPath) {
  const int kExpectedExitCode = 255;
  try {
    return processManager.runSync(<String>[genSnapshotPath]).exitCode == kExpectedExitCode;
  } catch (error) {
    return false;
  }
}

class NoIdeValidator extends DoctorValidator {
  NoIdeValidator() : super('Flutter IDE Support');

  @override
  Future<ValidationResult> validate() async {
    return ValidationResult(ValidationType.missing, <ValidationMessage>[
      ValidationMessage('IntelliJ - https://www.jetbrains.com/idea/'),
    ], statusInfo: 'No supported IDEs installed');
  }
}

abstract class IntelliJValidator extends DoctorValidator {
  final String installPath;

  IntelliJValidator(String title, this.installPath) : super(title);

  String get version;
  String get pluginsPath;

  static final Map<String, String> _idToTitle = <String, String>{
    'IntelliJIdea' : 'IntelliJ IDEA Ultimate Edition',
    'IdeaIC' : 'IntelliJ IDEA Community Edition',
  };

  static final Version kMinIdeaVersion = Version(2017, 1, 0);

  static Iterable<DoctorValidator> get installedValidators {
    if (platform.isLinux || platform.isWindows)
      return IntelliJValidatorOnLinuxAndWindows.installed;
    if (platform.isMacOS)
      return IntelliJValidatorOnMac.installed;
    return <DoctorValidator>[];
  }

  @override
  Future<ValidationResult> validate() async {
    final List<ValidationMessage> messages = <ValidationMessage>[];

    messages.add(ValidationMessage('IntelliJ at $installPath'));

    final IntelliJPlugins plugins = IntelliJPlugins(pluginsPath);
    plugins.validatePackage(messages, <String>['flutter-intellij', 'flutter-intellij.jar'],
        'Flutter', minVersion: IntelliJPlugins.kMinFlutterPluginVersion);
    plugins.validatePackage(messages, <String>['Dart'], 'Dart');

    if (_hasIssues(messages)) {
      messages.add(ValidationMessage(
        'For information about installing plugins, see\n'
        'https://flutter.io/intellij-setup/#installing-the-plugins'
      ));
    }

    _validateIntelliJVersion(messages, kMinIdeaVersion);

    return ValidationResult(
      _hasIssues(messages) ? ValidationType.partial : ValidationType.installed,
      messages,
      statusInfo: 'version $version'
    );
  }

  bool _hasIssues(List<ValidationMessage> messages) {
    return messages.any((ValidationMessage message) => message.isError);
  }

  void _validateIntelliJVersion(List<ValidationMessage> messages, Version minVersion) {
    // Ignore unknown versions.
    if (minVersion == Version.unknown)
      return;

    final Version installedVersion = Version.parse(version);
    if (installedVersion == null)
      return;

    if (installedVersion < minVersion) {
      messages.add(ValidationMessage.error(
        'This install is older than the minimum recommended version of $minVersion.'
      ));
    }
  }
}

class IntelliJValidatorOnLinuxAndWindows extends IntelliJValidator {
  IntelliJValidatorOnLinuxAndWindows(String title, this.version, String installPath, this.pluginsPath) : super(title, installPath);

  @override
  final String version;

  @override
  final String pluginsPath;

  static Iterable<DoctorValidator> get installed {
    final List<DoctorValidator> validators = <DoctorValidator>[];
    if (homeDirPath == null)
      return validators;

    void addValidator(String title, String version, String installPath, String pluginsPath) {
      final IntelliJValidatorOnLinuxAndWindows validator =
        IntelliJValidatorOnLinuxAndWindows(title, version, installPath, pluginsPath);
      for (int index = 0; index < validators.length; ++index) {
        final DoctorValidator other = validators[index];
        if (other is IntelliJValidatorOnLinuxAndWindows && validator.installPath == other.installPath) {
          if (validator.version.compareTo(other.version) > 0)
            validators[index] = validator;
          return;
        }
      }
      validators.add(validator);
    }

    for (FileSystemEntity dir in fs.directory(homeDirPath).listSync()) {
      if (dir is Directory) {
        final String name = fs.path.basename(dir.path);
        IntelliJValidator._idToTitle.forEach((String id, String title) {
          if (name.startsWith('.$id')) {
            final String version = name.substring(id.length + 1);
            String installPath;
            try {
              installPath = fs.file(fs.path.join(dir.path, 'system', '.home')).readAsStringSync();
            } catch (e) {
              // ignored
            }
            if (installPath != null && fs.isDirectorySync(installPath)) {
              final String pluginsPath = fs.path.join(dir.path, 'config', 'plugins');
              addValidator(title, version, installPath, pluginsPath);
            }
          }
        });
      }
    }
    return validators;
  }
}

class IntelliJValidatorOnMac extends IntelliJValidator {
  IntelliJValidatorOnMac(String title, this.id, String installPath) : super(title, installPath);

  final String id;

  static final Map<String, String> _dirNameToId = <String, String>{
    'IntelliJ IDEA.app' : 'IntelliJIdea',
    'IntelliJ IDEA Ultimate.app' : 'IntelliJIdea',
    'IntelliJ IDEA CE.app' : 'IdeaIC',
  };

  static Iterable<DoctorValidator> get installed {
    final List<DoctorValidator> validators = <DoctorValidator>[];
    final List<String> installPaths = <String>['/Applications', fs.path.join(homeDirPath, 'Applications')];

    void checkForIntelliJ(Directory dir) {
      final String name = fs.path.basename(dir.path);
      _dirNameToId.forEach((String dirName, String id) {
        if (name == dirName) {
          final String title = IntelliJValidator._idToTitle[id];
          validators.add(IntelliJValidatorOnMac(title, id, dir.path));
        }
      });
    }

    try {
      final Iterable<Directory> installDirs = installPaths
              .map((String installPath) => fs.directory(installPath))
              .map((Directory dir) => dir.existsSync() ? dir.listSync() : <FileSystemEntity>[])
              .expand((List<FileSystemEntity> mappedDirs) => mappedDirs)
              .whereType<Directory>();
      for (Directory dir in installDirs) {
        checkForIntelliJ(dir);
        if (!dir.path.endsWith('.app')) {
          for (FileSystemEntity subdir in dir.listSync()) {
            if (subdir is Directory) {
              checkForIntelliJ(subdir);
            }
          }
        }
      }
    } on FileSystemException catch (e) {
      validators.add(ValidatorWithResult(
          'Cannot determine if IntelliJ is installed',
          ValidationResult(ValidationType.missing, <ValidationMessage>[
              ValidationMessage.error(e.message),
          ]),
      ));
    }
    return validators;
  }

  @override
  String get version {
    if (_version == null) {
      final String plistFile = fs.path.join(installPath, 'Contents', 'Info.plist');
      _version = iosWorkflow.getPlistValueFromFile(
        plistFile,
        kCFBundleShortVersionStringKey,
      ) ?? 'unknown';
    }
    return _version;
  }
  String _version;

  @override
  String get pluginsPath {
    final List<String> split = version.split('.');
    final String major = split[0];
    final String minor = split[1];
    return fs.path.join(homeDirPath, 'Library', 'Application Support', '$id$major.$minor');
  }
}

class DeviceValidator extends DoctorValidator {
  DeviceValidator() : super('Connected devices');

  @override
  Future<ValidationResult> validate() async {
    final List<Device> devices = await deviceManager.getAllConnectedDevices().toList();
    List<ValidationMessage> messages;
    if (devices.isEmpty) {
      final List<String> diagnostics = await deviceManager.getDeviceDiagnostics();
      if (diagnostics.isNotEmpty) {
        messages = diagnostics.map((String message) => ValidationMessage(message)).toList();
      } else {
        messages = <ValidationMessage>[ValidationMessage.hint('No devices available')];
      }
    } else {
      messages = await Device.descriptions(devices)
          .map((String msg) => ValidationMessage(msg)).toList();
    }

    if (devices.isEmpty) {
      return ValidationResult(ValidationType.partial, messages);
    } else {
      return ValidationResult(ValidationType.installed, messages, statusInfo: '${devices.length} available');
    }
  }
}

class ValidatorWithResult extends DoctorValidator {
  final ValidationResult result;

  ValidatorWithResult(String title, this.result) : super(title);

  @override
  Future<ValidationResult> validate() async => result;
}<|MERGE_RESOLUTION|>--- conflicted
+++ resolved
@@ -51,7 +51,7 @@
         _validators.add(androidValidator);
 
       if (iosWorkflow.appliesToHostPlatform)
-        _validators.add(new GroupedValidator(<DoctorValidator>[iosValidator, cocoapodsValidator]));
+        _validators.add(GroupedValidator(<DoctorValidator>[iosValidator, cocoapodsValidator]));
 
       final List<DoctorValidator> ideValidators = <DoctorValidator>[];
       ideValidators.addAll(AndroidStudioValidator.allValidators);
@@ -121,10 +121,6 @@
 
     bool allGood = true;
 
-<<<<<<< HEAD
-=======
-    final Set<ValidatorCategory> finishedGroups = Set<ValidatorCategory>();
->>>>>>> 6f15e7a6
     for (DoctorValidator validator in validators) {
       final ValidationResult result = await validator.validate();
       buffer.write('${result.leadingBox} ${validator.title} is ');
@@ -163,19 +159,9 @@
     bool doctorResult = true;
     int issues = 0;
 
-<<<<<<< HEAD
     for (ValidatorTask validatorTask in startValidatorTasks()) {
       final DoctorValidator validator = validatorTask.validator;
-      final Status status = new Status.withSpinner();
-=======
-    final List<ValidatorTask> taskList = startValidatorTasks();
-
-    final Set<ValidatorCategory> finishedGroups = Set<ValidatorCategory>();
-    for (ValidatorTask validatorTask in taskList) {
-      final DoctorValidator validator = validatorTask.validator;
-      final ValidatorCategory currentCategory = validator.category;
       final Status status = Status.withSpinner();
->>>>>>> 6f15e7a6
       ValidationResult result;
       try {
         result = await validatorTask.result;
@@ -225,38 +211,6 @@
     return doctorResult;
   }
 
-<<<<<<< HEAD
-=======
-  ValidationResult _mergeValidationResults(List<ValidationResult> results) {
-    ValidationType mergedType = results[0].type;
-    final List<ValidationMessage> mergedMessages = <ValidationMessage>[];
-
-    for (ValidationResult result in results) {
-      switch (result.type) {
-        case ValidationType.installed:
-          if (mergedType == ValidationType.missing) {
-            mergedType = ValidationType.partial;
-          }
-          break;
-        case ValidationType.partial:
-          mergedType = ValidationType.partial;
-          break;
-        case ValidationType.missing:
-          if (mergedType == ValidationType.installed) {
-            mergedType = ValidationType.partial;
-          }
-          break;
-        default:
-          throw 'Unrecognized validation type: ' + result.type.toString();
-      }
-      mergedMessages.addAll(result.messages);
-    }
-
-    return ValidationResult(mergedType, mergedMessages,
-        statusInfo: results[0].statusInfo);
-  }
-
->>>>>>> 6f15e7a6
   bool get canListAnything => workflows.any((Workflow workflow) => workflow.canListDevices);
 
   bool get canLaunchAnything {
@@ -308,7 +262,7 @@
   Future<ValidationResult> validate() async  {
     final List<ValidatorTask> tasks = <ValidatorTask>[];
     for (DoctorValidator validator in subValidators) {
-      tasks.add(new ValidatorTask(validator, validator.validate()));
+      tasks.add(ValidatorTask(validator, validator.validate()));
     }
 
     final List<ValidationResult> results = <ValidationResult>[];
@@ -346,7 +300,7 @@
       mergedMessages.addAll(result.messages);
     }
 
-    return new ValidationResult(mergedType, mergedMessages,
+    return ValidationResult(mergedType, mergedMessages,
         statusInfo: statusInfo);
   }
 }
