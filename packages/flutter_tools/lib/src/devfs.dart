// Copyright 2014 The Flutter Authors. All rights reserved.
// Use of this source code is governed by a BSD-style license that can be
// found in the LICENSE file.

import 'dart:async';

import 'package:meta/meta.dart';
import 'package:package_config/package_config.dart';
import 'package:vm_service/vm_service.dart' as vm_service;

import 'asset.dart';
import 'base/context.dart';
import 'base/file_system.dart';
import 'base/io.dart';
import 'base/logger.dart';
import 'base/net.dart';
import 'base/os.dart';
import 'build_info.dart';
import 'bundle.dart';
import 'compile.dart';
import 'convert.dart' show base64, utf8;
import 'vmservice.dart';

class DevFSConfig {
  /// Should DevFS assume that symlink targets are stable?
  bool cacheSymlinks = false;
  /// Should DevFS assume that there are no symlinks to directories?
  bool noDirectorySymlinks = false;
}

DevFSConfig get devFSConfig => context.get<DevFSConfig>();

/// Common superclass for content copied to the device.
abstract class DevFSContent {
  /// Return true if this is the first time this method is called
  /// or if the entry has been modified since this method was last called.
  bool get isModified;

  /// Return true if this is the first time this method is called
  /// or if the entry has been modified after the given time
  /// or if the given time is null.
  bool isModifiedAfter(DateTime time);

  int get size;

  Future<List<int>> contentsAsBytes();

  Stream<List<int>> contentsAsStream();

  Stream<List<int>> contentsAsCompressedStream(
    OperatingSystemUtils osUtils,
  ) {
    return osUtils.gzipLevel1Stream(contentsAsStream());
  }
}

// File content to be copied to the device.
class DevFSFileContent extends DevFSContent {
  DevFSFileContent(this.file);

  final FileSystemEntity file;
  File _linkTarget;
  FileStat _fileStat;

  File _getFile() {
    if (_linkTarget != null) {
      return _linkTarget;
    }
    if (file is Link) {
      // The link target.
      return file.fileSystem.file(file.resolveSymbolicLinksSync());
    }
    return file as File;
  }

  void _stat() {
    if (_linkTarget != null) {
      // Stat the cached symlink target.
      final FileStat fileStat = _linkTarget.statSync();
      if (fileStat.type == FileSystemEntityType.notFound) {
        _linkTarget = null;
      } else {
        _fileStat = fileStat;
        return;
      }
    }
    final FileStat fileStat = file.statSync();
    _fileStat = fileStat.type == FileSystemEntityType.notFound ? null : fileStat;
    if (_fileStat != null && _fileStat.type == FileSystemEntityType.link) {
      // Resolve, stat, and maybe cache the symlink target.
      final String resolved = file.resolveSymbolicLinksSync();
      final File linkTarget = file.fileSystem.file(resolved);
      // Stat the link target.
      final FileStat fileStat = linkTarget.statSync();
      if (fileStat.type == FileSystemEntityType.notFound) {
        _fileStat = null;
        _linkTarget = null;
      } else if (devFSConfig.cacheSymlinks) {
        _linkTarget = linkTarget;
      }
    }
  }

  @override
  bool get isModified {
    final FileStat _oldFileStat = _fileStat;
    _stat();
    if (_oldFileStat == null && _fileStat == null) {
      return false;
    }
    return _oldFileStat == null || _fileStat == null || _fileStat.modified.isAfter(_oldFileStat.modified);
  }

  @override
  bool isModifiedAfter(DateTime time) {
    final FileStat _oldFileStat = _fileStat;
    _stat();
    if (_oldFileStat == null && _fileStat == null) {
      return false;
    }
    return time == null
        || _oldFileStat == null
        || _fileStat == null
        || _fileStat.modified.isAfter(time);
  }

  @override
  int get size {
    if (_fileStat == null) {
      _stat();
    }
    // Can still be null if the file wasn't found.
    return _fileStat?.size ?? 0;
  }

  @override
  Future<List<int>> contentsAsBytes() => _getFile().readAsBytes();

  @override
  Stream<List<int>> contentsAsStream() => _getFile().openRead();
}

/// Byte content to be copied to the device.
class DevFSByteContent extends DevFSContent {
  DevFSByteContent(this._bytes);

  List<int> _bytes;

  bool _isModified = true;
  DateTime _modificationTime = DateTime.now();

  List<int> get bytes => _bytes;

  set bytes(List<int> value) {
    _bytes = value;
    _isModified = true;
    _modificationTime = DateTime.now();
  }

  /// Return true only once so that the content is written to the device only once.
  @override
  bool get isModified {
    final bool modified = _isModified;
    _isModified = false;
    return modified;
  }

  @override
  bool isModifiedAfter(DateTime time) {
    return time == null || _modificationTime.isAfter(time);
  }

  @override
  int get size => _bytes.length;

  @override
  Future<List<int>> contentsAsBytes() async => _bytes;

  @override
  Stream<List<int>> contentsAsStream() =>
      Stream<List<int>>.fromIterable(<List<int>>[_bytes]);
}

/// String content to be copied to the device.
class DevFSStringContent extends DevFSByteContent {
  DevFSStringContent(String string)
    : _string = string,
      super(utf8.encode(string));

  String _string;

  String get string => _string;

  set string(String value) {
    _string = value;
    super.bytes = utf8.encode(_string);
  }

  @override
  set bytes(List<int> value) {
    string = utf8.decode(value);
  }
}

class DevFSException implements Exception {
  DevFSException(this.message, [this.error, this.stackTrace]);
  final String message;
  final dynamic error;
  final StackTrace stackTrace;
}

class _DevFSHttpWriter {
  _DevFSHttpWriter(
    this.fsName,
    vm_service.VmService serviceProtocol, {
    @required OperatingSystemUtils osUtils,
    @required HttpClient httpClient,
    @required Logger logger,
  })
    : httpAddress = serviceProtocol.httpAddress,
      _client = httpClient,
      _osUtils = osUtils,
      _logger = logger;

  final HttpClient _client;
  final OperatingSystemUtils _osUtils;
  final Logger _logger;

  final String fsName;
  final Uri httpAddress;

  static const int kMaxInFlight = 6;

  int _inFlight = 0;
  Map<Uri, DevFSContent> _outstanding;
  Completer<void> _completer;

  Future<void> write(Map<Uri, DevFSContent> entries) async {
    _client.maxConnectionsPerHost = kMaxInFlight;
    _completer = Completer<void>();
    _outstanding = Map<Uri, DevFSContent>.of(entries);
    _scheduleWrites();
    await _completer.future;
  }

  void _scheduleWrites() {
    while ((_inFlight < kMaxInFlight) && (!_completer.isCompleted) && _outstanding.isNotEmpty) {
      final Uri deviceUri = _outstanding.keys.first;
      final DevFSContent content = _outstanding.remove(deviceUri);
      _startWrite(deviceUri, content, retry: 10);
      _inFlight += 1;
    }
    if ((_inFlight == 0) && (!_completer.isCompleted) && _outstanding.isEmpty) {
      _completer.complete();
    }
  }

  Future<void> _startWrite(
    Uri deviceUri,
    DevFSContent content, {
    int retry = 0,
  }) async {
    while(true) {
      try {
        final HttpClientRequest request = await _client.putUrl(httpAddress);
        request.headers.removeAll(HttpHeaders.acceptEncodingHeader);
        request.headers.add('dev_fs_name', fsName);
        request.headers.add('dev_fs_uri_b64', base64.encode(utf8.encode('$deviceUri')));
        final Stream<List<int>> contents = content.contentsAsCompressedStream(
          _osUtils,
        );
        await request.addStream(contents);
        final HttpClientResponse response = await request.close();
        response.listen((_) => null,
          onError: (dynamic error) {
            _logger.printTrace('error: $error');
          },
          cancelOnError: true,
        );
        break;
      } on Exception catch (error, trace) {
        if (!_completer.isCompleted) {
          _logger.printTrace('Error writing "$deviceUri" to DevFS: $error');
          if (retry > 0) {
            retry--;
            _logger.printTrace('trying again in a few - $retry more attempts left');
            await Future<void>.delayed(const Duration(milliseconds: 500));
            continue;
          }
          _completer.completeError(error, trace);
        }
      }
    }
    _inFlight -= 1;
    _scheduleWrites();
  }
}

// Basic statistics for DevFS update operation.
class UpdateFSReport {
  UpdateFSReport({
    bool success = false,
    int invalidatedSourcesCount = 0,
    int syncedBytes = 0,
    this.invalidatedSingleWidget,
  }) {
    _success = success;
    _invalidatedSourcesCount = invalidatedSourcesCount;
    _syncedBytes = syncedBytes;
  }

  bool get success => _success;
  int get invalidatedSourcesCount => _invalidatedSourcesCount;
  int get syncedBytes => _syncedBytes;

  /// JavaScript modules produced by the incremental compiler in `dartdevc`
  /// mode.
  ///
  /// Only used for JavaScript compilation.
  List<String> invalidatedModules;
  String invalidatedSingleWidget;

  void incorporateResults(UpdateFSReport report) {
    if (!report._success) {
      _success = false;
    }
    _invalidatedSourcesCount += report._invalidatedSourcesCount;
    _syncedBytes += report._syncedBytes;
    invalidatedModules ??= report.invalidatedModules;
    invalidatedSingleWidget ??= report.invalidatedSingleWidget;
  }

  bool _success;
  int _invalidatedSourcesCount;
  int _syncedBytes;
}

class DevFS {
  /// Create a [DevFS] named [fsName] for the local files in [rootDirectory].
  DevFS(
    vm_service.VmService serviceProtocol,
    this.fsName,
    this.rootDirectory, {
    @required OperatingSystemUtils osUtils,
    @required Logger logger,
    @required FileSystem fileSystem,
    HttpClient httpClient,
  }) : _vmService = serviceProtocol,
       _logger = logger,
       _fileSystem = fileSystem,
       _httpWriter = _DevFSHttpWriter(
        fsName,
        serviceProtocol,
        osUtils: osUtils,
        logger: logger,
        httpClient: httpClient ?? ((context.get<HttpClientFactory>() == null)
          ? HttpClient()
          : context.get<HttpClientFactory>()())
      );

  final vm_service.VmService _vmService;
  final _DevFSHttpWriter _httpWriter;
  final Logger _logger;
  final FileSystem _fileSystem;

  final String fsName;
  final Directory rootDirectory;
  final Set<String> assetPathsToEvict = <String>{};

  List<Uri> sources = <Uri>[];
  DateTime lastCompiled;
  PackageConfig lastPackageConfig;

  Uri _baseUri;
  Uri get baseUri => _baseUri;

  Uri deviceUriToHostUri(Uri deviceUri) {
    final String deviceUriString = deviceUri.toString();
    final String baseUriString = baseUri.toString();
    if (deviceUriString.startsWith(baseUriString)) {
      final String deviceUriSuffix = deviceUriString.substring(baseUriString.length);
      return rootDirectory.uri.resolve(deviceUriSuffix);
    }
    return deviceUri;
  }

  Future<Uri> create() async {
    _logger.printTrace('DevFS: Creating new filesystem on the device ($_baseUri)');
    try {
      final vm_service.Response response = await _vmService.createDevFS(fsName);
      _baseUri = Uri.parse(response.json['uri'] as String);
    } on vm_service.RPCError catch (rpcException) {
      // 1001 is kFileSystemAlreadyExists in //dart/runtime/vm/json_stream.h
      if (rpcException.code != 1001) {
        rethrow;
      }
      _logger.printTrace('DevFS: Creating failed. Destroying and trying again');
      await destroy();
      final vm_service.Response response = await _vmService.createDevFS(fsName);
      _baseUri = Uri.parse(response.json['uri'] as String);
    }
    _logger.printTrace('DevFS: Created new filesystem on the device ($_baseUri)');
    return _baseUri;
  }

  Future<void> destroy() async {
    _logger.printTrace('DevFS: Deleting filesystem on the device ($_baseUri)');
    await _vmService.deleteDevFS(fsName);
    _logger.printTrace('DevFS: Deleted filesystem on the device ($_baseUri)');
  }

  /// Updates files on the device.
  ///
  /// Returns the number of bytes synced.
  Future<UpdateFSReport> update({
    @required Uri mainUri,
    @required ResidentCompiler generator,
    @required bool trackWidgetCreation,
    @required String pathToReload,
    @required List<Uri> invalidatedFiles,
    @required PackageConfig packageConfig,
    String target,
    AssetBundle bundle,
    DateTime firstBuildTime,
    bool bundleFirstUpload = false,
    String dillOutputPath,
    bool fullRestart = false,
    String projectRootPath,
    bool skipAssets = false,
  }) async {
    assert(trackWidgetCreation != null);
    assert(generator != null);
    final DateTime candidateCompileTime = DateTime.now();
    lastPackageConfig = packageConfig;

    // Update modified files
    final Map<Uri, DevFSContent> dirtyEntries = <Uri, DevFSContent>{};

    int syncedBytes = 0;
    if (bundle != null && !skipAssets) {
      _logger.printTrace('Scanning asset files');
      final String assetBuildDirPrefix = _asUriPath(getAssetBuildDirectory());
      // We write the assets into the AssetBundle working dir so that they
      // are in the same location in DevFS and the iOS simulator.
      final String assetDirectory = getAssetBuildDirectory();
      bundle.entries.forEach((String archivePath, DevFSContent content) {
        final Uri deviceUri = _fileSystem.path.toUri(_fileSystem.path.join(assetDirectory, archivePath));
        if (deviceUri.path.startsWith(assetBuildDirPrefix)) {
          archivePath = deviceUri.path.substring(assetBuildDirPrefix.length);
        }
        // Only update assets if they have been modified, or if this is the
        // first upload of the asset bundle.
        if (content.isModified || (bundleFirstUpload && archivePath != null)) {
          dirtyEntries[deviceUri] = content;
          syncedBytes += content.size;
          if (archivePath != null && !bundleFirstUpload) {
            assetPathsToEvict.add(archivePath);
          }
        }
      });
    }
    if (fullRestart) {
      generator.reset();
    }
    // On a full restart, or on an initial compile for the attach based workflow,
    // this will produce a full dill. Subsequent invocations will produce incremental
    // dill files that depend on the invalidated files.
    _logger.printTrace('Compiling dart to kernel with ${invalidatedFiles.length} updated files');
    final CompilerOutput compilerOutput = await generator.recompile(
      mainUri,
      invalidatedFiles,
      outputPath: dillOutputPath ?? getDefaultApplicationKernelPath(trackWidgetCreation: trackWidgetCreation),
      packageConfig: packageConfig,
    );
    if (compilerOutput == null || compilerOutput.errorCount > 0) {
      return UpdateFSReport(success: false);
    }
    // Only update the last compiled time if we successfully compiled.
    lastCompiled = candidateCompileTime;
    // list of sources that needs to be monitored are in [compilerOutput.sources]
    sources = compilerOutput.sources;
    //
    // Don't send full kernel file that would overwrite what VM already
    // started loading from.
    if (!bundleFirstUpload) {
      final String compiledBinary = compilerOutput?.outputFilename;
      if (compiledBinary != null && compiledBinary.isNotEmpty) {
        final Uri entryUri = _fileSystem.path.toUri(projectRootPath != null
          ? _fileSystem.path.relative(pathToReload, from: projectRootPath)
          : pathToReload,
        );
        final DevFSFileContent content = DevFSFileContent(_fileSystem.file(compiledBinary));
        syncedBytes += content.size;
        dirtyEntries[entryUri] = content;
      }
    }
    _logger.printTrace('Updating files');
    if (dirtyEntries.isNotEmpty) {
      try {
        await _httpWriter.write(dirtyEntries);
      } on SocketException catch (socketException, stackTrace) {
        _logger.printTrace('DevFS sync failed. Lost connection to device: $socketException');
        throw DevFSException('Lost connection to device.', socketException, stackTrace);
      } on Exception catch (exception, stackTrace) {
        _logger.printError('Could not update files on device: $exception');
        throw DevFSException('Sync failed', exception, stackTrace);
      }
    }
<<<<<<< HEAD
    globals.printTrace('DevFS: Sync finished');
    return UpdateFSReport(
      success: true,
      syncedBytes: syncedBytes,
      invalidatedSourcesCount: invalidatedFiles.length,
      invalidatedSingleWidget: compilerOutput.invalidatedSingleWidget,
    );
=======
    _logger.printTrace('DevFS: Sync finished');
    return UpdateFSReport(success: true, syncedBytes: syncedBytes,
         invalidatedSourcesCount: invalidatedFiles.length);
>>>>>>> 0734db62
  }

  /// Converts a platform-specific file path to a platform-independent URL path.
  String _asUriPath(String filePath) => _fileSystem.path.toUri(filePath).path + '/';
}<|MERGE_RESOLUTION|>--- conflicted
+++ resolved
@@ -302,7 +302,7 @@
     bool success = false,
     int invalidatedSourcesCount = 0,
     int syncedBytes = 0,
-    this.invalidatedSingleWidget,
+    this.fastReassemble,
   }) {
     _success = success;
     _invalidatedSourcesCount = invalidatedSourcesCount;
@@ -318,7 +318,7 @@
   ///
   /// Only used for JavaScript compilation.
   List<String> invalidatedModules;
-  String invalidatedSingleWidget;
+  bool fastReassemble = false;
 
   void incorporateResults(UpdateFSReport report) {
     if (!report._success) {
@@ -327,7 +327,7 @@
     _invalidatedSourcesCount += report._invalidatedSourcesCount;
     _syncedBytes += report._syncedBytes;
     invalidatedModules ??= report.invalidatedModules;
-    invalidatedSingleWidget ??= report.invalidatedSingleWidget;
+    fastReassemble ??= report.fastReassemble;
   }
 
   bool _success;
@@ -412,7 +412,8 @@
   /// Updates files on the device.
   ///
   /// Returns the number of bytes synced.
-  Future<UpdateFSReport> update({
+  Future<UpdateFSReport>
+  update({
     @required Uri mainUri,
     @required ResidentCompiler generator,
     @required bool trackWidgetCreation,
@@ -435,7 +436,6 @@
 
     // Update modified files
     final Map<Uri, DevFSContent> dirtyEntries = <Uri, DevFSContent>{};
-
     int syncedBytes = 0;
     if (bundle != null && !skipAssets) {
       _logger.printTrace('Scanning asset files');
@@ -506,19 +506,12 @@
         throw DevFSException('Sync failed', exception, stackTrace);
       }
     }
-<<<<<<< HEAD
-    globals.printTrace('DevFS: Sync finished');
+    _logger.printTrace('DevFS: Sync finished');
     return UpdateFSReport(
       success: true,
       syncedBytes: syncedBytes,
       invalidatedSourcesCount: invalidatedFiles.length,
-      invalidatedSingleWidget: compilerOutput.invalidatedSingleWidget,
     );
-=======
-    _logger.printTrace('DevFS: Sync finished');
-    return UpdateFSReport(success: true, syncedBytes: syncedBytes,
-         invalidatedSourcesCount: invalidatedFiles.length);
->>>>>>> 0734db62
   }
 
   /// Converts a platform-specific file path to a platform-independent URL path.
