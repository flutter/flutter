--- conflicted
+++ resolved
@@ -433,19 +433,6 @@
     if (dirtyEntries.isNotEmpty) {
       printTrace('Updating files');
       if (generator != null) {
-<<<<<<< HEAD
-        dirtyEntries.forEach((Uri deviceUri, DevFSContent content) {
-          if (content is DevFSFileContent) {
-            generator.invalidate(content.file.uri);
-          }
-        });
-//        final DeltaProgram delta = await generator.computeDelta();
-//        final Program program = delta.newProgram;
-//        final List<int> bytes = serializeProgram(program, filter: (_) => true);
-//        await fs.file(mainPath + ".dill").writeAsBytes(bytes);
-//        dirtyEntries.putIfAbsent(Uri.parse(target + ".dill"),
-//                () => new DevFSFileContent(fs.file(mainPath + ".dill")));
-=======
         final List<String> invalidatedFiles = <String>[];
         dirtyEntries.forEach((Uri deviceUri, DevFSContent content) {
           if (content is DevFSFileContent) {
@@ -460,7 +447,6 @@
         }
         dirtyEntries.putIfAbsent(Uri.parse(target + ".dill"),
                 () => new DevFSFileContent(fs.file(compiledBinary)));
->>>>>>> bbc5609d
       }
 
       if (_httpWriter != null) {
