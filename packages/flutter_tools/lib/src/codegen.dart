// Copyright 2019 The Chromium Authors. All rights reserved.
// Use of this source code is governed by a BSD-style license that can be
// found in the LICENSE file.

import 'package:meta/meta.dart';

import 'artifacts.dart';
import 'base/common.dart';
import 'base/context.dart';
import 'base/file_system.dart';
import 'base/platform.dart';
import 'compile.dart';
import 'dart/package_map.dart';
import 'globals.dart';
import 'project.dart';

// Arbitrarily choosen multi-root file scheme. This is used to configure the
// frontend_server to resolve a package uri to multiple filesystem directories.
// In this case, the source directory and a generated directory.
const String kMultiRootScheme = 'org-dartlang-app';

/// The [CodeGenerator] instance.
///
/// If [experimentalBuildEnabled] is false, this will contain an unsupported
/// implementation.
CodeGenerator get codeGenerator => context[CodeGenerator];

/// Whether to attempt to build a flutter project using build* libraries.
///
/// This requires both an experimental opt in via the environment variable
/// 'FLUTTER_EXPERIMENTAL_BUILD' and that the project itself has a
/// dependency on the package 'flutter_build' and 'build_runner.'
bool get experimentalBuildEnabled {
  return _experimentalBuildEnabled ??= platform.environment['FLUTTER_EXPERIMENTAL_BUILD']?.toLowerCase() == 'true';
}
bool _experimentalBuildEnabled;

@visibleForTesting
set experimentalBuildEnabled(bool value) {
  _experimentalBuildEnabled = value;
}

/// A wrapper for a build_runner process which delegates to a generated
/// build script.
///
/// This is only enabled if [experimentalBuildEnabled] is true, and only for
/// external flutter users.
abstract class CodeGenerator {
  const CodeGenerator();

  /// Starts a persistent code generting daemon.
  ///
  /// The defines of the daemon command are the arguments required in the
  /// flutter_build kernel builder.
  Future<CodegenDaemon> daemon(FlutterProject flutterProject);

  // Generates a synthetic package under .dart_tool/flutter_tool which is in turn
  // used to generate a build script.
  Future<void> generateBuildScript(FlutterProject flutterProject);
}

class UnsupportedCodeGenerator extends CodeGenerator {
  const UnsupportedCodeGenerator();

  @override
  Future<void> generateBuildScript(FlutterProject flutterProject) {
    throw UnsupportedError('build_runner is not currently supported.');
  }

  @override
  Future<CodegenDaemon> daemon(FlutterProject flutterProject) {
    throw UnsupportedError('build_runner is not currently supported.');
  }
}

abstract class CodegenDaemon {
  /// Whether the previously enqueued build was successful.
  Stream<CodegenStatus> get buildResults;

  CodegenStatus get lastStatus;

  /// Starts a new build.
  void startBuild();
}

/// An implementation of the [KernelCompiler] which delegates to build_runner.
///
/// Only a subset of the arguments provided to the [KernelCompiler] are
/// supported here. Using the build pipeline implies a fixed multiroot
/// filesystem and requires a pubspec.
///
/// This is only safe to use if [experimentalBuildEnabled] is true.
class CodeGeneratingKernelCompiler implements KernelCompiler {
  const CodeGeneratingKernelCompiler();

  static const KernelCompiler _delegate = KernelCompiler();

  @override
  Future<CompilerOutput> compile({
    String mainPath,
    String outputFilePath,
    bool linkPlatformKernelIn = false,
    bool aot = false,
    bool trackWidgetCreation,
    List<String> extraFrontEndOptions,
    String incrementalCompilerByteStorePath,
    bool targetProductVm = false,
    // These arguments are currently unused.
    String sdkRoot,
    String packagesPath,
    List<String> fileSystemRoots,
    String fileSystemScheme,
    String depFilePath,
    TargetModel targetModel = TargetModel.flutter,
    String initializeFromDill,
  }) async {
    if (fileSystemRoots != null || fileSystemScheme != null || depFilePath != null || targetModel != null || sdkRoot != null || packagesPath != null) {
      printTrace('fileSystemRoots, fileSystemScheme, depFilePath, targetModel,'
        'sdkRoot, packagesPath are not supported when using the experimental '
        'build* pipeline');
    }
    final FlutterProject flutterProject = await FlutterProject.current();
    final CodegenDaemon codegenDaemon = await codeGenerator.daemon(flutterProject);
    codegenDaemon.startBuild();
    await for (CodegenStatus codegenStatus in codegenDaemon.buildResults) {
      if (codegenStatus == CodegenStatus.Failed) {
        throwToolExit('Code generation failed');
      }
      if (codegenStatus == CodegenStatus.Succeeded) {
        break;
      }
<<<<<<< HEAD
      await outputFile.writeAsBytes(await buildResult.dillFile.readAsBytes());
      return CompilerOutput(outputFilePath, 0, /* sources= */ null);
    } on Exception catch (err) {
      printError('Compilation Failed: $err');
      return const CompilerOutput(null, 1, /* sources= */ null);
=======
>>>>>>> b74b9603
    }
    return _delegate.compile(
      mainPath: mainPath,
      outputFilePath: outputFilePath,
      linkPlatformKernelIn: linkPlatformKernelIn,
      aot: aot,
      trackWidgetCreation: trackWidgetCreation,
      extraFrontEndOptions: extraFrontEndOptions,
      incrementalCompilerByteStorePath: incrementalCompilerByteStorePath,
      targetProductVm: targetProductVm,
      sdkRoot: sdkRoot,
      packagesPath: PackageMap.globalGeneratedPackagesPath,
      fileSystemRoots: <String>[
        fs.path.join(flutterProject.generated.path, 'lib${platform.pathSeparator}'),
        fs.path.join(flutterProject.directory.path, 'lib${platform.pathSeparator}'),
      ],
      fileSystemScheme: kMultiRootScheme,
      depFilePath: depFilePath,
      targetModel: targetModel,
      // Pass an invalid file name to prevent frontend_server from initializing from dill.
      initializeFromDill: 'none_file',
    );
  }
}

/// An implementation of a [ResidentCompiler] which runs a [BuildRunner] before
/// talking to the CFE.
class CodeGeneratingResidentCompiler implements ResidentCompiler {
  CodeGeneratingResidentCompiler._(this._residentCompiler, this._codegenDaemon);

  /// Creates a new [ResidentCompiler] and configures a [BuildDaemonClient] to
  /// run builds.
  static Future<CodeGeneratingResidentCompiler> create({
    @required FlutterProject flutterProject,
    bool trackWidgetCreation = false,
    CompilerMessageConsumer compilerMessageConsumer = printError,
    bool unsafePackageSerialization = false,
    String outputPath,
    String initializeFromDill,
  }) async {
    final CodegenDaemon codegenDaemon = await codeGenerator.daemon(flutterProject);
    codegenDaemon.startBuild();
    final CodegenStatus status = await codegenDaemon.buildResults.firstWhere((CodegenStatus status) {
      return status == CodegenStatus.Succeeded || status == CodegenStatus.Failed;
    });
    if (status == CodegenStatus.Failed) {
      printError('Code generation failed, build may have compile errors.');
    }
    final ResidentCompiler residentCompiler = ResidentCompiler(
      artifacts.getArtifactPath(Artifact.flutterPatchedSdkPath),
      trackWidgetCreation: trackWidgetCreation,
      packagesPath: PackageMap.globalGeneratedPackagesPath,
      fileSystemRoots: <String>[
        fs.path.join(flutterProject.generated.path, 'lib${platform.pathSeparator}'),
        fs.path.join(flutterProject.directory.path, 'lib${platform.pathSeparator}'),
      ],
      fileSystemScheme: kMultiRootScheme,
      targetModel: TargetModel.flutter,
      unsafePackageSerialization: unsafePackageSerialization,
      // Pass an invalid file name to prevent frontend_server from initializing from dill.
      initializeFromDill: 'none_file',
    );
    return CodeGeneratingResidentCompiler._(residentCompiler, codegenDaemon);
  }

  final ResidentCompiler _residentCompiler;
  final CodegenDaemon _codegenDaemon;

  @override
  void accept() {
    _residentCompiler.accept();
  }

  @override
  Future<CompilerOutput> compileExpression(String expression, List<String> definitions, List<String> typeDefinitions, String libraryUri, String klass, bool isStatic) {
    return _residentCompiler.compileExpression(expression, definitions, typeDefinitions, libraryUri, klass, isStatic);
  }

  @override
  Future<CompilerOutput> recompile(String mainPath, List<String> invalidatedFiles, {String outputPath, String packagesFilePath}) async {
    if (_codegenDaemon.lastStatus != CodegenStatus.Succeeded && _codegenDaemon.lastStatus != CodegenStatus.Failed) {
      await _codegenDaemon.buildResults.firstWhere((CodegenStatus status) {
        return status == CodegenStatus.Succeeded || status == CodegenStatus.Failed;
      });
    }
    if (_codegenDaemon.lastStatus == CodegenStatus.Failed) {
      printError('Codegeneration failed, halting build.');
    }
    return _residentCompiler.recompile(
      mainPath,
      invalidatedFiles,
      outputPath: outputPath,
      packagesFilePath: PackageMap.globalGeneratedPackagesPath,
    );
  }

  @override
  Future<CompilerOutput> reject() {
    return _residentCompiler.reject();
  }

  @override
  void reset() {
    _residentCompiler.reset();
  }

  @override
  Future<void> shutdown() {
    return _residentCompiler.shutdown();
  }
}

/// The current status of a codegen build.
enum CodegenStatus {
  /// The build has started running.
  ///
  /// If this is the current status when running a hot reload, an additional build does
  /// not need to be started.
  Started,
  /// The build succeeded.
  Succeeded,
  /// The build failed.
  Failed
}<|MERGE_RESOLUTION|>--- conflicted
+++ resolved
@@ -129,14 +129,6 @@
       if (codegenStatus == CodegenStatus.Succeeded) {
         break;
       }
-<<<<<<< HEAD
-      await outputFile.writeAsBytes(await buildResult.dillFile.readAsBytes());
-      return CompilerOutput(outputFilePath, 0, /* sources= */ null);
-    } on Exception catch (err) {
-      printError('Compilation Failed: $err');
-      return const CompilerOutput(null, 1, /* sources= */ null);
-=======
->>>>>>> b74b9603
     }
     return _delegate.compile(
       mainPath: mainPath,
