--- conflicted
+++ resolved
@@ -38,8 +38,6 @@
   context.get<FileSystem>() ?? _kLocalFs,
 );
 
-<<<<<<< HEAD
-=======
 final FileSystemUtils _defaultFileSystemUtils = FileSystemUtils(
   fileSystem: fs,
   platform: platform,
@@ -47,7 +45,6 @@
 
 FileSystemUtils get fsUtils => context.get<FileSystemUtils>() ?? _defaultFileSystemUtils;
 
->>>>>>> 9b3e1639
 const ProcessManager _kLocalProcessManager = LocalProcessManager();
 
 /// The active process manager.
