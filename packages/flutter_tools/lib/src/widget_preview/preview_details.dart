// Copyright 2014 The Flutter Authors. All rights reserved.
// Use of this source code is governed by a BSD-style license that can be
// found in the LICENSE file.

import 'package:analyzer/dart/constant/value.dart';

typedef PreviewProperty = ({String key, DartObject object, bool isCallback});

/// Contains details related to a single preview instance.
final class PreviewDetails {
  PreviewDetails({
    required this.scriptUri,
    required this.packageName,
    required this.functionName,
    required this.isBuilder,
    required DartObject previewAnnotation,
  }) : group = previewAnnotation.getField(kGroup)!,
       name = previewAnnotation.getField(kName)!,
       size = previewAnnotation.getField(kSize)!,
       textScaleFactor = previewAnnotation.getField(kTextScaleFactor)!,
       wrapper = previewAnnotation.getField(kWrapper)!,
       theme = previewAnnotation.getField(kTheme)!,
       brightness = previewAnnotation.getField(kBrightness)!,
       localizations = previewAnnotation.getField(kLocalizations)!;

  static const kScriptUri = 'scriptUri';
  static const kPackageName = 'packageName';
  static const kGroup = 'group';
  static const kName = 'name';
  static const kSize = 'size';
  static const kTextScaleFactor = 'textScaleFactor';
  static const kWrapper = 'wrapper';
  static const kTheme = 'theme';
  static const kBrightness = 'brightness';
  static const kLocalizations = 'localizations';

  /// The file:// URI pointing to the script in which the preview is defined.
  final Uri scriptUri;

  /// The name of the package in which the preview was defined.
  ///
  /// For example, if this preview is defined in 'package:foo/src/bar.dart', this
  /// will have the value 'foo'.
  ///
  /// This should only be null if the preview is defined in a file that's not
  /// part of a Flutter library (e.g., is defined in a test).
  final String? packageName;

  /// The name of the function returning the preview.
  final String functionName;

  /// Set to `true` if the preview function is returning a `WidgetBuilder`
  /// instead of a `Widget`.
  final bool isBuilder;

  /// The group the preview belongs to.
<<<<<<< HEAD
  ///
  /// If not provided, the preview will be part of the "empty" group.
=======
>>>>>>> 742e38ec
  final DartObject group;

  /// A description to be displayed alongside the preview.
  ///
  /// If not provided, no name will be associated with the preview.
  final DartObject name;

  /// Artificial constraints to be applied to the `child`.
  ///
  /// If not provided, the previewed widget will attempt to set its own
  /// constraints and may result in an unbounded constraint error.
  final DartObject size;

  /// Applies font scaling to text within the `child`.
  ///
  /// If not provided, the default text scaling factor provided by `MediaQuery`
  /// will be used.
  final DartObject textScaleFactor;

  /// The name of a tear-off used to wrap the `Widget` returned by the preview
  /// function defined by [functionName].
  ///
  /// If not provided, the `Widget` returned by [functionName] will be used by
  /// the previewer directly.
  final DartObject wrapper;

  /// Set to `true` if `wrapper` is set.
  bool get hasWrapper => !wrapper.isNull;

  /// A callback to return Material and Cupertino theming data to be applied
  /// to the previewed `Widget`.
  final DartObject theme;

  /// Sets the initial theme brightness.
  ///
  /// If not provided, the current system default brightness will be used.
  final DartObject brightness;

  final DartObject localizations;

  @override
  // ignore: avoid_equals_and_hash_code_on_mutable_classes
  bool operator ==(Object other) {
    if (identical(other, this)) {
      return true;
    }
    return other.runtimeType == runtimeType &&
        other is PreviewDetails &&
        other.packageName == packageName &&
        other.functionName == functionName &&
        other.isBuilder == isBuilder &&
        other.size == size &&
        other.textScaleFactor == textScaleFactor &&
        other.wrapper == wrapper &&
        other.theme == theme &&
        other.brightness == brightness &&
        other.localizations == localizations;
  }

  @override
  String toString() =>
      'PreviewDetails(function: $functionName packageName: $packageName isBuilder: $isBuilder '
      '$kName: $name $kSize: $size $kTextScaleFactor: $textScaleFactor $kWrapper: $wrapper '
      '$kTheme: $theme $kBrightness: $brightness $kLocalizations: $localizations)';

  /// Returns a list of mappings of parameter names to their evaluated constants.
  // TODO(bkonyi): update return type
  List<PreviewProperty> toDartObjectProperties() {
    PreviewProperty buildProperty(String key, DartObject object, [bool isCallback = false]) {
      return (key: key, object: object, isCallback: isCallback);
    }

    return [
      buildProperty(kName, name),
      buildProperty(kSize, size),
      buildProperty(kTextScaleFactor, textScaleFactor),
      buildProperty(kTheme, theme, true),
      buildProperty(kBrightness, brightness),
      buildProperty(kLocalizations, localizations, true),
    ];
  }

  @override
  // ignore: avoid_equals_and_hash_code_on_mutable_classes
  int get hashCode => Object.hashAll(<Object?>[
    packageName,
    functionName,
    isBuilder,
    size,
    textScaleFactor,
    wrapper,
    theme,
    brightness,
    localizations,
  ]);
}<|MERGE_RESOLUTION|>--- conflicted
+++ resolved
@@ -54,11 +54,6 @@
   final bool isBuilder;
 
   /// The group the preview belongs to.
-<<<<<<< HEAD
-  ///
-  /// If not provided, the preview will be part of the "empty" group.
-=======
->>>>>>> 742e38ec
   final DartObject group;
 
   /// A description to be displayed alongside the preview.
