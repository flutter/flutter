// Copyright 2014 The Flutter Authors. All rights reserved.
// Use of this source code is governed by a BSD-style license that can be
// found in the LICENSE file.

import 'dart:async';

import 'package:analyzer/dart/analysis/analysis_context.dart';
import 'package:analyzer/dart/analysis/analysis_context_collection.dart';
import 'package:analyzer/dart/analysis/results.dart';
import 'package:analyzer/dart/ast/ast.dart';
import 'package:analyzer/dart/ast/token.dart';
import 'package:analyzer/file_system/physical_file_system.dart';
import 'package:watcher/watcher.dart';

import '../base/file_system.dart';
import '../base/logger.dart';
import '../base/utils.dart';
import 'preview_code_generator.dart';

/// A path / URI pair used to map previews to a file.
///
/// We don't just use a path or a URI as the file watcher doesn't report URIs
/// (e.g., package:*) but the analyzer APIs do, and the code generator emits
/// package URIs for preview imports.
typedef PreviewPath = ({String path, Uri uri});

/// Represents a set of previews for a given file.
typedef PreviewMapping = Map<PreviewPath, List<String>>;
<<<<<<< HEAD
=======

extension on Token {
  /// Convenience getter to identify tokens for private fields and functions.
  bool get isPrivate => toString().startsWith('_');
}

extension on Annotation {
  /// Convenience getter to identify `@Preview` annotations
  bool get isPreview => name.name == 'Preview';
}

/// Convenience getters for examining [String] paths.
extension on String {
  bool get isDartFile => endsWith('.dart');
  bool get isGeneratedPreviewFile => endsWith(PreviewCodeGenerator.generatedPreviewFilePath);
}

extension on ParsedUnitResult {
  /// Convenience method to package [path] and [uri] into a [PreviewPath]
  PreviewPath toPreviewPath() => (path: path, uri: uri);
}
>>>>>>> 6e7e36fd

class PreviewDetector {
  PreviewDetector({
    required this.fs,
    required this.logger,
    required this.onChangeDetected,
    required this.onPubspecChangeDetected,
  });

  static const String kPubspecFileName = 'pubspec.yaml';

  final FileSystem fs;
  final Logger logger;
  final void Function(PreviewMapping) onChangeDetected;
  final void Function() onPubspecChangeDetected;

  StreamSubscription<WatchEvent>? _fileWatcher;
  late final PreviewMapping _pathToPreviews;

  /// Starts listening for changes to Dart sources under [projectRoot] and returns
  /// the initial [PreviewMapping] for the project.
  Future<PreviewMapping> initialize(Directory projectRoot) async {
    // Find the initial set of previews.
    _pathToPreviews = findPreviewFunctions(projectRoot);

    final Watcher watcher = Watcher(projectRoot.path);
    _fileWatcher = watcher.events.listen((WatchEvent event) async {
      final String eventPath = event.path;
<<<<<<< HEAD
      // Ignore changes in .dart_tool
      if (eventPath.contains('.dart_tool')) {
        return;
      }
      // If the pubspec has changed, new dependencies or assets could have been added, requiring
      // the preview scaffold's pubspec to be updated.
      if (eventPath.endsWith(kPubspecFileName)) {
        onPubspecChangeDetected();
        return;
      }
=======
>>>>>>> 6e7e36fd
      // Only trigger a reload when changes to Dart sources are detected. We
      // ignore the generated preview file to avoid getting stuck in a loop.
      if (!eventPath.isDartFile || eventPath.isGeneratedPreviewFile) {
        return;
      }
      logger.printStatus('Detected change in $eventPath.');
      final PreviewMapping filePreviewsMapping = findPreviewFunctions(
        fs.file(Uri.file(event.path)),
      );
      final bool hasExistingPreviews =
          _pathToPreviews.keys.where((PreviewPath e) => e.path == event.path).isNotEmpty;
      if (filePreviewsMapping.isEmpty && !hasExistingPreviews) {
        // No previews found or removed, nothing to do.
        return;
      }
      if (filePreviewsMapping.length > 1) {
        logger.printWarning('Previews from more than one file were detected!');
        logger.printWarning('Previews: $filePreviewsMapping');
      }
      if (filePreviewsMapping.isNotEmpty) {
        // The set of previews has changed, but there are still previews in the file.
        final MapEntry<PreviewPath, List<String>>(
          key: PreviewPath location,
          value: List<String> filePreviews,
        ) = filePreviewsMapping.entries.first;
        logger.printStatus('Updated previews for ${location.uri}: $filePreviews');
        if (filePreviews.isNotEmpty) {
          final List<String>? currentPreviewsForFile = _pathToPreviews[location];
          if (filePreviews != currentPreviewsForFile) {
            _pathToPreviews[location] = filePreviews;
          }
        }
      } else {
        // The file previously had previews that were removed.
        logger.printStatus('Previews removed from $eventPath');
        _pathToPreviews.removeWhere((PreviewPath e, _) => e.path == eventPath);
      }
      onChangeDetected(_pathToPreviews);
    });
    // Wait for file watcher to finish initializing, otherwise we might miss changes and cause
    // tests to flake.
    await watcher.ready;
    return _pathToPreviews;
  }

  Future<void> dispose() async {
    await _fileWatcher?.cancel();
  }

  /// Search for functions annotated with `@Preview` in the current project.
  PreviewMapping findPreviewFunctions(FileSystemEntity entity) {
    final AnalysisContextCollection collection = AnalysisContextCollection(
      includedPaths: <String>[entity.absolute.path],
      resourceProvider: PhysicalResourceProvider.INSTANCE,
    );

    final PreviewMapping previews = PreviewMapping();
    for (final AnalysisContext context in collection.contexts) {
      logger.printStatus('Finding previews in ${context.contextRoot.root.path}...');

      for (final String filePath in context.contextRoot.analyzedFiles()) {
        logger.printTrace('Checking file: $filePath');
        if (!filePath.isDartFile) {
          continue;
        }

        final SomeParsedLibraryResult lib = context.currentSession.getParsedLibrary(filePath);
        if (lib is ParsedLibraryResult) {
<<<<<<< HEAD
          for (final ParsedUnitResult unit in lib.units) {
            final List<String> previewEntries =
                previews[(path: unit.path, uri: unit.uri)] ?? <String>[];
            for (final SyntacticEntity entity in unit.unit.childEntities) {
              if (entity is FunctionDeclaration && !entity.name.toString().startsWith('_')) {
=======
          for (final ParsedUnitResult libUnit in lib.units) {
            final List<String> previewEntries = previews[libUnit.toPreviewPath()] ?? <String>[];
            for (final CompilationUnitMember entity in libUnit.unit.declarations) {
              if (entity is FunctionDeclaration && !entity.name.isPrivate) {
>>>>>>> 6e7e36fd
                bool foundPreview = false;
                for (final Annotation annotation in entity.metadata) {
                  if (annotation.isPreview) {
                    // What happens if the annotation is applied multiple times?
                    foundPreview = true;
                    break;
                  }
                }
                if (foundPreview) {
                  logger.printStatus('Found preview at:');
                  logger.printStatus('File path: ${libUnit.uri}');
                  logger.printStatus('Preview function: ${entity.name}');
                  logger.printStatus('');
                  previewEntries.add(entity.name.toString());
                }
              }
            }
            if (previewEntries.isNotEmpty) {
<<<<<<< HEAD
              previews[(path: unit.path, uri: unit.uri)] = previewEntries;
=======
              previews[libUnit.toPreviewPath()] = previewEntries;
>>>>>>> 6e7e36fd
            }
          }
        } else {
          logger.printWarning('Unknown library type at $filePath: $lib');
        }
      }
    }
    final int previewCount = previews.values.fold<int>(
      0,
      (int count, List<String> value) => count + value.length,
    );
    logger.printStatus('Found $previewCount ${pluralize('preview', previewCount)}.');
    return previews;
  }
}<|MERGE_RESOLUTION|>--- conflicted
+++ resolved
@@ -26,8 +26,6 @@
 
 /// Represents a set of previews for a given file.
 typedef PreviewMapping = Map<PreviewPath, List<String>>;
-<<<<<<< HEAD
-=======
 
 extension on Token {
   /// Convenience getter to identify tokens for private fields and functions.
@@ -49,7 +47,6 @@
   /// Convenience method to package [path] and [uri] into a [PreviewPath]
   PreviewPath toPreviewPath() => (path: path, uri: uri);
 }
->>>>>>> 6e7e36fd
 
 class PreviewDetector {
   PreviewDetector({
@@ -78,19 +75,6 @@
     final Watcher watcher = Watcher(projectRoot.path);
     _fileWatcher = watcher.events.listen((WatchEvent event) async {
       final String eventPath = event.path;
-<<<<<<< HEAD
-      // Ignore changes in .dart_tool
-      if (eventPath.contains('.dart_tool')) {
-        return;
-      }
-      // If the pubspec has changed, new dependencies or assets could have been added, requiring
-      // the preview scaffold's pubspec to be updated.
-      if (eventPath.endsWith(kPubspecFileName)) {
-        onPubspecChangeDetected();
-        return;
-      }
-=======
->>>>>>> 6e7e36fd
       // Only trigger a reload when changes to Dart sources are detected. We
       // ignore the generated preview file to avoid getting stuck in a loop.
       if (!eventPath.isDartFile || eventPath.isGeneratedPreviewFile) {
@@ -159,18 +143,10 @@
 
         final SomeParsedLibraryResult lib = context.currentSession.getParsedLibrary(filePath);
         if (lib is ParsedLibraryResult) {
-<<<<<<< HEAD
-          for (final ParsedUnitResult unit in lib.units) {
-            final List<String> previewEntries =
-                previews[(path: unit.path, uri: unit.uri)] ?? <String>[];
-            for (final SyntacticEntity entity in unit.unit.childEntities) {
-              if (entity is FunctionDeclaration && !entity.name.toString().startsWith('_')) {
-=======
           for (final ParsedUnitResult libUnit in lib.units) {
             final List<String> previewEntries = previews[libUnit.toPreviewPath()] ?? <String>[];
             for (final CompilationUnitMember entity in libUnit.unit.declarations) {
               if (entity is FunctionDeclaration && !entity.name.isPrivate) {
->>>>>>> 6e7e36fd
                 bool foundPreview = false;
                 for (final Annotation annotation in entity.metadata) {
                   if (annotation.isPreview) {
@@ -189,11 +165,7 @@
               }
             }
             if (previewEntries.isNotEmpty) {
-<<<<<<< HEAD
-              previews[(path: unit.path, uri: unit.uri)] = previewEntries;
-=======
               previews[libUnit.toPreviewPath()] = previewEntries;
->>>>>>> 6e7e36fd
             }
           }
         } else {
