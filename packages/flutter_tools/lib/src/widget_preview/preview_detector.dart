--- conflicted
+++ resolved
@@ -12,7 +12,6 @@
 import 'package:analyzer/dart/ast/token.dart';
 import 'package:analyzer/dart/ast/visitor.dart';
 import 'package:analyzer/file_system/physical_file_system.dart';
-import 'package:meta/meta.dart';
 import 'package:watcher/watcher.dart';
 
 import '../base/file_system.dart';
@@ -60,66 +59,8 @@
 final class PreviewDetails {
   PreviewDetails({required this.functionName, required this.isBuilder});
 
-<<<<<<< HEAD
   static const String kName = 'name';
   static const String kSize = 'size';
-=======
-  @visibleForTesting
-  PreviewDetails.test({
-    required this.functionName,
-    required this.isBuilder,
-    String? name,
-    String? size,
-    String? textScaleFactor,
-    String? wrapper,
-    String? wrapperLibraryUri = '',
-    String? theme,
-    String? themeLibraryUri = '',
-    String? brightness,
-    String? brightnessLibraryUri = '',
-  }) : _name = name,
-       _size = size,
-       _textScaleFactor = textScaleFactor,
-       _wrapper = wrapper,
-       _wrapperLibraryUri = wrapperLibraryUri,
-       _theme = theme,
-       _themeLibraryUri = themeLibraryUri,
-       _brightness = brightness,
-       _brightnessLibraryUri = brightnessLibraryUri;
-
-  @visibleForTesting
-  PreviewDetails copyWith({
-    String? functionName,
-    bool? isBuilder,
-    String? name,
-    String? size,
-    String? textScaleFactor,
-    String? wrapper,
-    String? wrapperLibraryUri,
-    String? theme,
-    String? themeLibraryUri,
-    String? brightness,
-    String? brightnessLibraryUri,
-  }) {
-    return PreviewDetails.test(
-      functionName: functionName ?? this.functionName,
-      isBuilder: isBuilder ?? this.isBuilder,
-      name: name ?? this.name,
-      size: size ?? this.size,
-      textScaleFactor: textScaleFactor ?? this.textScaleFactor,
-      wrapper: wrapper ?? this.wrapper,
-      wrapperLibraryUri: wrapperLibraryUri ?? this.wrapperLibraryUri,
-      theme: theme ?? this.theme,
-      themeLibraryUri: themeLibraryUri ?? this.themeLibraryUri,
-      brightness: brightness ?? this.brightness,
-      brightnessLibraryUri: brightnessLibraryUri ?? this.brightnessLibraryUri,
-    );
-  }
-
-  static const String kName = 'name';
-  static const String kSize = 'size';
-  static const String kSizeLibraryUri = 'sizeLibraryUrl';
->>>>>>> 1d807855
   static const String kTextScaleFactor = 'textScaleFactor';
   static const String kWrapper = 'wrapper';
   static const String kTheme = 'theme';
@@ -135,7 +76,6 @@
   /// A description to be displayed alongside the preview.
   ///
   /// If not provided, no name will be associated with the preview.
-<<<<<<< HEAD
   Expression? get name => _name;
   Expression? _name;
 
@@ -145,20 +85,6 @@
   /// constraints and may result in an unbounded constraint error.
   Expression? get size => _size;
   Expression? _size;
-=======
-  String? get name => _name;
-  String? _name;
-
-  /// Artificial constraints to be applied to the [child].
-  ///
-  /// If not provided, the previewed widget will attempt to set its own
-  /// constraints and may result in an unbounded constraint error.
-  String? get size => _size;
-  String? _size;
-
-  String? get sizeLibraryUri => _sizeLibraryUri;
-  String? _sizeLibraryUri;
->>>>>>> 1d807855
 
   /// Applies font scaling to text within the [child].
   ///
@@ -188,16 +114,9 @@
     final Expression expression = node.expression;
     switch (key) {
       case kName:
-<<<<<<< HEAD
         _name = expression;
       case kSize:
         _size = expression;
-=======
-        _name = source;
-      case kSize:
-        _size = source;
-        _sizeLibraryUri = libraryUri;
->>>>>>> 1d807855
       case kTextScaleFactor:
         _textScaleFactor = expression;
       case kWrapper:
@@ -222,10 +141,6 @@
         other.functionName == functionName &&
         other.isBuilder == isBuilder &&
         other.size == size &&
-<<<<<<< HEAD
-=======
-        other.sizeLibraryUri == sizeLibraryUri &&
->>>>>>> 1d807855
         other.textScaleFactor == textScaleFactor &&
         other.wrapper == wrapper &&
         other.theme == theme &&
@@ -235,15 +150,8 @@
   @override
   String toString() =>
       'PreviewDetails(function: $functionName isBuilder: $isBuilder $kName: $name '
-<<<<<<< HEAD
       '$kSize: $size $kTextScaleFactor: $textScaleFactor $kWrapper: $wrapper '
       '$kTheme: $theme $kBrightness: $_brightness)';
-=======
-      '$kSize: $size $kSizeLibraryUri: $sizeLibraryUri $kTextScaleFactor: $textScaleFactor '
-      '$kWrapper: $wrapper $kWrapperLibraryUri: $wrapperLibraryUri $kTheme: $theme '
-      '$kThemeLibraryUri: $themeLibraryUri $kBrightness: $_brightness '
-      '$kBrightnessLibraryUri: $_brightnessLibraryUri)';
->>>>>>> 1d807855
 
   @override
   // ignore: avoid_equals_and_hash_code_on_mutable_classes
@@ -251,10 +159,6 @@
     functionName,
     isBuilder,
     size,
-<<<<<<< HEAD
-=======
-    sizeLibraryUri,
->>>>>>> 1d807855
     textScaleFactor,
     wrapper,
     theme,
