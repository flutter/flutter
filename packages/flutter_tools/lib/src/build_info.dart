--- conflicted
+++ resolved
@@ -23,11 +23,8 @@
     this.buildName,
     this.splitDebugInfoPath,
     this.dartObfuscation = false,
-<<<<<<< HEAD
+    this.dartDefines = const <String>[],
     this.targetPlatform,
-=======
-    this.dartDefines = const <String>[],
->>>>>>> e2b4edd2
     @required this.treeShakeIcons,
   });
 
@@ -76,17 +73,15 @@
 
   /// Whether to apply dart source code obfuscation.
   final bool dartObfuscation;
-
-<<<<<<< HEAD
-  /// Target platform for the build (e.g. android_arm versus android_arm64).
-  final TargetPlatform targetPlatform;
-=======
+  
   /// Additional constant values to be made available in the Dart program.
   ///
   /// These values can be used with the const `fromEnvironment` constructors of
   /// [bool], [String], [int], and [double].
   final List<String> dartDefines;
->>>>>>> e2b4edd2
+
+  /// Target platform for the build (e.g. android_arm versus android_arm64).
+  final TargetPlatform targetPlatform;
 
   static const BuildInfo debug = BuildInfo(BuildMode.debug, null, treeShakeIcons: false);
   static const BuildInfo profile = BuildInfo(BuildMode.profile, null, treeShakeIcons: kIconTreeShakerEnabledDefault);
