// Copyright 2014 The Flutter Authors. All rights reserved.
// Use of this source code is governed by a BSD-style license that can be
// found in the LICENSE file.

import 'package:meta/meta.dart';
import 'package:native_assets_cli/native_assets_cli.dart' show Asset;
import 'package:package_config/package_config_types.dart';

import '../../base/common.dart';
import '../../base/file_system.dart';
import '../../base/platform.dart';
import '../../build_info.dart';
import '../../dart/package_map.dart';
import '../../ios/native_assets.dart';
import '../../linux/native_assets.dart';
import '../../macos/native_assets.dart';
import '../../macos/xcode.dart';
import '../../native_assets.dart';
import '../../windows/native_assets.dart';
import '../build_system.dart';
import '../depfile.dart';
import '../exceptions.dart';
import 'common.dart';

/// Builds the right native assets for a Flutter app.
///
/// The build mode and target architecture can be changed from the
/// native build project (Xcode etc.), so only `flutter assemble` has the
/// information about build-mode and target architecture.
/// Invocations of flutter_tools other than `flutter assemble` are dry runs.
///
/// This step needs to be consistent with the dry run invocations in `flutter
/// run`s so that the kernel mapping of asset id to dylib lines up after hot
/// restart.
///
/// [KernelSnapshot] depends on this target. We produce a native_assets.yaml
/// here, and embed that mapping inside the kernel snapshot.
///
/// The build always produces a valid native_assets.yaml and a native_assets.d
/// even if there are no native assets. This way the caching logic won't try to
/// rebuild.
class NativeAssets extends Target {
  const NativeAssets({
    @visibleForTesting NativeAssetsBuildRunner? buildRunner,
  }) : _buildRunner = buildRunner;

  final NativeAssetsBuildRunner? _buildRunner;

  @override
  Future<void> build(Environment environment) async {
    final String? nativeAssetsEnvironment = environment.defines[kNativeAssets];
    final List<Uri> dependencies;
    final FileSystem fileSystem = environment.fileSystem;
    final File nativeAssetsFile = environment.buildDir.childFile('native_assets.yaml');
    if (nativeAssetsEnvironment == 'false') {
      dependencies = <Uri>[];
      await writeNativeAssetsYaml(<Asset>[], environment.buildDir.uri, fileSystem);
    } else {
      final String? targetPlatformEnvironment = environment.defines[kTargetPlatform];
      if (targetPlatformEnvironment == null) {
        throw MissingDefineException(kTargetPlatform, name);
      }
      final TargetPlatform targetPlatform = getTargetPlatformForName(targetPlatformEnvironment);
      final Uri projectUri = environment.projectDir.uri;
      final File packagesFile = fileSystem
          .directory(projectUri)
          .childDirectory('.dart_tool')
          .childFile('package_config.json');
      final PackageConfig packageConfig = await loadPackageConfigWithLogging(
        packagesFile,
        logger: environment.logger,
      );
      final NativeAssetsBuildRunner buildRunner = _buildRunner ??
          NativeAssetsBuildRunnerImpl(
            projectUri,
            packageConfig,
            fileSystem,
            environment.logger,
          );

<<<<<<< HEAD
    final List<Uri> dependencies;
    switch (targetPlatform) {
      case TargetPlatform.ios:
        final List<DarwinArch> iosArchs =
          _emptyToNull(environment.defines[kIosArchs])
          ?.split(' ')
          .map(getIOSArchForName)
          .toList()
          ?? <DarwinArch>[DarwinArch.arm64];
        final String? environmentBuildMode = environment.defines[kBuildMode];
        if (environmentBuildMode == null) {
          throw MissingDefineException(kBuildMode, name);
        }
        final BuildMode buildMode = BuildMode.fromCliName(environmentBuildMode);
        final String? sdkRoot = environment.defines[kSdkRoot];
        if (sdkRoot == null) {
          throw MissingDefineException(kSdkRoot, name);
        }
        final EnvironmentType environmentType = environmentTypeFromSdkroot(sdkRoot, environment.fileSystem)!;
        dependencies = await buildNativeAssetsIOS(
          environmentType: environmentType,
          darwinArchs: iosArchs,
          buildMode: buildMode,
          projectUri: projectUri,
          codesignIdentity: environment.defines[kCodesignIdentity],
          fileSystem: fileSystem,
          buildRunner: buildRunner,
          yamlParentDirectory: environment.buildDir.uri,
        );
      case TargetPlatform.darwin:
        final List<DarwinArch> darwinArchs =
          _emptyToNull(environment.defines[kDarwinArchs])
          ?.split(' ')
          .map(getDarwinArchForName)
          .toList()
          ?? <DarwinArch>[DarwinArch.x86_64, DarwinArch.arm64];
        final String? environmentBuildMode = environment.defines[kBuildMode];
        if (environmentBuildMode == null) {
          throw MissingDefineException(kBuildMode, name);
        }
        final BuildMode buildMode = BuildMode.fromCliName(environmentBuildMode);
        (_, dependencies) = await buildNativeAssetsMacOS(
          darwinArchs: darwinArchs,
          buildMode: buildMode,
          projectUri: projectUri,
          codesignIdentity: environment.defines[kCodesignIdentity],
          yamlParentDirectory: environment.buildDir.uri,
          fileSystem: fileSystem,
          buildRunner: buildRunner,
        );
      case TargetPlatform.linux_arm64:
      case TargetPlatform.linux_x64:
        final String? environmentBuildMode = environment.defines[kBuildMode];
        if (environmentBuildMode == null) {
          throw MissingDefineException(kBuildMode, name);
        }
        final BuildMode buildMode = BuildMode.fromCliName(environmentBuildMode);
        (_, dependencies) = await buildNativeAssetsLinux(
          targetPlatform: targetPlatform,
          buildMode: buildMode,
          projectUri: projectUri,
          yamlParentDirectory: environment.buildDir.uri,
          fileSystem: fileSystem,
          buildRunner: buildRunner,
        );
      case TargetPlatform.windows_x64:
        final String? environmentBuildMode = environment.defines[kBuildMode];
        if (environmentBuildMode == null) {
          throw MissingDefineException(kBuildMode, name);
        }
        final BuildMode buildMode = BuildMode.fromCliName(environmentBuildMode);
        (_, dependencies) = await buildNativeAssetsWindows(
          targetPlatform: targetPlatform,
          buildMode: buildMode,
          projectUri: projectUri,
          yamlParentDirectory: environment.buildDir.uri,
          fileSystem: fileSystem,
          buildRunner: buildRunner,
        );
      case TargetPlatform.tester:
        if (const LocalPlatform().isMacOS) {
=======

      switch (targetPlatform) {
        case TargetPlatform.ios:
          final String? iosArchsEnvironment = environment.defines[kIosArchs];
          if (iosArchsEnvironment == null) {
            throw MissingDefineException(kIosArchs, name);
          }
          final List<DarwinArch> iosArchs = iosArchsEnvironment.split(' ').map(getDarwinArchForName).toList();
          final String? environmentBuildMode = environment.defines[kBuildMode];
          if (environmentBuildMode == null) {
            throw MissingDefineException(kBuildMode, name);
          }
          final BuildMode buildMode = BuildMode.fromCliName(environmentBuildMode);
          final String? sdkRoot = environment.defines[kSdkRoot];
          if (sdkRoot == null) {
            throw MissingDefineException(kSdkRoot, name);
          }
          final EnvironmentType environmentType = environmentTypeFromSdkroot(sdkRoot, environment.fileSystem)!;
          dependencies = await buildNativeAssetsIOS(
            environmentType: environmentType,
            darwinArchs: iosArchs,
            buildMode: buildMode,
            projectUri: projectUri,
            codesignIdentity: environment.defines[kCodesignIdentity],
            fileSystem: fileSystem,
            buildRunner: buildRunner,
            yamlParentDirectory: environment.buildDir.uri,
          );
        case TargetPlatform.darwin:
          final String? darwinArchsEnvironment = environment.defines[kDarwinArchs];
          if (darwinArchsEnvironment == null) {
            throw MissingDefineException(kDarwinArchs, name);
          }
          final List<DarwinArch> darwinArchs = darwinArchsEnvironment.split(' ').map(getDarwinArchForName).toList();
          final String? environmentBuildMode = environment.defines[kBuildMode];
          if (environmentBuildMode == null) {
            throw MissingDefineException(kBuildMode, name);
          }
          final BuildMode buildMode = BuildMode.fromCliName(environmentBuildMode);
>>>>>>> eefafdac
          (_, dependencies) = await buildNativeAssetsMacOS(
            darwinArchs: darwinArchs,
            buildMode: buildMode,
            projectUri: projectUri,
            codesignIdentity: environment.defines[kCodesignIdentity],
            yamlParentDirectory: environment.buildDir.uri,
            fileSystem: fileSystem,
            buildRunner: buildRunner,
          );
        case TargetPlatform.linux_arm64:
        case TargetPlatform.linux_x64:
          final String? environmentBuildMode = environment.defines[kBuildMode];
          if (environmentBuildMode == null) {
            throw MissingDefineException(kBuildMode, name);
          }
          final BuildMode buildMode = BuildMode.fromCliName(environmentBuildMode);
          (_, dependencies) = await buildNativeAssetsLinux(
            targetPlatform: targetPlatform,
            buildMode: buildMode,
            projectUri: projectUri,
            yamlParentDirectory: environment.buildDir.uri,
            fileSystem: fileSystem,
            buildRunner: buildRunner,
          );
        case TargetPlatform.windows_x64:
          final String? environmentBuildMode = environment.defines[kBuildMode];
          if (environmentBuildMode == null) {
            throw MissingDefineException(kBuildMode, name);
          }
          final BuildMode buildMode = BuildMode.fromCliName(environmentBuildMode);
          (_, dependencies) = await buildNativeAssetsWindows(
            targetPlatform: targetPlatform,
            buildMode: buildMode,
            projectUri: projectUri,
            yamlParentDirectory: environment.buildDir.uri,
            fileSystem: fileSystem,
            buildRunner: buildRunner,
          );
        case TargetPlatform.tester:
          if (const LocalPlatform().isMacOS) {
            (_, dependencies) = await buildNativeAssetsMacOS(
              buildMode: BuildMode.debug,
              projectUri: projectUri,
              codesignIdentity: environment.defines[kCodesignIdentity],
              yamlParentDirectory: environment.buildDir.uri,
              fileSystem: fileSystem,
              buildRunner: buildRunner,
              flutterTester: true,
            );
          } else if (const LocalPlatform().isLinux) {
            (_, dependencies) = await buildNativeAssetsLinux(
              buildMode: BuildMode.debug,
              projectUri: projectUri,
              yamlParentDirectory: environment.buildDir.uri,
              fileSystem: fileSystem,
              buildRunner: buildRunner,
              flutterTester: true,
            );
          } else if (const LocalPlatform().isWindows) {
            (_, dependencies) = await buildNativeAssetsWindows(
              buildMode: BuildMode.debug,
              projectUri: projectUri,
              yamlParentDirectory: environment.buildDir.uri,
              fileSystem: fileSystem,
              buildRunner: buildRunner,
              flutterTester: true,
            );
          } else {
            // TODO(dacoharkes): Implement other OSes. https://github.com/flutter/flutter/issues/129757
            // Write the file we claim to have in the [outputs].
            await writeNativeAssetsYaml(<Asset>[], environment.buildDir.uri, fileSystem);
            dependencies = <Uri>[];
          }
        case TargetPlatform.android_arm:
        case TargetPlatform.android_arm64:
        case TargetPlatform.android_x64:
        case TargetPlatform.android_x86:
        case TargetPlatform.android:
        case TargetPlatform.fuchsia_arm64:
        case TargetPlatform.fuchsia_x64:
        case TargetPlatform.web_javascript:
          // TODO(dacoharkes): Implement other OSes. https://github.com/flutter/flutter/issues/129757
          // Write the file we claim to have in the [outputs].
          await writeNativeAssetsYaml(<Asset>[], environment.buildDir.uri, fileSystem);
          dependencies = <Uri>[];
      }
    }

    final Depfile depfile = Depfile(
      <File>[
        for (final Uri dependency in dependencies) fileSystem.file(dependency),
      ],
      <File>[
        nativeAssetsFile,
      ],
    );
    final File outputDepfile = environment.buildDir.childFile('native_assets.d');
    if (!outputDepfile.parent.existsSync()) {
      outputDepfile.parent.createSync(recursive: true);
    }
    environment.depFileService.writeToFile(depfile, outputDepfile);
    if (!await nativeAssetsFile.exists()) {
      throwToolExit("${nativeAssetsFile.path} doesn't exist.");
    }
    if (!await outputDepfile.exists()) {
      throwToolExit("${outputDepfile.path} doesn't exist.");
    }
  }

  @override
  List<String> get depfiles => <String>[
    'native_assets.d',
  ];

  @override
  List<Target> get dependencies => <Target>[];

  @override
  List<Source> get inputs => const <Source>[
    Source.pattern('{FLUTTER_ROOT}/packages/flutter_tools/lib/src/build_system/targets/native_assets.dart'),
    // If different packages are resolved, different native assets might need to be built.
    Source.pattern('{PROJECT_DIR}/.dart_tool/package_config_subset'),
  ];

  @override
  String get name => 'native_assets';

  @override
  List<Source> get outputs => const <Source>[
    Source.pattern('{BUILD_DIR}/native_assets.yaml'),
  ];
}

String? _emptyToNull(String? input) {
  if (input == null || input.isEmpty) {
    return null;
  }
  return input;
}<|MERGE_RESOLUTION|>--- conflicted
+++ resolved
@@ -78,97 +78,15 @@
             environment.logger,
           );
 
-<<<<<<< HEAD
-    final List<Uri> dependencies;
-    switch (targetPlatform) {
-      case TargetPlatform.ios:
-        final List<DarwinArch> iosArchs =
-          _emptyToNull(environment.defines[kIosArchs])
-          ?.split(' ')
-          .map(getIOSArchForName)
-          .toList()
-          ?? <DarwinArch>[DarwinArch.arm64];
-        final String? environmentBuildMode = environment.defines[kBuildMode];
-        if (environmentBuildMode == null) {
-          throw MissingDefineException(kBuildMode, name);
-        }
-        final BuildMode buildMode = BuildMode.fromCliName(environmentBuildMode);
-        final String? sdkRoot = environment.defines[kSdkRoot];
-        if (sdkRoot == null) {
-          throw MissingDefineException(kSdkRoot, name);
-        }
-        final EnvironmentType environmentType = environmentTypeFromSdkroot(sdkRoot, environment.fileSystem)!;
-        dependencies = await buildNativeAssetsIOS(
-          environmentType: environmentType,
-          darwinArchs: iosArchs,
-          buildMode: buildMode,
-          projectUri: projectUri,
-          codesignIdentity: environment.defines[kCodesignIdentity],
-          fileSystem: fileSystem,
-          buildRunner: buildRunner,
-          yamlParentDirectory: environment.buildDir.uri,
-        );
-      case TargetPlatform.darwin:
-        final List<DarwinArch> darwinArchs =
-          _emptyToNull(environment.defines[kDarwinArchs])
-          ?.split(' ')
-          .map(getDarwinArchForName)
-          .toList()
-          ?? <DarwinArch>[DarwinArch.x86_64, DarwinArch.arm64];
-        final String? environmentBuildMode = environment.defines[kBuildMode];
-        if (environmentBuildMode == null) {
-          throw MissingDefineException(kBuildMode, name);
-        }
-        final BuildMode buildMode = BuildMode.fromCliName(environmentBuildMode);
-        (_, dependencies) = await buildNativeAssetsMacOS(
-          darwinArchs: darwinArchs,
-          buildMode: buildMode,
-          projectUri: projectUri,
-          codesignIdentity: environment.defines[kCodesignIdentity],
-          yamlParentDirectory: environment.buildDir.uri,
-          fileSystem: fileSystem,
-          buildRunner: buildRunner,
-        );
-      case TargetPlatform.linux_arm64:
-      case TargetPlatform.linux_x64:
-        final String? environmentBuildMode = environment.defines[kBuildMode];
-        if (environmentBuildMode == null) {
-          throw MissingDefineException(kBuildMode, name);
-        }
-        final BuildMode buildMode = BuildMode.fromCliName(environmentBuildMode);
-        (_, dependencies) = await buildNativeAssetsLinux(
-          targetPlatform: targetPlatform,
-          buildMode: buildMode,
-          projectUri: projectUri,
-          yamlParentDirectory: environment.buildDir.uri,
-          fileSystem: fileSystem,
-          buildRunner: buildRunner,
-        );
-      case TargetPlatform.windows_x64:
-        final String? environmentBuildMode = environment.defines[kBuildMode];
-        if (environmentBuildMode == null) {
-          throw MissingDefineException(kBuildMode, name);
-        }
-        final BuildMode buildMode = BuildMode.fromCliName(environmentBuildMode);
-        (_, dependencies) = await buildNativeAssetsWindows(
-          targetPlatform: targetPlatform,
-          buildMode: buildMode,
-          projectUri: projectUri,
-          yamlParentDirectory: environment.buildDir.uri,
-          fileSystem: fileSystem,
-          buildRunner: buildRunner,
-        );
-      case TargetPlatform.tester:
-        if (const LocalPlatform().isMacOS) {
-=======
 
       switch (targetPlatform) {
         case TargetPlatform.ios:
-          final String? iosArchsEnvironment = environment.defines[kIosArchs];
-          if (iosArchsEnvironment == null) {
-            throw MissingDefineException(kIosArchs, name);
-          }
-          final List<DarwinArch> iosArchs = iosArchsEnvironment.split(' ').map(getDarwinArchForName).toList();
+          final List<DarwinArch> iosArchs =
+            _emptyToNull(environment.defines[kIosArchs])
+            ?.split(' ')
+            .map(getIOSArchForName)
+            .toList()
+            ?? <DarwinArch>[DarwinArch.arm64];
           final String? environmentBuildMode = environment.defines[kBuildMode];
           if (environmentBuildMode == null) {
             throw MissingDefineException(kBuildMode, name);
@@ -190,17 +108,17 @@
             yamlParentDirectory: environment.buildDir.uri,
           );
         case TargetPlatform.darwin:
-          final String? darwinArchsEnvironment = environment.defines[kDarwinArchs];
-          if (darwinArchsEnvironment == null) {
-            throw MissingDefineException(kDarwinArchs, name);
-          }
-          final List<DarwinArch> darwinArchs = darwinArchsEnvironment.split(' ').map(getDarwinArchForName).toList();
-          final String? environmentBuildMode = environment.defines[kBuildMode];
-          if (environmentBuildMode == null) {
-            throw MissingDefineException(kBuildMode, name);
-          }
-          final BuildMode buildMode = BuildMode.fromCliName(environmentBuildMode);
->>>>>>> eefafdac
+          final List<DarwinArch> darwinArchs =
+            _emptyToNull(environment.defines[kDarwinArchs])
+            ?.split(' ')
+            .map(getDarwinArchForName)
+            .toList()
+            ?? <DarwinArch>[DarwinArch.x86_64, DarwinArch.arm64];
+          final String? environmentBuildMode = environment.defines[kBuildMode];
+          if (environmentBuildMode == null) {
+            throw MissingDefineException(kBuildMode, name);
+          }
+          final BuildMode buildMode = BuildMode.fromCliName(environmentBuildMode);
           (_, dependencies) = await buildNativeAssetsMacOS(
             darwinArchs: darwinArchs,
             buildMode: buildMode,
