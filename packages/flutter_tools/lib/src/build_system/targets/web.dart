--- conflicted
+++ resolved
@@ -595,10 +595,7 @@
   }
   return contentCache.addAll(resources);
 }
-<<<<<<< HEAD
-=======
-
->>>>>>> 20936eea
+
 // Attempt to download the resource online before falling back to
 // the offline cache.
 function onlineFirst(event) {
@@ -619,10 +616,6 @@
       });
     })
   );
-<<<<<<< HEAD
-}''';
-=======
 }
 ''';
->>>>>>> 20936eea
 }