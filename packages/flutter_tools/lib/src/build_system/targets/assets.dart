--- conflicted
+++ resolved
@@ -35,16 +35,12 @@
     assetBundle.entries.entries.map<Future<void>>((MapEntry<String, DevFSContent> entry) async {
       final PoolResource resource = await pool.request();
       try {
-<<<<<<< HEAD
-        final File file = globals.fs.file(globals.fs.path.join(outputDirectory.path, entry.key));
-=======
         // This will result in strange looking files, for example files with `/`
         // on Windows or files that end up getting URI encoded such as `#.ext`
         // to `%23.ext`.  However, we have to keep it this way since the
         // platform channels in the framework will URI encode these values,
         // and the native APIs will look for files this way.
-        final File file = fs.file(fs.path.join(outputDirectory.path, entry.key));
->>>>>>> 1fc43d93
+        final File file = globals.fs.file(globals.fs.path.join(outputDirectory.path, entry.key));
         outputs.add(file);
         file.parent.createSync(recursive: true);
         final DevFSContent content = entry.value;
