// Copyright 2019 The Chromium Authors. All rights reserved.
// Use of this source code is governed by a BSD-style license that can be
// found in the LICENSE file.

import 'package:pool/pool.dart';

import '../../artifacts.dart';
import '../../asset.dart';
import '../../base/build.dart';
import '../../base/file_system.dart';
import '../../base/platform.dart';
import '../../build_info.dart';
import '../../compile.dart';
import '../../dart/package_map.dart';
import '../../devfs.dart';
import '../../globals.dart';
import '../../project.dart';
import '../build_system.dart';
import '../exceptions.dart';
import 'assets.dart';

/// The define to pass a [BuildMode].
const String kBuildMode= 'BuildMode';

/// The define to pass whether we compile 64-bit android-arm code.
const String kTargetPlatform = 'TargetPlatform';

/// The define to control what target file is used.
const String kTargetFile = 'TargetFile';

/// The define to control whether the AOT snapshot is built with bitcode.
const String kBitcodeFlag = 'EnableBitcode';

/// The define to control what iOS architectures are built for.
///
/// This is expected to be a comma-separated list of architectures. If not
/// provided, defaults to arm64.
///
/// The other supported value is armv7, the 32-bit iOS architecture.
const String kIosArchs = 'IosArchs';

/// Finds the locations of all dart files within the project.
///
/// This does not attempt to determine if a file is used or imported, so it
/// may otherwise report more files than strictly necessary.
List<File> listDartSources(Environment environment) {
  final Map<String, Uri> packageMap = PackageMap(environment.projectDir.childFile('.packages').path).map;
  final List<File> dartFiles = <File>[];
  for (Uri uri in packageMap.values) {
    final Directory libDirectory = fs.directory(uri.toFilePath(windows: platform.isWindows));
    if (!libDirectory.existsSync()) {
      continue;
    }
    for (FileSystemEntity entity in libDirectory.listSync(recursive: true)) {
      if (entity is File && entity.path.endsWith('.dart')) {
        dartFiles.add(entity);
      }
    }
  }
  return dartFiles;
}

<<<<<<< HEAD
/// Copies the precompiled runtime for Android targets.
class CopyPrecompiledRuntime extends Target {
  const CopyPrecompiledRuntime();

  @override
  String get name => 'copy_precompiled_runtime';
=======
/// Copies the prebuilt flutter bundle.
// This is a one-off rule for implementing build bundle in terms of assemble.
class CopyFlutterBundle extends Target {
  const CopyFlutterBundle();

  @override
  String get name => 'copy_flutter_bundle';
>>>>>>> 56bc0748

  @override
  List<Source> get inputs => const <Source>[
    Source.artifact(Artifact.vmSnapshotData, mode: BuildMode.debug),
    Source.artifact(Artifact.isolateSnapshotData, mode: BuildMode.debug),
<<<<<<< HEAD
=======
    Source.pattern('{BUILD_DIR}/app.dill'),
    Source.behavior(AssetOutputBehavior())
>>>>>>> 56bc0748
  ];

  @override
  List<Source> get outputs => const <Source>[
<<<<<<< HEAD
    Source.pattern('{BUILD_DIR}/vm_snapshot_data'),
    Source.pattern('{BUILD_DIR}/isolate_snapshot_data'),
=======
    Source.pattern('{OUTPUT_DIR}/vm_snapshot_data'),
    Source.pattern('{OUTPUT_DIR}/isolate_snapshot_data'),
    Source.pattern('{OUTPUT_DIR}/kernel_blob.bin'),
    Source.pattern('{OUTPUT_DIR}/AssetManifest.json'),
    Source.pattern('{OUTPUT_DIR}/FontManifest.json'),
    Source.pattern('{OUTPUT_DIR}/LICENSE'),
    Source.behavior(AssetOutputBehavior())
>>>>>>> 56bc0748
  ];

  @override
  Future<void> build(List<File> inputFiles, Environment environment) async {
<<<<<<< HEAD
    final String vmSnapshotData = artifacts.getArtifactPath(Artifact.vmSnapshotData, mode: BuildMode.debug);
    final String isolateSnapshotData = artifacts.getArtifactPath(Artifact.isolateSnapshotData, mode: BuildMode.debug);
    fs.file(vmSnapshotData).copySync(environment.buildDir.childFile('vm_snapshot_data').path);
    fs.file(isolateSnapshotData).copySync(environment.buildDir.childFile('isolate_snapshot_data').path);
  }

  @override
  List<Target> get dependencies => const <Target>[];
}

=======
    if (environment.defines[kBuildMode] == null) {
      throw MissingDefineException(kBuildMode, 'copy_flutter_bundle');
    }
    final BuildMode buildMode = getBuildModeForName(environment.defines[kBuildMode]);

    // We're not smart enough to only remove assets that are removed. If
    // anything changes blow away the whole directory.
    if (environment.outputDir.existsSync()) {
      environment.outputDir.deleteSync(recursive: true);
    }
    environment.outputDir.createSync(recursive: true);

    // Only copy the prebuilt runtimes and kernel blob in debug mode.
    if (buildMode == BuildMode.debug) {
      final String vmSnapshotData = artifacts.getArtifactPath(Artifact.vmSnapshotData, mode: BuildMode.debug);
      final String isolateSnapshotData = artifacts.getArtifactPath(Artifact.isolateSnapshotData, mode: BuildMode.debug);
      environment.buildDir.childFile('app.dill')
          .copySync(environment.outputDir.childFile('kernel_blob.bin').path);
      fs.file(vmSnapshotData)
          .copySync(environment.outputDir.childFile('vm_snapshot_data').path);
      fs.file(isolateSnapshotData)
          .copySync(environment.outputDir.childFile('isolate_snapshot_data').path);
    }

    final AssetBundle assetBundle = AssetBundleFactory.instance.createBundle();
    await assetBundle.build();
    final Pool pool = Pool(64);
    await Future.wait<void>(
      assetBundle.entries.entries.map<Future<void>>((MapEntry<String, DevFSContent> entry) async {
        final PoolResource resource = await pool.request();
        try {
          final File file = fs.file(fs.path.join(environment.outputDir.path, entry.key));
          file.parent.createSync(recursive: true);
          await file.writeAsBytes(await entry.value.contentsAsBytes());
        } finally {
          resource.release();
        }
      }));
  }

  @override
  List<Target> get dependencies => const <Target>[
    KernelSnapshot(),
  ];
}

/// Copies the prebuilt flutter bundle for release mode.
class ReleaseCopyFlutterBundle extends CopyFlutterBundle {
  const ReleaseCopyFlutterBundle();

  @override
  String get name => 'release_flutter_bundle';

  @override
  List<Source> get inputs => const <Source>[
    Source.behavior(AssetOutputBehavior())
  ];

  @override
  List<Source> get outputs => const <Source>[
    Source.pattern('{OUTPUT_DIR}/AssetManifest.json'),
    Source.pattern('{OUTPUT_DIR}/FontManifest.json'),
    Source.pattern('{OUTPUT_DIR}/LICENSE'),
    Source.behavior(AssetOutputBehavior())
  ];

  @override
  List<Target> get dependencies => const <Target>[];
}


>>>>>>> 56bc0748
/// Generate a snapshot of the dart code used in the program.
class KernelSnapshot extends Target {
  const KernelSnapshot();

  @override
  String get name => 'kernel_snapshot';

  @override
  List<Source> get inputs => const <Source>[
    Source.pattern('{PROJECT_DIR}/.packages'),
    Source.pattern('{FLUTTER_ROOT}/packages/flutter_tools/lib/src/build_system/targets/dart.dart'),
    Source.function(listDartSources), // <- every dart file under {PROJECT_DIR}/lib and in .packages
    Source.artifact(Artifact.platformKernelDill),
    Source.artifact(Artifact.engineDartBinary),
    Source.artifact(Artifact.frontendServerSnapshotForEngineDartSdk),
  ];

  @override
  List<Source> get outputs => const <Source>[
    Source.pattern('{BUILD_DIR}/app.dill'),
  ];

  @override
  List<Target> get dependencies => <Target>[];

  @override
  Future<void> build(Environment environment) async {
    final KernelCompiler compiler = await kernelCompilerFactory.create(
      FlutterProject.fromDirectory(environment.projectDir),
    );
    if (environment.defines[kBuildMode] == null) {
      throw MissingDefineException(kBuildMode, 'kernel_snapshot');
    }
    final BuildMode buildMode = getBuildModeForName(environment.defines[kBuildMode]);
    final String targetFile = environment.defines[kTargetFile] ?? fs.path.join('lib', 'main.dart');
    final String packagesPath = environment.projectDir.childFile('.packages').path;
    // TODO(jonahwilliams): use a full file uri to remove Dart complaint about entrypoint.
    final PackageUriMapper packageUriMapper = PackageUriMapper(targetFile,
        packagesPath, null, null);

    final CompilerOutput output = await compiler.compile(
      sdkRoot: artifacts.getArtifactPath(Artifact.flutterPatchedSdkPath, mode: buildMode),
      aot: buildMode != BuildMode.debug,
      trackWidgetCreation: buildMode == BuildMode.debug,
      targetModel: TargetModel.flutter,
      targetProductVm: buildMode == BuildMode.release,
      outputFilePath: environment.buildDir.childFile('app.dill').path,
      packagesPath: packagesPath,
      linkPlatformKernelIn: buildMode == BuildMode.release,
      mainPath: packageUriMapper.map(targetFile)?.toString() ?? targetFile,
    );
    if (output.errorCount != 0) {
      throw Exception('Errors during snapshot creation: $output');
    }
  }
}


/// Supports compiling a dart kernel file to an ELF binary.
abstract class AotElfBase extends Target {
  const AotElfBase();

  @override
  Future<void> build(Environment environment) async {
    final AOTSnapshotter snapshotter = AOTSnapshotter(reportTimings: false);
    final String outputPath = environment.buildDir.path;
    if (environment.defines[kBuildMode] == null) {
      throw MissingDefineException(kBuildMode, 'aot_elf');
    }
    if (environment.defines[kTargetPlatform] == null) {
      throw MissingDefineException(kTargetPlatform, 'aot_elf');
    }
    final BuildMode buildMode = getBuildModeForName(environment.defines[kBuildMode]);
    final TargetPlatform targetPlatform = getTargetPlatformForName(environment.defines[kTargetPlatform]);
    final int snapshotExitCode = await snapshotter.build(
      platform: targetPlatform,
      buildMode: buildMode,
      mainPath: environment.buildDir.childFile('app.dill').path,
      packagesPath: environment.projectDir.childFile('.packages').path,
      outputPath: outputPath,
      bitcode: false,
    );
    if (snapshotExitCode != 0) {
      throw Exception('AOT snapshotter exited with code $snapshotExitCode');
    }
  }
}

/// Generate an ELF binary from a dart kernel file in profile mode.
class AotElfProfile extends AotElfBase {
  const AotElfProfile();

  @override
  String get name => 'aot_elf_profile';

  @override
  List<Source> get inputs => const <Source>[
    Source.pattern('{FLUTTER_ROOT}/packages/flutter_tools/lib/src/build_system/targets/dart.dart'),
    Source.pattern('{BUILD_DIR}/app.dill'),
    Source.pattern('{PROJECT_DIR}/.packages'),
    Source.artifact(Artifact.engineDartBinary),
    Source.artifact(Artifact.skyEnginePath),
    Source.artifact(Artifact.genSnapshot,
      platform: TargetPlatform.android_arm,
      mode: BuildMode.profile,
    ),
  ];

  @override
  List<Source> get outputs => const <Source>[
    Source.pattern('{BUILD_DIR}/app.so'),
  ];

  @override
  List<Target> get dependencies => const <Target>[
    KernelSnapshot(),
  ];
}

/// Generate an ELF binary from a dart kernel file in release mode.
class AotElfRelease extends AotElfBase {
  const AotElfRelease();

  @override
  String get name => 'aot_elf_release';

  @override
  List<Source> get inputs => const <Source>[
    Source.pattern('{FLUTTER_ROOT}/packages/flutter_tools/lib/src/build_system/targets/dart.dart'),
    Source.pattern('{BUILD_DIR}/app.dill'),
    Source.pattern('{PROJECT_DIR}/.packages'),
    Source.artifact(Artifact.engineDartBinary),
    Source.artifact(Artifact.skyEnginePath),
    Source.artifact(Artifact.genSnapshot,
      platform: TargetPlatform.android_arm,
      mode: BuildMode.release,
    ),
  ];

  @override
  List<Source> get outputs => const <Source>[
    Source.pattern('{BUILD_DIR}/app.so'),
  ];

  @override
  List<Target> get dependencies => const <Target>[
    KernelSnapshot(),
  ];
}<|MERGE_RESOLUTION|>--- conflicted
+++ resolved
@@ -60,14 +60,6 @@
   return dartFiles;
 }
 
-<<<<<<< HEAD
-/// Copies the precompiled runtime for Android targets.
-class CopyPrecompiledRuntime extends Target {
-  const CopyPrecompiledRuntime();
-
-  @override
-  String get name => 'copy_precompiled_runtime';
-=======
 /// Copies the prebuilt flutter bundle.
 // This is a one-off rule for implementing build bundle in terms of assemble.
 class CopyFlutterBundle extends Target {
@@ -75,25 +67,17 @@
 
   @override
   String get name => 'copy_flutter_bundle';
->>>>>>> 56bc0748
 
   @override
   List<Source> get inputs => const <Source>[
     Source.artifact(Artifact.vmSnapshotData, mode: BuildMode.debug),
     Source.artifact(Artifact.isolateSnapshotData, mode: BuildMode.debug),
-<<<<<<< HEAD
-=======
     Source.pattern('{BUILD_DIR}/app.dill'),
     Source.behavior(AssetOutputBehavior())
->>>>>>> 56bc0748
-  ];
-
-  @override
-  List<Source> get outputs => const <Source>[
-<<<<<<< HEAD
-    Source.pattern('{BUILD_DIR}/vm_snapshot_data'),
-    Source.pattern('{BUILD_DIR}/isolate_snapshot_data'),
-=======
+  ];
+
+  @override
+  List<Source> get outputs => const <Source>[
     Source.pattern('{OUTPUT_DIR}/vm_snapshot_data'),
     Source.pattern('{OUTPUT_DIR}/isolate_snapshot_data'),
     Source.pattern('{OUTPUT_DIR}/kernel_blob.bin'),
@@ -101,23 +85,10 @@
     Source.pattern('{OUTPUT_DIR}/FontManifest.json'),
     Source.pattern('{OUTPUT_DIR}/LICENSE'),
     Source.behavior(AssetOutputBehavior())
->>>>>>> 56bc0748
   ];
 
   @override
   Future<void> build(List<File> inputFiles, Environment environment) async {
-<<<<<<< HEAD
-    final String vmSnapshotData = artifacts.getArtifactPath(Artifact.vmSnapshotData, mode: BuildMode.debug);
-    final String isolateSnapshotData = artifacts.getArtifactPath(Artifact.isolateSnapshotData, mode: BuildMode.debug);
-    fs.file(vmSnapshotData).copySync(environment.buildDir.childFile('vm_snapshot_data').path);
-    fs.file(isolateSnapshotData).copySync(environment.buildDir.childFile('isolate_snapshot_data').path);
-  }
-
-  @override
-  List<Target> get dependencies => const <Target>[];
-}
-
-=======
     if (environment.defines[kBuildMode] == null) {
       throw MissingDefineException(kBuildMode, 'copy_flutter_bundle');
     }
@@ -189,7 +160,6 @@
 }
 
 
->>>>>>> 56bc0748
 /// Generate a snapshot of the dart code used in the program.
 class KernelSnapshot extends Target {
   const KernelSnapshot();
