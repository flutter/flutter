// Copyright 2019 The Chromium Authors. All rights reserved.
// Use of this source code is governed by a BSD-style license that can be
// found in the LICENSE file.

import '../../artifacts.dart';
import '../../base/build.dart';
import '../../base/file_system.dart';
import '../../base/platform.dart';
import '../../build_info.dart';
import '../../compile.dart';
import '../../dart/package_map.dart';
import '../../globals.dart';
import '../../project.dart';
import '../build_system.dart';
import '../exceptions.dart';

/// The define to pass a [BuildMode].
const String kBuildMode= 'BuildMode';

/// The define to pass whether we compile 64-bit android-arm code.
const String kTargetPlatform = 'TargetPlatform';

/// The define to control what target file is used.
const String kTargetFile = 'TargetFile';

/// The define to control whether the AOT snapshot is built with bitcode.
const String kBitcodeFlag = 'EnableBitcode';

/// The define to control what iOS architectures are built for.
///
/// This is expected to be a comma-separated list of architectures. If not
/// provided, defaults to arm64.
///
/// The other supported value is armv7, the 32-bit iOS architecture.
const String kIosArchs = 'IosArchs';

<<<<<<< HEAD
=======
/// Supports compiling dart source to kernel with a subset of flags.
///
/// This is a non-incremental compile so the specific [updates] are ignored.
Future<void> compileKernel(Map<String, ChangeType> updates, Environment environment) async {
  final KernelCompiler compiler = await kernelCompilerFactory.create(
    FlutterProject.fromDirectory(environment.projectDir),
  );
  if (environment.defines[kBuildMode] == null) {
    throw MissingDefineException(kBuildMode, 'kernel_snapshot');
  }
  final BuildMode buildMode = getBuildModeForName(environment.defines[kBuildMode]);
  final String targetFile = environment.defines[kTargetFile] ?? fs.path.join('lib', 'main.dart');

  final CompilerOutput output = await compiler.compile(
    sdkRoot: artifacts.getArtifactPath(Artifact.flutterPatchedSdkPath, mode: buildMode),
    aot: buildMode != BuildMode.debug,
    trackWidgetCreation: false,
    targetModel: TargetModel.flutter,
    targetProductVm: buildMode == BuildMode.release,
    outputFilePath: environment
      .buildDir
      .childFile('main.app.dill')
      .path,
    depFilePath: null,
    mainPath: targetFile,
  );
  if (output.errorCount != 0) {
    throw Exception('Errors during snapshot creation: $output');
  }
}

/// Supports compiling a dart kernel file to an ELF binary.
Future<void> compileAotElf(Map<String, ChangeType> updates, Environment environment) async {
  final AOTSnapshotter snapshotter = AOTSnapshotter(reportTimings: false);
  final String outputPath = environment.buildDir.path;
  if (environment.defines[kBuildMode] == null) {
    throw MissingDefineException(kBuildMode, 'aot_elf');
  }
  if (environment.defines[kTargetPlatform] == null) {
    throw MissingDefineException(kTargetPlatform, 'aot_elf');
  }

  final BuildMode buildMode = getBuildModeForName(environment.defines[kBuildMode]);
  final TargetPlatform targetPlatform = getTargetPlatformForName(environment.defines[kTargetPlatform]);
  final int snapshotExitCode = await snapshotter.build(
    platform: targetPlatform,
    buildMode: buildMode,
    mainPath: environment.buildDir.childFile('main.app.dill').path,
    packagesPath: environment.projectDir.childFile('.packages').path,
    outputPath: outputPath,
    bitcode: false,
  );
  if (snapshotExitCode != 0) {
    throw Exception('AOT snapshotter exited with code $snapshotExitCode');
  }
}

>>>>>>> 1b57006c
/// Finds the locations of all dart files within the project.
///
/// This does not attempt to determine if a file is used or imported, so it
/// may otherwise report more files than strictly necessary.
List<File> listDartSources(Environment environment) {
  final Map<String, Uri> packageMap = PackageMap(environment.projectDir.childFile('.packages').path).map;
  final List<File> dartFiles = <File>[];
  for (Uri uri in packageMap.values) {
    final Directory libDirectory = fs.directory(uri.toFilePath(windows: platform.isWindows));
    for (FileSystemEntity entity in libDirectory.listSync(recursive: true)) {
      if (entity is File && entity.path.endsWith('.dart')) {
        dartFiles.add(entity);
      }
    }
  }
  return dartFiles;
}

/// Generate a snapshot of the dart code used in the program.
class KernelSnapshot extends Target {
  const KernelSnapshot();

  @override
  String get name => 'kernel_snapshot';

  @override
  List<Source> get inputs => const <Source>[
    Source.pattern('{FLUTTER_ROOT}/packages/flutter_tools/lib/src/build_system/targets/dart.dart'),
    Source.function(listDartSources), // <- every dart file under {PROJECT_DIR}/lib and in .packages
    Source.artifact(Artifact.platformKernelDill),
    Source.artifact(Artifact.engineDartBinary),
    Source.artifact(Artifact.frontendServerSnapshotForEngineDartSdk),
  ];

  @override
  List<Source> get outputs => const <Source>[
    Source.pattern('{BUILD_DIR}/app.dill'),
  ];

  @override
  List<Target> get dependencies => <Target>[];

  @override
  Future<void> build(List<File> inputFiles, Environment environment) async {
    final KernelCompiler compiler = await kernelCompilerFactory.create(
      FlutterProject.fromDirectory(environment.projectDir),
    );
    if (environment.defines[kBuildMode] == null) {
      throw MissingDefineException(kBuildMode, 'kernel_snapshot');
    }
    final BuildMode buildMode = getBuildModeForName(environment.defines[kBuildMode]);
    final String targetFile = environment.defines[kTargetFile] ?? fs.path.join('lib', 'main.dart');

    final CompilerOutput output = await compiler.compile(
      sdkRoot: artifacts.getArtifactPath(Artifact.flutterPatchedSdkPath, mode: buildMode),
      aot: buildMode != BuildMode.debug,
      trackWidgetCreation: false,
      targetModel: TargetModel.flutter,
      targetProductVm: buildMode == BuildMode.release,
      outputFilePath: environment.buildDir.childFile('app.dill').path,
      depFilePath: null,
      mainPath: targetFile,
    );
    if (output.errorCount != 0) {
      throw Exception('Errors during snapshot creation: $output');
    }
  }
<<<<<<< HEAD
}
=======
  final bool bitcode = environment.defines[kBitcodeFlag] == 'true';
>>>>>>> 1b57006c


/// Supports compiling a dart kernel file to an ELF binary.
abstract class AotElfBase extends Target {
  const AotElfBase();

  @override
  Future<void> build(List<File> inputFiles, Environment environment) async {
    final AOTSnapshotter snapshotter = AOTSnapshotter(reportTimings: false);
    final String outputPath = environment.buildDir.path;
    if (environment.defines[kBuildMode] == null) {
      throw MissingDefineException(kBuildMode, 'aot_elf');
    }
    if (environment.defines[kTargetPlatform] == null) {
      throw MissingDefineException(kTargetPlatform, 'aot_elf');
    }
    final BuildMode buildMode = getBuildModeForName(environment.defines[kBuildMode]);
    final TargetPlatform targetPlatform = getTargetPlatformForName(environment.defines[kTargetPlatform]);
    final int snapshotExitCode = await snapshotter.build(
      platform: targetPlatform,
      buildMode: buildMode,
      mainPath: environment.buildDir.childFile('app.dill').path,
      packagesPath: environment.projectDir.childFile('.packages').path,
      outputPath: outputPath,
<<<<<<< HEAD
=======
      iosArch: iosArchs.single,
      bitcode: bitcode,
>>>>>>> 1b57006c
    );
    if (snapshotExitCode != 0) {
      throw Exception('AOT snapshotter exited with code $snapshotExitCode');
    }
<<<<<<< HEAD
=======
  } else {
    // If we're building multiple iOS archs the binaries need to be lipo'd
    // together.
    final List<Future<int>> pending = <Future<int>>[];
    for (IOSArch iosArch in iosArchs) {
      pending.add(snapshotter.build(
        platform: targetPlatform,
        buildMode: buildMode,
        mainPath: environment.buildDir.childFile('main.app.dill').path,
        packagesPath: environment.projectDir.childFile('.packages').path,
        outputPath: fs.path.join(outputPath, getNameForIOSArch(iosArch)),
        iosArch: iosArch,
        bitcode: bitcode,
      ));
    }
    final List<int> results = await Future.wait(pending);
    if (results.any((int result) => result != 0)) {
      throw Exception('AOT snapshotter exited with code ${results.join()}');
    }
    final ProcessResult result = await processManager.run(<String>[
      'lipo',
      ...iosArchs.map((IOSArch iosArch) =>
          fs.path.join(outputPath, getNameForIOSArch(iosArch), 'App.framework', 'App')),
      '-create',
      '-output',
      fs.path.join(outputPath, 'App.framework', 'App'),
    ]);
    if (result.exitCode != 0) {
      throw Exception('lipo exited with code ${result.exitCode}');
    }
>>>>>>> 1b57006c
  }
}

/// Generate an ELF binary from a dart kernel file in profile mode.
class AotElfProfile extends AotElfBase {
  const AotElfProfile();

  @override
  String get name => 'aot_elf_profile';

  @override
  List<Source> get inputs => const <Source>[
    Source.pattern('{FLUTTER_ROOT}/packages/flutter_tools/lib/src/build_system/targets/dart.dart'),
    Source.pattern('{BUILD_DIR}/app.dill'),
    Source.pattern('{PROJECT_DIR}/.packages'),
    Source.artifact(Artifact.engineDartBinary),
    Source.artifact(Artifact.skyEnginePath),
    Source.artifact(Artifact.genSnapshot,
      platform: TargetPlatform.android_arm,
      mode: BuildMode.profile,
    ),
  ];

  @override
  List<Source> get outputs => const <Source>[
    Source.pattern('{BUILD_DIR}/app.so'),
  ];

  @override
  List<Target> get dependencies => const <Target>[
    KernelSnapshot(),
  ];
}

/// Generate an ELF binary from a dart kernel file in release mode.
class AotElfRelease extends AotElfBase {
  const AotElfRelease();

  @override
  String get name => 'aot_elf_release';

  @override
  List<Source> get inputs => const <Source>[
    Source.pattern('{FLUTTER_ROOT}/packages/flutter_tools/lib/src/build_system/targets/dart.dart'),
    Source.pattern('{BUILD_DIR}/app.dill'),
    Source.pattern('{PROJECT_DIR}/.packages'),
    Source.artifact(Artifact.engineDartBinary),
    Source.artifact(Artifact.skyEnginePath),
    Source.artifact(Artifact.genSnapshot,
      platform: TargetPlatform.android_arm,
      mode: BuildMode.release,
    ),
  ];

  @override
  List<Source> get outputs => const <Source>[
    Source.pattern('{BUILD_DIR}/app.so'),
  ];

  @override
  List<Target> get dependencies => const <Target>[
    KernelSnapshot(),
  ];
}<|MERGE_RESOLUTION|>--- conflicted
+++ resolved
@@ -34,66 +34,6 @@
 /// The other supported value is armv7, the 32-bit iOS architecture.
 const String kIosArchs = 'IosArchs';
 
-<<<<<<< HEAD
-=======
-/// Supports compiling dart source to kernel with a subset of flags.
-///
-/// This is a non-incremental compile so the specific [updates] are ignored.
-Future<void> compileKernel(Map<String, ChangeType> updates, Environment environment) async {
-  final KernelCompiler compiler = await kernelCompilerFactory.create(
-    FlutterProject.fromDirectory(environment.projectDir),
-  );
-  if (environment.defines[kBuildMode] == null) {
-    throw MissingDefineException(kBuildMode, 'kernel_snapshot');
-  }
-  final BuildMode buildMode = getBuildModeForName(environment.defines[kBuildMode]);
-  final String targetFile = environment.defines[kTargetFile] ?? fs.path.join('lib', 'main.dart');
-
-  final CompilerOutput output = await compiler.compile(
-    sdkRoot: artifacts.getArtifactPath(Artifact.flutterPatchedSdkPath, mode: buildMode),
-    aot: buildMode != BuildMode.debug,
-    trackWidgetCreation: false,
-    targetModel: TargetModel.flutter,
-    targetProductVm: buildMode == BuildMode.release,
-    outputFilePath: environment
-      .buildDir
-      .childFile('main.app.dill')
-      .path,
-    depFilePath: null,
-    mainPath: targetFile,
-  );
-  if (output.errorCount != 0) {
-    throw Exception('Errors during snapshot creation: $output');
-  }
-}
-
-/// Supports compiling a dart kernel file to an ELF binary.
-Future<void> compileAotElf(Map<String, ChangeType> updates, Environment environment) async {
-  final AOTSnapshotter snapshotter = AOTSnapshotter(reportTimings: false);
-  final String outputPath = environment.buildDir.path;
-  if (environment.defines[kBuildMode] == null) {
-    throw MissingDefineException(kBuildMode, 'aot_elf');
-  }
-  if (environment.defines[kTargetPlatform] == null) {
-    throw MissingDefineException(kTargetPlatform, 'aot_elf');
-  }
-
-  final BuildMode buildMode = getBuildModeForName(environment.defines[kBuildMode]);
-  final TargetPlatform targetPlatform = getTargetPlatformForName(environment.defines[kTargetPlatform]);
-  final int snapshotExitCode = await snapshotter.build(
-    platform: targetPlatform,
-    buildMode: buildMode,
-    mainPath: environment.buildDir.childFile('main.app.dill').path,
-    packagesPath: environment.projectDir.childFile('.packages').path,
-    outputPath: outputPath,
-    bitcode: false,
-  );
-  if (snapshotExitCode != 0) {
-    throw Exception('AOT snapshotter exited with code $snapshotExitCode');
-  }
-}
-
->>>>>>> 1b57006c
 /// Finds the locations of all dart files within the project.
 ///
 /// This does not attempt to determine if a file is used or imported, so it
@@ -161,11 +101,7 @@
       throw Exception('Errors during snapshot creation: $output');
     }
   }
-<<<<<<< HEAD
 }
-=======
-  final bool bitcode = environment.defines[kBitcodeFlag] == 'true';
->>>>>>> 1b57006c
 
 
 /// Supports compiling a dart kernel file to an ELF binary.
@@ -190,48 +126,11 @@
       mainPath: environment.buildDir.childFile('app.dill').path,
       packagesPath: environment.projectDir.childFile('.packages').path,
       outputPath: outputPath,
-<<<<<<< HEAD
-=======
-      iosArch: iosArchs.single,
-      bitcode: bitcode,
->>>>>>> 1b57006c
+      bitcode: false,
     );
     if (snapshotExitCode != 0) {
       throw Exception('AOT snapshotter exited with code $snapshotExitCode');
     }
-<<<<<<< HEAD
-=======
-  } else {
-    // If we're building multiple iOS archs the binaries need to be lipo'd
-    // together.
-    final List<Future<int>> pending = <Future<int>>[];
-    for (IOSArch iosArch in iosArchs) {
-      pending.add(snapshotter.build(
-        platform: targetPlatform,
-        buildMode: buildMode,
-        mainPath: environment.buildDir.childFile('main.app.dill').path,
-        packagesPath: environment.projectDir.childFile('.packages').path,
-        outputPath: fs.path.join(outputPath, getNameForIOSArch(iosArch)),
-        iosArch: iosArch,
-        bitcode: bitcode,
-      ));
-    }
-    final List<int> results = await Future.wait(pending);
-    if (results.any((int result) => result != 0)) {
-      throw Exception('AOT snapshotter exited with code ${results.join()}');
-    }
-    final ProcessResult result = await processManager.run(<String>[
-      'lipo',
-      ...iosArchs.map((IOSArch iosArch) =>
-          fs.path.join(outputPath, getNameForIOSArch(iosArch), 'App.framework', 'App')),
-      '-create',
-      '-output',
-      fs.path.join(outputPath, 'App.framework', 'App'),
-    ]);
-    if (result.exitCode != 0) {
-      throw Exception('lipo exited with code ${result.exitCode}');
-    }
->>>>>>> 1b57006c
   }
 }
 
