--- conflicted
+++ resolved
@@ -92,13 +92,8 @@
         buildMode: buildMode,
         mainPath: environment.buildDir.childFile('app.dill').path,
         packagesPath: environment.projectDir.childFile('.packages').path,
-<<<<<<< HEAD
         outputPath: environment.fileSystem.path.join(buildOutputPath, getNameForDarwinArch(darwinArch)),
         darwinArch: darwinArch,
-=======
-        outputPath: environment.fileSystem.path.join(buildOutputPath, getNameForDarwinArch(iosArch)),
-        darwinArch: iosArch,
->>>>>>> 3ff76f47
         bitcode: bitcode,
         quiet: true,
         splitDebugInfo: splitDebugInfo,
@@ -114,11 +109,7 @@
     environment.fileSystem.directory(resultPath).parent.createSync(recursive: true);
     final ProcessResult result = await environment.processManager.run(<String>[
       'lipo',
-<<<<<<< HEAD
       ...darwinArchs.map((DarwinArch iosArch) =>
-=======
-      ...iosArchs.map((DarwinArch iosArch) =>
->>>>>>> 3ff76f47
           environment.fileSystem.path.join(buildOutputPath, getNameForDarwinArch(iosArch), 'App.framework', 'App')),
       '-create',
       '-output',
