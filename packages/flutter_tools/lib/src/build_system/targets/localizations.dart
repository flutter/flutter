--- conflicted
+++ resolved
@@ -28,45 +28,6 @@
   @required String dartBinaryPath,
   @required Directory dependenciesDir,
 }) async {
-<<<<<<< HEAD
-=======
-  // Setup project inputs and outputs. This currently makes some
-  // guess about the output and does not include all files.
-  // TODO(jonahwilliams): fix once https://github.com/flutter/flutter/issues/56321
-  // is complete.
-  final Directory inputArb = fileSystem.directory(
-    options.arbDirectory ?? projectDir
-      .childDirectory('lib')
-      .childFile('l10n').uri,
-  );
-
-  File outputLocalizations;
-  if (options.outputLocalizationsFile != null) {
-    outputLocalizations = fileSystem
-      .file(inputArb.uri.resolveUri(options.outputLocalizationsFile));
-  } else {
-    outputLocalizations = projectDir
-    .childDirectory('lib')
-    .childFile('app_localizations.dart');
-  }
-
-  if (!inputArb.existsSync()) {
-    logger.printError('arb-dir: ${inputArb.path} does not exist.');
-    throw Exception();
-  }
-
-  final List<File> inputs = <File>[
-    // Include all arb files as build inputs.
-    for (final File file in inputArb.listSync().whereType<File>())
-      if (fileSystem.path.extension(file.path) == '.arb')
-        file,
-  ];
-  final List<File> outputs = <File>[
-    outputLocalizations,
-  ];
-
-  final Depfile depfile = Depfile(inputs, outputs);
->>>>>>> 69a28f83
   final String genL10nPath = fileSystem.path.join(
     flutterRoot,
     'dev',
