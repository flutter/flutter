--- conflicted
+++ resolved
@@ -48,33 +48,6 @@
 const String _kIsolateSnapshotData = 'isolate_snapshot_data';
 const String _kIsolateSnapshotInstr = 'isolate_snapshot_instr';
 
-<<<<<<< HEAD
-Future<void> build({
-  TargetPlatform platform,
-  BuildMode buildMode,
-  String mainPath,
-  String manifestPath = defaultManifestPath,
-  String applicationKernelFilePath,
-  String depfilePath,
-  String privateKeyPath = defaultPrivateKeyPath,
-  String assetDirPath,
-  String packagesPath,
-  bool precompiledSnapshot = false,
-  bool reportLicensedPackages = false,
-  bool trackWidgetCreation = false,
-  String compilationTraceFilePath,
-  List<String> extraFrontEndOptions = const <String>[],
-  List<String> extraGenSnapshotOptions = const <String>[],
-  List<String> fileSystemRoots,
-  String fileSystemScheme,
-}) async {
-  mainPath ??= defaultMainPath;
-  depfilePath ??= defaultDepfilePath;
-  assetDirPath ??= getAssetBuildDirectory();
-  packagesPath ??= fs.path.absolute(PackageMap.globalPackagesPath);
-  applicationKernelFilePath ??= getDefaultApplicationKernelPath(trackWidgetCreation: trackWidgetCreation);
-  final FlutterProject flutterProject = FlutterProject.current();
-=======
 /// Provides a `build` method that builds the bundle.
 class BundleBuilder {
   /// Builds the bundle for the given target platform.
@@ -84,7 +57,7 @@
   Future<void> build({
     TargetPlatform platform,
     BuildMode buildMode,
-    String mainPath = defaultMainPath,
+    String mainPath,
     String manifestPath = defaultManifestPath,
     String applicationKernelFilePath,
     String depfilePath,
@@ -100,12 +73,12 @@
     List<String> fileSystemRoots,
     String fileSystemScheme,
   }) async {
+    mainPath ??= defaultMainPath;
     depfilePath ??= defaultDepfilePath;
     assetDirPath ??= getAssetBuildDirectory();
     packagesPath ??= fs.path.absolute(PackageMap.globalPackagesPath);
     applicationKernelFilePath ??= getDefaultApplicationKernelPath(trackWidgetCreation: trackWidgetCreation);
     final FlutterProject flutterProject = FlutterProject.current();
->>>>>>> eb9160eb
 
     if (compilationTraceFilePath != null) {
       if (buildMode != BuildMode.dynamicProfile && buildMode != BuildMode.dynamicRelease) {
