// Copyright 2014 The Flutter Authors. All rights reserved.
// Use of this source code is governed by a BSD-style license that can be
// found in the LICENSE file.

import 'dart:async';

import 'package:meta/meta.dart';
import 'package:process/process.dart';

import '../convert.dart';
import '../globals.dart' as globals;
import 'async_guard.dart';
import 'io.dart';
import 'logger.dart';

typedef StringConverter = String? Function(String string);

/// A function that will be run before the VM exits.
typedef ShutdownHook = FutureOr<void> Function();

// TODO(ianh): We have way too many ways to run subprocesses in this project.
// Convert most of these into one or more lightweight wrappers around the
// [ProcessManager] API using named parameters for the various options.
// See [here](https://github.com/flutter/flutter/pull/14535#discussion_r167041161)
// for more details.

abstract class ShutdownHooks {
  factory ShutdownHooks() = _DefaultShutdownHooks;

  /// Registers a [ShutdownHook] to be executed before the VM exits.
  void addShutdownHook(ShutdownHook shutdownHook);

  @visibleForTesting
  List<ShutdownHook> get registeredHooks;

  /// Runs all registered shutdown hooks and returns a future that completes when
  /// all such hooks have finished.
  ///
  /// Shutdown hooks will be run in groups by their shutdown stage. All shutdown
  /// hooks within a given stage will be started in parallel and will be
  /// guaranteed to run to completion before shutdown hooks in the next stage are
  /// started.
  ///
  /// This class is constructed before the [Logger], so it cannot be direct
  /// injected in the constructor.
  Future<void> runShutdownHooks(Logger logger);
}

class _DefaultShutdownHooks implements ShutdownHooks {
  _DefaultShutdownHooks();

  @override
  final registeredHooks = <ShutdownHook>[];

  var _shutdownHooksRunning = false;

  @override
  void addShutdownHook(ShutdownHook shutdownHook) {
    assert(!_shutdownHooksRunning);
    registeredHooks.add(shutdownHook);
  }

  @override
  Future<void> runShutdownHooks(Logger logger) async {
    logger.printTrace(
      'Running ${registeredHooks.length} shutdown hook${registeredHooks.length == 1 ? '' : 's'}',
    );
    _shutdownHooksRunning = true;
    final List<(Object, StackTrace)> uncaught = <(Object, StackTrace)>[];
    try {
<<<<<<< HEAD
      final List<Future<void>> futures = <Future<void>>[];
      for (final ShutdownHook shutdownHook in registeredHooks) {
        try {
          final Future<void> future = asyncGuard<void>(
            () async => shutdownHook(),
            onError: (Object e, StackTrace s) {
              uncaught.add((e, s));
            },
          );
          futures.add(future);
        } on Object catch (e, s) {
          uncaught.add((e, s));
        }
      }
      await Future.wait<void>(futures);
=======
      final futures = <Future<dynamic>>[
        for (final ShutdownHook shutdownHook in registeredHooks)
          if (shutdownHook() case final Future<dynamic> result) result,
      ];
      await Future.wait<dynamic>(futures);
>>>>>>> 9c626d9f
    } finally {
      _shutdownHooksRunning = false;
    }
    if (uncaught.isNotEmpty) {
      logger.printWarning('One or more uncaught errors occurred shutting down:');
      for (final (Object e, StackTrace s) in uncaught) {
        logger.printWarning('$e', indent: 2);
        logger.printTrace('$s');
      }
    }
    logger.printTrace('Shutdown hooks complete');
  }
}

class ProcessExit implements Exception {
  ProcessExit(this.exitCode, {this.immediate = false});

  final bool immediate;
  final int exitCode;

  String get message => 'ProcessExit: $exitCode';

  @override
  String toString() => message;
}

class RunResult {
  RunResult(this.processResult, this._command) : assert(_command.isNotEmpty);

  final ProcessResult processResult;

  final List<String> _command;

  int get exitCode => processResult.exitCode;
  String get stdout => processResult.stdout as String;
  String get stderr => processResult.stderr as String;

  @override
  String toString() {
    final out = StringBuffer();
    if (stdout.isNotEmpty) {
      out.writeln(stdout);
    }
    if (stderr.isNotEmpty) {
      out.writeln(stderr);
    }
    return out.toString().trimRight();
  }

  /// Throws a [ProcessException] with the given `message`.
  void throwException(String message) {
    throw ProcessException(_command.first, _command.skip(1).toList(), message, exitCode);
  }
}

typedef RunResultChecker = bool Function(int);

abstract class ProcessUtils {
  factory ProcessUtils({required ProcessManager processManager, required Logger logger}) =
      _DefaultProcessUtils;

  /// Spawns a child process to run the command [cmd].
  ///
  /// When [throwOnError] is `true`, if the child process finishes with a non-zero
  /// exit code, a [ProcessException] is thrown.
  ///
  /// If [throwOnError] is `true`, and [allowedFailures] is supplied,
  /// a [ProcessException] is only thrown on a non-zero exit code if
  /// [allowedFailures] returns false when passed the exit code.
  ///
  /// When [workingDirectory] is set, it is the working directory of the child
  /// process.
  ///
  /// When [allowReentrantFlutter] is set to `true`, the child process is
  /// permitted to call the Flutter tool. By default it is not.
  ///
  /// When [environment] is supplied, it is used as the environment for the child
  /// process.
  ///
  /// When [timeout] is supplied, kills the child process and
  /// throws a [ProcessException] when it doesn't finish in time.
  ///
  /// If [timeout] is supplied, the command will be retried [timeoutRetries] times
  /// if it times out.
  Future<RunResult> run(
    List<String> cmd, {
    bool throwOnError = false,
    RunResultChecker? allowedFailures,
    String? workingDirectory,
    bool allowReentrantFlutter = false,
    Map<String, String>? environment,
    Duration? timeout,
    int timeoutRetries = 0,
  });

  /// Run the command and block waiting for its result.
  RunResult runSync(
    List<String> cmd, {
    bool throwOnError = false,
    bool verboseExceptions = false,
    RunResultChecker? allowedFailures,
    bool hideStdout = false,
    String? workingDirectory,
    Map<String, String>? environment,
    bool allowReentrantFlutter = false,
    Encoding encoding = systemEncoding,
  });

  /// This runs the command in the background from the specified working
  /// directory. Completes when the process has been started.
  Future<Process> start(
    List<String> cmd, {
    String? workingDirectory,
    bool allowReentrantFlutter = false,
    Map<String, String>? environment,
    ProcessStartMode mode = ProcessStartMode.normal,
  });

  /// This runs the command and streams stdout/stderr from the child process to
  /// this process' stdout/stderr. Completes with the process's exit code.
  ///
  /// If [filter] is null, no lines are removed.
  ///
  /// If [filter] is non-null, all lines that do not match it are removed. If
  /// [mapFunction] is present, all lines that match [filter] are also forwarded
  /// to [mapFunction] for further processing.
  ///
  /// If [stdoutErrorMatcher] is non-null, matching lines from stdout will be
  /// treated as errors, just as if they had been logged to stderr instead.
  Future<int> stream(
    List<String> cmd, {
    String? workingDirectory,
    bool allowReentrantFlutter = false,
    String prefix = '',
    bool trace = false,
    RegExp? filter,
    RegExp? stdoutErrorMatcher,
    StringConverter? mapFunction,
    Map<String, String>? environment,
  });

  bool exitsHappySync(List<String> cli, {Map<String, String>? environment});

  Future<bool> exitsHappy(List<String> cli, {Map<String, String>? environment});

  /// Write [line] to [stdin] and catch any errors with [onError].
  ///
  /// Specifically with [Process] file descriptors, an exception that is
  /// thrown as part of a write can be most reliably caught with a
  /// [ZoneSpecification] error handler.
  ///
  /// On some platforms, the following code appears to work:
  ///
  /// ```dart
  /// stdin.writeln(line);
  /// try {
  ///   await stdin.flush(line);
  /// } catch (err) {
  ///   // handle error
  /// }
  /// ```
  ///
  /// However it did not catch a [SocketException] on Linux.
  ///
  /// As part of making sure errors are caught, this function will call [IOSink.flush]
  /// on [stdin] to ensure that [line] is written to the pipe before this
  /// function returns. This means completion will be blocked if the kernel
  /// buffer of the pipe is full.
  static Future<void> writelnToStdinGuarded({
    required IOSink stdin,
    required String line,
    required void Function(Object, StackTrace) onError,
  }) async {
    await _writeToStdinGuarded(stdin: stdin, content: line, onError: onError, isLine: true);
  }

  /// Please see [writelnToStdinGuarded].
  ///
  /// This calls `stdin.write` instead of `stdin.writeln`.
  static Future<void> writeToStdinGuarded({
    required IOSink stdin,
    required String content,
    required void Function(Object, StackTrace) onError,
  }) async {
    await _writeToStdinGuarded(stdin: stdin, content: content, onError: onError, isLine: false);
  }

  static Future<void> writelnToStdinUnsafe({required IOSink stdin, required String line}) async {
    await _writeToStdinUnsafe(stdin: stdin, content: line, isLine: true);
  }

  static Future<void> writeToStdinUnsafe({required IOSink stdin, required String content}) async {
    await _writeToStdinUnsafe(stdin: stdin, content: content, isLine: false);
  }

  static Future<void> _writeToStdinGuarded({
    required IOSink stdin,
    required String content,
    required void Function(Object, StackTrace) onError,
    required bool isLine,
  }) async {
    try {
      await _writeToStdinUnsafe(stdin: stdin, content: content, isLine: isLine);
    } on Exception catch (error, stackTrace) {
      onError(error, stackTrace);
    }
  }

  static Future<void> _writeToStdinUnsafe({
    required IOSink stdin,
    required String content,
    required bool isLine,
  }) {
    final completer = Completer<void>();

    void handleError(Object error, StackTrace stackTrace) {
      completer.completeError(error, stackTrace);
    }

    void writeFlushAndComplete() {
      if (isLine) {
        stdin.writeln(content);
      } else {
        stdin.write(content);
      }
      stdin.flush().then((_) {
        completer.complete();
      }, onError: handleError);
    }

    runZonedGuarded(writeFlushAndComplete, handleError);

    return completer.future;
  }
}

class _DefaultProcessUtils implements ProcessUtils {
  _DefaultProcessUtils({required ProcessManager processManager, required Logger logger})
    : _processManager = processManager,
      _logger = logger;

  final ProcessManager _processManager;

  final Logger _logger;

  @override
  Future<RunResult> run(
    List<String> cmd, {
    bool throwOnError = false,
    RunResultChecker? allowedFailures,
    String? workingDirectory,
    bool allowReentrantFlutter = false,
    Map<String, String>? environment,
    Duration? timeout,
    int timeoutRetries = 0,
  }) async {
    if (cmd.isEmpty) {
      throw ArgumentError('cmd must be a non-empty list');
    }
    if (timeoutRetries < 0) {
      throw ArgumentError('timeoutRetries must be non-negative');
    }
    _traceCommand(cmd, workingDirectory: workingDirectory);

    // When there is no timeout, there's no need to kill a running process, so
    // we can just use _processManager.run().
    if (timeout == null) {
      final ProcessResult results = await _processManager.run(
        cmd,
        workingDirectory: workingDirectory,
        environment: _environment(allowReentrantFlutter, environment),
      );
      final runResult = RunResult(results, cmd);
      _logger.printTrace(runResult.toString());
      if (throwOnError &&
          runResult.exitCode != 0 &&
          (allowedFailures == null || !allowedFailures(runResult.exitCode))) {
        runResult.throwException(
          'Process exited abnormally with exit code ${runResult.exitCode}:\n$runResult',
        );
      }
      return runResult;
    }

    // When there is a timeout, we have to kill the running process, so we have
    // to use _processManager.start() through _runCommand() above.
    while (true) {
      assert(timeoutRetries >= 0);
      timeoutRetries = timeoutRetries - 1;

      final Process process = await start(
        cmd,
        workingDirectory: workingDirectory,
        allowReentrantFlutter: allowReentrantFlutter,
        environment: environment,
      );

      final stdoutBuffer = StringBuffer();
      final stderrBuffer = StringBuffer();
      final Future<void> stdoutFuture = process.stdout
          .transform<String>(const Utf8Decoder(reportErrors: false))
          .listen(stdoutBuffer.write)
          .asFuture<void>();
      final Future<void> stderrFuture = process.stderr
          .transform<String>(const Utf8Decoder(reportErrors: false))
          .listen(stderrBuffer.write)
          .asFuture<void>();

      int? exitCode;
      exitCode = await process.exitCode
          .then<int?>((int x) => x)
          .timeout(
            timeout,
            onTimeout: () {
              // The process timed out. Kill it.
              _processManager.killPid(process.pid);
              return null;
            },
          );

      String stdoutString;
      String stderrString;
      try {
        Future<void> stdioFuture = Future.wait<void>(<Future<void>>[stdoutFuture, stderrFuture]);
        if (exitCode == null) {
          // If we had to kill the process for a timeout, only wait a short time
          // for the stdio streams to drain in case killing the process didn't
          // work.
          stdioFuture = stdioFuture.timeout(const Duration(seconds: 1));
        }
        await stdioFuture;
      } on Exception {
        // Ignore errors on the process' stdout and stderr streams. Just capture
        // whatever we got, and use the exit code
      }
      stdoutString = stdoutBuffer.toString();
      stderrString = stderrBuffer.toString();

      final result = ProcessResult(process.pid, exitCode ?? -1, stdoutString, stderrString);
      final runResult = RunResult(result, cmd);

      // If the process did not timeout. We are done.
      if (exitCode != null) {
        _logger.printTrace(runResult.toString());
        if (throwOnError &&
            runResult.exitCode != 0 &&
            (allowedFailures == null || !allowedFailures(exitCode))) {
          runResult.throwException(
            'Process exited abnormally with exit code $exitCode:\n$runResult',
          );
        }
        return runResult;
      }

      // If we are out of timeoutRetries, throw a ProcessException.
      if (timeoutRetries < 0) {
        runResult.throwException('Process timed out:\n$runResult');
      }

      // Log the timeout with a trace message in verbose mode.
      _logger.printTrace(
        'Process "${cmd[0]}" timed out. $timeoutRetries attempts left:\n'
        '$runResult',
      );
    }

    // Unreachable.
  }

  @override
  RunResult runSync(
    List<String> cmd, {
    bool throwOnError = false,
    bool verboseExceptions = false,
    RunResultChecker? allowedFailures,
    bool hideStdout = false,
    String? workingDirectory,
    Map<String, String>? environment,
    bool allowReentrantFlutter = false,
    Encoding encoding = systemEncoding,
  }) {
    _traceCommand(cmd, workingDirectory: workingDirectory);
    final ProcessResult results = _processManager.runSync(
      cmd,
      workingDirectory: workingDirectory,
      environment: _environment(allowReentrantFlutter, environment),
      stderrEncoding: encoding,
      stdoutEncoding: encoding,
    );
    final runResult = RunResult(results, cmd);

    _logger.printTrace('Exit code ${runResult.exitCode} from: ${cmd.join(' ')}');

    var failedExitCode = runResult.exitCode != 0;
    if (allowedFailures != null && failedExitCode) {
      failedExitCode = !allowedFailures(runResult.exitCode);
    }

    if (runResult.stdout.isNotEmpty && !hideStdout) {
      if (failedExitCode && throwOnError) {
        _logger.printStatus(runResult.stdout.trim());
      } else {
        _logger.printTrace(runResult.stdout.trim());
      }
    }

    if (runResult.stderr.isNotEmpty) {
      if (failedExitCode && throwOnError) {
        _logger.printError(runResult.stderr.trim());
      } else {
        _logger.printTrace(runResult.stderr.trim());
      }
    }

    if (failedExitCode && throwOnError) {
      var message = 'The command failed with exit code ${runResult.exitCode}';
      if (verboseExceptions) {
        message =
            'The command failed\nStdout:\n${runResult.stdout}\n'
            'Stderr:\n${runResult.stderr}';
      }
      runResult.throwException(message);
    }

    return runResult;
  }

  @override
  Future<Process> start(
    List<String> cmd, {
    String? workingDirectory,
    bool allowReentrantFlutter = false,
    Map<String, String>? environment,
    ProcessStartMode mode = ProcessStartMode.normal,
  }) {
    _traceCommand(cmd, workingDirectory: workingDirectory);
    return _processManager.start(
      cmd,
      workingDirectory: workingDirectory,
      environment: _environment(allowReentrantFlutter, environment),
      mode: mode,
    );
  }

  @override
  Future<int> stream(
    List<String> cmd, {
    String? workingDirectory,
    bool allowReentrantFlutter = false,
    String prefix = '',
    bool trace = false,
    RegExp? filter,
    RegExp? stdoutErrorMatcher,
    StringConverter? mapFunction,
    Map<String, String>? environment,
  }) async {
    final Process process = await start(
      cmd,
      workingDirectory: workingDirectory,
      allowReentrantFlutter: allowReentrantFlutter,
      environment: environment,
    );
    final StreamSubscription<String> stdoutSubscription = process.stdout
        .transform<String>(utf8.decoder)
        .transform<String>(const LineSplitter())
        .where((String line) => filter == null || filter.hasMatch(line))
        .listen((String line) {
          String? mappedLine = line;
          if (mapFunction != null) {
            mappedLine = mapFunction(line);
          }
          if (mappedLine != null) {
            final message = '$prefix$mappedLine';
            if (stdoutErrorMatcher?.hasMatch(mappedLine) ?? false) {
              _logger.printError(message, wrap: false);
            } else if (trace) {
              _logger.printTrace(message);
            } else {
              _logger.printStatus(message, wrap: false);
            }
          }
        });
    final StreamSubscription<String> stderrSubscription = process.stderr
        .transform<String>(utf8.decoder)
        .transform<String>(const LineSplitter())
        .where((String line) => filter == null || filter.hasMatch(line))
        .listen((String line) {
          String? mappedLine = line;
          if (mapFunction != null) {
            mappedLine = mapFunction(line);
          }
          if (mappedLine != null) {
            _logger.printError('$prefix$mappedLine', wrap: false);
          }
        });

    // Wait for stdout to be fully processed
    // because process.exitCode may complete first causing flaky tests.
    await Future.wait<void>(<Future<void>>[
      stdoutSubscription.asFuture<void>(),
      stderrSubscription.asFuture<void>(),
    ]);

    // The streams as futures have already completed, so waiting for the
    // potentially async stream cancellation to complete likely has no benefit.
    // Further, some Stream implementations commonly used in tests don't
    // complete the Future returned here, which causes tests using
    // mocks/FakeAsync to fail when these Futures are awaited.
    unawaited(stdoutSubscription.cancel());
    unawaited(stderrSubscription.cancel());

    return process.exitCode;
  }

  @override
  bool exitsHappySync(List<String> cli, {Map<String, String>? environment}) {
    _traceCommand(cli);
    if (!_processManager.canRun(cli.first)) {
      _logger.printTrace('$cli either does not exist or is not executable.');
      return false;
    }

    try {
      return _processManager.runSync(cli, environment: environment).exitCode == 0;
    } on Exception catch (error) {
      _logger.printTrace('$cli failed with $error');
      return false;
    }
  }

  @override
  Future<bool> exitsHappy(List<String> cli, {Map<String, String>? environment}) async {
    _traceCommand(cli);
    if (!_processManager.canRun(cli.first)) {
      _logger.printTrace('$cli either does not exist or is not executable.');
      return false;
    }

    try {
      return (await _processManager.run(cli, environment: environment)).exitCode == 0;
    } on Exception catch (error) {
      _logger.printTrace('$cli failed with $error');
      return false;
    }
  }

  Map<String, String>? _environment(
    bool allowReentrantFlutter, [
    Map<String, String>? environment,
  ]) {
    if (allowReentrantFlutter) {
      if (environment == null) {
        environment = <String, String>{'FLUTTER_ALREADY_LOCKED': 'true'};
      } else {
        environment['FLUTTER_ALREADY_LOCKED'] = 'true';
      }
    }

    return environment;
  }

  void _traceCommand(List<String> args, {String? workingDirectory}) {
    final String argsText = args.join(' ');
    if (workingDirectory == null) {
      _logger.printTrace('executing: $argsText');
    } else {
      _logger.printTrace('executing: [$workingDirectory/] $argsText');
    }
  }
}

Future<int> exitWithHooks(int code, {required ShutdownHooks shutdownHooks}) async {
  if (globals.analytics.shouldShowMessage) {
    globals.logger.printStatus(globals.analytics.getConsentMessage);
    globals.analytics.clientShowedMessage();

    // This trace is searched for in tests.
    globals.logger.printTrace('Showed analytics consent message.');
  }

  // Run shutdown hooks before flushing logs
  await shutdownHooks.runShutdownHooks(globals.logger);

  final completer = Completer<void>();

  await globals.analytics.close();

  // Give the task / timer queue one cycle through before we hard exit.
  Timer.run(() {
    try {
      globals.printTrace('exiting with code $code');
      exit(code);
      completer.complete();
      // This catches all exceptions because the error is propagated on the
      // completer.
    } catch (error, stackTrace) {
      completer.completeError(error, stackTrace);
    }
  });

  await completer.future;
  return code;
}<|MERGE_RESOLUTION|>--- conflicted
+++ resolved
@@ -66,14 +66,13 @@
       'Running ${registeredHooks.length} shutdown hook${registeredHooks.length == 1 ? '' : 's'}',
     );
     _shutdownHooksRunning = true;
-    final List<(Object, StackTrace)> uncaught = <(Object, StackTrace)>[];
+    final uncaught = <(Object, StackTrace)>[];
     try {
-<<<<<<< HEAD
-      final List<Future<void>> futures = <Future<void>>[];
+      final futures = <Future<void>>[];
       for (final ShutdownHook shutdownHook in registeredHooks) {
         try {
           final Future<void> future = asyncGuard<void>(
-            () async => shutdownHook(),
+            shutdownHook,
             onError: (Object e, StackTrace s) {
               uncaught.add((e, s));
             },
@@ -84,13 +83,6 @@
         }
       }
       await Future.wait<void>(futures);
-=======
-      final futures = <Future<dynamic>>[
-        for (final ShutdownHook shutdownHook in registeredHooks)
-          if (shutdownHook() case final Future<dynamic> result) result,
-      ];
-      await Future.wait<dynamic>(futures);
->>>>>>> 9c626d9f
     } finally {
       _shutdownHooksRunning = false;
     }
