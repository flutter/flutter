--- conflicted
+++ resolved
@@ -65,12 +65,6 @@
   /// path unchanged.
   String escapePath(String path) {
     if (_platform.isWindows) {
-<<<<<<< HEAD
-      final unified = path.replaceAll(r'\', r'\\');
-      // ensure that the drive letter is upper case see
-      // https://youtrack.jetbrains.com/issue/IDEA-329756/Importing-symlinked-Gradle-included-build-fails#focus=Comments-27-11721320.0-0
-      return unified[0].toUpperCase() + unified.substring(1);
-=======
       final String unified = path.replaceAll(r'\', r'\\');
       if (unified.length > 2 && unified[1] == ':') {
         // ensure that the drive letter is upper case see
@@ -79,7 +73,6 @@
       } else {
         return unified;
       }
->>>>>>> 01564420
     } else {
       return path;
     }
