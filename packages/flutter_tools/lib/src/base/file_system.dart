// Copyright 2014 The Flutter Authors. All rights reserved.
// Use of this source code is governed by a BSD-style license that can be
// found in the LICENSE file.

import 'package:file/file.dart';
import 'package:file/local.dart' as local_fs;
import 'package:meta/meta.dart';

import 'common.dart';
import 'io.dart';
import 'platform.dart';
import 'process.dart';
import 'signals.dart';

// package:file/local.dart must not be exported. This exposes LocalFileSystem,
// which we override to ensure that temporary directories are cleaned up when
// the tool is killed by a signal.
export 'package:file/file.dart';

/// Exception indicating that a file that was expected to exist was not found.
class FileNotFoundException implements IOException {
  const FileNotFoundException(this.path);

  final String path;

  @override
  String toString() => 'File not found: $path';
}

/// Various convenience file system methods.
class FileSystemUtils {
  FileSystemUtils({required FileSystem fileSystem, required Platform platform})
    : _fileSystem = fileSystem,
      _platform = platform;

  final FileSystem _fileSystem;

  final Platform _platform;

  /// Appends a number to a filename in order to make it unique under a
  /// directory.
  File getUniqueFile(Directory dir, String baseName, String ext) {
    return _getUniqueFile(dir, baseName, ext);
  }

  /// Appends a number to a directory name in order to make it unique under a
  /// directory.
  Directory getUniqueDirectory(Directory dir, String baseName) {
    final FileSystem fs = dir.fileSystem;
    int i = 1;

    while (true) {
      final String name = '${baseName}_${i.toString().padLeft(2, '0')}';
      final Directory directory = fs.directory(_fileSystem.path.join(dir.path, name));
      if (!directory.existsSync()) {
        return directory;
      }
      i += 1;
    }
  }

  /// Escapes [path].
  ///
  /// On Windows it replaces all '\' with '\\'. On other platforms, it returns the
  /// path unchanged.
  String escapePath(String path) {
    if (_platform.isWindows) {
<<<<<<< HEAD
      final String unified = path.replaceAll(r'\', r'\\');
      if (unified.length > 2 && unified[1] == ':') {
        // ensure that the drive letter is upper case see
        // https://youtrack.jetbrains.com/issue/IDEA-329756/Importing-symlinked-Gradle-included-build-fails#focus=Comments-27-11721320.0-0
        return unified[0].toUpperCase() + unified.substring(1);
      } else {
        return unified;
      }
    } else {
      return path;
    }
=======
      path = path.replaceAll(r'\', r'\\');
      if (path.startsWith(RegExp('[a-z]:'))) {
        // ensure that the drive letter is upper case see
        // https://youtrack.jetbrains.com/issue/IDEA-329756/Importing-symlinked-Gradle-included-build-fails#focus=Comments-27-11721320.0-0
        return path[0].toUpperCase() + path.substring(1);
      }
    }
    return path;
>>>>>>> 351718d1
  }

  /// Returns true if the file system [entity] has not been modified since the
  /// latest modification to [referenceFile].
  ///
  /// Returns true, if [entity] does not exist.
  ///
  /// Returns false, if [entity] exists, but [referenceFile] does not.
  bool isOlderThanReference({required FileSystemEntity entity, required File referenceFile}) {
    if (!entity.existsSync()) {
      return true;
    }
    if (!referenceFile.existsSync()) {
      return false;
    }

    final DateTime referenceModified = referenceFile.statSync().modified;
    final DateTime entityModified = entity.statSync().modified;

    return referenceModified.isAfter(entityModified);
  }

  /// Return the absolute path of the user's home directory.
  String? get homeDirPath {
    String? path =
        _platform.isWindows ? _platform.environment['USERPROFILE'] : _platform.environment['HOME'];
    if (path != null) {
      path = _fileSystem.path.absolute(path);
    }
    return path;
  }
}

/// Return a relative path if [fullPath] is contained by the cwd, else return an
/// absolute path.
String getDisplayPath(String fullPath, FileSystem fileSystem) {
  final String cwd = fileSystem.currentDirectory.path + fileSystem.path.separator;
  return fullPath.startsWith(cwd) ? fullPath.substring(cwd.length) : fullPath;
}

/// Creates `destDir` if needed, then recursively copies `srcDir` to
/// `destDir`, invoking [onFileCopied], if specified, for each
/// source/destination file pair.
///
/// Skips files if [shouldCopyFile] returns `false`.
/// Does not recurse over directories if [shouldCopyDirectory] returns `false`.
///
/// If [followLinks] is false, then any symbolic links found are reported as
/// [Link] objects, rather than as directories or files, and are not recursed into.
///
/// If [followLinks] is true, then working links are reported as directories or
/// files, depending on what they point to.
void copyDirectory(
  Directory srcDir,
  Directory destDir, {
  bool Function(File srcFile, File destFile)? shouldCopyFile,
  bool Function(Directory)? shouldCopyDirectory,
  void Function(File srcFile, File destFile)? onFileCopied,
  bool followLinks = true,
}) {
  if (!srcDir.existsSync()) {
    throw Exception('Source directory "${srcDir.path}" does not exist, nothing to copy');
  }

  if (!destDir.existsSync()) {
    destDir.createSync(recursive: true);
  }

  for (final FileSystemEntity entity in srcDir.listSync(followLinks: followLinks)) {
    final String newPath = destDir.fileSystem.path.join(destDir.path, entity.basename);
    if (entity is Link) {
      final Link newLink = destDir.fileSystem.link(newPath);
      newLink.createSync(entity.targetSync());
    } else if (entity is File) {
      final File newFile = destDir.fileSystem.file(newPath);
      if (shouldCopyFile != null && !shouldCopyFile(entity, newFile)) {
        continue;
      }
      newFile.writeAsBytesSync(entity.readAsBytesSync());
      onFileCopied?.call(entity, newFile);
    } else if (entity is Directory) {
      if (shouldCopyDirectory != null && !shouldCopyDirectory(entity)) {
        continue;
      }
      copyDirectory(
        entity,
        destDir.fileSystem.directory(newPath),
        shouldCopyFile: shouldCopyFile,
        onFileCopied: onFileCopied,
        followLinks: followLinks,
      );
    } else {
      throw Exception('${entity.path} is neither File nor Directory, was ${entity.runtimeType}');
    }
  }
}

File _getUniqueFile(Directory dir, String baseName, String ext) {
  final FileSystem fs = dir.fileSystem;
  int i = 1;

  while (true) {
    final String name = '${baseName}_${i.toString().padLeft(2, '0')}.$ext';
    final File file = fs.file(dir.fileSystem.path.join(dir.path, name));
    if (!file.existsSync()) {
      file.createSync(recursive: true);
      return file;
    }
    i += 1;
  }
}

/// Appends a number to a filename in order to make it unique under a
/// directory.
File getUniqueFile(Directory dir, String baseName, String ext) {
  return _getUniqueFile(dir, baseName, ext);
}

/// This class extends [local_fs.LocalFileSystem] in order to clean up
/// directories and files that the tool creates under the system temporary
/// directory when the tool exits either normally or when killed by a signal.
class LocalFileSystem extends local_fs.LocalFileSystem {
  LocalFileSystem(this._signals, this._fatalSignals, this.shutdownHooks);

  @visibleForTesting
  LocalFileSystem.test({
    required Signals signals,
    List<ProcessSignal> fatalSignals = Signals.defaultExitSignals,
  }) : this(signals, fatalSignals, ShutdownHooks());

  Directory? _systemTemp;
  final Map<ProcessSignal, Object> _signalTokens = <ProcessSignal, Object>{};

  final ShutdownHooks shutdownHooks;

  // Indicates that `dispose()` has been invoked or some shutdown hook has executed,
  // resulting in the underlying temporary directory being cleaned up.
  bool get disposed => _disposed;
  bool _disposed = false;

  Future<void> dispose() async {
    _tryToDeleteTemp();
    for (final MapEntry<ProcessSignal, Object> signalToken in _signalTokens.entries) {
      await _signals.removeHandler(signalToken.key, signalToken.value);
    }
    _signalTokens.clear();
  }

  final Signals _signals;
  final List<ProcessSignal> _fatalSignals;

  void _tryToDeleteTemp() {
    _disposed = true;
    try {
      if (_systemTemp?.existsSync() ?? false) {
        _systemTemp?.deleteSync(recursive: true);
      }
    } on FileSystemException {
      // ignore
    }
    _systemTemp = null;
  }

  // This getter returns a fresh entry under /tmp, like
  // /tmp/flutter_tools.abcxyz, then the rest of the tool creates /tmp entries
  // under that, like /tmp/flutter_tools.abcxyz/flutter_build_stuff.123456.
  // Right before exiting because of a signal or otherwise, we delete
  // /tmp/flutter_tools.abcxyz, not the whole of /tmp.
  @override
  Directory get systemTempDirectory {
    if (_systemTemp == null) {
      if (!superSystemTempDirectory.existsSync()) {
        throwToolExit(
          'Your system temp directory (${superSystemTempDirectory.path}) does not exist. '
          'Did you set an invalid override in your environment? See issue https://github.com/flutter/flutter/issues/74042 for more context.',
        );
      }
      _systemTemp = superSystemTempDirectory.createTempSync('flutter_tools.')
        ..createSync(recursive: true);
      // Make sure that the temporary directory is cleaned up if the tool is
      // killed by a signal.
      for (final ProcessSignal signal in _fatalSignals) {
        final Object token = _signals.addHandler(signal, (ProcessSignal _) {
          _tryToDeleteTemp();
        });
        _signalTokens[signal] = token;
      }
      // Make sure that the temporary directory is cleaned up when the tool
      // exits normally.
      shutdownHooks.addShutdownHook(_tryToDeleteTemp);
    }
    return _systemTemp!;
  }

  // This only exist because the memory file system does not support a systemTemp that does not exists #74042
  @visibleForTesting
  Directory get superSystemTempDirectory => super.systemTempDirectory;
}<|MERGE_RESOLUTION|>--- conflicted
+++ resolved
@@ -65,19 +65,6 @@
   /// path unchanged.
   String escapePath(String path) {
     if (_platform.isWindows) {
-<<<<<<< HEAD
-      final String unified = path.replaceAll(r'\', r'\\');
-      if (unified.length > 2 && unified[1] == ':') {
-        // ensure that the drive letter is upper case see
-        // https://youtrack.jetbrains.com/issue/IDEA-329756/Importing-symlinked-Gradle-included-build-fails#focus=Comments-27-11721320.0-0
-        return unified[0].toUpperCase() + unified.substring(1);
-      } else {
-        return unified;
-      }
-    } else {
-      return path;
-    }
-=======
       path = path.replaceAll(r'\', r'\\');
       if (path.startsWith(RegExp('[a-z]:'))) {
         // ensure that the drive letter is upper case see
@@ -86,7 +73,6 @@
       }
     }
     return path;
->>>>>>> 351718d1
   }
 
   /// Returns true if the file system [entity] has not been modified since the
