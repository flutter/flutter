--- conflicted
+++ resolved
@@ -48,16 +48,15 @@
   bool get isFlutterWebWasmEnabled => isEnabled(flutterWebWasm);
 
   @override
-<<<<<<< HEAD
-  bool get isNativeAssetsEnabled => isEnabled(nativeAssets);
-=======
   bool get isCliAnimationEnabled {
     if (_platform.environment['TERM'] == 'dumb') {
       return false;
     }
     return isEnabled(cliAnimation);
   }
->>>>>>> 56ea352c
+
+  @override
+  bool get isNativeAssetsEnabled => isEnabled(nativeAssets);
 
   @override
   bool isEnabled(Feature feature) {
