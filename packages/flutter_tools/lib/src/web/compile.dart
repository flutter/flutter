--- conflicted
+++ resolved
@@ -238,42 +238,20 @@
       dartDefines.map((String define) => '--dart-define=$define');
 
   Iterable<String> get dartDefines => switch (this) {
-<<<<<<< HEAD
-        auto => const <String>{
-            'FLUTTER_WEB_AUTO_DETECT=true',
-        },
-        canvaskit => const <String>{
-            'FLUTTER_WEB_USE_SKIA=true',
-            'FLUTTER_WEB_USE_SKWASM=false',
-        },
-        html => const <String>{
-            'FLUTTER_WEB_USE_SKIA=false',
-            'FLUTTER_WEB_USE_SKWASM=false',
-        },
-        skwasm => const <String>{
-            'FLUTTER_WEB_USE_SKIA=false',
-            'FLUTTER_WEB_USE_SKWASM=true',
-        },
-      };
-=======
     auto => const <String>{'FLUTTER_WEB_AUTO_DETECT=true'},
     canvaskit => const <String>{
-      'FLUTTER_WEB_AUTO_DETECT=false',
       'FLUTTER_WEB_USE_SKIA=true',
       'FLUTTER_WEB_USE_SKWASM=false',
     },
     html => const <String>{
-      'FLUTTER_WEB_AUTO_DETECT=false',
       'FLUTTER_WEB_USE_SKIA=false',
       'FLUTTER_WEB_USE_SKWASM=false',
     },
     skwasm => const <String>{
-      'FLUTTER_WEB_AUTO_DETECT=false',
       'FLUTTER_WEB_USE_SKIA=false',
       'FLUTTER_WEB_USE_SKWASM=true',
     },
   };
->>>>>>> 188d1e19
 
   /// Sets the dart defines for the currently selected WebRendererMode
   List<String> updateDartDefines(List<String> inputDefines) {
