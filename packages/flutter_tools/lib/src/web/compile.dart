--- conflicted
+++ resolved
@@ -212,54 +212,28 @@
 /// The correct precompiled artifact to use for each build and render mode for DDC with AMD modules.
 // TODO(markzipan): delete this when DDC's AMD module system is deprecated, https://github.com/flutter/flutter/issues/142060.
 const Map<WebRendererMode, HostArtifact> kAmdDartSdkJsArtifactMap = <WebRendererMode, HostArtifact>{
-<<<<<<< HEAD
-  WebRendererMode.canvaskit: HostArtifact.webPrecompiledAmdCanvaskitSoundSdk,
-=======
-  WebRendererMode.auto: HostArtifact.webPrecompiledAmdCanvaskitAndHtmlSdk,
   WebRendererMode.canvaskit: HostArtifact.webPrecompiledAmdCanvaskitSdk,
-  WebRendererMode.html: HostArtifact.webPrecompiledAmdSdk,
->>>>>>> 1cd3ab16
 };
 
 /// The correct source map artifact to use for each build and render mode for DDC with AMD modules.
 // TODO(markzipan): delete this when DDC's AMD module system is deprecated, https://github.com/flutter/flutter/issues/142060.
 const Map<WebRendererMode, HostArtifact> kAmdDartSdkJsMapArtifactMap =
     <WebRendererMode, HostArtifact>{
-<<<<<<< HEAD
-      WebRendererMode.canvaskit: HostArtifact.webPrecompiledAmdCanvaskitSoundSdkSourcemaps,
-=======
-      WebRendererMode.auto: HostArtifact.webPrecompiledAmdCanvaskitAndHtmlSdkSourcemaps,
       WebRendererMode.canvaskit: HostArtifact.webPrecompiledAmdCanvaskitSdkSourcemaps,
-      WebRendererMode.html: HostArtifact.webPrecompiledAmdSdkSourcemaps,
->>>>>>> 1cd3ab16
     };
 
 /// The correct precompiled artifact to use for each build and render mode for
 /// DDC with DDC library bundle module format.
 const Map<WebRendererMode, HostArtifact> kDdcLibraryBundleDartSdkJsArtifactMap =
     <WebRendererMode, HostArtifact>{
-<<<<<<< HEAD
-      WebRendererMode.canvaskit: HostArtifact.webPrecompiledDdcLibraryBundleCanvaskitSoundSdk,
-=======
-      WebRendererMode.auto: HostArtifact.webPrecompiledDdcLibraryBundleCanvaskitAndHtmlSdk,
       WebRendererMode.canvaskit: HostArtifact.webPrecompiledDdcLibraryBundleCanvaskitSdk,
-      WebRendererMode.html: HostArtifact.webPrecompiledDdcLibraryBundleSdk,
->>>>>>> 1cd3ab16
     };
 
 /// The correct source map artifact to use for each build and render mode for
 /// DDC with DDC library bundle module format.
 const Map<WebRendererMode, HostArtifact> kDdcLibraryBundleDartSdkJsMapArtifactMap =
     <WebRendererMode, HostArtifact>{
-<<<<<<< HEAD
-      WebRendererMode.canvaskit:
-          HostArtifact.webPrecompiledDdcLibraryBundleCanvaskitSoundSdkSourcemaps,
-=======
-      WebRendererMode.auto:
-          HostArtifact.webPrecompiledDdcLibraryBundleCanvaskitAndHtmlSdkSourcemaps,
       WebRendererMode.canvaskit: HostArtifact.webPrecompiledDdcLibraryBundleCanvaskitSdkSourcemaps,
-      WebRendererMode.html: HostArtifact.webPrecompiledDdcLibraryBundleSdkSourcemaps,
->>>>>>> 1cd3ab16
     };
 
 String _buildEventAnalyticsSettings({required List<WebCompilerConfig> configs}) {
