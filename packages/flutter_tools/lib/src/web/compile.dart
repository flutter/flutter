// Copyright 2014 The Flutter Authors. All rights reserved.
// Use of this source code is governed by a BSD-style license that can be
// found in the LICENSE file.

import 'package:process/process.dart';
import 'package:unified_analytics/unified_analytics.dart';

import '../artifacts.dart';
import '../base/common.dart';
import '../base/file_system.dart';
import '../base/logger.dart';
import '../base/project_migrator.dart';
import '../base/terminal.dart';
import '../build_info.dart';
import '../build_system/build_system.dart';
import '../cache.dart';
import '../flutter_plugins.dart';
import '../globals.dart' as globals;
import '../platform_plugins.dart';
import '../plugins.dart';
import '../project.dart';
import '../version.dart';
import 'compiler_config.dart';
import 'file_generators/flutter_service_worker_js.dart';
import 'migrations/scrub_generated_plugin_registrant.dart';

export 'compiler_config.dart';

/// Whether the application has web plugins.
const kHasWebPlugins = 'HasWebPlugins';

/// Base href to set in index.html in flutter build command
const kBaseHref = 'baseHref';

/// Static assets url to set in index.html in flutter build command
const kStaticAssetsUrl = 'staticAssetsUrl';

/// The caching strategy to use for service worker generation.
const kServiceWorkerStrategy = 'ServiceWorkerStrategy';

class WebBuilder {
  WebBuilder({
    required Logger logger,
    required ProcessManager processManager,
    required BuildSystem buildSystem,
    required Analytics analytics,
    required FlutterVersion flutterVersion,
    required FileSystem fileSystem,
  }) : _logger = logger,
       _processManager = processManager,
       _buildSystem = buildSystem,
       _analytics = analytics,
       _flutterVersion = flutterVersion,
       _fileSystem = fileSystem;

  final Logger _logger;
  final ProcessManager _processManager;
  final BuildSystem _buildSystem;
  final Analytics _analytics;
  final FlutterVersion _flutterVersion;
  final FileSystem _fileSystem;

  Future<void> buildWeb(
    FlutterProject flutterProject,
    String target,
    BuildInfo buildInfo,
    ServiceWorkerStrategy serviceWorkerStrategy, {
    required List<WebCompilerConfig> compilerConfigs,
    String? baseHref,
    String? staticAssetsUrl,
    String? outputDirectoryPath,
  }) async {
    final bool hasWebPlugins = (await findPlugins(
      flutterProject,
    )).any((Plugin p) => p.platforms.containsKey(WebPlugin.kConfigKey));
    final Directory outputDirectory = outputDirectoryPath == null
        ? _fileSystem.directory(
            _fileSystem.path.join(flutterProject.directory.path, getWebBuildDirectory()),
          )
        : _fileSystem.directory(outputDirectoryPath);
    outputDirectory.createSync(recursive: true);

    // The migrators to apply to a Web project.
    final migrators = <ProjectMigrator>[
      ScrubGeneratedPluginRegistrant(flutterProject.web, _logger),
    ];

    final migration = ProjectMigration(migrators);
    await migration.run();

    final Status status = _logger.startProgress('Compiling $target for the Web...');
    final sw = Stopwatch()..start();
    try {
      final BuildResult result = await _buildSystem.build(
        globals.buildTargets.webServiceWorker(_fileSystem, compilerConfigs, _analytics),
        Environment(
          projectDir: flutterProject.directory,
          outputDir: outputDirectory,
          buildDir: flutterProject.directory
              .childDirectory('.dart_tool')
              .childDirectory('flutter_build'),
          defines: <String, String>{
            kTargetFile: target,
            kHasWebPlugins: hasWebPlugins.toString(),
<<<<<<< HEAD
            kBaseHref: ?baseHref,
=======
            if (baseHref != null) kBaseHref: baseHref,
            if (staticAssetsUrl != null) kStaticAssetsUrl: staticAssetsUrl,
>>>>>>> 6a89f1e7
            kServiceWorkerStrategy: serviceWorkerStrategy.cliName,
            ...buildInfo.toBuildSystemEnvironment(),
          },
          packageConfigPath: buildInfo.packageConfigPath,
          artifacts: globals.artifacts!,
          fileSystem: _fileSystem,
          logger: _logger,
          processManager: _processManager,
          platform: globals.platform,
          analytics: _analytics,
          cacheDir: globals.cache.getRoot(),
          engineVersion: globals.artifacts!.usesLocalArtifacts
              ? null
              : _flutterVersion.engineRevision,
          flutterRootDir: _fileSystem.directory(Cache.flutterRoot),
          // Web uses a different Dart plugin registry.
          // https://github.com/flutter/flutter/issues/80406
          generateDartPluginRegistry: false,
        ),
      );
      if (!result.success) {
        for (final ExceptionMeasurement measurement in result.exceptions.values) {
          _logger.printError(
            'Target ${measurement.target} failed: ${measurement.exception}',
            stackTrace: measurement.fatal ? measurement.stackTrace : null,
          );
        }
        throwToolExit('Failed to compile application for the Web.');
      }
    } on Exception catch (err) {
      throwToolExit(err.toString());
    } finally {
      status.stop();
    }

    // We don't print a size because the output directory can contain
    // optional files not needed by the user.
    globals.printStatus(
      '${globals.terminal.successMark} '
      'Built ${globals.fs.path.relative(outputDirectory.path)}',
      color: TerminalColor.green,
    );

    final String buildSettingsString = _buildEventAnalyticsSettings(configs: compilerConfigs);

    _analytics.send(
      Event.flutterBuildInfo(label: 'web-compile', buildType: 'web', settings: buildSettingsString),
    );

    final Duration elapsedDuration = sw.elapsed;
    final variableName = compilerConfigs.length > 1 ? 'dual-compile' : 'dart2js';
    _analytics.send(
      Event.timing(
        workflow: 'build',
        variableName: variableName,
        elapsedMilliseconds: elapsedDuration.inMilliseconds,
      ),
    );
  }
}

/// Web rendering backend mode.
enum WebRendererMode {
  /// Always uses canvaskit.
  canvaskit,

  /// Always use skwasm.
  skwasm;

  factory WebRendererMode.fromDartDefines(Iterable<String> defines, {required bool useWasm}) {
    if (defines.contains('FLUTTER_WEB_USE_SKIA=false') &&
        defines.contains('FLUTTER_WEB_USE_SKWASM=true')) {
      return skwasm;
    } else if (defines.contains('FLUTTER_WEB_USE_SKIA=true') &&
        defines.contains('FLUTTER_WEB_USE_SKWASM=false')) {
      return canvaskit;
    }
    return getDefault(useWasm: useWasm);
  }

  static WebRendererMode getDefault({required bool useWasm}) {
    return useWasm ? defaultForWasm : defaultForJs;
  }

  static const WebRendererMode defaultForJs = WebRendererMode.canvaskit;
  static const WebRendererMode defaultForWasm = WebRendererMode.skwasm;

  /// Returns [dartDefines] in a way usable from the CLI.
  ///
  /// This is used to start integration tests.
  Iterable<String> get toCliDartDefines =>
      dartDefines.map((String define) => '--dart-define=$define');

  Iterable<String> get dartDefines => switch (this) {
    canvaskit => const <String>{'FLUTTER_WEB_USE_SKIA=true', 'FLUTTER_WEB_USE_SKWASM=false'},
    skwasm => const <String>{'FLUTTER_WEB_USE_SKIA=false', 'FLUTTER_WEB_USE_SKWASM=true'},
  };

  /// Sets the dart defines for the currently selected WebRendererMode
  List<String> updateDartDefines(List<String> inputDefines) {
    final Set<String> dartDefinesSet = inputDefines.toSet();

    dartDefinesSet
      ..removeWhere((String d) {
        return d.startsWith('FLUTTER_WEB_USE_SKIA=') || d.startsWith('FLUTTER_WEB_USE_SKWASM=');
      })
      ..addAll(dartDefines);

    return dartDefinesSet.toList();
  }
}

/// The correct precompiled artifact to use for each build and render mode for DDC with AMD modules.
// TODO(markzipan): delete this when DDC's AMD module system is deprecated, https://github.com/flutter/flutter/issues/142060.
const kAmdDartSdkJsArtifactMap = <WebRendererMode, HostArtifact>{
  WebRendererMode.canvaskit: HostArtifact.webPrecompiledAmdCanvaskitSdk,
};

/// The correct source map artifact to use for each build and render mode for DDC with AMD modules.
// TODO(markzipan): delete this when DDC's AMD module system is deprecated, https://github.com/flutter/flutter/issues/142060.
const kAmdDartSdkJsMapArtifactMap = <WebRendererMode, HostArtifact>{
  WebRendererMode.canvaskit: HostArtifact.webPrecompiledAmdCanvaskitSdkSourcemaps,
};

/// The correct precompiled artifact to use for each build and render mode for
/// DDC with DDC library bundle module format.
const kDdcLibraryBundleDartSdkJsArtifactMap = <WebRendererMode, HostArtifact>{
  WebRendererMode.canvaskit: HostArtifact.webPrecompiledDdcLibraryBundleCanvaskitSdk,
};

/// The correct source map artifact to use for each build and render mode for
/// DDC with DDC library bundle module format.
const kDdcLibraryBundleDartSdkJsMapArtifactMap = <WebRendererMode, HostArtifact>{
  WebRendererMode.canvaskit: HostArtifact.webPrecompiledDdcLibraryBundleCanvaskitSdkSourcemaps,
};

String _buildEventAnalyticsSettings({required List<WebCompilerConfig> configs}) {
  final values = <String, Object>{};
  final renderers = <String>[];
  final targets = <String>[];
  for (final config in configs) {
    values.addAll(config.buildEventAnalyticsValues);
    renderers.add(config.renderer.name);
    targets.add(config.compileTarget.name);
  }
  values['web-renderer'] = renderers.join(',');
  values['web-target'] = targets.join(',');

  final List<String> sortedList =
      values.entries.map((MapEntry<String, Object> e) => '${e.key}: ${e.value};').toList()..sort();

  return sortedList.join(' ');
}<|MERGE_RESOLUTION|>--- conflicted
+++ resolved
@@ -102,12 +102,8 @@
           defines: <String, String>{
             kTargetFile: target,
             kHasWebPlugins: hasWebPlugins.toString(),
-<<<<<<< HEAD
             kBaseHref: ?baseHref,
-=======
-            if (baseHref != null) kBaseHref: baseHref,
-            if (staticAssetsUrl != null) kStaticAssetsUrl: staticAssetsUrl,
->>>>>>> 6a89f1e7
+            kStaticAssetsUrl: ?staticAssetsUrl,
             kServiceWorkerStrategy: serviceWorkerStrategy.cliName,
             ...buildInfo.toBuildSystemEnvironment(),
           },
