--- conflicted
+++ resolved
@@ -15,42 +15,22 @@
 import 'build_info.dart';
 import 'resident_runner.dart';
 import 'vmservice.dart';
-<<<<<<< HEAD
 import 'web/chrome.dart';
 
-typedef ResidentDevtoolsHandlerFactory = ResidentDevtoolsHandler Function(
-  DevtoolsLauncher?,
-  ResidentRunner,
-  Logger,
-  ChromiumLauncher,
-);
-=======
-
 typedef ResidentDevtoolsHandlerFactory =
-    ResidentDevtoolsHandler Function(DevtoolsLauncher?, ResidentRunner, Logger);
->>>>>>> a336069b
+    ResidentDevtoolsHandler Function(DevtoolsLauncher?, ResidentRunner, Logger, ChromiumLauncher);
 
 ResidentDevtoolsHandler createDefaultHandler(
   DevtoolsLauncher? launcher,
   ResidentRunner runner,
   Logger logger,
-<<<<<<< HEAD
   ChromiumLauncher chromiumLauncher,
 ) {
   return FlutterResidentDevtoolsHandler(launcher, runner, logger, chromiumLauncher);
-=======
-) {
-  return FlutterResidentDevtoolsHandler(launcher, runner, logger);
->>>>>>> a336069b
-}
-
+}
 /// Helper class to manage the life-cycle of devtools and its interaction with
 /// the resident runner.
 abstract class ResidentDevtoolsHandler {
-  /// The current devtools server, or null if one is not running.
-  DevToolsServerAddress? get activeDevToolsServer;
-
-  /// The Dart Tooling Daemon (DTD) URI for the DTD instance being hosted by
   /// DevTools server.
   ///
   /// This will be null if the DevTools server is not served through Flutter
@@ -344,10 +324,7 @@
   DevtoolsLauncher? launcher,
   ResidentRunner runner,
   Logger logger,
-<<<<<<< HEAD
   ChromiumLauncher? chromiumLauncher,
-=======
->>>>>>> a336069b
 ) {
   return NoOpDevtoolsHandler();
 }
