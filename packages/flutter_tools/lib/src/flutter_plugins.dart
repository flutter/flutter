// Copyright 2014 The Flutter Authors. All rights reserved.
// Use of this source code is governed by a BSD-style license that can be
// found in the LICENSE file.

import 'package:meta/meta.dart';
import 'package:package_config/package_config.dart';
import 'package:path/path.dart' as path; // flutter_ignore: package_path_import
import 'package:pub_semver/pub_semver.dart' as semver;
import 'package:yaml/yaml.dart';

import 'android/gradle.dart';
import 'base/common.dart';
import 'base/error_handling_io.dart';
import 'base/file_system.dart';
import 'base/os.dart';
import 'base/platform.dart';
import 'base/template.dart';
import 'base/version.dart';
import 'cache.dart';
import 'compute_dev_dependencies.dart';
import 'convert.dart';
import 'dart/language_version.dart';
import 'dart/package_map.dart';
import 'dart/pub.dart';
import 'features.dart';
import 'globals.dart' as globals;
import 'macos/darwin_dependency_management.dart';
import 'macos/swift_package_manager.dart';
import 'platform_plugins.dart';
import 'plugins.dart';
import 'project.dart';

Future<void> _renderTemplateToFile(
  String template,
  Object? context,
  File file,
  TemplateRenderer templateRenderer,
) async {
  final String renderedTemplate = templateRenderer.renderString(template, context);
  await file.create(recursive: true);
  await file.writeAsString(renderedTemplate);
}

Future<Plugin?> _pluginFromPackage(
  String name,
  Uri packageRoot,
  Set<String> appDependencies, {
  required Set<String> devDependencies,
  FileSystem? fileSystem,
}) async {
  final FileSystem fs = fileSystem ?? globals.fs;
  final File pubspecFile = fs.file(packageRoot.resolve('pubspec.yaml'));
  if (!pubspecFile.existsSync()) {
    return null;
  }
  Object? pubspec;

  try {
    pubspec = loadYaml(await pubspecFile.readAsString());
  } on YamlException catch (err) {
    globals.printTrace('Failed to parse plugin manifest for $name: $err');
    // Do nothing, potentially not a plugin.
  }
  if (pubspec == null || pubspec is! YamlMap) {
    return null;
  }
  final Object? flutterConfig = pubspec['flutter'];
  if (flutterConfig == null || flutterConfig is! YamlMap || !flutterConfig.containsKey('plugin')) {
    return null;
  }
  final String? flutterConstraintText = (pubspec['environment'] as YamlMap?)?['flutter'] as String?;
  final semver.VersionConstraint? flutterConstraint =
      flutterConstraintText == null ? null : semver.VersionConstraint.parse(flutterConstraintText);
  final String packageRootPath = fs.path.fromUri(packageRoot);
  final YamlMap? dependencies = pubspec['dependencies'] as YamlMap?;
  globals.printTrace('Found plugin $name at $packageRootPath');
  return Plugin.fromYaml(
    name,
    packageRootPath,
    flutterConfig['plugin'] as YamlMap?,
    flutterConstraint,
    dependencies == null ? <String>[] : <String>[...dependencies.keys.cast<String>()],
    fileSystem: fs,
    appDependencies: appDependencies,
    isDevDependency: devDependencies.contains(name),
  );
}

/// Returns a list of all plugins to be registered with the provided [project].
///
/// If [throwOnError] is `true`, an empty package configuration is an error.
Future<List<Plugin>> findPlugins(
  FlutterProject project, {
  bool throwOnError = true,
  bool? determineDevDependencies,
}) async {
  determineDevDependencies ??= featureFlags.isExplicitPackageDependenciesEnabled;
  final List<Plugin> plugins = <Plugin>[];
  final FileSystem fs = project.directory.fileSystem;
  final File packageConfigFile = findPackageConfigFileOrDefault(project.directory);
  final PackageConfig packageConfig = await loadPackageConfigWithLogging(
    packageConfigFile,
    logger: globals.logger,
    throwOnError: throwOnError,
  );
  final Set<String> devDependencies;
  if (!determineDevDependencies) {
    devDependencies = <String>{};
  } else {
    devDependencies = await computeExclusiveDevDependencies(
      pub,
      logger: globals.logger,
      project: project,
    );
  }
  for (final Package package in packageConfig.packages) {
    final Uri packageRoot = package.packageUriRoot.resolve('..');
    final Plugin? plugin = await _pluginFromPackage(
      package.name,
      packageRoot,
      project.manifest.dependencies,
      devDependencies: devDependencies,
      fileSystem: fs,
    );
    if (plugin != null) {
      plugins.add(plugin);
    }
  }
  return plugins;
}

/// Plugin resolution type to determine the injection mechanism.
enum _PluginResolutionType { dart, nativeOrDart }

// Key strings for the .flutter-plugins-dependencies file.
const String _kFlutterPluginsPluginListKey = 'plugins';
const String _kFlutterPluginsNameKey = 'name';
const String _kFlutterPluginsPathKey = 'path';
const String _kFlutterPluginsDependenciesKey = 'dependencies';
const String _kFlutterPluginsHasNativeBuildKey = 'native_build';
const String _kFlutterPluginsSharedDarwinSource = 'shared_darwin_source';
const String _kFlutterPluginsDevDependencyKey = 'dev_dependency';

/// Writes the .flutter-plugins-dependencies file based on the list of plugins.
/// If there aren't any plugins, then the files aren't written to disk. The resulting
/// file looks something like this (order of keys is not guaranteed):
/// {
///   "info": "This is a generated file; do not edit or check into version control.",
///   "plugins": {
///     "ios": [
///       {
///         "name": "test",
///         "path": "test_path",
///         "dependencies": [
///           "plugin-a",
///           "plugin-b"
///         ],
///         "native_build": true
///       }
///     ],
///     "android": [],
///     "macos": [],
///     "linux": [],
///     "windows": [],
///     "web": []
///   },
///   "dependencyGraph": [
///     {
///       "name": "plugin-a",
///       "dependencies": [
///         "plugin-b",
///         "plugin-c"
///       ]
///     },
///     {
///       "name": "plugin-b",
///       "dependencies": [
///         "plugin-c"
///       ]
///     },
///     {
///       "name": "plugin-c",
///       "dependencies": []
///     }
///   ],
///   "date_created": "1970-01-01 00:00:00.000",
///   "version": "0.0.0-unknown"
/// }
///
///
/// Finally, returns [true] if the plugins list has changed, otherwise returns [false].
bool _writeFlutterPluginsList(
  FlutterProject project,
  List<Plugin> plugins, {
  required bool swiftPackageManagerEnabledIos,
  required bool swiftPackageManagerEnabledMacos,
}) {
  final File pluginsFile = project.flutterPluginsDependenciesFile;
  if (plugins.isEmpty) {
    return ErrorHandlingFileSystem.deleteIfExists(pluginsFile);
  }

  final Iterable<String> platformKeys = <String>[
    project.ios.pluginConfigKey,
    project.android.pluginConfigKey,
    project.macos.pluginConfigKey,
    project.linux.pluginConfigKey,
    project.windows.pluginConfigKey,
    project.web.pluginConfigKey,
  ];

  final Map<String, List<Plugin>> resolvedPlatformPlugins = _resolvePluginImplementations(
    plugins,
    pluginResolutionType: _PluginResolutionType.nativeOrDart,
  );

  final Map<String, Object> pluginsMap = <String, Object>{};
  for (final String platformKey in platformKeys) {
    pluginsMap[platformKey] = _createPluginMapOfPlatform(
      resolvedPlatformPlugins[platformKey] ?? <Plugin>[],
      platformKey,
    );
  }

  final Map<String, Object> result = <String, Object>{};

  result['info'] = 'This is a generated file; do not edit or check into version control.';
  result[_kFlutterPluginsPluginListKey] = pluginsMap;

  /// The dependencyGraph object is kept for backwards compatibility, but
  /// should be removed once migration is complete.
  /// https://github.com/flutter/flutter/issues/48918
  result['dependencyGraph'] = _createPluginLegacyDependencyGraph(plugins);
  result['date_created'] = globals.systemClock.now().toString();
  result['version'] = globals.flutterVersion.frameworkVersion;

  result['swift_package_manager_enabled'] = <String, bool>{
    'ios': swiftPackageManagerEnabledIos,
    'macos': swiftPackageManagerEnabledMacos,
  };

  // Only notify if the plugins list has changed. [date_created] will always be different,
  // [version] is not relevant for this check.
  final String? oldPluginsFileStringContent = _readFileContent(pluginsFile);
  bool pluginsChanged = true;
  if (oldPluginsFileStringContent != null) {
    pluginsChanged = oldPluginsFileStringContent.contains(pluginsMap.toString());
  }
  final String pluginFileContent = json.encode(result);
  pluginsFile.writeAsStringSync(pluginFileContent, flush: true);

  return pluginsChanged;
}

/// Creates a map representation of the [plugins] for those supported by [platformKey].
/// All given [plugins] must provide an implementation for the [platformKey].
List<Map<String, Object>> _createPluginMapOfPlatform(List<Plugin> plugins, String platformKey) {
  final Set<String> pluginNames = plugins.map((Plugin plugin) => plugin.name).toSet();
  final List<Map<String, Object>> pluginInfo = <Map<String, Object>>[];
  for (final Plugin plugin in plugins) {
    assert(
      plugin.platforms[platformKey] != null,
      'Plugin ${plugin.name} does not provide an implementation for $platformKey.',
    );
    final PluginPlatform platformPlugin = plugin.platforms[platformKey]!;
    pluginInfo.add(<String, Object>{
      _kFlutterPluginsNameKey: plugin.name,
      _kFlutterPluginsPathKey: globals.fsUtils.escapePath(plugin.path),
      if (platformPlugin is DarwinPlugin && (platformPlugin as DarwinPlugin).sharedDarwinSource)
        _kFlutterPluginsSharedDarwinSource: (platformPlugin as DarwinPlugin).sharedDarwinSource,
      if (platformPlugin is NativeOrDartPlugin)
        _kFlutterPluginsHasNativeBuildKey:
            (platformPlugin as NativeOrDartPlugin).hasMethodChannel() ||
            (platformPlugin as NativeOrDartPlugin).hasFfi(),
      _kFlutterPluginsDependenciesKey: <String>[...plugin.dependencies.where(pluginNames.contains)],
      _kFlutterPluginsDevDependencyKey: plugin.isDevDependency,
    });
  }
  return pluginInfo;
}

List<Object?> _createPluginLegacyDependencyGraph(List<Plugin> plugins) {
  final List<Object> directAppDependencies = <Object>[];

  final Set<String> pluginNames = plugins.map((Plugin plugin) => plugin.name).toSet();
  for (final Plugin plugin in plugins) {
    directAppDependencies.add(<String, Object>{
      'name': plugin.name,
      // Extract the plugin dependencies which happen to be plugins.
      'dependencies': <String>[...plugin.dependencies.where(pluginNames.contains)],
    });
  }
  return directAppDependencies;
}

// The .flutter-plugins file will be DEPRECATED in favor of .flutter-plugins-dependencies.
// TODO(franciscojma): Remove this method once deprecated.
// https://github.com/flutter/flutter/issues/48918
//
/// Writes the .flutter-plugins files based on the list of plugins.
/// If there aren't any plugins, then the files aren't written to disk.
///
/// Finally, returns [true] if .flutter-plugins has changed, otherwise returns [false].
bool _writeFlutterPluginsListLegacy(FlutterProject project, List<Plugin> plugins) {
  final File pluginsFile = project.flutterPluginsFile;
  if (plugins.isEmpty) {
    return ErrorHandlingFileSystem.deleteIfExists(pluginsFile);
  }

  const String info = 'This is a generated file; do not edit or check into version control.';
  final StringBuffer flutterPluginsBuffer = StringBuffer('# $info\n');

  for (final Plugin plugin in plugins) {
    flutterPluginsBuffer.write('${plugin.name}=${globals.fsUtils.escapePath(plugin.path)}\n');
  }
  final String? oldPluginFileContent = _readFileContent(pluginsFile);
  final String pluginFileContent = flutterPluginsBuffer.toString();
  pluginsFile.writeAsStringSync(pluginFileContent, flush: true);

  return oldPluginFileContent != _readFileContent(pluginsFile);
}

/// Returns the contents of [File] or [null] if that file does not exist.
String? _readFileContent(File file) {
  return file.existsSync() ? file.readAsStringSync() : null;
}

const String _androidPluginRegistryTemplateNewEmbedding = '''
package io.flutter.plugins;

import androidx.annotation.Keep;
import androidx.annotation.NonNull;
import io.flutter.Log;

import io.flutter.embedding.engine.FlutterEngine;

/**
 * Generated file. Do not edit.
 * This file is generated by the Flutter tool based on the
 * plugins that support the Android platform.
 */
@Keep
public final class GeneratedPluginRegistrant {
  private static final String TAG = "GeneratedPluginRegistrant";
  public static void registerWith(@NonNull FlutterEngine flutterEngine) {
{{#methodChannelPlugins}}
  {{#supportsEmbeddingV2}}
    try {
      flutterEngine.getPlugins().add(new {{package}}.{{class}}());
    } catch (Exception e) {
      Log.e(TAG, "Error registering plugin {{name}}, {{package}}.{{class}}", e);
    }
  {{/supportsEmbeddingV2}}
{{/methodChannelPlugins}}
  }
}
''';

List<Map<String, Object?>> _extractPlatformMaps(Iterable<Plugin> plugins, String type) {
  return <Map<String, Object?>>[
    for (final Plugin plugin in plugins)
      if (plugin.platforms[type] case final PluginPlatform platformPlugin) platformPlugin.toMap(),
  ];
}

<<<<<<< HEAD
Future<void> _writeAndroidPluginRegistrant(FlutterProject project, List<Plugin> plugins, {required bool releaseMode}) async {
  Iterable<Plugin> methodChannelPlugins = _filterMethodChannelPlugins(plugins, AndroidPlugin.kConfigKey);
  if (releaseMode) {
    methodChannelPlugins = methodChannelPlugins.where((Plugin p) => !p.isDevDependency);
  }

  final List<Map<String, Object?>> androidPlugins = _extractPlatformMaps(methodChannelPlugins, AndroidPlugin.kConfigKey);
=======
Future<void> _writeAndroidPluginRegistrant(FlutterProject project, List<Plugin> plugins) async {
  final List<Plugin> methodChannelPlugins = _filterMethodChannelPlugins(
    plugins,
    AndroidPlugin.kConfigKey,
  );
  final List<Map<String, Object?>> androidPlugins = _extractPlatformMaps(
    methodChannelPlugins,
    AndroidPlugin.kConfigKey,
  );
>>>>>>> d9342ae8

  final Map<String, Object> templateContext = <String, Object>{
    'methodChannelPlugins': androidPlugins,
    'androidX': isAppUsingAndroidX(project.android.hostAppGradleRoot),
  };
  final String javaSourcePath = globals.fs.path.join(
    project.android.pluginRegistrantHost.path,
    'src',
    'main',
    'java',
  );
  final String registryPath = globals.fs.path.join(
    javaSourcePath,
    'io',
    'flutter',
    'plugins',
    'GeneratedPluginRegistrant.java',
  );
  const String templateContent = _androidPluginRegistryTemplateNewEmbedding;
  globals.printTrace('Generating $registryPath');
  await _renderTemplateToFile(
    templateContent,
    templateContext,
    globals.fs.file(registryPath),
    globals.templateRenderer,
  );
}

const String _objcPluginRegistryHeaderTemplate = '''
//
//  Generated file. Do not edit.
//

// clang-format off

#ifndef GeneratedPluginRegistrant_h
#define GeneratedPluginRegistrant_h

#import <{{framework}}/{{framework}}.h>

NS_ASSUME_NONNULL_BEGIN

@interface GeneratedPluginRegistrant : NSObject
+ (void)registerWithRegistry:(NSObject<FlutterPluginRegistry>*)registry;
@end

NS_ASSUME_NONNULL_END
#endif /* GeneratedPluginRegistrant_h */
''';

const String _objcPluginRegistryImplementationTemplate = '''
//
//  Generated file. Do not edit.
//

// clang-format off

#import "GeneratedPluginRegistrant.h"

{{#methodChannelPlugins}}
#if __has_include(<{{name}}/{{class}}.h>)
#import <{{name}}/{{class}}.h>
#else
@import {{name}};
#endif

{{/methodChannelPlugins}}
@implementation GeneratedPluginRegistrant

+ (void)registerWithRegistry:(NSObject<FlutterPluginRegistry>*)registry {
{{#methodChannelPlugins}}
  [{{prefix}}{{class}} registerWithRegistrar:[registry registrarForPlugin:@"{{prefix}}{{class}}"]];
{{/methodChannelPlugins}}
}

@end
''';

const String _swiftPluginRegistryTemplate = '''
//
//  Generated file. Do not edit.
//

import {{framework}}
import Foundation

{{#methodChannelPlugins}}
import {{name}}
{{/methodChannelPlugins}}

func RegisterGeneratedPlugins(registry: FlutterPluginRegistry) {
  {{#methodChannelPlugins}}
  {{class}}.register(with: registry.registrar(forPlugin: "{{class}}"))
{{/methodChannelPlugins}}
}
''';

const String _pluginRegistrantPodspecTemplate = '''
#
# Generated file, do not edit.
#

Pod::Spec.new do |s|
  s.name             = 'FlutterPluginRegistrant'
  s.version          = '0.0.1'
  s.summary          = 'Registers plugins with your Flutter app'
  s.description      = <<-DESC
Depends on all your plugins, and provides a function to register them.
                       DESC
  s.homepage         = 'https://flutter.dev'
  s.license          = { :type => 'BSD' }
  s.author           = { 'Flutter Dev Team' => 'flutter-dev@googlegroups.com' }
  s.{{os}}.deployment_target = '{{deploymentTarget}}'
  s.source_files =  "Classes", "Classes/**/*.{h,m}"
  s.source           = { :path => '.' }
  s.public_header_files = './Classes/**/*.h'
  s.static_framework    = true
  s.pod_target_xcconfig = { 'DEFINES_MODULE' => 'YES' }
  s.dependency '{{framework}}'
  {{#methodChannelPlugins}}
  s.dependency '{{name}}'
  {{/methodChannelPlugins}}
end
''';

const String _noopDartPluginRegistryTemplate = '''
// Flutter web plugin registrant file.
//
// Generated file. Do not edit.
//

// ignore_for_file: type=lint

void registerPlugins() {}
''';

const String _dartPluginRegistryTemplate = '''
// Flutter web plugin registrant file.
//
// Generated file. Do not edit.
//

// @dart = 2.13
// ignore_for_file: type=lint

{{#methodChannelPlugins}}
import 'package:{{name}}/{{file}}';
{{/methodChannelPlugins}}
import 'package:flutter_web_plugins/flutter_web_plugins.dart';

void registerPlugins([final Registrar? pluginRegistrar]) {
  final Registrar registrar = pluginRegistrar ?? webPluginRegistrar;
{{#methodChannelPlugins}}
  {{class}}.registerWith(registrar);
{{/methodChannelPlugins}}
  registrar.registerMessageHandler();
}
''';

const String _cppPluginRegistryHeaderTemplate = '''
//
//  Generated file. Do not edit.
//

// clang-format off

#ifndef GENERATED_PLUGIN_REGISTRANT_
#define GENERATED_PLUGIN_REGISTRANT_

#include <flutter/plugin_registry.h>

// Registers Flutter plugins.
void RegisterPlugins(flutter::PluginRegistry* registry);

#endif  // GENERATED_PLUGIN_REGISTRANT_
''';

const String _cppPluginRegistryImplementationTemplate = '''
//
//  Generated file. Do not edit.
//

// clang-format off

#include "generated_plugin_registrant.h"

{{#methodChannelPlugins}}
#include <{{name}}/{{filename}}.h>
{{/methodChannelPlugins}}

void RegisterPlugins(flutter::PluginRegistry* registry) {
{{#methodChannelPlugins}}
  {{class}}RegisterWithRegistrar(
      registry->GetRegistrarForPlugin("{{class}}"));
{{/methodChannelPlugins}}
}
''';

const String _linuxPluginRegistryHeaderTemplate = '''
//
//  Generated file. Do not edit.
//

// clang-format off

#ifndef GENERATED_PLUGIN_REGISTRANT_
#define GENERATED_PLUGIN_REGISTRANT_

#include <flutter_linux/flutter_linux.h>

// Registers Flutter plugins.
void fl_register_plugins(FlPluginRegistry* registry);

#endif  // GENERATED_PLUGIN_REGISTRANT_
''';

const String _linuxPluginRegistryImplementationTemplate = '''
//
//  Generated file. Do not edit.
//

// clang-format off

#include "generated_plugin_registrant.h"

{{#methodChannelPlugins}}
#include <{{name}}/{{filename}}.h>
{{/methodChannelPlugins}}

void fl_register_plugins(FlPluginRegistry* registry) {
{{#methodChannelPlugins}}
  g_autoptr(FlPluginRegistrar) {{name}}_registrar =
      fl_plugin_registry_get_registrar_for_plugin(registry, "{{class}}");
  {{filename}}_register_with_registrar({{name}}_registrar);
{{/methodChannelPlugins}}
}
''';

const String _pluginCmakefileTemplate = r'''
#
# Generated file, do not edit.
#

list(APPEND FLUTTER_PLUGIN_LIST
{{#methodChannelPlugins}}
  {{name}}
{{/methodChannelPlugins}}
)

list(APPEND FLUTTER_FFI_PLUGIN_LIST
{{#ffiPlugins}}
  {{name}}
{{/ffiPlugins}}
)

set(PLUGIN_BUNDLED_LIBRARIES)

foreach(plugin ${FLUTTER_PLUGIN_LIST})
  add_subdirectory({{pluginsDir}}/${plugin}/{{os}} plugins/${plugin})
  target_link_libraries(${BINARY_NAME} PRIVATE ${plugin}_plugin)
  list(APPEND PLUGIN_BUNDLED_LIBRARIES $<TARGET_FILE:${plugin}_plugin>)
  list(APPEND PLUGIN_BUNDLED_LIBRARIES ${${plugin}_bundled_libraries})
endforeach(plugin)

foreach(ffi_plugin ${FLUTTER_FFI_PLUGIN_LIST})
  add_subdirectory({{pluginsDir}}/${ffi_plugin}/{{os}} plugins/${ffi_plugin})
  list(APPEND PLUGIN_BUNDLED_LIBRARIES ${${ffi_plugin}_bundled_libraries})
endforeach(ffi_plugin)
''';

const String _dartPluginRegisterWith = r'''
      try {
        {{dartClass}}.registerWith();
      } catch (err) {
        print(
          '`{{pluginName}}` threw an error: $err. '
          'The app may not function as expected until you remove this plugin from pubspec.yaml'
        );
      }
''';

// TODO(egarciad): Evaluate merging the web and non-web plugin registry templates.
// https://github.com/flutter/flutter/issues/80406
const String _dartPluginRegistryForNonWebTemplate = '''
//
// Generated file. Do not edit.
// This file is generated from template in file `flutter_tools/lib/src/flutter_plugins.dart`.
//

// @dart = {{dartLanguageVersion}}

import 'dart:io'; // flutter_ignore: dart_io_import.
{{#android}}
import 'package:{{pluginName}}/{{dartFileName}}';
{{/android}}
{{#ios}}
import 'package:{{pluginName}}/{{dartFileName}}';
{{/ios}}
{{#linux}}
import 'package:{{pluginName}}/{{dartFileName}}';
{{/linux}}
{{#macos}}
import 'package:{{pluginName}}/{{dartFileName}}';
{{/macos}}
{{#windows}}
import 'package:{{pluginName}}/{{dartFileName}}';
{{/windows}}

@pragma('vm:entry-point')
class _PluginRegistrant {

  @pragma('vm:entry-point')
  static void register() {
    if (Platform.isAndroid) {
      {{#android}}
$_dartPluginRegisterWith
      {{/android}}
    } else if (Platform.isIOS) {
      {{#ios}}
$_dartPluginRegisterWith
      {{/ios}}
    } else if (Platform.isLinux) {
      {{#linux}}
$_dartPluginRegisterWith
      {{/linux}}
    } else if (Platform.isMacOS) {
      {{#macos}}
$_dartPluginRegisterWith
      {{/macos}}
    } else if (Platform.isWindows) {
      {{#windows}}
$_dartPluginRegisterWith
      {{/windows}}
    }
  }
}
''';

Future<void> _writeIOSPluginRegistrant(FlutterProject project, List<Plugin> plugins) async {
  final List<Plugin> methodChannelPlugins = _filterMethodChannelPlugins(
    plugins,
    IOSPlugin.kConfigKey,
  );
  final List<Map<String, Object?>> iosPlugins = _extractPlatformMaps(
    methodChannelPlugins,
    IOSPlugin.kConfigKey,
  );
  final Map<String, Object> context = <String, Object>{
    'os': 'ios',
    'deploymentTarget': '12.0',
    'framework': 'Flutter',
    'methodChannelPlugins': iosPlugins,
  };
  if (project.isModule) {
    final Directory registryDirectory = project.ios.pluginRegistrantHost;
    await _renderTemplateToFile(
      _pluginRegistrantPodspecTemplate,
      context,
      registryDirectory.childFile('FlutterPluginRegistrant.podspec'),
      globals.templateRenderer,
    );
  }
  await _renderTemplateToFile(
    _objcPluginRegistryHeaderTemplate,
    context,
    project.ios.pluginRegistrantHeader,
    globals.templateRenderer,
  );
  await _renderTemplateToFile(
    _objcPluginRegistryImplementationTemplate,
    context,
    project.ios.pluginRegistrantImplementation,
    globals.templateRenderer,
  );
}

/// The relative path from a project's main CMake file to the plugin symlink
/// directory to use in the generated plugin CMake file.
///
/// Because the generated file is checked in, it can't use absolute paths. It is
/// designed to be included by the main CMakeLists.txt, so it relative to
/// that file, rather than the generated file.
String _cmakeRelativePluginSymlinkDirectoryPath(CmakeBasedProject project) {
  final FileSystem fileSystem = project.pluginSymlinkDirectory.fileSystem;
  final String makefileDirPath = project.cmakeFile.parent.absolute.path;
  // CMake always uses posix-style path separators, regardless of the platform.
  final path.Context cmakePathContext = path.Context(style: path.Style.posix);
  final List<String> relativePathComponents = fileSystem.path.split(
    fileSystem.path.relative(project.pluginSymlinkDirectory.absolute.path, from: makefileDirPath),
  );
  return cmakePathContext.joinAll(relativePathComponents);
}

Future<void> _writeLinuxPluginFiles(FlutterProject project, List<Plugin> plugins) async {
  final List<Plugin> methodChannelPlugins = _filterMethodChannelPlugins(
    plugins,
    LinuxPlugin.kConfigKey,
  );
  final List<Map<String, Object?>> linuxMethodChannelPlugins = _extractPlatformMaps(
    methodChannelPlugins,
    LinuxPlugin.kConfigKey,
  );
  final List<Plugin> ffiPlugins = _filterFfiPlugins(plugins, LinuxPlugin.kConfigKey)
    ..removeWhere(methodChannelPlugins.contains);
  final List<Map<String, Object?>> linuxFfiPlugins = _extractPlatformMaps(
    ffiPlugins,
    LinuxPlugin.kConfigKey,
  );
  final Map<String, Object> context = <String, Object>{
    'os': 'linux',
    'methodChannelPlugins': linuxMethodChannelPlugins,
    'ffiPlugins': linuxFfiPlugins,
    'pluginsDir': _cmakeRelativePluginSymlinkDirectoryPath(project.linux),
  };
  await _writeLinuxPluginRegistrant(project.linux.managedDirectory, context);
  await _writePluginCmakefile(
    project.linux.generatedPluginCmakeFile,
    context,
    globals.templateRenderer,
  );
}

Future<void> _writeLinuxPluginRegistrant(
  Directory destination,
  Map<String, Object> templateContext,
) async {
  await _renderTemplateToFile(
    _linuxPluginRegistryHeaderTemplate,
    templateContext,
    destination.childFile('generated_plugin_registrant.h'),
    globals.templateRenderer,
  );
  await _renderTemplateToFile(
    _linuxPluginRegistryImplementationTemplate,
    templateContext,
    destination.childFile('generated_plugin_registrant.cc'),
    globals.templateRenderer,
  );
}

Future<void> _writePluginCmakefile(
  File destinationFile,
  Map<String, Object> templateContext,
  TemplateRenderer templateRenderer,
) async {
  await _renderTemplateToFile(
    _pluginCmakefileTemplate,
    templateContext,
    destinationFile,
    templateRenderer,
  );
}

Future<void> _writeMacOSPluginRegistrant(FlutterProject project, List<Plugin> plugins) async {
  final List<Plugin> methodChannelPlugins = _filterMethodChannelPlugins(
    plugins,
    MacOSPlugin.kConfigKey,
  );
  final List<Map<String, Object?>> macosMethodChannelPlugins = _extractPlatformMaps(
    methodChannelPlugins,
    MacOSPlugin.kConfigKey,
  );
  final Map<String, Object> context = <String, Object>{
    'os': 'macos',
    'framework': 'FlutterMacOS',
    'methodChannelPlugins': macosMethodChannelPlugins,
  };
  await _renderTemplateToFile(
    _swiftPluginRegistryTemplate,
    context,
    project.macos.managedDirectory.childFile('GeneratedPluginRegistrant.swift'),
    globals.templateRenderer,
  );
}

/// Filters out any plugins that don't use method channels, and thus shouldn't be added to the native generated registrants.
List<Plugin> _filterMethodChannelPlugins(List<Plugin> plugins, String platformKey) {
  return plugins.where((Plugin element) {
    final PluginPlatform? plugin = element.platforms[platformKey];
    if (plugin == null) {
      return false;
    }
    if (plugin is NativeOrDartPlugin) {
      return (plugin as NativeOrDartPlugin).hasMethodChannel();
    }
    // Not all platforms have the ability to create Dart-only plugins. Therefore, any plugin that doesn't
    // implement NativeOrDartPlugin is always native.
    return true;
  }).toList();
}

/// Filters out Dart-only and method channel plugins.
///
/// FFI plugins do not need native code registration, but their binaries need to be bundled.
List<Plugin> _filterFfiPlugins(List<Plugin> plugins, String platformKey) {
  return plugins.where((Plugin element) {
    final PluginPlatform? plugin = element.platforms[platformKey];
    if (plugin == null) {
      return false;
    }
    if (plugin is NativeOrDartPlugin) {
      final NativeOrDartPlugin plugin_ = plugin as NativeOrDartPlugin;
      return plugin_.hasFfi();
    }
    return false;
  }).toList();
}

/// Returns only the plugins with the given platform variant.
List<Plugin> _filterPluginsByVariant(
  List<Plugin> plugins,
  String platformKey,
  PluginPlatformVariant variant,
) {
  return plugins.where((Plugin element) {
    final PluginPlatform? platformPlugin = element.platforms[platformKey];
    if (platformPlugin == null) {
      return false;
    }
    assert(platformPlugin is VariantPlatformPlugin);
    return (platformPlugin as VariantPlatformPlugin).supportedVariants.contains(variant);
  }).toList();
}

@visibleForTesting
Future<void> writeWindowsPluginFiles(
  FlutterProject project,
  List<Plugin> plugins,
  TemplateRenderer templateRenderer, {
  Iterable<String>? allowedPlugins,
}) async {
  final List<Plugin> methodChannelPlugins = _filterMethodChannelPlugins(
    plugins,
    WindowsPlugin.kConfigKey,
  );
  if (allowedPlugins != null) {
    final List<Plugin> disallowedPlugins =
        methodChannelPlugins.toList()
          ..removeWhere((Plugin plugin) => allowedPlugins.contains(plugin.name));
    if (disallowedPlugins.isNotEmpty) {
      final StringBuffer buffer = StringBuffer();
      buffer.writeln(
        'The Flutter Preview device does not support the following plugins from your pubspec.yaml:',
      );
      buffer.writeln();
      buffer.writeln(disallowedPlugins.map((Plugin p) => p.name).toList().toString());
      buffer.writeln();
      buffer.writeln(
        'In order to build a Flutter app with plugins, you must use another target platform,',
      );
      buffer.writeln(
        'such as Windows. Type `flutter doctor` into your terminal to see which target platforms',
      );
      buffer.writeln(
        'are ready to be used, and how to get required dependencies for other platforms.',
      );
      throwToolExit(buffer.toString());
    }
  }
  final List<Plugin> win32Plugins = _filterPluginsByVariant(
    methodChannelPlugins,
    WindowsPlugin.kConfigKey,
    PluginPlatformVariant.win32,
  );
  final List<Map<String, Object?>> windowsMethodChannelPlugins = _extractPlatformMaps(
    win32Plugins,
    WindowsPlugin.kConfigKey,
  );
  final List<Plugin> ffiPlugins = _filterFfiPlugins(plugins, WindowsPlugin.kConfigKey)
    ..removeWhere(methodChannelPlugins.contains);
  final List<Map<String, Object?>> windowsFfiPlugins = _extractPlatformMaps(
    ffiPlugins,
    WindowsPlugin.kConfigKey,
  );
  final Map<String, Object> context = <String, Object>{
    'os': 'windows',
    'methodChannelPlugins': windowsMethodChannelPlugins,
    'ffiPlugins': windowsFfiPlugins,
    'pluginsDir': _cmakeRelativePluginSymlinkDirectoryPath(project.windows),
  };
  await _writeCppPluginRegistrant(project.windows.managedDirectory, context, templateRenderer);
  await _writePluginCmakefile(project.windows.generatedPluginCmakeFile, context, templateRenderer);
}

Future<void> _writeCppPluginRegistrant(
  Directory destination,
  Map<String, Object> templateContext,
  TemplateRenderer templateRenderer,
) async {
  await _renderTemplateToFile(
    _cppPluginRegistryHeaderTemplate,
    templateContext,
    destination.childFile('generated_plugin_registrant.h'),
    templateRenderer,
  );
  await _renderTemplateToFile(
    _cppPluginRegistryImplementationTemplate,
    templateContext,
    destination.childFile('generated_plugin_registrant.cc'),
    templateRenderer,
  );
}

Future<void> _writeWebPluginRegistrant(
  FlutterProject project,
  List<Plugin> plugins,
  Directory destination,
) async {
  final List<Map<String, Object?>> webPlugins = _extractPlatformMaps(plugins, WebPlugin.kConfigKey);
  final Map<String, Object> context = <String, Object>{'methodChannelPlugins': webPlugins};

  final File pluginFile = destination.childFile('web_plugin_registrant.dart');

  final String template =
      webPlugins.isEmpty ? _noopDartPluginRegistryTemplate : _dartPluginRegistryTemplate;

  await _renderTemplateToFile(template, context, pluginFile, globals.templateRenderer);
}

/// For each platform that uses them, creates symlinks within the platform
/// directory to each plugin used on that platform.
///
/// If |force| is true, the symlinks will be recreated, otherwise they will
/// be created only if missing.
///
/// This uses [project.flutterPluginsDependenciesFile], so it should only be
/// run after [refreshPluginsList] has been run since the last plugin change.
void createPluginSymlinks(
  FlutterProject project, {
  bool force = false,
  @visibleForTesting FeatureFlags? featureFlagsOverride,
}) {
  final FeatureFlags localFeatureFlags = featureFlagsOverride ?? featureFlags;
  Map<String, Object?>? platformPlugins;
  final String? pluginFileContent = _readFileContent(project.flutterPluginsDependenciesFile);
  if (pluginFileContent != null) {
    final Map<String, Object?>? pluginInfo =
        json.decode(pluginFileContent) as Map<String, Object?>?;
    platformPlugins = pluginInfo?[_kFlutterPluginsPluginListKey] as Map<String, Object?>?;
  }
  platformPlugins ??= <String, Object?>{};

  if (localFeatureFlags.isWindowsEnabled && project.windows.existsSync()) {
    _createPlatformPluginSymlinks(
      project.windows.pluginSymlinkDirectory,
      platformPlugins[project.windows.pluginConfigKey] as List<Object?>?,
      force: force,
    );
  }
  if (localFeatureFlags.isLinuxEnabled && project.linux.existsSync()) {
    _createPlatformPluginSymlinks(
      project.linux.pluginSymlinkDirectory,
      platformPlugins[project.linux.pluginConfigKey] as List<Object?>?,
      force: force,
    );
  }
}

/// Handler for symlink failures which provides specific instructions for known
/// failure cases.
@visibleForTesting
void handleSymlinkException(
  FileSystemException e, {
  required Platform platform,
  required OperatingSystemUtils os,
  required String destination,
  required String source,
}) {
  if (platform.isWindows) {
    // ERROR_ACCESS_DENIED
    if (e.osError?.errorCode == 5) {
      throwToolExit(
        'ERROR_ACCESS_DENIED file system exception thrown while trying to '
        'create a symlink from $source to $destination',
      );
    }
    // ERROR_PRIVILEGE_NOT_HELD, user cannot symlink
    if (e.osError?.errorCode == 1314) {
      final String? versionString = RegExp(r'[\d.]+').firstMatch(os.name)?.group(0);
      final Version? version = Version.parse(versionString);
      // Windows 10 14972 is the oldest version that allows creating symlinks
      // just by enabling developer mode; before that it requires running the
      // terminal as Administrator.
      // https://blogs.windows.com/windowsdeveloper/2016/12/02/symlinks-windows-10/
      final String instructions =
          (version != null && version >= Version(10, 0, 14972))
              ? 'Please enable Developer Mode in your system settings. Run\n'
                  '  start ms-settings:developers\n'
                  'to open settings.'
              : 'You must build from a terminal run as administrator.';
      throwToolExit('Building with plugins requires symlink support.\n\n$instructions');
    }
    // ERROR_INVALID_FUNCTION, trying to link across drives, which is not supported
    if (e.osError?.errorCode == 1) {
      throwToolExit(
        'Creating symlink from $source to $destination failed with '
        'ERROR_INVALID_FUNCTION. Try moving your Flutter project to the same '
        'drive as your Flutter SDK.',
      );
    }
  }
}

/// Creates [symlinkDirectory] containing symlinks to each plugin listed in [platformPlugins].
///
/// If [force] is true, the directory will be created only if missing.
void _createPlatformPluginSymlinks(
  Directory symlinkDirectory,
  List<Object?>? platformPlugins, {
  bool force = false,
}) {
  if (force) {
    // Start fresh to avoid stale links.
    ErrorHandlingFileSystem.deleteIfExists(symlinkDirectory, recursive: true);
  }
  symlinkDirectory.createSync(recursive: true);
  if (platformPlugins == null) {
    return;
  }
  for (final Map<String, Object?> pluginInfo in platformPlugins.cast<Map<String, Object?>>()) {
    final String name = pluginInfo[_kFlutterPluginsNameKey]! as String;
    final String path = pluginInfo[_kFlutterPluginsPathKey]! as String;
    final Link link = symlinkDirectory.childLink(name);
    if (link.existsSync()) {
      continue;
    }
    try {
      link.createSync(path);
    } on FileSystemException catch (e) {
      handleSymlinkException(
        e,
        platform: globals.platform,
        os: globals.os,
        destination: link.path,
        source: path,
      );
      rethrow;
    }
  }
}

/// Rewrites the `.flutter-plugins` file of [project] based on the plugin
/// dependencies declared in `pubspec.yaml`.
///
/// Assumes `pub get` has been executed since last change to `pubspec.yaml`.
Future<void> refreshPluginsList(
  FlutterProject project, {
  bool iosPlatform = false,
  bool macOSPlatform = false,
  bool forceCocoaPodsOnly = false,
  bool? determineDevDependencies,
  bool? generateLegacyPlugins,
}) async {
  final List<Plugin> plugins = await findPlugins(
    project,
    determineDevDependencies: determineDevDependencies,
  );
  // Sort the plugins by name to keep ordering stable in generated files.
  plugins.sort((Plugin left, Plugin right) => left.name.compareTo(right.name));
  // TODO(matanlurey): Remove once migration is complete.
  // Write the legacy plugin files to avoid breaking existing apps.
  generateLegacyPlugins ??= !featureFlags.isExplicitPackageDependenciesEnabled;
  final bool legacyChanged =
      generateLegacyPlugins && _writeFlutterPluginsListLegacy(project, plugins);

  bool swiftPackageManagerEnabledIos = false;
  bool swiftPackageManagerEnabledMacos = false;
  if (!forceCocoaPodsOnly) {
    if (iosPlatform) {
      swiftPackageManagerEnabledIos = project.ios.usesSwiftPackageManager;
    }
    if (macOSPlatform) {
      swiftPackageManagerEnabledMacos = project.macos.usesSwiftPackageManager;
    }
  }

  final bool changed = _writeFlutterPluginsList(
    project,
    plugins,
    swiftPackageManagerEnabledIos: swiftPackageManagerEnabledIos,
    swiftPackageManagerEnabledMacos: swiftPackageManagerEnabledMacos,
  );
  if (changed || legacyChanged || forceCocoaPodsOnly) {
    createPluginSymlinks(project, force: true);
    if (iosPlatform) {
      globals.cocoaPods?.invalidatePodInstallOutput(project.ios);
    }
    if (macOSPlatform) {
      globals.cocoaPods?.invalidatePodInstallOutput(project.macos);
    }
  }
}

/// Injects plugins found in `pubspec.yaml` into the platform-specific projects
/// only at build-time.
///
/// This method is similar to [injectPlugins], but used only for platforms where
/// the plugin files are not required when the app is created (currently: Web).
///
/// This method will create files in the temporary flutter build directory
/// specified by `destination`.
///
/// In the Web platform, `destination` can point to a real filesystem (`flutter build`)
/// or an in-memory filesystem (`flutter run`).
///
/// This method is also used by [WebProject.ensureReadyForPlatformSpecificTooling]
/// to inject a copy of the plugin registrant for web into .dart_tool/dartpad so
/// dartpad can get the plugin registrant without needing to build the complete
/// project. See: https://github.com/dart-lang/dart-services/pull/874
Future<void> injectBuildTimePluginFilesForWebPlatform(
  FlutterProject project, {
  required Directory destination,
}) async {
  final List<Plugin> plugins = await findPlugins(project);
  final Map<String, List<Plugin>> pluginsByPlatform = _resolvePluginImplementations(
    plugins,
    pluginResolutionType: _PluginResolutionType.nativeOrDart,
  );
  await _writeWebPluginRegistrant(project, pluginsByPlatform[WebPlugin.kConfigKey]!, destination);
}

/// Injects plugins found in `pubspec.yaml` into the platform-specific projects.
///
/// The injected files are required by the flutter app as soon as possible, so
/// it can be built.
///
/// Files written by this method end up in platform-specific locations that are
/// configured by each [FlutterProject] subclass (except for the Web).
///
/// Web tooling uses [injectBuildTimePluginFilesForWebPlatform] instead, which places files in the
/// current build (temp) directory, and doesn't modify the users' working copy.
///
/// Assumes [refreshPluginsList] has been called since last change to `pubspec.yaml`.
Future<void> injectPlugins(
  FlutterProject project, {
  bool androidPlatform = false,
  bool iosPlatform = false,
  bool linuxPlatform = false,
  bool macOSPlatform = false,
  bool windowsPlatform = false,
  Iterable<String>? allowedPlugins,
  DarwinDependencyManagement? darwinDependencyManagement,
  bool? releaseMode,
}) async {
  final List<Plugin> plugins = await findPlugins(project);
  final Map<String, List<Plugin>> pluginsByPlatform = _resolvePluginImplementations(
    plugins,
    pluginResolutionType: _PluginResolutionType.nativeOrDart,
  );

  if (androidPlatform) {
    await _writeAndroidPluginRegistrant(project, pluginsByPlatform[AndroidPlugin.kConfigKey]!, releaseMode: releaseMode ?? false);
  }
  if (iosPlatform) {
    await _writeIOSPluginRegistrant(project, pluginsByPlatform[IOSPlugin.kConfigKey]!);
  }
  if (linuxPlatform) {
    await _writeLinuxPluginFiles(project, pluginsByPlatform[LinuxPlugin.kConfigKey]!);
  }
  if (macOSPlatform) {
    await _writeMacOSPluginRegistrant(project, pluginsByPlatform[MacOSPlugin.kConfigKey]!);
  }
  if (windowsPlatform) {
    await writeWindowsPluginFiles(
      project,
      pluginsByPlatform[WindowsPlugin.kConfigKey]!,
      globals.templateRenderer,
      allowedPlugins: allowedPlugins,
    );
  }
  if (iosPlatform || macOSPlatform) {
    final DarwinDependencyManagement darwinDependencyManagerSetup =
        darwinDependencyManagement ??
        DarwinDependencyManagement(
          project: project,
          plugins: plugins,
          cocoapods: globals.cocoaPods!,
          swiftPackageManager: SwiftPackageManager(
            fileSystem: globals.fs,
            templateRenderer: globals.templateRenderer,
          ),
          fileSystem: globals.fs,
          logger: globals.logger,
        );
    if (iosPlatform) {
      await darwinDependencyManagerSetup.setUp(platform: SupportedPlatform.ios);
    }
    if (macOSPlatform) {
      await darwinDependencyManagerSetup.setUp(platform: SupportedPlatform.macos);
    }
  }
}

/// Returns whether the specified Flutter [project] has any plugin dependencies.
///
/// Assumes [refreshPluginsList] has been called since last change to `pubspec.yaml`.
bool hasPlugins(FlutterProject project) {
  return _readFileContent(project.flutterPluginsDependenciesFile) != null;
}

/// Resolves the plugin implementations for all platforms.
///
///   * If there is only one dependency on a package that implements the
///     frontend plugin for the current platform, use that.
///   * If there is a single direct dependency on a package that implements the
///     frontend plugin for the current platform, use that.
///   * If there is no direct dependency on a package that implements the
///     frontend plugin, but there is a default for the current platform,
///     use that.
///   * Else fail.
///
///  For more details, https://flutter.dev/go/federated-plugins.
///
/// If [selectDartPluginsOnly] is enabled, only Dart plugin implementations are
/// considered. Else, native and Dart plugin implementations are considered.
List<PluginInterfaceResolution> resolvePlatformImplementation(
  List<Plugin> plugins, {
  required bool selectDartPluginsOnly,
}) {
  final Map<String, List<Plugin>> resolution = _resolvePluginImplementations(
    plugins,
    pluginResolutionType:
        selectDartPluginsOnly ? _PluginResolutionType.dart : _PluginResolutionType.nativeOrDart,
  );
  return resolution.entries.expand((MapEntry<String, List<Plugin>> entry) {
    return entry.value.map((Plugin plugin) {
      return PluginInterfaceResolution(plugin: plugin, platform: entry.key);
    });
  }).toList();
}

/// Resolves the plugin implementations for all platforms,
/// see [resolvePlatformImplementation].
///
/// Only plugins which provide the according platform implementation are returned.
Map<String, List<Plugin>> _resolvePluginImplementations(
  List<Plugin> plugins, {
  required _PluginResolutionType pluginResolutionType,
}) {
  final Map<String, List<Plugin>> pluginsByPlatform = <String, List<Plugin>>{
    AndroidPlugin.kConfigKey: <Plugin>[],
    IOSPlugin.kConfigKey: <Plugin>[],
    LinuxPlugin.kConfigKey: <Plugin>[],
    MacOSPlugin.kConfigKey: <Plugin>[],
    WindowsPlugin.kConfigKey: <Plugin>[],
    WebPlugin.kConfigKey: <Plugin>[],
  };

  bool hasPluginPubspecError = false;
  bool hasResolutionError = false;

  for (final String platformKey in pluginsByPlatform.keys) {
    final (
      List<Plugin> platformPluginResolutions,
      bool hasPlatformPluginPubspecError,
      bool hasPlatformResolutionError,
    ) = _resolvePluginImplementationsByPlatform(
      plugins,
      platformKey,
      pluginResolutionType: pluginResolutionType,
    );

    if (hasPlatformPluginPubspecError) {
      hasPluginPubspecError = true;
    } else if (hasPlatformResolutionError) {
      hasResolutionError = true;
    } else {
      pluginsByPlatform[platformKey] = platformPluginResolutions;
    }
  }
  if (hasPluginPubspecError) {
    throwToolExit('Please resolve the plugin pubspec errors');
  }
  if (hasResolutionError) {
    throwToolExit('Please resolve the plugin implementation selection errors');
  }
  return pluginsByPlatform;
}

/// Resolves the plugins for the given [platformKey] (Dart-only or native
/// implementations).
(List<Plugin> pluginImplementations, bool hasPluginPubspecError, bool hasResolutionError)
_resolvePluginImplementationsByPlatform(
  Iterable<Plugin> plugins,
  String platformKey, {
  _PluginResolutionType pluginResolutionType = _PluginResolutionType.nativeOrDart,
}) {
  bool hasPluginPubspecError = false;
  bool hasResolutionError = false;

  // Key: the plugin name, value: the list of plugin candidates for the implementation of [platformKey].
  final Map<String, List<Plugin>> pluginImplCandidates = <String, List<Plugin>>{};

  // Key: the plugin name, value: the plugin of the default implementation of [platformKey].
  final Map<String, Plugin> defaultImplementations = <String, Plugin>{};

  for (final Plugin plugin in plugins) {
    final String? error = _validatePlugin(
      plugin,
      platformKey,
      pluginResolutionType: pluginResolutionType,
    );
    if (error != null) {
      globals.printError(error);
      hasPluginPubspecError = true;
      continue;
    }
    final String? implementsPluginName = _getImplementedPlugin(
      plugin,
      platformKey,
      pluginResolutionType: pluginResolutionType,
    );
    final String? defaultImplPluginName = _getDefaultImplPlugin(
      plugin,
      platformKey,
      pluginResolutionType: pluginResolutionType,
    );

    if (defaultImplPluginName != null) {
      final Plugin? defaultPackage =
          plugins.where((Plugin plugin) => plugin.name == defaultImplPluginName).firstOrNull;
      if (defaultPackage != null) {
        if (_hasPluginInlineImpl(
          defaultPackage,
          platformKey,
          pluginResolutionType: _PluginResolutionType.nativeOrDart,
        )) {
          if (pluginResolutionType == _PluginResolutionType.nativeOrDart ||
              _hasPluginInlineImpl(
                defaultPackage,
                platformKey,
                pluginResolutionType: pluginResolutionType,
              )) {
            // Each plugin can only have one default implementation for this [platformKey].
            defaultImplementations[plugin.name] = defaultPackage;
            // No need to add the default plugin to `pluginImplCandidates`,
            // as if the plugin is present and provides an implementation
            // it is added via `_getImplementedPlugin`.
          }
        } else {
          // Only warn, if neither an implementation for native nor for Dart is given.
          globals.printWarning(
            'Package ${plugin.name}:$platformKey references $defaultImplPluginName:$platformKey as the default plugin, but it does not provide an inline implementation.\n'
            'Ask the maintainers of ${plugin.name} to either avoid referencing a default implementation via `platforms: $platformKey: default_package: $defaultImplPluginName` '
            'or add an inline implementation to $defaultImplPluginName via `platforms: $platformKey:` `pluginClass` or `dartPluginClass`.\n',
          );
        }
      } else {
        globals.printWarning(
          'Package ${plugin.name}:$platformKey references $defaultImplPluginName:$platformKey as the default plugin, but the package does not exist, or is not a plugin package.\n'
          'Ask the maintainers of ${plugin.name} to either avoid referencing a default implementation via `platforms: $platformKey: default_package: $defaultImplPluginName` '
          'or create a plugin named $defaultImplPluginName.\n',
        );
      }
    }
    if (implementsPluginName != null) {
      pluginImplCandidates.putIfAbsent(implementsPluginName, () => <Plugin>[]);
      pluginImplCandidates[implementsPluginName]!.add(plugin);
    }
  }

  // Key: the plugin name, value: the plugin which provides an implementation for [platformKey].
  final Map<String, Plugin> pluginResolution = <String, Plugin>{};

  // Now resolve all the possible resolutions to a single option for each
  // plugin, or throw if that's not possible.
  for (final MapEntry<String, List<Plugin>> implCandidatesEntry in pluginImplCandidates.entries) {
    final (Plugin? resolution, String? error) = _resolveImplementationOfPlugin(
      platformKey: platformKey,
      pluginResolutionType: pluginResolutionType,
      pluginName: implCandidatesEntry.key,
      candidates: implCandidatesEntry.value,
      defaultPackage: defaultImplementations[implCandidatesEntry.key],
    );
    if (error != null) {
      globals.printError(error);
      hasResolutionError = true;
    } else if (resolution != null) {
      pluginResolution[implCandidatesEntry.key] = resolution;
    }
  }

  // Sort the plugins by name to keep ordering stable in generated files.
  final List<Plugin> pluginImplementations =
      pluginResolution.values.toList()
        ..sort((Plugin left, Plugin right) => left.name.compareTo(right.name));
  return (pluginImplementations, hasPluginPubspecError, hasResolutionError);
}

/// Validates conflicting plugin parameters in pubspec, such as
/// `dartPluginClass`, `default_package` and `implements`.
///
/// Returns an error, if failing.
String? _validatePlugin(
  Plugin plugin,
  String platformKey, {
  required _PluginResolutionType pluginResolutionType,
}) {
  final String? implementsPackage = plugin.implementsPackage;
  final String? defaultImplPluginName = plugin.defaultPackagePlatforms[platformKey];

  if (plugin.name == implementsPackage && plugin.name == defaultImplPluginName) {
    // Allow self implementing and self as platform default.
    return null;
  }

  if (defaultImplPluginName != null) {
    if (implementsPackage != null && implementsPackage.isNotEmpty) {
      return 'Plugin ${plugin.name}:$platformKey provides an implementation for $implementsPackage '
          'and also references a default implementation for $defaultImplPluginName, which is currently not supported. '
          'Ask the maintainers of ${plugin.name} to either remove the implementation via `implements: $implementsPackage` '
          'or avoid referencing a default implementation via `platforms: $platformKey: default_package: $defaultImplPluginName`.\n';
    }

    if (_hasPluginInlineImpl(plugin, platformKey, pluginResolutionType: pluginResolutionType)) {
      return 'Plugin ${plugin.name}:$platformKey which provides an inline implementation '
          'cannot also reference a default implementation for $defaultImplPluginName. '
          'Ask the maintainers of ${plugin.name} to either remove the implementation via `platforms: $platformKey:${pluginResolutionType == _PluginResolutionType.dart ? ' dartPluginClass' : '` `pluginClass` or `dartPluginClass'}` '
          'or avoid referencing a default implementation via `platforms: $platformKey: default_package: $defaultImplPluginName`.\n';
    }
  }
  return null;
}

/// Determine if this [plugin] serves as implementation for an app-facing
/// package for the given platform [platformKey].
///
/// If so, return the package name, which the [plugin] implements.
///
/// Options:
///   * The [plugin] (e.g. 'url_launcher_linux') serves as implementation for
///     an app-facing package (e.g. 'url_launcher').
///   * The [plugin] (e.g. 'url_launcher') implements itself and then also
///     serves as its own default implementation.
///   * The [plugin] does not provide an implementation.
String? _getImplementedPlugin(
  Plugin plugin,
  String platformKey, {
  _PluginResolutionType pluginResolutionType = _PluginResolutionType.nativeOrDart,
}) {
  if (_hasPluginInlineImpl(plugin, platformKey, pluginResolutionType: pluginResolutionType)) {
    // Only can serve, if the plugin has an inline implementation.

    final String? implementsPackage = plugin.implementsPackage;
    if (implementsPackage != null && implementsPackage.isNotEmpty) {
      // The inline plugin implements another package.
      return implementsPackage;
    }

    if (pluginResolutionType == _PluginResolutionType.nativeOrDart ||
        _isEligibleDartSelfImpl(plugin, platformKey)) {
      // The inline plugin implements itself.
      return plugin.name;
    }
  }

  return null;
}

/// Determine if this [plugin] (or package) references a default plugin with an
/// implementation for the given platform [platformKey].
///
/// If so, return the plugin name, which provides the default implementation.
///
/// Options:
///   * The [plugin] (e.g. 'url_launcher') references a default implementation
///     (e.g. 'url_launcher_linux').
///   * The [plugin] (e.g. 'url_launcher') implements itself and then also
///     serves as its own default implementation.
///   * The [plugin] does not reference a default implementation.
String? _getDefaultImplPlugin(
  Plugin plugin,
  String platformKey, {
  _PluginResolutionType pluginResolutionType = _PluginResolutionType.nativeOrDart,
}) {
  final String? defaultImplPluginName = plugin.defaultPackagePlatforms[platformKey];
  if (defaultImplPluginName != null) {
    return defaultImplPluginName;
  }

  if (_hasPluginInlineImpl(plugin, platformKey, pluginResolutionType: pluginResolutionType) &&
      (pluginResolutionType == _PluginResolutionType.nativeOrDart ||
          _isEligibleDartSelfImpl(plugin, platformKey))) {
    // The inline plugin serves as its own default implementation.
    return plugin.name;
  }

  return null;
}

/// Determine if the [plugin]'s inline dart implementation for the
/// [platformKey] is eligible to serve as its own default.
///
/// An app-facing package (i.e., one with no 'implements') with an
/// inline implementation should be its own default implementation.
/// Desktop platforms originally did not work that way, and enabling
/// it unconditionally would break existing published plugins, so
/// only treat it as such if either:
/// - the platform is not desktop, or
/// - the plugin requires at least Flutter 2.11 (when this opt-in logic
///   was added), so that existing plugins continue to work.
/// See https://github.com/flutter/flutter/issues/87862 for details.
bool _isEligibleDartSelfImpl(Plugin plugin, String platformKey) {
  final bool isDesktop =
      platformKey == 'linux' || platformKey == 'macos' || platformKey == 'windows';
  final semver.VersionConstraint? flutterConstraint = plugin.flutterConstraint;
  final semver.Version? minFlutterVersion =
      flutterConstraint != null && flutterConstraint is semver.VersionRange
          ? flutterConstraint.min
          : null;
  final bool hasMinVersionForImplementsRequirement =
      minFlutterVersion != null && minFlutterVersion.compareTo(semver.Version(2, 11, 0)) >= 0;
  return !isDesktop || hasMinVersionForImplementsRequirement;
}

/// Determine if the plugin provides an inline implementation.
bool _hasPluginInlineImpl(
  Plugin plugin,
  String platformKey, {
  required _PluginResolutionType pluginResolutionType,
}) {
  return pluginResolutionType == _PluginResolutionType.nativeOrDart &&
          plugin.platforms[platformKey] != null ||
      pluginResolutionType == _PluginResolutionType.dart &&
          _hasPluginInlineDartImpl(plugin, platformKey);
}

/// Determine if the plugin provides an inline Dart implementation.
bool _hasPluginInlineDartImpl(Plugin plugin, String platformKey) {
  final DartPluginClassAndFilePair? platformInfo = plugin.pluginDartClassPlatforms[platformKey];
  return platformInfo != null && platformInfo.dartClass != 'none';
}

/// Get the resolved plugin [resolution] from the [candidates] serving as implementation for
/// [pluginName].
///
/// Returns an [error] string, if failing.
(Plugin? resolution, String? error) _resolveImplementationOfPlugin({
  required String platformKey,
  required _PluginResolutionType pluginResolutionType,
  required String pluginName,
  required List<Plugin> candidates,
  Plugin? defaultPackage,
}) {
  // If there's only one candidate, use it.
  if (candidates.length == 1) {
    return (candidates.first, null);
  }
  // Next, try direct dependencies of the resolving application.
  final Iterable<Plugin> directDependencies = candidates.where((Plugin plugin) {
    return plugin.isDirectDependency;
  });
  if (directDependencies.isNotEmpty) {
    if (directDependencies.length > 1) {
      // Allow overriding an app-facing package with an inline implementation (which is a direct dependency)
      // with another direct dependency which implements the app-facing package.
      final Iterable<Plugin> implementingPackage = directDependencies.where(
        (Plugin plugin) => plugin.implementsPackage != null && plugin.implementsPackage!.isNotEmpty,
      );
      final Set<Plugin> appFacingPackage =
          directDependencies.toSet()..removeAll(implementingPackage);
      if (implementingPackage.length == 1 && appFacingPackage.length == 1) {
        return (implementingPackage.first, null);
      }

      return (
        null,
        'Plugin $pluginName:$platformKey has conflicting direct dependency implementations:\n'
            '${directDependencies.map((Plugin plugin) => '  ${plugin.name}\n').join()}'
            'To fix this issue, remove all but one of these dependencies from pubspec.yaml.\n',
      );
    } else {
      return (directDependencies.first, null);
    }
  }
  // Next, defer to the default implementation if there is one.
  if (defaultPackage != null && candidates.contains(defaultPackage)) {
    // By definition every candidate has an inline implementation
    assert(
      _hasPluginInlineImpl(defaultPackage, platformKey, pluginResolutionType: pluginResolutionType),
    );
    return (defaultPackage, null);
  }
  // Otherwise, require an explicit choice.
  if (candidates.length > 1) {
    return (
      null,
      'Plugin $pluginName:$platformKey has multiple possible implementations:\n'
          '${candidates.map((Plugin plugin) => '  ${plugin.name}\n').join()}'
          'To fix this issue, add one of these dependencies to pubspec.yaml.\n',
    );
  }
  // No implementation provided
  return (null, null);
}

/// Generates the Dart plugin registrant, which allows to bind a platform
/// implementation of a Dart only plugin to its interface.
/// The new entrypoint wraps [currentMainUri], adds the [_PluginRegistrant] class,
/// and writes the file to [newMainDart].
///
/// [mainFile] is the main entrypoint file. e.g. /<app>/lib/main.dart.
///
/// A successful run will create a new generate_main.dart file or update the existing file.
/// Throws [ToolExit] if unable to generate the file.
///
/// For more details, see https://flutter.dev/go/federated-plugins.
Future<void> generateMainDartWithPluginRegistrant(
  FlutterProject rootProject,
  PackageConfig packageConfig,
  String currentMainUri,
  File mainFile,
) async {
  final List<Plugin> plugins = await findPlugins(rootProject);
  final List<PluginInterfaceResolution> resolutions = resolvePlatformImplementation(
    plugins,
    selectDartPluginsOnly: true,
  );
  final LanguageVersion entrypointVersion = determineLanguageVersion(
    mainFile,
    packageConfig.packageOf(mainFile.absolute.uri),
    Cache.flutterRoot!,
  );
  final Map<String, Object> templateContext = <String, Object>{
    'mainEntrypoint': currentMainUri,
    'dartLanguageVersion': entrypointVersion.toString(),
    AndroidPlugin.kConfigKey: <Object?>[],
    IOSPlugin.kConfigKey: <Object?>[],
    LinuxPlugin.kConfigKey: <Object?>[],
    MacOSPlugin.kConfigKey: <Object?>[],
    WindowsPlugin.kConfigKey: <Object?>[],
  };
  final File newMainDart = rootProject.dartPluginRegistrant;
  if (resolutions.isEmpty) {
    try {
      if (await newMainDart.exists()) {
        await newMainDart.delete();
      }
    } on FileSystemException catch (error) {
      globals.printWarning(
        'Unable to remove ${newMainDart.path}, received error: $error.\n'
        'You might need to run flutter clean.',
      );
      rethrow;
    }
    return;
  }
  for (final PluginInterfaceResolution resolution in resolutions) {
    assert(templateContext.containsKey(resolution.platform));
    (templateContext[resolution.platform] as List<Object?>?)?.add(resolution.toMap());
  }
  try {
    await _renderTemplateToFile(
      _dartPluginRegistryForNonWebTemplate,
      templateContext,
      newMainDart,
      globals.templateRenderer,
    );
  } on FileSystemException catch (error) {
    globals.printError('Unable to write ${newMainDart.path}, received error: $error');
    rethrow;
  }
}<|MERGE_RESOLUTION|>--- conflicted
+++ resolved
@@ -363,7 +363,6 @@
   ];
 }
 
-<<<<<<< HEAD
 Future<void> _writeAndroidPluginRegistrant(FlutterProject project, List<Plugin> plugins, {required bool releaseMode}) async {
   Iterable<Plugin> methodChannelPlugins = _filterMethodChannelPlugins(plugins, AndroidPlugin.kConfigKey);
   if (releaseMode) {
@@ -371,17 +370,6 @@
   }
 
   final List<Map<String, Object?>> androidPlugins = _extractPlatformMaps(methodChannelPlugins, AndroidPlugin.kConfigKey);
-=======
-Future<void> _writeAndroidPluginRegistrant(FlutterProject project, List<Plugin> plugins) async {
-  final List<Plugin> methodChannelPlugins = _filterMethodChannelPlugins(
-    plugins,
-    AndroidPlugin.kConfigKey,
-  );
-  final List<Map<String, Object?>> androidPlugins = _extractPlatformMaps(
-    methodChannelPlugins,
-    AndroidPlugin.kConfigKey,
-  );
->>>>>>> d9342ae8
 
   final Map<String, Object> templateContext = <String, Object>{
     'methodChannelPlugins': androidPlugins,
