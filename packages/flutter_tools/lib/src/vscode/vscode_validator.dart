--- conflicted
+++ resolved
@@ -27,22 +27,17 @@
   }
 
   @override
-<<<<<<< HEAD
   Future<ValidationResult> validateImpl() async {
     final List<ValidationMessage> validationMessages =
-      List<ValidationMessage>.from(_vsCode.validationMessages);
-=======
-  Future<ValidationResult> validate() async {
-    final List<ValidationMessage> validationMessages = List<ValidationMessage>.from(
-      _vsCode.validationMessages,
-    );
->>>>>>> 188d1e19
+        List<ValidationMessage>.from(_vsCode.validationMessages);
 
-    final String vsCodeVersionText =
-        _vsCode.version == null ? 'version unknown' : 'version ${_vsCode.version}';
+    final String vsCodeVersionText = _vsCode.version == null
+        ? 'version unknown'
+        : 'version ${_vsCode.version}';
 
     if (_vsCode.version == null) {
-      validationMessages.add(const ValidationMessage.error('Unable to determine VS Code version.'));
+      validationMessages.add(const ValidationMessage.error(
+          'Unable to determine VS Code version.'));
     }
 
     return ValidationResult(
