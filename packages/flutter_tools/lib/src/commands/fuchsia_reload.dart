// Copyright 2017 The Chromium Authors. All rights reserved.
// Use of this source code is governed by a BSD-style license that can be
// found in the LICENSE file.

import 'dart:async';
import 'dart:collection';
import 'dart:convert';

import '../base/common.dart';
import '../base/file_system.dart';
import '../base/io.dart';
import '../base/process_manager.dart';
import '../base/terminal.dart';
import '../base/utils.dart';
import '../bundle.dart' as bundle;
import '../cache.dart';
import '../device.dart';
import '../fuchsia/fuchsia_device.dart';
import '../globals.dart';
import '../resident_runner.dart';
import '../run_hot.dart';
import '../runner/flutter_command.dart';
import '../vmservice.dart';

// Usage:
// With e.g. hello_mod already running, a HotRunner can be attached to it.
//
// From a Fuchsia in-tree build:
// $ flutter fuchsia_reload --address 192.168.1.39 \
//       --build-dir ~/fuchsia/out/x64 \
//       --gn-target //topaz/examples/ui/hello_mod:hello_mod
//
// From out of tree:
// $ flutter fuchsia_reload --address 192.168.1.39 \
//       --mod_name hello_mod \
//       --path /path/to/hello_mod
//       --dot-packages /path/to/hello_mod_out/app.packages \
//       --ssh-config /path/to/ssh_config \
//       --target /path/to/hello_mod/lib/main.dart

final String ipv4Loopback = InternetAddress.loopbackIPv4.address;

class FuchsiaReloadCommand extends FlutterCommand {
  FuchsiaReloadCommand() {
    addBuildModeFlags(defaultToRelease: false);
    argParser.addOption('address',
      abbr: 'a',
      help: 'Fuchsia device network name or address.');
    argParser.addOption('build-dir',
      abbr: 'b',
      defaultsTo: null,
      help: 'Fuchsia build directory, e.g. out/release-x86-64.');
    argParser.addOption('dot-packages',
      abbr: 'd',
      defaultsTo: null,
      help: 'Path to the mod\'s .packages file. Required if no'
            'GN target specified.');
    argParser.addOption('gn-target',
      abbr: 'g',
      help: 'GN target of the application, e.g //path/to/app:app.');
    argParser.addOption('isolate-number',
      abbr: 'i',
      help: 'To reload only one instance, specify the isolate number, e.g. '
            'the number in foo\$main-###### given by --list.');
    argParser.addFlag('list',
      abbr: 'l',
      defaultsTo: false,
      help: 'Lists the running modules. ');
    argParser.addOption('mod-name',
      abbr: 'm',
      help: 'Name of the flutter mod. If used with -g, overrides the name '
            'inferred from the GN target.');
    argParser.addOption('path',
      abbr: 'p',
      defaultsTo: null,
      help: 'Path to the flutter mod project.');
    argParser.addOption('ssh-config',
      abbr: 's',
      defaultsTo: null,
      help: 'Path to the Fuchsia target\'s ssh config file.');
    argParser.addOption('target',
      abbr: 't',
      defaultsTo: bundle.defaultMainPath,
      help: 'Target app path / main entry-point file. '
            'Relative to --path or --gn-target path, e.g. lib/main.dart.');
  }

  @override
  final String name = 'fuchsia_reload';

  @override
  final String description = 'Hot reload on Fuchsia.';

  String _modName;
  String _isolateNumber;
  String _fuchsiaProjectPath;
  String _target;
  String _address;
  String _dotPackagesPath;
  String _sshConfig;

  bool _list;

  @override
  Future<Null> runCommand() async {
    Cache.releaseLockEarly();

    await _validateArguments();

    // Find the network ports used on the device by VM service instances.
    final List<int> deviceServicePorts = await _getServicePorts();
    if (deviceServicePorts.isEmpty)
      throwToolExit('Couldn\'t find any running Observatory instances.');
    for (int port in deviceServicePorts)
      printTrace('Fuchsia service port: $port');

    // Set up ssh tunnels to forward the device ports to local ports.
    final List<_PortForwarder> forwardedPorts = await _forwardPorts(
        deviceServicePorts);
    // Wrap everything in try/finally to make sure we kill the ssh processes
    // doing the port forwarding.
    try {
      final List<int> servicePorts = forwardedPorts.map(
          (_PortForwarder pf) => pf.port).toList();

      if (_list) {
        await _listVMs(servicePorts);
        // Port forwarding stops when the command ends. Keep the program running
        // until directed by the user so that Observatory URLs that we print
        // continue to work.
        printStatus('Press Enter to exit.');
        await stdin.first;
        return;
      }

      // Check that there are running VM services on the returned
      // ports, and find the Isolates that are running the target app.
      final String isolateName = '$_modName\$main$_isolateNumber';
      final List<int> targetPorts = await _filterPorts(
          servicePorts, isolateName);
      if (targetPorts.isEmpty)
        throwToolExit('No VMs found running $_modName.');
      for (int port in targetPorts)
        printTrace('Found $_modName at $port');

      // Set up a device and hot runner and attach the hot runner to the first
      // vm service we found.
      final List<String> fullAddresses = targetPorts.map(
        (int p) => '$ipv4Loopback:$p'
      ).toList();
      final List<Uri> observatoryUris = fullAddresses.map(
        (String a) => Uri.parse('http://$a')
      ).toList();
      final FuchsiaDevice device = FuchsiaDevice(
          fullAddresses[0], name: _address);
      final FlutterDevice flutterDevice = FlutterDevice(
        device,
        trackWidgetCreation: false,
      );
      flutterDevice.observatoryUris = observatoryUris;
      final HotRunner hotRunner = HotRunner(
        <FlutterDevice>[flutterDevice],
        debuggingOptions: DebuggingOptions.enabled(getBuildInfo()),
        target: _target,
        projectRootPath: _fuchsiaProjectPath,
        packagesFilePath: _dotPackagesPath
      );
      printStatus('Connecting to $_modName');
      await hotRunner.attach(viewFilter: isolateName);
    } finally {
      await Future.wait(forwardedPorts.map((_PortForwarder pf) => pf.stop()));
    }
  }

  // A cache of VMService connections.
  final HashMap<int, VMService> _vmServiceCache = HashMap<int, VMService>();

  Future<VMService> _getVMService(int port) async {
    if (!_vmServiceCache.containsKey(port)) {
      final String addr = 'http://$ipv4Loopback:$port';
      final Uri uri = Uri.parse(addr);
      final VMService vmService = await VMService.connect(uri);
      _vmServiceCache[port] = vmService;
    }
    return _vmServiceCache[port];
  }

  Future<List<FlutterView>> _getViews(List<int> ports) async {
    final List<FlutterView> views = <FlutterView>[];
    for (int port in ports) {
      final VMService vmService = await _getVMService(port);
      await vmService.getVM();
      await vmService.refreshViews();
      views.addAll(vmService.vm.views);
    }
    return views;
  }

  // Find ports where there is a view isolate with the given name
  Future<List<int>> _filterPorts(List<int> ports, String viewFilter) async {
    printTrace('Looing for view $viewFilter');
    final List<int> result = <int>[];
    for (FlutterView v in await _getViews(ports)) {
      if (v.uiIsolate == null)
        continue;
      final Uri addr = v.owner.vmService.httpAddress;
      printTrace('At $addr, found view: ${v.uiIsolate.name}');
      if (v.uiIsolate.name.contains(viewFilter))
        result.add(addr.port);
    }
    return result;
  }

  String _vmServiceToString(VMService vmService, {int tabDepth = 0}) {
    final Uri addr = vmService.httpAddress;
    final String embedder = vmService.vm.embedder;
    final int numIsolates = vmService.vm.isolates.length;
    final String maxRSS = getSizeAsMB(vmService.vm.maxRSS);
    final String heapSize = getSizeAsMB(vmService.vm.heapAllocatedMemoryUsage);
    int totalNewUsed = 0;
    int totalNewCap = 0;
    int totalOldUsed = 0;
    int totalOldCap = 0;
    int totalExternal = 0;
    for (Isolate i in vmService.vm.isolates) {
      totalNewUsed += i.newSpace.used;
      totalNewCap += i.newSpace.capacity;
      totalOldUsed += i.oldSpace.used;
      totalOldCap += i.oldSpace.capacity;
      totalExternal += i.newSpace.external;
      totalExternal += i.oldSpace.external;
    }
    final String newUsed = getSizeAsMB(totalNewUsed);
    final String newCap = getSizeAsMB(totalNewCap);
    final String oldUsed = getSizeAsMB(totalOldUsed);
    final String oldCap = getSizeAsMB(totalOldCap);
    final String external = getSizeAsMB(totalExternal);
    final String tabs = '\t' * tabDepth;
    final String extraTabs = '\t' * (tabDepth + 1);
    final StringBuffer stringBuffer = StringBuffer(
      '$tabs${terminal.bolden('$embedder at $addr')}\n'
      '${extraTabs}RSS: $maxRSS\n'
      '${extraTabs}Native allocations: $heapSize\n'
      '${extraTabs}New Spaces: $newUsed of $newCap\n'
      '${extraTabs}Old Spaces: $oldUsed of $oldCap\n'
      '${extraTabs}External: $external\n'
      '${extraTabs}Isolates: $numIsolates\n'
    );
    for (Isolate isolate in vmService.vm.isolates) {
      stringBuffer.write(_isolateToString(isolate, tabDepth: tabDepth + 1));
    }
    return stringBuffer.toString();
  }

  String _isolateToString(Isolate isolate, {int tabDepth = 0}) {
    final Uri vmServiceAddr = isolate.owner.vmService.httpAddress;
    final String name = isolate.name;
    final String shortName = name.substring(0, name.indexOf('\$'));
    const String main = '\$main-';
    final String number = name.substring(name.indexOf(main) + main.length);

    // The Observatory requires somewhat non-standard URIs that the Uri class
    // can't build for us, so instead we build them by hand.
    final String isolateIdQuery = '?isolateId=isolates%2F$number';
    final String isolateAddr = '$vmServiceAddr/#/inspect$isolateIdQuery';
    final String debuggerAddr = '$vmServiceAddr/#/debugger$isolateIdQuery';

    final String newUsed = getSizeAsMB(isolate.newSpace.used);
    final String newCap = getSizeAsMB(isolate.newSpace.capacity);
    final String newFreq = '${isolate.newSpace.avgCollectionTime.inMilliseconds}ms';
    final String newPer = '${isolate.newSpace.avgCollectionPeriod.inSeconds}s';
    final String oldUsed = getSizeAsMB(isolate.oldSpace.used);
    final String oldCap = getSizeAsMB(isolate.oldSpace.capacity);
    final String oldFreq = '${isolate.oldSpace.avgCollectionTime.inMilliseconds}ms';
    final String oldPer = '${isolate.oldSpace.avgCollectionPeriod.inSeconds}s';
    final String external = getSizeAsMB(isolate.newSpace.external + isolate.oldSpace.external);
    final String tabs = '\t' * tabDepth;
    final String extraTabs = '\t' * (tabDepth + 1);
    return
      '$tabs${terminal.bolden(shortName)}\n'
      '${extraTabs}Isolate number: $number\n'
      '${extraTabs}Observatory: $isolateAddr\n'
      '${extraTabs}Debugger: $debuggerAddr\n'
      '${extraTabs}New gen: $newUsed used of $newCap, GC: $newFreq every $newPer\n'
      '${extraTabs}Old gen: $oldUsed used of $oldCap, GC: $oldFreq every $oldPer\n'
      '${extraTabs}External: $external\n';
  }

  Future<Null> _listVMs(List<int> ports) async {
    for (int port in ports) {
      final VMService vmService = await _getVMService(port);
      await vmService.getVM();
      await vmService.refreshViews();
      printStatus(_vmServiceToString(vmService));
    }
  }

  Future<Null> _validateArguments() async {
    final String fuchsiaBuildDir = argResults['build-dir'];
    final String gnTarget = argResults['gn-target'];

    if (fuchsiaBuildDir != null) {
      if (gnTarget == null)
        throwToolExit('Must provide --gn-target when specifying --build-dir.');

      if (!_directoryExists(fuchsiaBuildDir))
        throwToolExit('Specified --build-dir "$fuchsiaBuildDir" does not exist.');

      _sshConfig = '$fuchsiaBuildDir/ssh-keys/ssh_config';
    }

    // If sshConfig path not available from the fuchsiaBuildDir, get from command line.
    if (_sshConfig == null) {
      _sshConfig = argResults['ssh-config'];
    }
    if (_sshConfig == null)
      throwToolExit('Provide the path to the ssh config file with --ssh-config.');
    if (!_fileExists(_sshConfig))
      throwToolExit('Couldn\'t find ssh config file at $_sshConfig.');

    _address = argResults['address'];
    if (_address == null && fuchsiaBuildDir != null) {
      final ProcessResult result = await processManager.run(<String>['fx', 'netaddr', '--fuchsia']);
      if (result.exitCode == 0)
        _address = result.stdout.trim();
      else
        printStatus('netaddr failed:\nstdout: ${result.stdout}\nstderr: ${result.stderr}');
    }
    if (_address == null)
      throwToolExit('Give the address of the device running Fuchsia with --address.');

    _list = argResults['list'];
    if (_list) {
      // For --list, we only need the ssh config and device address.
      return;
    }

<<<<<<< HEAD
    String projectRoot = null;
    if (gnTarget != null) {
      if (fuchsiaBuildDir == null)
        throwToolExit('Must provide --build-dir when specifying --gn-target.');

      final List<String> targetInfo = _extractPathAndName(gnTarget);
      projectRoot = targetInfo[0];
      _modName = targetInfo[1];
      _fuchsiaProjectPath = '$fuchsiaBuildDir/../../$projectRoot';
    } else if (argResults['path'] != null) {
      _fuchsiaProjectPath = argResults['path'];
    }

    if (_fuchsiaProjectPath == null)
      throwToolExit('Provide the mod project path with --path.');
=======
    final String gnTarget = argResults['gn-target'];
    if (gnTarget == null)
      throwToolExit('Give the GN target with --gn-target(-g).');
    final List<String> targetInfo = _extractPathAndName(gnTarget);
    _projectRoot = targetInfo[0];
    printTrace('_projectRoot is $_projectRoot');
    _projectName = targetInfo[1];
    _fuchsiaProjectPath = '$_buildDir/../../$_projectRoot';
    printTrace('_fuchsiaProjectPath is $_fuchsiaProjectPath');
>>>>>>> 1c2f478e
    if (!_directoryExists(_fuchsiaProjectPath))
      throwToolExit('Cannot locate project at $_fuchsiaProjectPath.');

    final String relativeTarget = argResults['target'];
    if (relativeTarget == null)
      throwToolExit('Give the application entry point with --target.');
    _target = '$_fuchsiaProjectPath/$relativeTarget';
    if (!_fileExists(_target))
      throwToolExit('Couldn\'t find application entry point at $_target.');

    if (argResults['mod-name'] != null)
      _modName = argResults['mod-name'];
    if (_modName == null)
      throwToolExit('Provide the mod name with --mod-name.');

<<<<<<< HEAD
    if (argResults['dot-packages'] != null) {
      _dotPackagesPath = argResults['dot-packages'];
    } else if (fuchsiaBuildDir != null) {
      final String packagesFileName = '${_modName}_dart_library.packages';
      _dotPackagesPath = '$fuchsiaBuildDir/dartlang/gen/$projectRoot/$packagesFileName';
    }
    if (_dotPackagesPath == null)
      throwToolExit('Provide the .packages path with --dot-packages.');
=======
    // When there's an override of the on-device binary name, use that name
    // to locate the .packages file.
    final String packagesFileName = '${_binaryName}_dart_library.packages';
    _dotPackagesPath = '$_buildDir/dartlang/gen/$_projectRoot/$packagesFileName';
    printTrace('_dotPackagesPath is $_dotPackagesPath');
>>>>>>> 1c2f478e
    if (!_fileExists(_dotPackagesPath))
      throwToolExit('Couldn\'t find .packages file at $_dotPackagesPath.');
    printTrace("$_dotPackagesPath");

    final String isolateNumber = argResults['isolate-number'];
    if (isolateNumber == null) {
      _isolateNumber = '';
    } else {
      _isolateNumber = '-$isolateNumber';
    }
  }

  List<String> _extractPathAndName(String gnTarget) {
    final String errorMessage =
      'fuchsia_reload --target "$gnTarget" should have the form: '
      '"//path/to/app:name"';
    // Separate strings like //path/to/target:app into [path/to/target, app]
    final int lastColon = gnTarget.lastIndexOf(':');
    if (lastColon < 0)
      throwToolExit(errorMessage);
    final String name = gnTarget.substring(lastColon + 1);
    // Skip '//' and chop off after :
    if ((gnTarget.length < 3) || (gnTarget[0] != '/') || (gnTarget[1] != '/'))
      throwToolExit(errorMessage);
    final String path = gnTarget.substring(2, lastColon);
    return <String>[path, name];
  }

  Future<List<_PortForwarder>> _forwardPorts(List<int> remotePorts) async {
    final List<_PortForwarder> forwarders = <_PortForwarder>[];
    for (int port in remotePorts) {
      final _PortForwarder f =
          await _PortForwarder.start(_sshConfig, _address, port);
      forwarders.add(f);
    }
    return forwarders;
  }

  Future<List<int>> _getServicePorts() async {
    final FuchsiaDeviceCommandRunner runner =
        FuchsiaDeviceCommandRunner(_address, _sshConfig);
    final List<String> lsOutput = await runner.run('ls /tmp/dart.services');
    final List<int> ports = <int>[];
    if (lsOutput != null) {
      for (String s in lsOutput) {
        final String trimmed = s.trim();
        final int lastSpace = trimmed.lastIndexOf(' ');
        final String lastWord = trimmed.substring(lastSpace + 1);
        if ((lastWord != '.') && (lastWord != '..')) {

          final int value = int.tryParse(lastWord);
          if (value != null)
            ports.add(value);
        }
      }
    }
    return ports;
  }

  bool _directoryExists(String path) {
    final Directory d = fs.directory(path);
    return d.existsSync();
  }

  bool _fileExists(String path) {
    final File f = fs.file(path);
    return f.existsSync();
  }
}

// Instances of this class represent a running ssh tunnel from the host to a
// VM service running on a Fuchsia device. [process] is the ssh process running
// the tunnel and [port] is the local port.
class _PortForwarder {
  final String _remoteAddress;
  final int _remotePort;
  final int _localPort;
  final Process _process;
  final String _sshConfig;

  _PortForwarder._(this._remoteAddress,
                   this._remotePort,
                   this._localPort,
                   this._process,
                   this._sshConfig);

  int get port => _localPort;

  static Future<_PortForwarder> start(String sshConfig,
                                      String address,
                                      int remotePort) async {
    final int localPort = await _potentiallyAvailablePort();
    if (localPort == 0) {
      printStatus(
          '_PortForwarder failed to find a local port for $address:$remotePort');
      return _PortForwarder._(null, 0, 0, null, null);
    }
    const String dummyRemoteCommand = 'date';
    final List<String> command = <String>[
        'ssh', '-F', sshConfig, '-nNT', '-vvv', '-f',
        '-L', '$localPort:$ipv4Loopback:$remotePort', address, dummyRemoteCommand];
    printTrace("_PortForwarder running '${command.join(' ')}'");
    final Process process = await processManager.start(command);
    process.stderr
        .transform(utf8.decoder)
        .transform(const LineSplitter())
        .listen((String data) { printTrace(data); });
    // Best effort to print the exit code.
    process.exitCode.then((int c) { // ignore: unawaited_futures
      printTrace("'${command.join(' ')}' exited with exit code $c");
    });
    printTrace('Set up forwarding from $localPort to $address:$remotePort');
    return _PortForwarder._(address, remotePort, localPort, process, sshConfig);
  }

  Future<Null> stop() async {
    // Kill the original ssh process if it is still around.
    if (_process != null) {
      printTrace('_PortForwarder killing ${_process.pid} for port $_localPort');
      _process.kill();
    }
    // Cancel the forwarding request.
    final List<String> command = <String>[
        'ssh', '-F', _sshConfig, '-O', 'cancel', '-vvv',
        '-L', '$_localPort:$ipv4Loopback:$_remotePort', _remoteAddress];
    final ProcessResult result = await processManager.run(command);
    printTrace(command.join(' '));
    if (result.exitCode != 0) {
      printTrace('Command failed:\nstdout: ${result.stdout}\nstderr: ${result.stderr}');
    }
  }

  static Future<int> _potentiallyAvailablePort() async {
    int port = 0;
    ServerSocket s;
    try {
      s = await ServerSocket.bind(ipv4Loopback, 0);
      port = s.port;
    } catch (e) {
      // Failures are signaled by a return value of 0 from this function.
      printTrace('_potentiallyAvailablePort failed: $e');
    }
    if (s != null)
      await s.close();
    return port;
  }
}

class FuchsiaDeviceCommandRunner {
  final String _address;
  final String _sshConfig;

  FuchsiaDeviceCommandRunner(this._address, this._sshConfig);

  Future<List<String>> run(String command) async {
    final List<String> args = <String>['ssh', '-F', _sshConfig, _address, command];
    printTrace(args.join(' '));
    final ProcessResult result = await processManager.run(args);
    if (result.exitCode != 0) {
      printStatus('Command failed: $command\nstdout: ${result.stdout}\nstderr: ${result.stderr}');
      return null;
    }
    printTrace(result.stdout);
    return result.stdout.split('\n');
  }
}<|MERGE_RESOLUTION|>--- conflicted
+++ resolved
@@ -335,7 +335,6 @@
       return;
     }
 
-<<<<<<< HEAD
     String projectRoot = null;
     if (gnTarget != null) {
       if (fuchsiaBuildDir == null)
@@ -351,17 +350,6 @@
 
     if (_fuchsiaProjectPath == null)
       throwToolExit('Provide the mod project path with --path.');
-=======
-    final String gnTarget = argResults['gn-target'];
-    if (gnTarget == null)
-      throwToolExit('Give the GN target with --gn-target(-g).');
-    final List<String> targetInfo = _extractPathAndName(gnTarget);
-    _projectRoot = targetInfo[0];
-    printTrace('_projectRoot is $_projectRoot');
-    _projectName = targetInfo[1];
-    _fuchsiaProjectPath = '$_buildDir/../../$_projectRoot';
-    printTrace('_fuchsiaProjectPath is $_fuchsiaProjectPath');
->>>>>>> 1c2f478e
     if (!_directoryExists(_fuchsiaProjectPath))
       throwToolExit('Cannot locate project at $_fuchsiaProjectPath.');
 
@@ -377,7 +365,6 @@
     if (_modName == null)
       throwToolExit('Provide the mod name with --mod-name.');
 
-<<<<<<< HEAD
     if (argResults['dot-packages'] != null) {
       _dotPackagesPath = argResults['dot-packages'];
     } else if (fuchsiaBuildDir != null) {
@@ -386,16 +373,8 @@
     }
     if (_dotPackagesPath == null)
       throwToolExit('Provide the .packages path with --dot-packages.');
-=======
-    // When there's an override of the on-device binary name, use that name
-    // to locate the .packages file.
-    final String packagesFileName = '${_binaryName}_dart_library.packages';
-    _dotPackagesPath = '$_buildDir/dartlang/gen/$_projectRoot/$packagesFileName';
-    printTrace('_dotPackagesPath is $_dotPackagesPath');
->>>>>>> 1c2f478e
     if (!_fileExists(_dotPackagesPath))
       throwToolExit('Couldn\'t find .packages file at $_dotPackagesPath.');
-    printTrace("$_dotPackagesPath");
 
     final String isolateNumber = argResults['isolate-number'];
     if (isolateNumber == null) {
