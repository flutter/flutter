// Copyright 2014 The Flutter Authors. All rights reserved.
// Use of this source code is governed by a BSD-style license that can be
// found in the LICENSE file.

import 'package:archive/archive_io.dart';
import 'package:file/src/interface/directory.dart';
import 'package:file/src/interface/file.dart';
import 'package:process/process.dart';
import 'package:unified_analytics/unified_analytics.dart';

import '../android/android_builder.dart';
import '../android/build_validation.dart';
import '../android/gradle.dart';
import '../android/gradle_utils.dart';
import '../base/process.dart';
import '../build_info.dart';
import '../cache.dart';
import '../globals.dart' as globals;
import '../project.dart';
import '../runner/flutter_command.dart' show FlutterCommandResult;
import 'build.dart';

class BuildApkCommand extends BuildSubCommand {
  BuildApkCommand({
    required super.logger,
    bool verboseHelp = false,
    required ProcessManager processManager,
  }) : _processUtils = ProcessUtils(logger: logger, processManager: processManager),
       super(verboseHelp: verboseHelp) {
    addTreeShakeIconsFlag();
    usesTargetOption();
    addBuildModeFlags(verboseHelp: verboseHelp);
    usesFlavorOption();
    usesPubOption();
    usesBuildNumberOption();
    usesBuildNameOption();
    addShrinkingFlag(verboseHelp: verboseHelp);
    addSplitDebugInfoOption();
    addDartObfuscationOption();
    usesDartDefineOption();
    usesExtraDartFlagOptions(verboseHelp: verboseHelp);
    addEnableExperimentation(hide: !verboseHelp);
    addBuildPerformanceFile(hide: !verboseHelp);
    usesAnalyzeSizeFlag();
    addAndroidSpecificBuildOptions(hide: !verboseHelp);
    addIgnoreDeprecationOption();
    argParser
      ..addFlag(
        'split-per-abi',
        negatable: false,
        help:
            'Whether to split the APKs per ABIs. '
            'To learn more, see: https://developer.android.com/studio/build/configure-apk-splits#configure-abi-split',
      )
      ..addFlag(
        'config-only',
        help:
            'Generate build files used by flutter but '
            'do not build any artifacts.',
      )
      ..addFlag(
        'from-app-bundle',
        help:
            'Generates an APK from an app bundle.',
      )
      ..addMultiOption(
        'target-platform',
        allowed: <String>['android-arm', 'android-arm64', 'android-x64'],
        help: 'The target platform for which the app is compiled.',
      );
    usesTrackWidgetCreation(verboseHelp: verboseHelp);
  }

  BuildMode get _buildMode {
    if (boolArg('release')) {
      return BuildMode.release;
    } else if (boolArg('profile')) {
      return BuildMode.profile;
    } else if (boolArg('debug')) {
      return BuildMode.debug;
    } else if (boolArg('jit-release')) {
      return BuildMode.jitRelease;
    }
    return BuildMode.release;
  }

<<<<<<< HEAD
  static const List<String> _kDefaultJitArchs = <String>[
    'android-arm',
    'android-arm64',
    'android-x64',
  ];
  static const List<String> _kDefaultAotArchs = <String>[
    'android-arm',
    'android-arm64',
    'android-x64',
  ];

=======
  static const _kDefaultJitArchs = <String>['android-arm', 'android-arm64', 'android-x64'];
  static const _kDefaultAotArchs = <String>['android-arm', 'android-arm64', 'android-x64'];
>>>>>>> 440713c3
  List<String> get _targetArchs => stringsArg('target-platform').isEmpty
      ? switch (_buildMode) {
          BuildMode.release || BuildMode.profile => _kDefaultAotArchs,
          BuildMode.debug || BuildMode.jitRelease => _kDefaultJitArchs,
        }
      : stringsArg('target-platform');

  @override
  final name = 'apk';

  @override
  DeprecationBehavior get deprecationBehavior =>
      boolArg('ignore-deprecation') ? DeprecationBehavior.ignore : DeprecationBehavior.exit;

  bool get configOnly => boolArg('config-only');

  bool get fromAppBundle => boolArg('from-app-bundle');

  @override
  Future<Set<DevelopmentArtifact>> get requiredArtifacts async => <DevelopmentArtifact>{
    DevelopmentArtifact.androidGenSnapshot,
  };

  @override
  final description =
      'Build an Android APK file from your app.\n\n'
      "This command can build debug and release versions of your application. 'debug' builds support "
      "debugging and a quick development cycle. 'release' builds don't support debugging and are "
      'suitable for deploying to app stores. If you are deploying the app to the Play Store, '
      "it's recommended to use app bundles or split the APK to reduce the APK size. Learn more at:\n\n"
      ' * https://developer.android.com/guide/app-bundle\n'
      ' * https://developer.android.com/studio/build/configure-apk-splits#configure-abi-split';

  final ProcessUtils _processUtils;

  @override
  Future<Event> unifiedAnalyticsUsageValues(String commandPath) async {
    return Event.commandUsageValues(
      workflow: commandPath,
      commandHasTerminal: hasTerminal,
      buildApkTargetPlatform: _targetArchs.join(','),
      buildApkBuildMode: _buildMode.cliName,
      buildApkSplitPerAbi: boolArg('split-per-abi'),
    );
  }

  @override
  Future<FlutterCommandResult> runCommand() async {
    if (globals.androidSdk == null) {
      exitWithNoSdkMessage();
    }
    final BuildInfo buildInfo = await getBuildInfo();

    final androidBuildInfo = AndroidBuildInfo(
      buildInfo,
      splitPerAbi: boolArg('split-per-abi'),
      targetArchs: _targetArchs.map<AndroidArch>(getAndroidArchForName),
    );
    validateBuild(androidBuildInfo);
    globals.terminal.usesTerminalUi = true;
    final FlutterProject project = FlutterProject.current();
    if (!fromAppBundle) {
      await androidBuilder?.buildApk(
        project: project,
        target: targetFile,
        androidBuildInfo: androidBuildInfo,
        configOnly: configOnly,
      );
    } else {
      final AndroidBuilder? androidGradleBuilder = androidBuilder;
      if (androidGradleBuilder is! AndroidGradleBuilder) {
        logger.printError('androidBuilder is not an AndroidGradleBuilder');
        return FlutterCommandResult.fail();
      }

      await androidBuilder?.buildAab(
        project: project,
        target: targetFile,
        androidBuildInfo: androidBuildInfo,

        // These two values are hardcoded to false, but in `build_appbundle.dart` this is
        // configured by three different arguments. We might need to consider adding these
        // as new argument options if we choose to make the changes inside `build_apk.dart`
        // instead of `build_appbundle.dart`. Otherwise if the code was in
        // `build_appbundle.dart` we would only need the `config` flag.
        // - validateDeferredComponents: boolArg('validate-deferred-components'),
        // - deferredComponentsEnabled: boolArg('deferred-components') && !boolArg('debug'),
        validateDeferredComponents: false,
        deferredComponentsEnabled: false,
      );
      final File bundleFile = findBundleFile(project, buildInfo, logger, analytics);
      final Directory bundleDir = bundleFile.parent;
      final String apksOutput = bundleDir.childFile('app-${_buildMode.cliName}.apks').path;

      // Whether or not we use universal could be determined by split-per-abi flag.
      // As a proof of concept, we are assuming split-per-abi is false.
      // A single APK is generated when split-per-abi is false.
      final File expectedApkFile = androidGradleBuilder
          .findExpectedFilesForApk(androidBuildInfo, project)
          .first;
      const String universalApkName = 'universal.apk';

      _processUtils.runSync(
        <String>[
          'bundletool',
          'build-apks',
          '--overwrite',
          '--local-testing',
          '--mode',
          'universal',
          '--bundle',
          bundleFile.path,
          '--output',
          apksOutput,
        ],
        throwOnError: true,
        verboseExceptions: true,
      );

      final List<int> bytes = globals.fs.file(apksOutput).readAsBytesSync();
      final Archive archive = ZipDecoder().decodeBytes(bytes);
      for (final ArchiveFile file in archive) {
        if (file.name == universalApkName) {
          if (!expectedApkFile.parent.existsSync()) {
            expectedApkFile.parent.createSync(recursive: true);
          }
          expectedApkFile.writeAsBytesSync(file.content as List<int>);
        }
      }

      await androidGradleBuilder.calculateShaAndProcessApks(project, androidBuildInfo);
    }

    // When an app is successfully built, record to analytics whether Impeller
    // is enabled or disabled. Note that 'computeImpellerEnabled' will default
    // to false if not enabled explicitly in the manifest.
    final bool impellerEnabled = project.android.computeImpellerEnabled();
    final buildLabel = impellerEnabled ? 'manifest-impeller-enabled' : 'manifest-impeller-disabled';
    globals.analytics.send(Event.flutterBuildInfo(label: buildLabel, buildType: 'android'));

    return FlutterCommandResult.success();
  }
}<|MERGE_RESOLUTION|>--- conflicted
+++ resolved
@@ -84,22 +84,8 @@
     return BuildMode.release;
   }
 
-<<<<<<< HEAD
-  static const List<String> _kDefaultJitArchs = <String>[
-    'android-arm',
-    'android-arm64',
-    'android-x64',
-  ];
-  static const List<String> _kDefaultAotArchs = <String>[
-    'android-arm',
-    'android-arm64',
-    'android-x64',
-  ];
-
-=======
   static const _kDefaultJitArchs = <String>['android-arm', 'android-arm64', 'android-x64'];
   static const _kDefaultAotArchs = <String>['android-arm', 'android-arm64', 'android-x64'];
->>>>>>> 440713c3
   List<String> get _targetArchs => stringsArg('target-platform').isEmpty
       ? switch (_buildMode) {
           BuildMode.release || BuildMode.profile => _kDefaultAotArchs,
