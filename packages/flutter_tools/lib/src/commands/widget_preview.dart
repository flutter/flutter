// Copyright 2014 The Flutter Authors. All rights reserved.
// Use of this source code is governed by a BSD-style license that can be
// found in the LICENSE file.

import 'dart:async';

import 'package:args/args.dart';
import 'package:meta/meta.dart';
import 'package:package_config/package_config.dart';
import 'package:process/process.dart';

import '../artifacts.dart';
import '../base/common.dart';
import '../base/deferred_component.dart';
import '../base/file_system.dart';
import '../base/logger.dart';
import '../base/os.dart';
import '../base/platform.dart';
import '../base/process.dart';
import '../build_info.dart';
import '../bundle.dart' as bundle;
import '../cache.dart';
import '../convert.dart';
import '../dart/pub.dart';
import '../device.dart';
import '../flutter_manifest.dart';
import '../globals.dart' as globals;
import '../isolated/resident_web_runner.dart';
import '../project.dart';
import '../resident_runner.dart';
import '../runner/flutter_command.dart';
import '../runner/flutter_command_runner.dart';
import '../widget_preview/dtd_services.dart';
import '../widget_preview/preview_code_generator.dart';
import '../widget_preview/preview_detector.dart';
import '../widget_preview/preview_manifest.dart';
import 'create_base.dart';

class WidgetPreviewCommand extends FlutterCommand {
  WidgetPreviewCommand({
    required bool verboseHelp,
    required Logger logger,
    required FileSystem fs,
    required FlutterProjectFactory projectFactory,
    required Cache cache,
    required Platform platform,
    required ShutdownHooks shutdownHooks,
    required OperatingSystemUtils os,
    required ProcessManager processManager,
    required Artifacts artifacts,
  }) {
    addSubcommand(
      WidgetPreviewStartCommand(
        verbose: verboseHelp,
        logger: logger,
        fs: fs,
        projectFactory: projectFactory,
        cache: cache,
        platform: platform,
        shutdownHooks: shutdownHooks,
        os: os,
        processManager: processManager,
        artifacts: artifacts,
      ),
    );
    addSubcommand(
      WidgetPreviewCleanCommand(logger: logger, fs: fs, projectFactory: projectFactory),
    );
  }

  @override
  String get description => 'Manage the widget preview environment.';

  @override
  String get name => 'widget-preview';

  @override
  String get category => FlutterCommandCategory.tools;

  // TODO(bkonyi): show when --verbose is not provided when this feature is
  // ready to ship.
  @override
  bool get hidden => true;

  @override
  Future<FlutterCommandResult> runCommand() async => FlutterCommandResult.fail();
}

abstract base class WidgetPreviewSubCommandBase extends FlutterCommand {
  FileSystem get fs;
  Logger get logger;
  FlutterProjectFactory get projectFactory;

  FlutterProject getRootProject() {
    final ArgResults results = argResults!;
    final Directory projectDir;
    if (results.rest case <String>[final String directory]) {
      projectDir = fs.directory(directory);
      if (!projectDir.existsSync()) {
        throwToolExit('Could not find ${projectDir.path}.');
      }
    } else if (results.rest.length > 1) {
      throwToolExit('Only one directory should be provided.');
    } else {
      projectDir = fs.currentDirectory;
    }
    return validateFlutterProjectForPreview(projectDir);
  }

  FlutterProject validateFlutterProjectForPreview(Directory directory) {
    logger.printTrace('Verifying that ${directory.path} is a Flutter project.');
    final FlutterProject flutterProject = projectFactory.fromDirectory(directory);
    if (!flutterProject.dartTool.existsSync()) {
      throwToolExit('${flutterProject.directory.path} is not a valid Flutter project.');
    }
    return flutterProject;
  }
}

final class WidgetPreviewStartCommand extends WidgetPreviewSubCommandBase with CreateBase {
  WidgetPreviewStartCommand({
    this.verbose = false,
    required this.logger,
    required this.fs,
    required this.projectFactory,
    required this.cache,
    required this.platform,
    required this.shutdownHooks,
    required this.os,
    required this.processManager,
    required this.artifacts,
  }) {
    addPubOptions();
    argParser
      ..addFlag(
        kLaunchPreviewer,
        defaultsTo: true,
        help: 'Launches the widget preview environment.',
        // Should only be used for testing.
        hide: !verbose,
      )
      ..addFlag(kHeadless, help: 'Launches Chrome in headless mode for testing.', hide: !verbose)
      ..addOption(
        kWidgetPreviewScaffoldOutputDir,
        help:
            'Generated the widget preview environment scaffolding at a given location '
            'for testing purposes.',
      );
  }

  static const String kWidgetPreviewScaffoldName = 'widget_preview_scaffold';
  static const String kLaunchPreviewer = 'launch-previewer';
  static const String kHeadless = 'headless';
  static const String kWidgetPreviewScaffoldOutputDir = 'scaffold-output-dir';

  /// Environment variable used to pass the DTD URI to the widget preview scaffold.
  static const String kWidgetPreviewDtdUriEnvVar = 'WIDGET_PREVIEW_DTD_URI';

  @override
  Future<Set<DevelopmentArtifact>> get requiredArtifacts async => const <DevelopmentArtifact>{
    // Ensure the Flutter Web SDK is installed.
    DevelopmentArtifact.web,
  };

  @override
  String get description => 'Starts the widget preview environment.';

  @override
  String get name => 'start';

  final bool verbose;

  @override
  final FileSystem fs;

  @override
  final Logger logger;

  @override
  final FlutterProjectFactory projectFactory;

  final Cache cache;

  final Platform platform;

  final ShutdownHooks shutdownHooks;

  final OperatingSystemUtils os;

  final ProcessManager processManager;

  final Artifacts artifacts;

  late final FlutterProject rootProject = getRootProject();

  late final PreviewDetector _previewDetector = PreviewDetector(
    projectRoot: rootProject.directory,
    logger: logger,
    fs: fs,
    onChangeDetected: onChangeDetected,
    onPubspecChangeDetected: onPubspecChangeDetected,
  );

  late final PreviewCodeGenerator _previewCodeGenerator;
  late final PreviewManifest _previewManifest = PreviewManifest(
    logger: logger,
    rootProject: rootProject,
    fs: fs,
    cache: cache,
  );

  late final WidgetPreviewDtdServices _dtdService = WidgetPreviewDtdServices(
    logger: logger,
    shutdownHooks: shutdownHooks,
    dtdLauncher: DtdLauncher(logger: logger, artifacts: artifacts, processManager: processManager),
  );

  /// The currently running instance of the widget preview scaffold.
  ResidentRunner? _widgetPreviewApp;

  @override
  Future<FlutterCommandResult> runCommand() async {
    final String? customPreviewScaffoldOutput = stringArg(kWidgetPreviewScaffoldOutputDir);
    final Directory widgetPreviewScaffold =
        customPreviewScaffoldOutput != null
            ? fs.directory(customPreviewScaffoldOutput)
            : rootProject.widgetPreviewScaffold;

    // Check to see if a preview scaffold has already been generated. If not,
    // generate one.
    final bool generateScaffoldProject =
        customPreviewScaffoldOutput != null || _previewManifest.shouldGenerateProject();
    // TODO(bkonyi): can this be moved?
    widgetPreviewScaffold.createSync();
    fs.currentDirectory = widgetPreviewScaffold;

    if (generateScaffoldProject) {
      // WARNING: this log message is used by test/integration.shard/widget_preview_test.dart
      logger.printStatus(
        'Creating widget preview scaffolding at: ${widgetPreviewScaffold.absolute.path}',
      );
      await generateApp(
        <String>['app', kWidgetPreviewScaffoldName],
        widgetPreviewScaffold,
        createTemplateContext(
          organization: 'flutter',
          projectName: kWidgetPreviewScaffoldName,
          titleCaseProjectName: 'Widget Preview Scaffold',
          flutterRoot: Cache.flutterRoot!,
          dartSdkVersionBounds: '^${cache.dartSdkBuild}',
          web: true,
        ),
        overwrite: true,
        generateMetadata: false,
        printStatusWhenWriting: verbose,
      );
      if (customPreviewScaffoldOutput != null) {
        return FlutterCommandResult.success();
      }
      _previewManifest.generate();
    }

    // WARNING: this access of widgetPreviewScaffoldProject needs to happen
    // after we generate the scaffold project as invoking the getter triggers
    // lazy initialization of the preview scaffold's FlutterManifest before
    // the scaffold project's pubspec has been generated.
    _previewCodeGenerator = PreviewCodeGenerator(
      widgetPreviewScaffoldProject: rootProject.widgetPreviewScaffoldProject,
      fs: fs,
    );

    if (generateScaffoldProject || _previewManifest.shouldRegeneratePubspec()) {
      if (!generateScaffoldProject) {
        logger.printStatus(
          'Detected changes in pubspec.yaml. Regenerating pubspec.yaml for the '
          'widget preview scaffold.',
        );
      }
      // TODO(matanlurey): Remove this comment once flutter_gen is removed.
      //
      // Tracking removal: https://github.com/flutter/flutter/issues/102983.
      //
      // Populate the pubspec after the initial build to avoid blowing away the package_config.json
      // which may have manual changes for flutter_gen support.
      await _populatePreviewPubspec(rootProject: rootProject);
    }

    final PreviewMapping initialPreviews = await _previewDetector.initialize();
    _previewCodeGenerator.populatePreviewsInGeneratedPreviewScaffold(initialPreviews);

    if (boolArg(kLaunchPreviewer)) {
      shutdownHooks.addShutdownHook(() async {
        await _widgetPreviewApp?.exitApp();
      });
      await configureDtd();
      _widgetPreviewApp = await runPreviewEnvironment(
        widgetPreviewScaffoldProject: rootProject.widgetPreviewScaffoldProject,
      );
      final int result = await _widgetPreviewApp!.waitForAppToFinish();
      if (result != 0) {
        throwToolExit('Failed to launch the widget previewer.', exitCode: result);
      }
    }

    await _previewDetector.dispose();
    return FlutterCommandResult.success();
  }

  void onChangeDetected(PreviewMapping previews) {
    _previewCodeGenerator.populatePreviewsInGeneratedPreviewScaffold(previews);
    logger.printStatus('Triggering reload based on change to preview set: $previews');
    _widgetPreviewApp?.restart();
  }

  void onPubspecChangeDetected() {
    // TODO(bkonyi): trigger hot reload or restart?
    logger.printStatus('Changes to pubspec.yaml detected.');
    _populatePreviewPubspec(rootProject: rootProject);
  }

  /// Configures the Dart Tooling Daemon connection.
  ///
  /// If --dtd-uri is provided, the existing DTD instance will be used. If the tool fails to
  /// connect to this URI, it will start its own DTD instance.
  ///
  /// If --dtd-uri is not provided, a DTD instance managed by the tool will be started.
  Future<void> configureDtd() async {
    final String? existingDtdUriStr = stringArg(FlutterGlobalOptions.kDtdUrl, global: true);
    Uri? existingDtdUri;
    try {
      if (existingDtdUriStr != null) {
        existingDtdUri = Uri.parse(existingDtdUriStr);
      }
    } on FormatException {
      logger.printWarning('Failed to parse value of --dtd-uri: $existingDtdUriStr.');
    }
    if (existingDtdUri == null) {
      logger.printTrace('Launching a fresh DTD instance...');
      await _dtdService.launchAndConnect();
    } else {
      logger.printTrace('Connecting to existing DTD instance at: $existingDtdUri...');
      await _dtdService.connect(dtdWsUri: existingDtdUri);
    }
  }

  Future<ResidentRunner> runPreviewEnvironment({
    required FlutterProject widgetPreviewScaffoldProject,
  }) async {
    final ResidentWebRunner runner;
    try {
      // Since the only target supported by the widget preview scaffold is the web
      // device, only a single web device should be returned.
      final List<Device> devices = await deviceManager!.getDevices(
        filter: DeviceDiscoveryFilter(
          supportFilter: DeviceDiscoverySupportFilter.excludeDevicesUnsupportedByFlutterOrProject(
            flutterProject: widgetPreviewScaffoldProject,
          ),
          deviceConnectionInterface: DeviceConnectionInterface.attached,
        ),
      );
      assert(devices.length == 1);
      final Device device = devices.first;

      // WARNING: this log message is used by test/integration.shard/widget_preview_test.dart
      logger.printStatus('Launching the Widget Preview Scaffold...');

<<<<<<< HEAD
      app = await Daemon.createMachineDaemon().appDomain.startApp(
        device,
        widgetPreviewScaffoldProject.directory.path,
        bundle.defaultMainPath,
        kEmptyRoute, // route
        DebuggingOptions.enabled(
          BuildInfo(
            BuildMode.debug,
            null,
            treeShakeIcons: false,
            // Provide the DTD connection information directly to the preview scaffold.
            // This could, in theory, be provided via a follow up call to a service extension
            // registered by the preview scaffold, but there's some uncertainty around how service
            // extensions will work with Flutter web embedded in VSCode without a Chrome debugger
            // connection.
            dartDefines: <String>['$kWidgetPreviewDtdUriEnvVar=${_dtdService.dtdUri}'],
            packageConfigPath: widgetPreviewScaffoldProject.packageConfig.path,
            packageConfig: PackageConfig.parseBytes(
              widgetPreviewScaffoldProject.packageConfig.readAsBytesSync(),
              widgetPreviewScaffoldProject.packageConfig.uri,
            ),
            // Don't try and download canvaskit from the CDN.
            useLocalCanvasKit: true,
=======
      final DebuggingOptions debuggingOptions = DebuggingOptions.enabled(
        BuildInfo(
          BuildMode.debug,
          null,
          treeShakeIcons: false,
          // Provide the DTD connection information directly to the preview scaffold.
          // This could, in theory, be provided via a follow up call to a service extension
          // registered by the preview scaffold, but there's some uncertainty around how service
          // extensions will work with Flutter web embedded in VSCode without a Chrome debugger
          // connection.
          dartDefines: <String>['$kWidgetPreviewDtdUriEnvVar=${_dtdService.dtdUri}'],
          extraFrontEndOptions: <String>['--dartdevc-canary', '--dartdevc-module-format=ddc'],
          packageConfigPath: widgetPreviewScaffoldProject.packageConfig.path,
          packageConfig: PackageConfig.parseBytes(
            widgetPreviewScaffoldProject.packageConfig.readAsBytesSync(),
            widgetPreviewScaffoldProject.packageConfig.uri,
>>>>>>> 269eaa45
          ),
          // Don't try and download canvaskit from the CDN.
          useLocalCanvasKit: true,
        ),
        webEnableExposeUrl: false,
        webRunHeadless: boolArg(kHeadless),
      );
      final String target = bundle.defaultMainPath;
      final FlutterDevice flutterDevice = await FlutterDevice.create(
        device,
        target: target,
        buildInfo: debuggingOptions.buildInfo,
        platform: platform,
      );

      runner = ResidentWebRunner(
        flutterDevice,
        target: target,
        debuggingOptions: debuggingOptions,
        analytics: analytics,
        flutterProject: widgetPreviewScaffoldProject,
        fileSystem: fs,
        logger: logger,
        terminal: globals.terminal,
        platform: platform,
        outputPreferences: globals.outputPreferences,
        systemClock: globals.systemClock,
      );
      final Completer<void> appStarted = Completer<void>();
      unawaited(runner.run(appStartedCompleter: appStarted));
      await appStarted.future;
    } on Exception catch (error) {
      throwToolExit(error.toString());
    }

    // WARNING: this log message is used by test/integration.shard/widget_preview_test.dart
    logger.printStatus('Done loading previews.');
    return runner;
  }

  @visibleForTesting
  static const Map<String, String> flutterGenPackageConfigEntry = <String, String>{
    'name': 'flutter_gen',
    'rootUri': '../../flutter_gen',
    'languageVersion': '2.12',
  };

  /// Maps asset URIs to relative paths for the widget preview project to
  /// include.
  @visibleForTesting
  static Uri transformAssetUri(Uri uri) {
    // Assets provided by packages always start with 'packages' and do not
    // require their URIs to be updated.
    if (uri.path.startsWith('packages')) {
      return uri;
    }
    // Otherwise, the asset is contained within the root project and needs
    // to be referenced from the widget preview scaffold project's pubspec.
    return Uri(path: '../../${uri.path}');
  }

  @visibleForTesting
  static AssetsEntry transformAssetsEntry(AssetsEntry asset) {
    return AssetsEntry(
      uri: transformAssetUri(asset.uri),
      flavors: asset.flavors,
      transformers: asset.transformers,
    );
  }

  @visibleForTesting
  static FontAsset transformFontAsset(FontAsset asset) {
    return FontAsset(transformAssetUri(asset.assetUri), weight: asset.weight, style: asset.style);
  }

  @visibleForTesting
  static DeferredComponent transformDeferredComponent(DeferredComponent component) {
    return DeferredComponent(
      name: component.name,
      // TODO(bkonyi): verify these library paths are always package: paths from the parent project.
      libraries: component.libraries,
      assets: component.assets.map(transformAssetsEntry).toList(),
    );
  }

  @visibleForTesting
  FlutterManifest buildPubspec({
    required FlutterManifest rootManifest,
    required FlutterManifest widgetPreviewManifest,
  }) {
    final List<AssetsEntry> assets = rootManifest.assets.map(transformAssetsEntry).toList();

    final List<Font> fonts = <Font>[
      ...widgetPreviewManifest.fonts,
      ...rootManifest.fonts.map((Font font) {
        return Font(font.familyName, font.fontAssets.map(transformFontAsset).toList());
      }),
    ];

    final List<Uri> shaders = rootManifest.shaders.map(transformAssetUri).toList();

    final List<DeferredComponent>? deferredComponents =
        rootManifest.deferredComponents?.map(transformDeferredComponent).toList();

    return widgetPreviewManifest.copyWith(
      logger: logger,
      assets: assets,
      fonts: fonts,
      shaders: shaders,
      deferredComponents: deferredComponents,
    );
  }

  Future<void> _populatePreviewPubspec({required FlutterProject rootProject}) async {
    final FlutterProject widgetPreviewScaffoldProject = rootProject.widgetPreviewScaffoldProject;

    // Overwrite the pubspec for the preview scaffold project to include assets
    // from the root project.
    widgetPreviewScaffoldProject.replacePubspec(
      buildPubspec(
        rootManifest: rootProject.manifest,
        widgetPreviewManifest: widgetPreviewScaffoldProject.manifest,
      ),
    );

    // Adds a path dependency on the parent project so previews can be
    // imported directly into the preview scaffold.
    const String pubAdd = 'add';
    // Use `json.encode` to handle escapes correctly.
    final String pathDescriptor = json.encode(<String, Object?>{
      // `pub add` interprets relative paths relative to the current directory.
      'path': rootProject.directory.fileSystem.path.relative(rootProject.directory.path),
    });

    final PubOutputMode outputMode = verbose ? PubOutputMode.all : PubOutputMode.failuresOnly;
    await pub.interactively(
      <String>[
        pubAdd,
        if (offline) '--offline',
        '--directory',
        widgetPreviewScaffoldProject.directory.path,
        // Ensure the path using POSIX separators, otherwise the "path_not_posix" check will fail.
        '${rootProject.manifest.appName}:$pathDescriptor',
      ],
      context: PubContext.pubAdd,
      command: pubAdd,
      touchesPackageConfig: true,
      outputMode: outputMode,
    );

    // Adds dependencies on:
    //   - dtd, which is used to connect to the Dart Tooling Daemon to establish communication
    //     with other developer tools.
    //   - flutter_lints, which is referenced by the analysis_options.yaml generated by the 'app'
    //     template.
    //   - stack_trace, which is used to generate terse stack traces for displaying errors thrown
    //     by widgets being previewed.
    //   - url_launcher, which is used to open a browser to the preview documentation.
    await pub.interactively(
      <String>[
        pubAdd,
        if (offline) '--offline',
        '--directory',
        widgetPreviewScaffoldProject.directory.path,
        'dtd',
        'flutter_lints',
        'stack_trace',
        'url_launcher',
      ],
      context: PubContext.pubAdd,
      command: pubAdd,
      touchesPackageConfig: true,
      outputMode: outputMode,
    );

    // Generate package_config.json.
    await pub.get(
      context: PubContext.create,
      project: widgetPreviewScaffoldProject,
      offline: offline,
      outputMode: outputMode,
    );

    maybeAddFlutterGenToPackageConfig(rootProject: rootProject);
    _previewManifest.updatePubspecHash();
  }

  /// Manually adds an entry for package:flutter_gen to the preview scaffold's
  /// package_config.json if the target project makes use of localization.
  ///
  /// The Flutter Tool does this when running a Flutter project with
  /// localization instead of modifying the user's pubspec.yaml to depend on it
  /// as a path dependency. Unfortunately, the preview scaffold still needs to
  /// add it directly to its package_config.json as the generated package name
  /// isn't actually flutter_gen, which pub doesn't really like, and using the
  /// actual package name will break applications which import
  /// package:flutter_gen.
  @visibleForTesting
  void maybeAddFlutterGenToPackageConfig({required FlutterProject rootProject}) {
    // TODO(matanlurey): Remove this once flutter_gen is removed.
    //
    // This is actually incorrect logic; the presence of a `generate: true`
    // does *NOT* mean that we need to add `flutter_gen` to the package config,
    // and never did, but the name of the manifest field was labeled and
    // described incorrectly.
    //
    // Tracking removal: https://github.com/flutter/flutter/issues/102983.
    if (!rootProject.manifest.generateLocalizations) {
      return;
    }
    final FlutterProject widgetPreviewScaffoldProject = rootProject.widgetPreviewScaffoldProject;
    final File packageConfig = widgetPreviewScaffoldProject.packageConfig;
    final String previewPackageConfigPath = packageConfig.path;
    if (!packageConfig.existsSync()) {
      throw StateError(
        "Could not find preview project's package_config.json at "
        '$previewPackageConfigPath',
      );
    }
    final Map<String, Object?> packageConfigJson =
        json.decode(packageConfig.readAsStringSync()) as Map<String, Object?>;
    (packageConfigJson['packages'] as List<dynamic>?)!.cast<Map<String, String>>().add(
      flutterGenPackageConfigEntry,
    );
    packageConfig.writeAsStringSync(json.encode(packageConfigJson));
    logger.printStatus('Added flutter_gen dependency to $previewPackageConfigPath');
  }
}

final class WidgetPreviewCleanCommand extends WidgetPreviewSubCommandBase {
  WidgetPreviewCleanCommand({required this.fs, required this.logger, required this.projectFactory});

  @override
  String get description => 'Cleans up widget preview state.';

  @override
  String get name => 'clean';

  @override
  final FileSystem fs;

  @override
  final Logger logger;

  @override
  final FlutterProjectFactory projectFactory;

  @override
  Future<FlutterCommandResult> runCommand() async {
    final Directory widgetPreviewScaffold = getRootProject().widgetPreviewScaffold;
    if (widgetPreviewScaffold.existsSync()) {
      final String scaffoldPath = widgetPreviewScaffold.path;
      logger.printStatus('Deleting widget preview scaffold at $scaffoldPath.');
      widgetPreviewScaffold.deleteSync(recursive: true);
    } else {
      logger.printStatus('Nothing to clean up.');
    }
    return FlutterCommandResult.success();
  }
}<|MERGE_RESOLUTION|>--- conflicted
+++ resolved
@@ -364,31 +364,6 @@
       // WARNING: this log message is used by test/integration.shard/widget_preview_test.dart
       logger.printStatus('Launching the Widget Preview Scaffold...');
 
-<<<<<<< HEAD
-      app = await Daemon.createMachineDaemon().appDomain.startApp(
-        device,
-        widgetPreviewScaffoldProject.directory.path,
-        bundle.defaultMainPath,
-        kEmptyRoute, // route
-        DebuggingOptions.enabled(
-          BuildInfo(
-            BuildMode.debug,
-            null,
-            treeShakeIcons: false,
-            // Provide the DTD connection information directly to the preview scaffold.
-            // This could, in theory, be provided via a follow up call to a service extension
-            // registered by the preview scaffold, but there's some uncertainty around how service
-            // extensions will work with Flutter web embedded in VSCode without a Chrome debugger
-            // connection.
-            dartDefines: <String>['$kWidgetPreviewDtdUriEnvVar=${_dtdService.dtdUri}'],
-            packageConfigPath: widgetPreviewScaffoldProject.packageConfig.path,
-            packageConfig: PackageConfig.parseBytes(
-              widgetPreviewScaffoldProject.packageConfig.readAsBytesSync(),
-              widgetPreviewScaffoldProject.packageConfig.uri,
-            ),
-            // Don't try and download canvaskit from the CDN.
-            useLocalCanvasKit: true,
-=======
       final DebuggingOptions debuggingOptions = DebuggingOptions.enabled(
         BuildInfo(
           BuildMode.debug,
@@ -400,12 +375,10 @@
           // extensions will work with Flutter web embedded in VSCode without a Chrome debugger
           // connection.
           dartDefines: <String>['$kWidgetPreviewDtdUriEnvVar=${_dtdService.dtdUri}'],
-          extraFrontEndOptions: <String>['--dartdevc-canary', '--dartdevc-module-format=ddc'],
           packageConfigPath: widgetPreviewScaffoldProject.packageConfig.path,
           packageConfig: PackageConfig.parseBytes(
             widgetPreviewScaffoldProject.packageConfig.readAsBytesSync(),
             widgetPreviewScaffoldProject.packageConfig.uri,
->>>>>>> 269eaa45
           ),
           // Don't try and download canvaskit from the CDN.
           useLocalCanvasKit: true,
