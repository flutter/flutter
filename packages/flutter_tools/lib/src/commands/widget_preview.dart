// Copyright 2014 The Flutter Authors. All rights reserved.
// Use of this source code is governed by a BSD-style license that can be
// found in the LICENSE file.

import 'package:args/args.dart';
import 'package:meta/meta.dart';
import 'package:package_config/package_config.dart';

import '../base/common.dart';
import '../base/deferred_component.dart';
import '../base/file_system.dart';
import '../base/logger.dart';
import '../base/os.dart';
import '../base/platform.dart';
import '../base/process.dart';
import '../build_info.dart';
import '../bundle.dart' as bundle;
import '../cache.dart';
import '../convert.dart';
import '../dart/pub.dart';
import '../device.dart';
import '../flutter_manifest.dart';
import '../linux/build_linux.dart';
import '../macos/build_macos.dart';
import '../project.dart';
import '../runner/flutter_command.dart';
import '../widget_preview/preview_code_generator.dart';
import '../widget_preview/preview_detector.dart';
<<<<<<< HEAD
import '../widget_preview/preview_manifest.dart';
=======
>>>>>>> 6e7e36fd
import '../windows/build_windows.dart';
import 'create_base.dart';
import 'daemon.dart';

class WidgetPreviewCommand extends FlutterCommand {
  WidgetPreviewCommand({
    required bool verboseHelp,
    required Logger logger,
    required FileSystem fs,
    required FlutterProjectFactory projectFactory,
    required Cache cache,
    required Platform platform,
    required ShutdownHooks shutdownHooks,
    required OperatingSystemUtils os,
  }) {
    addSubcommand(
      WidgetPreviewStartCommand(
        verboseHelp: verboseHelp,
        logger: logger,
        fs: fs,
        projectFactory: projectFactory,
        cache: cache,
        platform: platform,
        shutdownHooks: shutdownHooks,
        os: os,
      ),
    );
    addSubcommand(
      WidgetPreviewCleanCommand(logger: logger, fs: fs, projectFactory: projectFactory),
    );
  }

  @override
  String get description => 'Manage the widget preview environment.';

  @override
  String get name => 'widget-preview';

  @override
  String get category => FlutterCommandCategory.tools;

  // TODO(bkonyi): show when --verbose is not provided when this feature is
  // ready to ship.
  @override
  bool get hidden => true;

  @override
  Future<FlutterCommandResult> runCommand() async => FlutterCommandResult.fail();
}

abstract base class WidgetPreviewSubCommandBase extends FlutterCommand {
  FileSystem get fs;
  Logger get logger;
  FlutterProjectFactory get projectFactory;

  FlutterProject getRootProject() {
    final ArgResults results = argResults!;
    final Directory projectDir;
    if (results.rest case <String>[final String directory]) {
      projectDir = fs.directory(directory);
      if (!projectDir.existsSync()) {
        throwToolExit('Could not find ${projectDir.path}.');
      }
    } else if (results.rest.length > 1) {
      throwToolExit('Only one directory should be provided.');
    } else {
      projectDir = fs.currentDirectory;
    }
    return validateFlutterProjectForPreview(projectDir);
  }

  FlutterProject validateFlutterProjectForPreview(Directory directory) {
    logger.printTrace('Verifying that ${directory.path} is a Flutter project.');
    final FlutterProject flutterProject = projectFactory.fromDirectory(directory);
    if (!flutterProject.dartTool.existsSync()) {
      throwToolExit('${flutterProject.directory.path} is not a valid Flutter project.');
    }
    return flutterProject;
  }
}

final class WidgetPreviewStartCommand extends WidgetPreviewSubCommandBase with CreateBase {
  WidgetPreviewStartCommand({
    this.verboseHelp = false,
    required this.logger,
    required this.fs,
    required this.projectFactory,
    required this.cache,
    required this.platform,
    required this.shutdownHooks,
    required this.os,
  }) {
    addPubOptions();
<<<<<<< HEAD
    argParser.addFlag(
      kLaunchPreviewer,
      defaultsTo: true,
      help: 'Launches the widget preview environment.',
    );
=======
    argParser
      ..addFlag(
        kLaunchPreviewer,
        defaultsTo: true,
        help: 'Launches the widget preview environment.',
        // Should only be used for testing.
        hide: !verboseHelp,
      )
      ..addFlag(
        kUseFlutterWeb,
        help: 'Launches the widget preview environment using Flutter Web.',
        hide: !verboseHelp,
      )
      ..addFlag(
        kHeadlessWeb,
        help: 'Launches Chrome in headless mode for testing.',
        hide: !verboseHelp,
      );
>>>>>>> 6e7e36fd
  }

  static const String kWidgetPreviewScaffoldName = 'widget_preview_scaffold';
  static const String kLaunchPreviewer = 'launch-previewer';
<<<<<<< HEAD
=======
  static const String kUseFlutterWeb = 'web';
  static const String kHeadlessWeb = 'headless-web';

  @override
  Future<Set<DevelopmentArtifact>> get requiredArtifacts async => const <DevelopmentArtifact>{
    // Ensure the Flutter Web SDK is installed.
    DevelopmentArtifact.web,
  };
>>>>>>> 6e7e36fd

  @override
  String get description => 'Starts the widget preview environment.';

  @override
  String get name => 'start';

<<<<<<< HEAD
  bool get launchPreviewer => boolArg(kLaunchPreviewer);
=======
  final bool verboseHelp;

  bool get isWeb => boolArg(kUseFlutterWeb);
>>>>>>> 6e7e36fd

  @override
  final FileSystem fs;

  @override
  final Logger logger;

  @override
  final FlutterProjectFactory projectFactory;

  final Cache cache;

  final Platform platform;

  final ShutdownHooks shutdownHooks;

  final OperatingSystemUtils os;

<<<<<<< HEAD
  late final FlutterProject rootProject = getRootProject();

=======
>>>>>>> 6e7e36fd
  late final PreviewDetector _previewDetector = PreviewDetector(
    logger: logger,
    fs: fs,
    onChangeDetected: onChangeDetected,
    onPubspecChangeDetected: onPubspecChangeDetected,
  );

  late final PreviewCodeGenerator _previewCodeGenerator;
  late final PreviewManifest _previewManifest;

  /// The currently running instance of the widget preview scaffold.
  AppInstance? _widgetPreviewApp;

  /// The currently running instance of the widget preview scaffold.
  AppInstance? _widgetPreviewApp;

  @override
  Future<FlutterCommandResult> runCommand() async {
    final Directory widgetPreviewScaffold = rootProject.widgetPreviewScaffold;
    _previewManifest = PreviewManifest(
      logger: logger,
      rootProject: rootProject,
      fs: fs,
      cache: cache,
    );

    // Check to see if a preview scaffold has already been generated. If not,
    // generate one.
<<<<<<< HEAD
    final bool generateScaffoldProject = _previewManifest.shouldGenerateProject();
    // TODO(bkonyi): can this be moved?
    widgetPreviewScaffold.createSync();

    if (generateScaffoldProject) {
=======
    final bool generateScaffoldProject = !widgetPreviewScaffold.existsSync();
    widgetPreviewScaffold.createSync();

    if (generateScaffoldProject) {
      // WARNING: this log message is used by test/integration.shard/widget_preview_test.dart
>>>>>>> 6e7e36fd
      logger.printStatus('Creating widget preview scaffolding at: ${widgetPreviewScaffold.path}');
      await generateApp(
        <String>['app', kWidgetPreviewScaffoldName],
        widgetPreviewScaffold,
        createTemplateContext(
          organization: 'flutter',
          projectName: kWidgetPreviewScaffoldName,
          titleCaseProjectName: 'Widget Preview Scaffold',
          flutterRoot: Cache.flutterRoot!,
          dartSdkVersionBounds: '^${cache.dartSdkBuild}',
<<<<<<< HEAD
          linux: platform.isLinux,
          macos: platform.isMacOS,
          windows: platform.isWindows,
=======
          linux: platform.isLinux && !isWeb,
          macos: platform.isMacOS && !isWeb,
          windows: platform.isWindows && !isWeb,
          web: isWeb,
>>>>>>> 6e7e36fd
        ),
        overwrite: true,
        generateMetadata: false,
      );
<<<<<<< HEAD
      _previewManifest.generate();

      // WARNING: this access of widgetPreviewScaffoldProject needs to happen after we generate the
      // scaffold project as invoking the getter triggers lazy initialization of the preview scaffold's
      // FlutterManifest before the scaffold project's pubspec has been generated.
=======

      // WARNING: this access of widgetPreviewScaffoldProject needs to happen
      // after we generate the scaffold project as invoking the getter triggers
      // lazy initialization of the preview scaffold's FlutterManifest before
      // the scaffold project's pubspec has been generated.
      // TODO(bkonyi): add logic to rebuild after SDK updates
>>>>>>> 6e7e36fd
      await initialBuild(widgetPreviewScaffoldProject: rootProject.widgetPreviewScaffoldProject);
    }

    _previewCodeGenerator = PreviewCodeGenerator(
      widgetPreviewScaffoldProject: rootProject.widgetPreviewScaffoldProject,
      fs: fs,
    );

<<<<<<< HEAD
    if (generateScaffoldProject || _previewManifest.shouldRegeneratePubspec()) {
      if (!generateScaffoldProject) {
        logger.printStatus(
          'Detected changes in pubspec.yaml. Regenerating pubspec.yaml for the '
          'widget preview scaffold.',
        );
      }
      // TODO(matanlurey): Remove this comment once flutter_gen is removed.
      //
      // Tracking removal: https://github.com/flutter/flutter/issues/102983.
      //
      // Populate the pubspec after the initial build to avoid blowing away the package_config.json
      // which may have manual changes for flutter_gen support.
      await _populatePreviewPubspec(rootProject: rootProject);
    }
=======
    // TODO(matanlurey): Remove this comment once flutter_gen is removed.
    //
    // Tracking removal: https://github.com/flutter/flutter/issues/102983.
    //
    // Populate the pubspec after the initial build to avoid blowing away the package_config.json
    // which may have manual changes for flutter_gen support.
    await _populatePreviewPubspec(rootProject: rootProject);
>>>>>>> 6e7e36fd

    final PreviewMapping initialPreviews = await _previewDetector.initialize(rootProject.directory);
    _previewCodeGenerator.populatePreviewsInGeneratedPreviewScaffold(initialPreviews);

<<<<<<< HEAD
    if (launchPreviewer) {
=======
    if (boolArg(kLaunchPreviewer)) {
>>>>>>> 6e7e36fd
      shutdownHooks.addShutdownHook(() async {
        await _widgetPreviewApp?.stop();
      });
      _widgetPreviewApp = await runPreviewEnvironment(
        widgetPreviewScaffoldProject: rootProject.widgetPreviewScaffoldProject,
      );
      final int result = await _widgetPreviewApp!.runner.waitForAppToFinish();
      if (result != 0) {
<<<<<<< HEAD
        throwToolExit(null, exitCode: result);
=======
        throwToolExit('Failed to launch the widget previewer.', exitCode: result);
>>>>>>> 6e7e36fd
      }
    }

    await _previewDetector.dispose();
    return FlutterCommandResult.success();
  }

  void onChangeDetected(PreviewMapping previews) {
<<<<<<< HEAD
=======
    _previewCodeGenerator.populatePreviewsInGeneratedPreviewScaffold(previews);
>>>>>>> 6e7e36fd
    logger.printStatus('Triggering reload based on change to preview set: $previews');
    _widgetPreviewApp?.restart();
  }

<<<<<<< HEAD
  void onPubspecChangeDetected() {
    // TODO(bkonyi): trigger hot reload or restart?
    logger.printStatus('Changes to pubspec.yaml detected.');
    _populatePreviewPubspec(rootProject: rootProject);
  }

  /// Builds the application binary for the widget preview scaffold the first time the widget preview
  /// command is run.
  ///
  /// The resulting binary is used to speed up subsequent widget previewer launches by acting as a
  /// basic scaffold to load previews into using hot reload / restart.
  Future<void> initialBuild({required FlutterProject widgetPreviewScaffoldProject}) async {
    // TODO(bkonyi): handle error case where desktop device isn't enabled.
    await widgetPreviewScaffoldProject.ensureReadyForPlatformSpecificTooling(
      linuxPlatform: platform.isLinux,
      macOSPlatform: platform.isMacOS,
      windowsPlatform: platform.isWindows,
      allowedPlugins: const <String>[],
=======
  /// Builds the application binary for the widget preview scaffold the first
  /// time the widget preview command is run.
  ///
  /// The resulting binary is used to speed up subsequent widget previewer launches
  /// by acting as a basic scaffold to load previews into using hot reload / restart.
  Future<void> initialBuild({required FlutterProject widgetPreviewScaffoldProject}) async {
    // TODO(bkonyi): handle error case where desktop device isn't enabled.
    await widgetPreviewScaffoldProject.ensureReadyForPlatformSpecificTooling(
      linuxPlatform: platform.isLinux && !isWeb,
      macOSPlatform: platform.isMacOS && !isWeb,
      windowsPlatform: platform.isWindows && !isWeb,
      webPlatform: isWeb,
>>>>>>> 6e7e36fd
    );

    // Generate initial package_config.json, otherwise the build will fail.
    await pub.get(
      context: PubContext.create,
      project: widgetPreviewScaffoldProject,
      offline: offline,
      outputMode: PubOutputMode.summaryOnly,
    );

<<<<<<< HEAD
=======
    if (isWeb) {
      return;
    }

    // WARNING: this log message is used by test/integration.shard/widget_preview_test.dart
>>>>>>> 6e7e36fd
    logger.printStatus('Performing initial build of the Widget Preview Scaffold...');

    final BuildInfo buildInfo = BuildInfo(
      BuildMode.debug,
      null,
      treeShakeIcons: false,
      packageConfigPath: widgetPreviewScaffoldProject.packageConfig.path,
    );

    if (platform.isMacOS) {
      await buildMacOS(
        flutterProject: widgetPreviewScaffoldProject,
        buildInfo: buildInfo,
        verboseLogging: false,
      );
    } else if (platform.isLinux) {
      await buildLinux(
        widgetPreviewScaffoldProject.linux,
        buildInfo,
        targetPlatform:
            os.hostPlatform == HostPlatform.linux_x64
                ? TargetPlatform.linux_x64
                : TargetPlatform.linux_arm64,
        logger: logger,
      );
    } else if (platform.isWindows) {
      await buildWindows(
        widgetPreviewScaffoldProject.windows,
        buildInfo,
        os.hostPlatform == HostPlatform.windows_x64
            ? TargetPlatform.windows_x64
            : TargetPlatform.windows_arm64,
      );
    } else {
      throw UnimplementedError();
    }
<<<<<<< HEAD
=======
    // WARNING: this log message is used by test/integration.shard/widget_preview_test.dart
>>>>>>> 6e7e36fd
    logger.printStatus('Widget Preview Scaffold initial build complete.');
  }

  /// Returns the path to a prebuilt widget_preview_scaffold application binary.
  String prebuiltApplicationBinaryPath({required FlutterProject widgetPreviewScaffoldProject}) {
    assert(platform.isLinux || platform.isMacOS || platform.isWindows);
    String path;
    if (platform.isMacOS) {
      path = fs.path.join(
        getMacOSBuildDirectory(),
        'Build/Products/Debug/widget_preview_scaffold.app',
      );
    } else if (platform.isLinux) {
      path = fs.path.join(
        getLinuxBuildDirectory(
          os.hostPlatform == HostPlatform.linux_x64
              ? TargetPlatform.linux_x64
              : TargetPlatform.linux_arm64,
        ),
        'debug/bundle/widget_preview_scaffold',
      );
    } else if (platform.isWindows) {
      path = fs.path.join(
        getWindowsBuildDirectory(
          os.hostPlatform == HostPlatform.windows_x64
              ? TargetPlatform.windows_x64
              : TargetPlatform.windows_arm64,
        ),
        'runner/Debug/widget_preview_scaffold.exe',
      );
    } else {
      throw StateError('Unknown OS');
    }
    path = fs.path.join(widgetPreviewScaffoldProject.directory.path, path);
    if (fs.typeSync(path) == FileSystemEntityType.notFound) {
      logger.printStatus(fs.currentDirectory.toString());
      throw StateError('Could not find prebuilt application binary at $path.');
    }
    return path;
  }

  Future<AppInstance> runPreviewEnvironment({
    required FlutterProject widgetPreviewScaffoldProject,
  }) async {
    final AppInstance app;
    try {
      // Since the only target supported by the widget preview scaffold is the host's desktop
      // device, only a single desktop device should be returned.
      final List<Device> devices = await deviceManager!.getDevices(
        filter: DeviceDiscoveryFilter(
          supportFilter: DeviceDiscoverySupportFilter.excludeDevicesUnsupportedByFlutterOrProject(
            flutterProject: widgetPreviewScaffoldProject,
          ),
          deviceConnectionInterface: DeviceConnectionInterface.attached,
        ),
      );
      assert(devices.length == 1);
      final Device device = devices.first;

      // We launch from a prebuilt widget preview scaffold instance to reduce launch times after
      // the first run.
<<<<<<< HEAD
      final File prebuiltApplicationBinary = fs.file(
        prebuiltApplicationBinaryPath(widgetPreviewScaffoldProject: widgetPreviewScaffoldProject),
      );
=======
      File? prebuiltApplicationBinary;
      if (!isWeb) {
        prebuiltApplicationBinary = fs.file(
          prebuiltApplicationBinaryPath(widgetPreviewScaffoldProject: widgetPreviewScaffoldProject),
        );
      }
>>>>>>> 6e7e36fd
      const String? kEmptyRoute = null;
      const bool kEnableHotReload = true;

      app = await Daemon.createMachineDaemon().appDomain.startApp(
        device,
        widgetPreviewScaffoldProject.directory.path,
        bundle.defaultMainPath,
        kEmptyRoute, // route
        DebuggingOptions.enabled(
          BuildInfo(
            BuildMode.debug,
            null,
            treeShakeIcons: false,
<<<<<<< HEAD
            packageConfigPath: widgetPreviewScaffoldProject.packageConfig.path,
          ),
        ),
        kEnableHotReload, // hot mode
        applicationBinary: prebuiltApplicationBinary,
        trackWidgetCreation: false,
=======
            extraFrontEndOptions:
                isWeb ? <String>['--dartdevc-canary', '--dartdevc-module-format=ddc'] : null,
            packageConfigPath: widgetPreviewScaffoldProject.packageConfig.path,
            packageConfig: PackageConfig.parseBytes(
              widgetPreviewScaffoldProject.packageConfig.readAsBytesSync(),
              widgetPreviewScaffoldProject.packageConfig.uri,
            ),
          ),
          webEnableExposeUrl: false, // TODO(bkonyi): verify
          webRunHeadless: boolArg(kHeadlessWeb),
        ),
        kEnableHotReload, // hot mode
        applicationBinary: prebuiltApplicationBinary,
        trackWidgetCreation: true,
>>>>>>> 6e7e36fd
        projectRootPath: widgetPreviewScaffoldProject.directory.path,
      );
    } on Exception catch (error) {
      throwToolExit(error.toString());
    }
    // Immediately perform a hot restart to ensure new previews are loaded into the prebuilt
    // application.
<<<<<<< HEAD
    logger.printStatus('Loading previews into the Widget Preview Scaffold...');
    await app.restart(fullRestart: true);
=======
    // WARNING: this log message is used by test/integration.shard/widget_preview_test.dart
    logger.printStatus('Loading previews into the Widget Preview Scaffold...');
    await app.restart(fullRestart: true);
    // WARNING: this log message is used by test/integration.shard/widget_preview_test.dart
>>>>>>> 6e7e36fd
    logger.printStatus('Done loading previews.');
    return app;
  }

  @visibleForTesting
  static const Map<String, String> flutterGenPackageConfigEntry = <String, String>{
    'name': 'flutter_gen',
    'rootUri': '../../flutter_gen',
    'languageVersion': '2.12',
  };

  /// Maps asset URIs to relative paths for the widget preview project to
  /// include.
  @visibleForTesting
  static Uri transformAssetUri(Uri uri) {
    // Assets provided by packages always start with 'packages' and do not
    // require their URIs to be updated.
    if (uri.path.startsWith('packages')) {
      return uri;
    }
    // Otherwise, the asset is contained within the root project and needs
    // to be referenced from the widget preview scaffold project's pubspec.
    return Uri(path: '../../${uri.path}');
  }

  @visibleForTesting
  static AssetsEntry transformAssetsEntry(AssetsEntry asset) {
    return AssetsEntry(
      uri: transformAssetUri(asset.uri),
      flavors: asset.flavors,
      transformers: asset.transformers,
    );
  }

  @visibleForTesting
  static FontAsset transformFontAsset(FontAsset asset) {
    return FontAsset(transformAssetUri(asset.assetUri), weight: asset.weight, style: asset.style);
  }

  @visibleForTesting
  static DeferredComponent transformDeferredComponent(DeferredComponent component) {
    return DeferredComponent(
      name: component.name,
      // TODO(bkonyi): verify these library paths are always package: paths from the parent project.
      libraries: component.libraries,
      assets: component.assets.map(transformAssetsEntry).toList(),
    );
  }

  @visibleForTesting
  FlutterManifest buildPubspec({
    required FlutterManifest rootManifest,
    required FlutterManifest widgetPreviewManifest,
  }) {
    final List<AssetsEntry> assets = rootManifest.assets.map(transformAssetsEntry).toList();

    final List<Font> fonts =
        rootManifest.fonts.map((Font font) {
          return Font(font.familyName, font.fontAssets.map(transformFontAsset).toList());
        }).toList();

    final List<Uri> shaders = rootManifest.shaders.map(transformAssetUri).toList();

    final List<Uri> models = rootManifest.models.map(transformAssetUri).toList();

    final List<DeferredComponent>? deferredComponents =
        rootManifest.deferredComponents?.map(transformDeferredComponent).toList();

    return widgetPreviewManifest.copyWith(
      logger: logger,
      assets: assets,
      fonts: fonts,
      shaders: shaders,
      models: models,
      deferredComponents: deferredComponents,
    );
  }

  Future<void> _populatePreviewPubspec({required FlutterProject rootProject}) async {
    final FlutterProject widgetPreviewScaffoldProject = rootProject.widgetPreviewScaffoldProject;

    // Overwrite the pubspec for the preview scaffold project to include assets
    // from the root project.
    widgetPreviewScaffoldProject.replacePubspec(
      buildPubspec(
        rootManifest: rootProject.manifest,
        widgetPreviewManifest: widgetPreviewScaffoldProject.manifest,
      ),
    );

    // Adds a path dependency on the parent project so previews can be
    // imported directly into the preview scaffold.
    const String pubAdd = 'add';
    await pub.interactively(
      <String>[
        pubAdd,
        if (offline) '--offline',
<<<<<<< HEAD
=======
        '--directory',
        widgetPreviewScaffoldProject.directory.path,
        // Ensure the path using POSIX separators, otherwise the "path_not_posix" check will fail.
        '${rootProject.manifest.appName}:{"path":${rootProject.directory.path.replaceAll(r"\", "/")}}',
      ],
      context: PubContext.pubAdd,
      command: pubAdd,
      touchesPackageConfig: true,
    );

    // Adds a dependency on flutter_lints, which is referenced by the
    // analysis_options.yaml generated by the 'app' template.
    await pub.interactively(
      <String>[
        pubAdd,
        if (offline) '--offline',
>>>>>>> 6e7e36fd
        '--directory',
        widgetPreviewScaffoldProject.directory.path,
        'flutter_lints',
      ],
      context: PubContext.pubAdd,
      command: pubAdd,
      touchesPackageConfig: true,
    );

    logger.printStatus('Running pub get');
    // Generate package_config.json.
    await pub.get(
      context: PubContext.create,
      project: widgetPreviewScaffoldProject,
      offline: offline,
      outputMode: PubOutputMode.summaryOnly,
    );

    maybeAddFlutterGenToPackageConfig(rootProject: rootProject);
    _previewManifest.updatePubspecHash();
  }

  /// Manually adds an entry for package:flutter_gen to the preview scaffold's
  /// package_config.json if the target project makes use of localization.
  ///
  /// The Flutter Tool does this when running a Flutter project with
  /// localization instead of modifying the user's pubspec.yaml to depend on it
  /// as a path dependency. Unfortunately, the preview scaffold still needs to
  /// add it directly to its package_config.json as the generated package name
  /// isn't actually flutter_gen, which pub doesn't really like, and using the
  /// actual package name will break applications which import
  /// package:flutter_gen.
  @visibleForTesting
  void maybeAddFlutterGenToPackageConfig({required FlutterProject rootProject}) {
    // TODO(matanlurey): Remove this once flutter_gen is removed.
    //
    // This is actually incorrect logic; the presence of a `generate: true`
    // does *NOT* mean that we need to add `flutter_gen` to the package config,
    // and never did, but the name of the manifest field was labeled and
    // described incorrectly.
    //
    // Tracking removal: https://github.com/flutter/flutter/issues/102983.
    if (!rootProject.manifest.generateLocalizations) {
      return;
    }
    final FlutterProject widgetPreviewScaffoldProject = rootProject.widgetPreviewScaffoldProject;
    final File packageConfig = widgetPreviewScaffoldProject.packageConfig;
    final String previewPackageConfigPath = packageConfig.path;
    if (!packageConfig.existsSync()) {
      throw StateError(
        "Could not find preview project's package_config.json at "
        '$previewPackageConfigPath',
      );
    }
    final Map<String, Object?> packageConfigJson =
        json.decode(packageConfig.readAsStringSync()) as Map<String, Object?>;
    (packageConfigJson['packages'] as List<dynamic>?)!.cast<Map<String, String>>().add(
      flutterGenPackageConfigEntry,
    );
    packageConfig.writeAsStringSync(json.encode(packageConfigJson));
    logger.printStatus('Added flutter_gen dependency to $previewPackageConfigPath');
  }
}

final class WidgetPreviewCleanCommand extends WidgetPreviewSubCommandBase {
  WidgetPreviewCleanCommand({required this.fs, required this.logger, required this.projectFactory});

  @override
  String get description => 'Cleans up widget preview state.';

  @override
  String get name => 'clean';

  @override
  final FileSystem fs;

  @override
  final Logger logger;

  @override
  final FlutterProjectFactory projectFactory;

  @override
  Future<FlutterCommandResult> runCommand() async {
    final Directory widgetPreviewScaffold = getRootProject().widgetPreviewScaffold;
    if (widgetPreviewScaffold.existsSync()) {
      final String scaffoldPath = widgetPreviewScaffold.path;
      logger.printStatus('Deleting widget preview scaffold at $scaffoldPath.');
      widgetPreviewScaffold.deleteSync(recursive: true);
    } else {
      logger.printStatus('Nothing to clean up.');
    }
    return FlutterCommandResult.success();
  }
}<|MERGE_RESOLUTION|>--- conflicted
+++ resolved
@@ -26,10 +26,7 @@
 import '../runner/flutter_command.dart';
 import '../widget_preview/preview_code_generator.dart';
 import '../widget_preview/preview_detector.dart';
-<<<<<<< HEAD
 import '../widget_preview/preview_manifest.dart';
-=======
->>>>>>> 6e7e36fd
 import '../windows/build_windows.dart';
 import 'create_base.dart';
 import 'daemon.dart';
@@ -123,13 +120,6 @@
     required this.os,
   }) {
     addPubOptions();
-<<<<<<< HEAD
-    argParser.addFlag(
-      kLaunchPreviewer,
-      defaultsTo: true,
-      help: 'Launches the widget preview environment.',
-    );
-=======
     argParser
       ..addFlag(
         kLaunchPreviewer,
@@ -148,13 +138,10 @@
         help: 'Launches Chrome in headless mode for testing.',
         hide: !verboseHelp,
       );
->>>>>>> 6e7e36fd
   }
 
   static const String kWidgetPreviewScaffoldName = 'widget_preview_scaffold';
   static const String kLaunchPreviewer = 'launch-previewer';
-<<<<<<< HEAD
-=======
   static const String kUseFlutterWeb = 'web';
   static const String kHeadlessWeb = 'headless-web';
 
@@ -163,7 +150,6 @@
     // Ensure the Flutter Web SDK is installed.
     DevelopmentArtifact.web,
   };
->>>>>>> 6e7e36fd
 
   @override
   String get description => 'Starts the widget preview environment.';
@@ -171,13 +157,9 @@
   @override
   String get name => 'start';
 
-<<<<<<< HEAD
-  bool get launchPreviewer => boolArg(kLaunchPreviewer);
-=======
   final bool verboseHelp;
 
   bool get isWeb => boolArg(kUseFlutterWeb);
->>>>>>> 6e7e36fd
 
   @override
   final FileSystem fs;
@@ -196,11 +178,8 @@
 
   final OperatingSystemUtils os;
 
-<<<<<<< HEAD
   late final FlutterProject rootProject = getRootProject();
 
-=======
->>>>>>> 6e7e36fd
   late final PreviewDetector _previewDetector = PreviewDetector(
     logger: logger,
     fs: fs,
@@ -210,9 +189,6 @@
 
   late final PreviewCodeGenerator _previewCodeGenerator;
   late final PreviewManifest _previewManifest;
-
-  /// The currently running instance of the widget preview scaffold.
-  AppInstance? _widgetPreviewApp;
 
   /// The currently running instance of the widget preview scaffold.
   AppInstance? _widgetPreviewApp;
@@ -229,19 +205,12 @@
 
     // Check to see if a preview scaffold has already been generated. If not,
     // generate one.
-<<<<<<< HEAD
     final bool generateScaffoldProject = _previewManifest.shouldGenerateProject();
     // TODO(bkonyi): can this be moved?
     widgetPreviewScaffold.createSync();
 
     if (generateScaffoldProject) {
-=======
-    final bool generateScaffoldProject = !widgetPreviewScaffold.existsSync();
-    widgetPreviewScaffold.createSync();
-
-    if (generateScaffoldProject) {
       // WARNING: this log message is used by test/integration.shard/widget_preview_test.dart
->>>>>>> 6e7e36fd
       logger.printStatus('Creating widget preview scaffolding at: ${widgetPreviewScaffold.path}');
       await generateApp(
         <String>['app', kWidgetPreviewScaffoldName],
@@ -252,34 +221,21 @@
           titleCaseProjectName: 'Widget Preview Scaffold',
           flutterRoot: Cache.flutterRoot!,
           dartSdkVersionBounds: '^${cache.dartSdkBuild}',
-<<<<<<< HEAD
-          linux: platform.isLinux,
-          macos: platform.isMacOS,
-          windows: platform.isWindows,
-=======
           linux: platform.isLinux && !isWeb,
           macos: platform.isMacOS && !isWeb,
           windows: platform.isWindows && !isWeb,
           web: isWeb,
->>>>>>> 6e7e36fd
         ),
         overwrite: true,
         generateMetadata: false,
       );
-<<<<<<< HEAD
       _previewManifest.generate();
-
-      // WARNING: this access of widgetPreviewScaffoldProject needs to happen after we generate the
-      // scaffold project as invoking the getter triggers lazy initialization of the preview scaffold's
-      // FlutterManifest before the scaffold project's pubspec has been generated.
-=======
 
       // WARNING: this access of widgetPreviewScaffoldProject needs to happen
       // after we generate the scaffold project as invoking the getter triggers
       // lazy initialization of the preview scaffold's FlutterManifest before
       // the scaffold project's pubspec has been generated.
       // TODO(bkonyi): add logic to rebuild after SDK updates
->>>>>>> 6e7e36fd
       await initialBuild(widgetPreviewScaffoldProject: rootProject.widgetPreviewScaffoldProject);
     }
 
@@ -288,7 +244,6 @@
       fs: fs,
     );
 
-<<<<<<< HEAD
     if (generateScaffoldProject || _previewManifest.shouldRegeneratePubspec()) {
       if (!generateScaffoldProject) {
         logger.printStatus(
@@ -304,24 +259,11 @@
       // which may have manual changes for flutter_gen support.
       await _populatePreviewPubspec(rootProject: rootProject);
     }
-=======
-    // TODO(matanlurey): Remove this comment once flutter_gen is removed.
-    //
-    // Tracking removal: https://github.com/flutter/flutter/issues/102983.
-    //
-    // Populate the pubspec after the initial build to avoid blowing away the package_config.json
-    // which may have manual changes for flutter_gen support.
-    await _populatePreviewPubspec(rootProject: rootProject);
->>>>>>> 6e7e36fd
 
     final PreviewMapping initialPreviews = await _previewDetector.initialize(rootProject.directory);
     _previewCodeGenerator.populatePreviewsInGeneratedPreviewScaffold(initialPreviews);
 
-<<<<<<< HEAD
-    if (launchPreviewer) {
-=======
     if (boolArg(kLaunchPreviewer)) {
->>>>>>> 6e7e36fd
       shutdownHooks.addShutdownHook(() async {
         await _widgetPreviewApp?.stop();
       });
@@ -330,11 +272,7 @@
       );
       final int result = await _widgetPreviewApp!.runner.waitForAppToFinish();
       if (result != 0) {
-<<<<<<< HEAD
-        throwToolExit(null, exitCode: result);
-=======
         throwToolExit('Failed to launch the widget previewer.', exitCode: result);
->>>>>>> 6e7e36fd
       }
     }
 
@@ -343,34 +281,17 @@
   }
 
   void onChangeDetected(PreviewMapping previews) {
-<<<<<<< HEAD
-=======
     _previewCodeGenerator.populatePreviewsInGeneratedPreviewScaffold(previews);
->>>>>>> 6e7e36fd
     logger.printStatus('Triggering reload based on change to preview set: $previews');
     _widgetPreviewApp?.restart();
   }
 
-<<<<<<< HEAD
   void onPubspecChangeDetected() {
     // TODO(bkonyi): trigger hot reload or restart?
     logger.printStatus('Changes to pubspec.yaml detected.');
     _populatePreviewPubspec(rootProject: rootProject);
   }
 
-  /// Builds the application binary for the widget preview scaffold the first time the widget preview
-  /// command is run.
-  ///
-  /// The resulting binary is used to speed up subsequent widget previewer launches by acting as a
-  /// basic scaffold to load previews into using hot reload / restart.
-  Future<void> initialBuild({required FlutterProject widgetPreviewScaffoldProject}) async {
-    // TODO(bkonyi): handle error case where desktop device isn't enabled.
-    await widgetPreviewScaffoldProject.ensureReadyForPlatformSpecificTooling(
-      linuxPlatform: platform.isLinux,
-      macOSPlatform: platform.isMacOS,
-      windowsPlatform: platform.isWindows,
-      allowedPlugins: const <String>[],
-=======
   /// Builds the application binary for the widget preview scaffold the first
   /// time the widget preview command is run.
   ///
@@ -383,7 +304,6 @@
       macOSPlatform: platform.isMacOS && !isWeb,
       windowsPlatform: platform.isWindows && !isWeb,
       webPlatform: isWeb,
->>>>>>> 6e7e36fd
     );
 
     // Generate initial package_config.json, otherwise the build will fail.
@@ -394,14 +314,11 @@
       outputMode: PubOutputMode.summaryOnly,
     );
 
-<<<<<<< HEAD
-=======
     if (isWeb) {
       return;
     }
 
     // WARNING: this log message is used by test/integration.shard/widget_preview_test.dart
->>>>>>> 6e7e36fd
     logger.printStatus('Performing initial build of the Widget Preview Scaffold...');
 
     final BuildInfo buildInfo = BuildInfo(
@@ -438,10 +355,7 @@
     } else {
       throw UnimplementedError();
     }
-<<<<<<< HEAD
-=======
     // WARNING: this log message is used by test/integration.shard/widget_preview_test.dart
->>>>>>> 6e7e36fd
     logger.printStatus('Widget Preview Scaffold initial build complete.');
   }
 
@@ -503,18 +417,12 @@
 
       // We launch from a prebuilt widget preview scaffold instance to reduce launch times after
       // the first run.
-<<<<<<< HEAD
-      final File prebuiltApplicationBinary = fs.file(
-        prebuiltApplicationBinaryPath(widgetPreviewScaffoldProject: widgetPreviewScaffoldProject),
-      );
-=======
       File? prebuiltApplicationBinary;
       if (!isWeb) {
         prebuiltApplicationBinary = fs.file(
           prebuiltApplicationBinaryPath(widgetPreviewScaffoldProject: widgetPreviewScaffoldProject),
         );
       }
->>>>>>> 6e7e36fd
       const String? kEmptyRoute = null;
       const bool kEnableHotReload = true;
 
@@ -528,14 +436,6 @@
             BuildMode.debug,
             null,
             treeShakeIcons: false,
-<<<<<<< HEAD
-            packageConfigPath: widgetPreviewScaffoldProject.packageConfig.path,
-          ),
-        ),
-        kEnableHotReload, // hot mode
-        applicationBinary: prebuiltApplicationBinary,
-        trackWidgetCreation: false,
-=======
             extraFrontEndOptions:
                 isWeb ? <String>['--dartdevc-canary', '--dartdevc-module-format=ddc'] : null,
             packageConfigPath: widgetPreviewScaffoldProject.packageConfig.path,
@@ -550,7 +450,6 @@
         kEnableHotReload, // hot mode
         applicationBinary: prebuiltApplicationBinary,
         trackWidgetCreation: true,
->>>>>>> 6e7e36fd
         projectRootPath: widgetPreviewScaffoldProject.directory.path,
       );
     } on Exception catch (error) {
@@ -558,15 +457,10 @@
     }
     // Immediately perform a hot restart to ensure new previews are loaded into the prebuilt
     // application.
-<<<<<<< HEAD
-    logger.printStatus('Loading previews into the Widget Preview Scaffold...');
-    await app.restart(fullRestart: true);
-=======
     // WARNING: this log message is used by test/integration.shard/widget_preview_test.dart
     logger.printStatus('Loading previews into the Widget Preview Scaffold...');
     await app.restart(fullRestart: true);
     // WARNING: this log message is used by test/integration.shard/widget_preview_test.dart
->>>>>>> 6e7e36fd
     logger.printStatus('Done loading previews.');
     return app;
   }
@@ -664,8 +558,6 @@
       <String>[
         pubAdd,
         if (offline) '--offline',
-<<<<<<< HEAD
-=======
         '--directory',
         widgetPreviewScaffoldProject.directory.path,
         // Ensure the path using POSIX separators, otherwise the "path_not_posix" check will fail.
@@ -682,7 +574,6 @@
       <String>[
         pubAdd,
         if (offline) '--offline',
->>>>>>> 6e7e36fd
         '--directory',
         widgetPreviewScaffoldProject.directory.path,
         'flutter_lints',
