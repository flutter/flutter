// Copyright 2014 The Flutter Authors. All rights reserved.
// Use of this source code is governed by a BSD-style license that can be
// found in the LICENSE file.

import 'dart:async';
import 'dart:math' as math;

import 'package:dds/dds.dart' as dds;
import 'package:vm_service/vm_service_io.dart' as vm_service;
import 'package:vm_service/vm_service.dart' as vm_service;
import 'package:meta/meta.dart';
import 'package:webdriver/async_io.dart' as async_io;

import '../android/android_device.dart';
import '../application_package.dart';
import '../artifacts.dart';
import '../base/common.dart';
import '../base/file_system.dart';
import '../build_info.dart';
import '../convert.dart';
import '../dart/package_map.dart';
import '../device.dart';
import '../globals.dart' as globals;
import '../project.dart';
import '../resident_runner.dart';
import '../runner/flutter_command.dart' show FlutterCommandResult, FlutterOptions;
import '../vmservice.dart';
import '../web/web_runner.dart';
import 'run.dart';

/// Runs integration (a.k.a. end-to-end) tests.
///
/// An integration test is a program that runs in a separate process from your
/// Flutter application. It connects to the application and acts like a user,
/// performing taps, scrolls, reading out widget properties and verifying their
/// correctness.
///
/// This command takes a target Flutter application that you would like to test
/// as the `--target` option (defaults to `lib/main.dart`). It then looks for a
/// corresponding test file within the `test_driver` directory. The test file is
/// expected to have the same name but contain the `_test.dart` suffix. The
/// `_test.dart` file would generally be a Dart program that uses
/// `package:flutter_driver` and exercises your application. Most commonly it
/// is a test written using `package:test`, but you are free to use something
/// else.
///
/// The app and the test are launched simultaneously. Once the test completes
/// the application is stopped and the command exits. If all these steps are
/// successful the exit code will be `0`. Otherwise, you will see a non-zero
/// exit code.
class DriveCommand extends RunCommandBase {
  DriveCommand({
    bool verboseHelp = false,
  }) {
    requiresPubspecYaml();
    addEnableExperimentation(hide: !verboseHelp);

    // By default, the drive app should not publish the VM service port over mDNS
    // to prevent a local network permission dialog on iOS 14+,
    // which cannot be accepted or dismissed in a CI environment.
    addPublishPort(enabledByDefault: false, verboseHelp: verboseHelp);
    argParser
      ..addFlag('keep-app-running',
        defaultsTo: null,
        help: 'Will keep the Flutter application running when done testing.\n'
              'By default, "flutter drive" stops the application after tests are finished, '
              'and --keep-app-running overrides this. On the other hand, if --use-existing-app '
              'is specified, then "flutter drive" instead defaults to leaving the application '
              'running, and --no-keep-app-running overrides it.',
      )
      ..addOption('use-existing-app',
        help: 'Connect to an already running instance via the given observatory URL. '
              'If this option is given, the application will not be automatically started, '
              'and it will only be stopped if --no-keep-app-running is explicitly set.',
        valueHelp: 'url',
      )
      ..addOption('driver',
        help: 'The test file to run on the host (as opposed to the target file to run on '
              'the device).\n'
              'By default, this file has the same base name as the target file, but in the '
              '"test_driver/" directory instead, and with "_test" inserted just before the '
              'extension, so e.g. if the target is "lib/main.dart", the driver will be '
              '"test_driver/main_test.dart".',
        valueHelp: 'path',
      )
      ..addFlag('build',
        defaultsTo: true,
        help: '(Deprecated) Build the app before running. To use an existing app, pass the --use-application-binary '
          'flag with an existing APK',
      )
      ..addOption('driver-port',
        defaultsTo: '4444',
        help: 'The port where Webdriver server is launched at. Defaults to 4444.',
        valueHelp: '4444'
      )
      ..addFlag('headless',
        defaultsTo: true,
        help: 'Whether the driver browser is going to be launched in headless mode. Defaults to true.',
      )
      ..addOption('browser-name',
        defaultsTo: 'chrome',
        help: 'Name of browser where tests will be executed. \n'
              'Following browsers are supported: \n'
              'Chrome, Firefox, Safari (macOS and iOS) and Edge. Defaults to Chrome.',
        allowed: <String>[
          'android-chrome',
          'chrome',
          'edge',
          'firefox',
          'ios-safari',
          'safari',
        ]
      )
      ..addOption('browser-dimension',
        defaultsTo: '1600,1024',
        help: 'The dimension of browser when running Flutter Web test. \n'
              'This will affect screenshot and all offset-related actions. \n'
              'By default. it is set to 1600,1024 (1600 by 1024).',
      )
      ..addFlag('android-emulator',
        defaultsTo: true,
        help: 'Whether to perform Flutter Driver testing on Android Emulator.'
          'Works only if \'browser-name\' is set to \'android-chrome\'')
      ..addOption('chrome-binary',
        help: 'Location of Chrome binary. '
          'Works only if \'browser-name\' is set to \'chrome\'')
      ..addOption('write-sksl-on-exit',
        help:
          'Attempts to write an SkSL file when the drive process is finished '
          'to the provided file, overwriting it if necessary.',
      );
  }

  @override
  final String name = 'drive';

  @override
  final String description = 'Run integration tests for the project on an attached device or emulator.';

  @override
  final List<String> aliases = <String>['driver'];

  Device _device;
  Device get device => _device;

  bool get verboseSystemLogs => boolArg('verbose-system-logs');
  String get userIdentifier => stringArg(FlutterOptions.kDeviceUser);

  /// Subscription to log messages printed on the device or simulator.
  // ignore: cancel_subscriptions
  StreamSubscription<String> _deviceLogSubscription;

  @override
  Future<void> validateCommand() async {
    if (userIdentifier != null) {
      final Device device = await findTargetDevice(timeout: deviceDiscoveryTimeout);
      if (device is! AndroidDevice) {
        throwToolExit('--${FlutterOptions.kDeviceUser} is only supported for Android');
      }
    }
    return super.validateCommand();
  }

  @override
  Future<FlutterCommandResult> runCommand() async {
    final String testFile = _getTestFile();
    if (testFile == null) {
      throwToolExit(null);
    }

    _device = await findTargetDevice(timeout: deviceDiscoveryTimeout);
    if (device == null) {
      throwToolExit(null);
    }

    if (await globals.fs.type(testFile) != FileSystemEntityType.file) {
      throwToolExit('Test file not found: $testFile');
    }

    String observatoryUri;
    ResidentRunner residentRunner;
    final BuildInfo buildInfo = getBuildInfo();
    final bool isWebPlatform = await device.targetPlatform == TargetPlatform.web_javascript;
    final File applicationBinary = stringArg('use-application-binary') == null
      ? null
      : globals.fs.file(stringArg('use-application-binary'));
    final ApplicationPackage package = await applicationPackages.getPackageForPlatform(
      await device.targetPlatform,
      buildInfo: buildInfo,
      applicationBinary: applicationBinary,
    );
    if (argResults['use-existing-app'] == null) {
      globals.printStatus('Starting application: $targetFile');

      if (buildInfo.isRelease && !isWebPlatform) {
        // This is because we need VM service to be able to drive the app.
        // For Flutter Web, testing in release mode is allowed.
        throwToolExit(
          'Flutter Driver (non-web) does not support running in release mode.\n'
          '\n'
          'Use --profile mode for testing application performance.\n'
          'Use --debug (default) mode for testing correctness (with assertions).'
        );
      }

      Uri webUri;

      if (isWebPlatform) {
        // Start Flutter web application for current test
        final FlutterProject flutterProject = FlutterProject.current();
        final FlutterDevice flutterDevice = await FlutterDevice.create(
          device,
          flutterProject: flutterProject,
          target: targetFile,
          buildInfo: buildInfo,
          platform: globals.platform,
        );
        residentRunner = webRunnerFactory.createWebRunner(
          flutterDevice,
          target: targetFile,
          flutterProject: flutterProject,
          ipv6: ipv6,
          debuggingOptions: getBuildInfo().isRelease ?
            DebuggingOptions.disabled(
              getBuildInfo(),
              port: stringArg('web-port')
            )
            : DebuggingOptions.enabled(
              getBuildInfo(),
              port: stringArg('web-port'),
              disablePortPublication: disablePortPublication,
            ),
          stayResident: false,
          urlTunneller: null,
        );
        final Completer<void> appStartedCompleter = Completer<void>.sync();
        final int result = await residentRunner.run(
          appStartedCompleter: appStartedCompleter,
          route: route,
        );
        if (result != 0) {
          throwToolExit(null, exitCode: result);
        }
        // Wait until the app is started.
        await appStartedCompleter.future;
        webUri = residentRunner.uri;
      }
<<<<<<< HEAD
      // Attempt to launch the application up to 3 times, to validate whether it
      // is possible to reduce flakiness by hardnening the launch code.
      int attempt = 0;
      LaunchResult result;
      while (attempt < 3) {
        result = await appStarter(this, webUri);
        if (result != null) {
          break;
        }
        attempt += 1;
        globals.printError('Application failed to start on attempt: $attempt');
      }
=======

      final LaunchResult result = await appStarter(this, webUri, package, applicationBinary != null);
>>>>>>> c0176c9e
      if (result == null) {
        throwToolExit('Application failed to start. Will not run test. Quitting.', exitCode: 1);
      }
      observatoryUri = result.observatoryUri.toString();
      // TODO(bkonyi): add web support (https://github.com/flutter/flutter/issues/61259)
      if (!isWebPlatform && !disableDds) {
        try {
          // If there's another flutter_tools instance still connected to the target
          // application, DDS will already be running remotely and this call will fail.
          // We can ignore this and continue to use the remote DDS instance.
          await device.dds.startDartDevelopmentService(
            Uri.parse(observatoryUri),
            ddsPort,
            ipv6,
            disableServiceAuthCodes,
          );
          observatoryUri = device.dds.uri.toString();
        } on dds.DartDevelopmentServiceException catch(_) {
          globals.printTrace('Note: DDS is already connected to $observatoryUri.');
        }
      }
    } else {
      globals.printStatus('Will connect to already running application instance.');
      observatoryUri = stringArg('use-existing-app');
    }

    final Map<String, String> environment = <String, String>{
      'VM_SERVICE_URL': observatoryUri,
    };

    async_io.WebDriver driver;
    // For web device, WebDriver session will be launched beforehand
    // so that FlutterDriver can reuse it.
    if (isWebPlatform) {
      final Browser browser = _browserNameToEnum(
          argResults['browser-name'].toString());
      final String driverPort = argResults['driver-port'].toString();
      // start WebDriver
      try {
        driver = await _createDriver(
          driverPort,
          browser,
          argResults['headless'].toString() == 'true',
          stringArg('chrome-binary'),
        );
      } on Exception catch (ex) {
        throwToolExit(
          'Unable to start WebDriver Session for Flutter for Web testing. \n'
          'Make sure you have the correct WebDriver Server running at $driverPort. \n'
          'Make sure the WebDriver Server matches option --browser-name. \n'
          '$ex'
        );
      }

      final bool isAndroidChrome = browser == Browser.androidChrome;
      final bool useEmulator = argResults['android-emulator'] as bool;
      // set window size
      // for android chrome, skip such action
      if (!isAndroidChrome) {
        final List<String> dimensions = argResults['browser-dimension'].split(
            ',') as List<String>;
        assert(dimensions.length == 2);
        int x, y;
        try {
          x = int.parse(dimensions[0]);
          y = int.parse(dimensions[1]);
        } on FormatException catch (ex) {
          throwToolExit('''
Dimension provided to --browser-dimension is invalid:
$ex
        ''');
        }
        final async_io.Window window = await driver.window;
        await window.setLocation(const math.Point<int>(0, 0));
        await window.setSize(math.Rectangle<int>(0, 0, x, y));
      }

      // add driver info to environment variables
      environment.addAll(<String, String> {
        'DRIVER_SESSION_ID': driver.id,
        'DRIVER_SESSION_URI': driver.uri.toString(),
        'DRIVER_SESSION_SPEC': driver.spec.toString(),
        'DRIVER_SESSION_CAPABILITIES': json.encode(driver.capabilities),
        'SUPPORT_TIMELINE_ACTION': (browser == Browser.chrome).toString(),
        'FLUTTER_WEB_TEST': 'true',
        'ANDROID_CHROME_ON_EMULATOR': (isAndroidChrome && useEmulator).toString(),
      });
    }

    try {
      await testRunner(
        <String>[
          if (buildInfo.dartExperiments.isNotEmpty)
            '--enable-experiment=${buildInfo.dartExperiments.join(',')}',
          if (buildInfo.nullSafetyMode == NullSafetyMode.sound)
            '--sound-null-safety',
          if (buildInfo.nullSafetyMode == NullSafetyMode.unsound)
            '--no-sound-null-safety',
          testFile,
        ],
        environment,
      );
    } on Exception catch (error, stackTrace) {
      if (error is ToolExit) {
        rethrow;
      }
      throw Exception('Unable to run test: $error\n$stackTrace');
    } finally {
      await residentRunner?.exit();
      await driver?.quit();
      if (stringArg('write-sksl-on-exit') != null) {
        final File outputFile = globals.fs.file(stringArg('write-sksl-on-exit'));
        final vm_service.VmService vmService = await connectToVmService(
          Uri.parse(observatoryUri),
        );
        final FlutterView flutterView = (await vmService.getFlutterViews()).first;
        final Map<String, Object> result = await vmService.getSkSLs(
          viewId: flutterView.id
        );
        await sharedSkSlWriter(_device, result, outputFile: outputFile);
      }
      if (boolArg('keep-app-running') ?? (argResults['use-existing-app'] != null)) {
        globals.printStatus('Leaving the application running.');
      } else {
        globals.printStatus('Stopping application instance.');
        await appStopper(this, package);
      }
    }

    return FlutterCommandResult.success();
  }

  String _getTestFile() {
    if (argResults['driver'] != null) {
      return stringArg('driver');
    }

    // If the --driver argument wasn't provided, then derive the value from
    // the target file.
    String appFile = globals.fs.path.normalize(targetFile);

    // This command extends `flutter run` and therefore CWD == package dir
    final String packageDir = globals.fs.currentDirectory.path;

    // Make appFile path relative to package directory because we are looking
    // for the corresponding test file relative to it.
    if (!globals.fs.path.isRelative(appFile)) {
      if (!globals.fs.path.isWithin(packageDir, appFile)) {
        globals.printError(
          'Application file $appFile is outside the package directory $packageDir'
        );
        return null;
      }

      appFile = globals.fs.path.relative(appFile, from: packageDir);
    }

    final List<String> parts = globals.fs.path.split(appFile);

    if (parts.length < 2) {
      globals.printError(
        'Application file $appFile must reside in one of the sub-directories '
        'of the package structure, not in the root directory.'
      );
      return null;
    }

    // Look for the test file inside `test_driver/` matching the sub-path, e.g.
    // if the application is `lib/foo/bar.dart`, the test file is expected to
    // be `test_driver/foo/bar_test.dart`.
    final String pathWithNoExtension = globals.fs.path.withoutExtension(globals.fs.path.joinAll(
      <String>[packageDir, 'test_driver', ...parts.skip(1)]));
    return '${pathWithNoExtension}_test${globals.fs.path.extension(appFile)}';
  }
}

Future<Device> findTargetDevice({ @required Duration timeout }) async {
  final DeviceManager deviceManager = globals.deviceManager;
  final List<Device> devices = await deviceManager.findTargetDevices(null, timeout: timeout);

  if (deviceManager.hasSpecifiedDeviceId) {
    if (devices.isEmpty) {
      globals.printStatus("No devices found with name or id matching '${deviceManager.specifiedDeviceId}'");
      return null;
    }
    if (devices.length > 1) {
      globals.printStatus("Found ${devices.length} devices with name or id matching '${deviceManager.specifiedDeviceId}':");
      await Device.printDevices(devices, globals.logger);
      return null;
    }
    return devices.first;
  }

  if (devices.isEmpty) {
    globals.printError('No devices found.');
    return null;
  } else if (devices.length > 1) {
    globals.printStatus('Found multiple connected devices:');
    await Device.printDevices(devices, globals.logger);
  }
  globals.printStatus('Using device ${devices.first.name}.');
  return devices.first;
}

/// Starts the application on the device given command configuration.
typedef AppStarter = Future<LaunchResult> Function(DriveCommand command, Uri webUri, ApplicationPackage applicationPackage, bool prebuiltApplication);

AppStarter appStarter = _startApp; // (mutable for testing)
void restoreAppStarter() {
  appStarter = _startApp;
}

Future<LaunchResult> _startApp(
  DriveCommand command,
  Uri webUri,
  ApplicationPackage applicationPackage,
  bool prebuiltApplication,
) async {
  final String mainPath = findMainDartFile(command.targetFile);
  if (await globals.fs.type(mainPath) != FileSystemEntityType.file) {
    globals.printError('Tried to run $mainPath, but that file does not exist.');
    return null;
  }

  globals.printTrace('Stopping previously running application, if any.');
  await appStopper(command, applicationPackage);


  final Map<String, dynamic> platformArgs = <String, dynamic>{};
  if (command.traceStartup) {
    platformArgs['trace-startup'] = command.traceStartup;
  }

  if (webUri != null) {
    platformArgs['uri'] = webUri.toString();
    if (!command.getBuildInfo().isDebug) {
      // For web device, startApp will be triggered twice
      // and it will error out for chrome the second time.
      platformArgs['no-launch-chrome'] = true;
    }
  }

  globals.printTrace('Starting application.');

  // Forward device log messages to the terminal window running the "drive" command.
  final DeviceLogReader logReader = await command.device.getLogReader(app: applicationPackage);
  command._deviceLogSubscription = logReader
    .logLines
    .listen(globals.printStatus);

  final LaunchResult result = await command.device.startApp(
    applicationPackage,
    mainPath: mainPath,
    route: command.route,
    debuggingOptions: DebuggingOptions.enabled(
      command.getBuildInfo(),
      startPaused: true,
      hostVmServicePort: webUri != null ? command.hostVmservicePort : 0,
      disablePortPublication: command.disablePortPublication,
      ddsPort: command.ddsPort,
      verboseSystemLogs: command.verboseSystemLogs,
      cacheSkSL: command.cacheSkSL,
      dumpSkpOnShaderCompilation: command.dumpSkpOnShaderCompilation,
      purgePersistentCache: command.purgePersistentCache,
    ),
    platformArgs: platformArgs,
    userIdentifier: command.userIdentifier,
    prebuiltApplication: prebuiltApplication,
  );

  if (!result.started) {
    await command._deviceLogSubscription.cancel();
    return null;
  }

  return result;
}

/// Runs driver tests.
typedef TestRunner = Future<void> Function(List<String> testArgs, Map<String, String> environment);
TestRunner testRunner = _runTests;
void restoreTestRunner() {
  testRunner = _runTests;
}

Future<void> _runTests(List<String> testArgs, Map<String, String> environment) async {
  globals.printTrace('Running driver tests.');

  globalPackagesPath = globals.fs.path.normalize(globals.fs.path.absolute(globalPackagesPath));
  final int result = await globals.processUtils.stream(
    <String>[
      globals.artifacts.getArtifactPath(Artifact.engineDartBinary),
      ...testArgs,
      '--packages=$globalPackagesPath',
      '-rexpanded',
    ],
    environment: environment,
  );
  if (result != 0) {
    throwToolExit('Driver tests failed: $result', exitCode: result);
  }
}


/// Stops the application.
typedef AppStopper = Future<bool> Function(DriveCommand command, ApplicationPackage applicationPackage);
AppStopper appStopper = _stopApp;
void restoreAppStopper() {
  appStopper = _stopApp;
}

Future<bool> _stopApp(DriveCommand command, ApplicationPackage package) async {
  globals.printTrace('Stopping application.');
  final bool stopped = await command.device.stopApp(package, userIdentifier: command.userIdentifier);
  await command.device.uninstallApp(package);
  await command._deviceLogSubscription?.cancel();
  return stopped;
}

/// A list of supported browsers.
@visibleForTesting
enum Browser {
  /// Chrome on Android: https://developer.chrome.com/multidevice/android/overview
  androidChrome,
  /// Chrome: https://www.google.com/chrome/
  chrome,
  /// Edge: https://www.microsoft.com/en-us/windows/microsoft-edge
  edge,
  /// Firefox: https://www.mozilla.org/en-US/firefox/
  firefox,
  /// Safari in iOS: https://www.apple.com/safari/
  iosSafari,
  /// Safari in macOS: https://www.apple.com/safari/
  safari,
}

/// Converts [browserName] string to [Browser]
Browser _browserNameToEnum(String browserName){
  switch (browserName) {
    case 'android-chrome': return Browser.androidChrome;
    case 'chrome': return Browser.chrome;
    case 'edge': return Browser.edge;
    case 'firefox': return Browser.firefox;
    case 'ios-safari': return Browser.iosSafari;
    case 'safari': return Browser.safari;
  }
  throw UnsupportedError('Browser $browserName not supported');
}

Future<async_io.WebDriver> _createDriver(String driverPort, Browser browser, bool headless, String chromeBinary) async {
  return async_io.createDriver(
      uri: Uri.parse('http://localhost:$driverPort/'),
      desired: getDesiredCapabilities(browser, headless, chromeBinary),
      spec: async_io.WebDriverSpec.Auto
  );
}

/// Returns desired capabilities for given [browser], [headless] and
/// [chromeBinary].
@visibleForTesting
Map<String, dynamic> getDesiredCapabilities(Browser browser, bool headless, [String chromeBinary]) {
  switch (browser) {
    case Browser.chrome:
      return <String, dynamic>{
        'acceptInsecureCerts': true,
        'browserName': 'chrome',
        'goog:loggingPrefs': <String, String>{ async_io.LogType.performance: 'ALL'},
        'chromeOptions': <String, dynamic>{
          if (chromeBinary != null)
            'binary': chromeBinary,
          'w3c': false,
          'args': <String>[
            '--bwsi',
            '--disable-background-timer-throttling',
            '--disable-default-apps',
            '--disable-extensions',
            '--disable-popup-blocking',
            '--disable-translate',
            '--no-default-browser-check',
            '--no-sandbox',
            '--no-first-run',
            if (headless) '--headless'
          ],
          'perfLoggingPrefs': <String, String>{
            'traceCategories':
            'devtools.timeline,'
                'v8,blink.console,benchmark,blink,'
                'blink.user_timing'
          }
        },
      };
      break;
    case Browser.firefox:
      return <String, dynamic>{
        'acceptInsecureCerts': true,
        'browserName': 'firefox',
        'moz:firefoxOptions' : <String, dynamic>{
          'args': <String>[
            if (headless) '-headless'
          ],
          'prefs': <String, dynamic>{
            'dom.file.createInChild': true,
            'dom.timeout.background_throttling_max_budget': -1,
            'media.autoplay.default': 0,
            'media.gmp-manager.url': '',
            'media.gmp-provider.enabled': false,
            'network.captive-portal-service.enabled': false,
            'security.insecure_field_warning.contextual.enabled': false,
            'test.currentTimeOffsetSeconds': 11491200
          },
          'log': <String, String>{'level': 'trace'}
        }
      };
      break;
    case Browser.edge:
      return <String, dynamic>{
        'acceptInsecureCerts': true,
        'browserName': 'edge',
      };
      break;
    case Browser.safari:
      return <String, dynamic>{
        'browserName': 'safari',
      };
      break;
    case Browser.iosSafari:
      return <String, dynamic>{
        'platformName': 'ios',
        'browserName': 'safari',
        'safari:useSimulator': true
      };
    case Browser.androidChrome:
      return <String, dynamic>{
        'browserName': 'chrome',
        'platformName': 'android',
        'goog:chromeOptions': <String, dynamic>{
          'androidPackage': 'com.android.chrome',
          'args': <String>['--disable-fullscreen']
        },
      };
    default:
      throw UnsupportedError('Browser $browser not supported.');
  }
}<|MERGE_RESOLUTION|>--- conflicted
+++ resolved
@@ -245,23 +245,20 @@
         await appStartedCompleter.future;
         webUri = residentRunner.uri;
       }
-<<<<<<< HEAD
+
       // Attempt to launch the application up to 3 times, to validate whether it
       // is possible to reduce flakiness by hardnening the launch code.
       int attempt = 0;
       LaunchResult result;
       while (attempt < 3) {
-        result = await appStarter(this, webUri);
+        // On attempts past 1, assume the application is built correctly and re-use it.
+        result = await appStarter(this, webUri, package, applicationBinary != null || attempt > 0);
         if (result != null) {
           break;
         }
         attempt += 1;
         globals.printError('Application failed to start on attempt: $attempt');
       }
-=======
-
-      final LaunchResult result = await appStarter(this, webUri, package, applicationBinary != null);
->>>>>>> c0176c9e
       if (result == null) {
         throwToolExit('Application failed to start. Will not run test. Quitting.', exitCode: 1);
       }
