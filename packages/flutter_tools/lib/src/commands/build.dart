--- conflicted
+++ resolved
@@ -40,10 +40,16 @@
       ),
     );
     _addSubcommand(BuildApkCommand(logger: logger, verboseHelp: verboseHelp));
-    _addSubcommand(BuildAppBundleCommand(logger: logger, verboseHelp: verboseHelp));
+    _addSubcommand(
+      BuildAppBundleCommand(logger: logger, verboseHelp: verboseHelp),
+    );
     _addSubcommand(BuildIOSCommand(logger: logger, verboseHelp: verboseHelp));
     _addSubcommand(
-      BuildIOSFrameworkCommand(logger: logger, buildSystem: buildSystem, verboseHelp: verboseHelp),
+      BuildIOSFrameworkCommand(
+        logger: logger,
+        buildSystem: buildSystem,
+        verboseHelp: verboseHelp,
+      ),
     );
     _addSubcommand(
       BuildMacOSFrameworkCommand(
@@ -52,17 +58,33 @@
         verboseHelp: verboseHelp,
       ),
     );
-    _addSubcommand(BuildIOSArchiveCommand(logger: logger, verboseHelp: verboseHelp));
-    _addSubcommand(BuildBundleCommand(logger: logger, verboseHelp: verboseHelp));
     _addSubcommand(
-      BuildWebCommand(fileSystem: fileSystem, logger: logger, verboseHelp: verboseHelp),
+      BuildIOSArchiveCommand(logger: logger, verboseHelp: verboseHelp),
+    );
+    _addSubcommand(
+      BuildBundleCommand(logger: logger, verboseHelp: verboseHelp),
+    );
+    _addSubcommand(
+      BuildWebCommand(
+        fileSystem: fileSystem,
+        logger: logger,
+        verboseHelp: verboseHelp,
+      ),
     );
     _addSubcommand(BuildMacosCommand(logger: logger, verboseHelp: verboseHelp));
     _addSubcommand(
-      BuildLinuxCommand(logger: logger, operatingSystemUtils: osUtils, verboseHelp: verboseHelp),
+      BuildLinuxCommand(
+        logger: logger,
+        operatingSystemUtils: osUtils,
+        verboseHelp: verboseHelp,
+      ),
     );
     _addSubcommand(
-      BuildWindowsCommand(logger: logger, operatingSystemUtils: osUtils, verboseHelp: verboseHelp),
+      BuildWindowsCommand(
+        logger: logger,
+        operatingSystemUtils: osUtils,
+        verboseHelp: verboseHelp,
+      ),
     );
   }
 
@@ -82,7 +104,8 @@
   String get category => FlutterCommandCategory.project;
 
   @override
-  Future<FlutterCommandResult> runCommand() async => FlutterCommandResult.fail();
+  Future<FlutterCommandResult> runCommand() async =>
+      FlutterCommandResult.fail();
 }
 
 abstract class BuildSubCommand extends FlutterCommand {
@@ -94,9 +117,6 @@
   @protected
   final Logger logger;
 
-<<<<<<< HEAD
-=======
   /// Whether this command is supported and should be shown.
->>>>>>> 9870afdc
   bool get supported => true;
 }