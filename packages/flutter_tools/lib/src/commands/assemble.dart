// Copyright 2014 The Flutter Authors. All rights reserved.
// Use of this source code is governed by a BSD-style license that can be
// found in the LICENSE file.

import 'package:args/args.dart';
import 'package:meta/meta.dart';
import 'package:unified_analytics/unified_analytics.dart';

import '../artifacts.dart';
import '../base/common.dart';
import '../base/file_system.dart';
import '../build_info.dart';
import '../build_system/build_system.dart';
import '../build_system/depfile.dart';
import '../build_system/targets/android.dart';
import '../build_system/targets/assets.dart';
import '../build_system/targets/common.dart';
import '../build_system/targets/deferred_components.dart';
import '../build_system/targets/ios.dart';
import '../build_system/targets/linux.dart';
import '../build_system/targets/macos.dart';
import '../build_system/targets/windows.dart';
import '../cache.dart';
import '../convert.dart';
import '../globals.dart' as globals;
import '../project.dart';
import '../runner/flutter_command.dart';

/// All currently implemented targets.
var _kDefaultTargets = <Target>[
  // Shared targets
  const CopyAssets(),
  const KernelSnapshot(),
  const AotElfProfile(TargetPlatform.android_arm),
  const AotElfRelease(TargetPlatform.android_arm),
  const AotAssemblyProfile(),
  const AotAssemblyRelease(),
  // macOS targets
  const DebugMacOSFramework(),
  const DebugMacOSBundleFlutterAssets(),
  const ProfileMacOSBundleFlutterAssets(),
  const ReleaseMacOSBundleFlutterAssets(),
  const DebugUnpackMacOS(),
  const ProfileUnpackMacOS(),
  const ReleaseUnpackMacOS(),
  // Linux targets
  const DebugBundleLinuxAssets(TargetPlatform.linux_x64),
  const DebugBundleLinuxAssets(TargetPlatform.linux_arm64),
  const ProfileBundleLinuxAssets(TargetPlatform.linux_x64),
  const ProfileBundleLinuxAssets(TargetPlatform.linux_arm64),
  const ReleaseBundleLinuxAssets(TargetPlatform.linux_x64),
  const ReleaseBundleLinuxAssets(TargetPlatform.linux_arm64),
  const ReleaseAndroidApplication(),
  // This is a one-off rule for bundle and aot compat.
  const CopyFlutterBundle(),
  // Android targets,
  const DebugAndroidApplication(),
  const ProfileAndroidApplication(),
  // Android ABI specific AOT rules.
  androidArmProfileBundle,
  androidArm64ProfileBundle,
  androidx64ProfileBundle,
  androidArmReleaseBundle,
  androidArm64ReleaseBundle,
  androidx64ReleaseBundle,
  // Deferred component enabled AOT rules
  androidArmProfileDeferredComponentsBundle,
  androidArm64ProfileDeferredComponentsBundle,
  androidx64ProfileDeferredComponentsBundle,
  androidArmReleaseDeferredComponentsBundle,
  androidArm64ReleaseDeferredComponentsBundle,
  androidx64ReleaseDeferredComponentsBundle,
  // iOS targets
  const DebugIosApplicationBundle(),
  const ProfileIosApplicationBundle(),
  const ReleaseIosApplicationBundle(),
  const DebugUnpackIOS(),
  const ProfileUnpackIOS(),
  const ReleaseUnpackIOS(),
  // Windows targets
  const UnpackWindows(TargetPlatform.windows_x64),
  const UnpackWindows(TargetPlatform.windows_arm64),
  const DebugBundleWindowsAssets(TargetPlatform.windows_x64),
  const DebugBundleWindowsAssets(TargetPlatform.windows_arm64),
  const ProfileBundleWindowsAssets(TargetPlatform.windows_x64),
  const ProfileBundleWindowsAssets(TargetPlatform.windows_arm64),
  const ReleaseBundleWindowsAssets(TargetPlatform.windows_x64),
  const ReleaseBundleWindowsAssets(TargetPlatform.windows_arm64),
];

/// Assemble provides a low level API to interact with the flutter tool build
/// system.
class AssembleCommand extends FlutterCommand {
  AssembleCommand({bool verboseHelp = false, required BuildSystem buildSystem})
<<<<<<< HEAD
    : _buildSystem = buildSystem {
    // Old -d/--define (overloaded with -d/--device)
=======
    : _verboseHelp = verboseHelp,
      _buildSystem = buildSystem {
>>>>>>> be9526fb
    argParser.addMultiOption(
      'define',
      abbr: 'd',
      valueHelp: 'target=key=value',
      help:
          'DEPRECATED. Use `--dart-define` or `-D` instead for consistency.\n'
          '\n'
          'Allows passing configuration to a target, as in "--define=target=key=value".',
    );

    // New -D/--dart-define (consistent across app)
    usesDartDefineOption();

    argParser.addOption(
      'performance-measurement-file',
      help: 'Output individual target performance to a JSON file.',
    );
    argParser.addMultiOption(
      'input',
      abbr: 'i',
      help:
          'Allows passing additional inputs with "--input=key=value". Unlike '
          'defines, additional inputs do not generate a new configuration; instead '
          'they are treated as dependencies of the targets that use them.',
    );
    argParser.addOption(
      'depfile',
      help:
          'A file path where a depfile will be written. '
          'This contains all build inputs and outputs in a Make-style syntax.',
    );
    argParser.addOption(
      'build-inputs',
      help:
          'A file path where a newline-separated '
          'file containing all inputs used will be written after a build. '
          'This file is not included as a build input or output. This file is not '
          'written if the build fails for any reason.',
    );
    argParser.addOption(
      'build-outputs',
      help:
          'A file path where a newline-separated '
          'file containing all outputs created will be written after a build. '
          'This file is not included as a build input or output. This file is not '
          'written if the build fails for any reason.',
    );
    argParser.addOption(
      'output',
      abbr: 'o',
      help:
          'A directory where output '
          'files will be written. Must be either absolute or relative from the '
          'root of the current Flutter project.',
    );
    usesExtraDartFlagOptions(verboseHelp: verboseHelp);
    argParser.addOption(
      'resource-pool-size',
      help: 'The maximum number of concurrent tasks the build system will run.',
    );
  }

  final bool _verboseHelp;

  @override
  bool get hidden => !_verboseHelp;

  final BuildSystem _buildSystem;

  late final FlutterProject _flutterProject = FlutterProject.current();

  @override
  String get description => 'Assemble and build Flutter resources.';

  @override
  String get name => 'assemble';

  @override
  String get category => FlutterCommandCategory.project;

  @override
  Future<Event> unifiedAnalyticsUsageValues(String commandPath) async => Event.commandUsageValues(
    workflow: commandPath,
    commandHasTerminal: hasTerminal,
    buildBundleTargetPlatform: _environment.defines[kTargetPlatform],
    buildBundleIsModule: _flutterProject.isModule,
  );

  @override
  Future<Set<DevelopmentArtifact>> get requiredArtifacts async {
    final String? platform = _environment.defines[kTargetPlatform];
    if (platform == null) {
      return super.requiredArtifacts;
    }

    final TargetPlatform targetPlatform = getTargetPlatformForName(platform);
    final DevelopmentArtifact? artifact = artifactFromTargetPlatform(targetPlatform);
    if (artifact != null) {
      return <DevelopmentArtifact>{artifact};
    }
    return super.requiredArtifacts;
  }

  /// The target(s) we are building.
  List<Target> createTargets() {
    final ArgResults argumentResults = argResults!;
    if (argumentResults.rest.isEmpty) {
      throwToolExit('missing target name for flutter assemble.');
    }
    final String name = argumentResults.rest.first;
    final targetMap = <String, Target>{
      for (final Target target in _kDefaultTargets) target.name: target,
    };
    final results = <Target>[
      for (final String targetName in argumentResults.rest)
        if (targetMap.containsKey(targetName)) targetMap[targetName]!,
    ];
    if (results.isEmpty) {
      throwToolExit('No target named "$name" defined.');
    }
    return results;
  }

  bool isDeferredComponentsTargets() {
    for (final String targetName in argResults!.rest) {
      if (deferredComponentsTargets.contains(targetName)) {
        return true;
      }
    }
    return false;
  }

  bool isDebug() {
    for (final String targetName in argResults!.rest) {
      if (targetName.contains('debug')) {
        return true;
      }
    }
    return false;
  }

  late final Environment _environment = _createEnvironment();

  /// The environmental configuration for a build invocation.
  Environment _createEnvironment() {
    String? output = stringArg('output');
    if (output == null) {
      throwToolExit('--output directory is required for assemble.');
    }
    // If path is relative, make it absolute from flutter project.
    if (globals.fs.path.isRelative(output)) {
      output = globals.fs.path.join(_flutterProject.directory.path, output);
    }
    final Artifacts artifacts = globals.artifacts!;
    final result = Environment(
      outputDir: globals.fs.directory(output),
      buildDir: _flutterProject.directory
          .childDirectory('.dart_tool')
          .childDirectory('flutter_build'),
      projectDir: _flutterProject.directory,
      packageConfigPath: packageConfigPath(),
      defines: _parseDefines([...stringsArg('define'), ...stringsArg('dart-define')]),
      inputs: _parseDefines(stringsArg('input')),
      cacheDir: globals.cache.getRoot(),
      flutterRootDir: globals.fs.directory(Cache.flutterRoot),
      artifacts: artifacts,
      fileSystem: globals.fs,
      logger: globals.logger,
      processManager: globals.processManager,
      analytics: globals.analytics,
      platform: globals.platform,
      engineVersion: artifacts.usesLocalArtifacts ? null : globals.flutterVersion.engineRevision,
      generateDartPluginRegistry: true,
    );
    return result;
  }

  Map<String, String> _parseDefines(List<String> values) {
    final results = <String, String>{};
    for (final chunk in values) {
      final int indexEquals = chunk.indexOf('=');
      if (indexEquals == -1) {
        throwToolExit('Improperly formatted define flag: $chunk');
      }
      final String key = chunk.substring(0, indexEquals);
      final String value = chunk.substring(indexEquals + 1);
      results[key] = value;
    }
    final ArgResults argumentResults = argResults!;
    if (argumentResults.wasParsed(FlutterOptions.kExtraGenSnapshotOptions)) {
      results[kExtraGenSnapshotOptions] =
          (argumentResults[FlutterOptions.kExtraGenSnapshotOptions] as List<String>).join(',');
    }

    final Map<String, Object?> defineConfigJsonMap = extractDartDefineConfigJsonMap();
    final List<String> dartDefines = extractDartDefines(defineConfigJsonMap: defineConfigJsonMap);
    if (dartDefines.isNotEmpty) {
      results[kDartDefines] = dartDefines.join(',');
    }

    results[kDeferredComponents] = 'false';
    if (_flutterProject.manifest.deferredComponents != null &&
        isDeferredComponentsTargets() &&
        !isDebug()) {
      results[kDeferredComponents] = 'true';
    }
    if (argumentResults.wasParsed(FlutterOptions.kExtraFrontEndOptions)) {
      results[kExtraFrontEndOptions] =
          (argumentResults[FlutterOptions.kExtraFrontEndOptions] as List<String>).join(',');
    }
    return results;
  }

  @override
  Future<FlutterCommandResult> runCommand() async {
    final List<Target> targets = createTargets();
    final nonDeferredTargets = <Target>[];
    final List<Target> deferredTargets = <AndroidAotDeferredComponentsBundle>[];
    for (final target in targets) {
      if (deferredComponentsTargets.contains(target.name)) {
        deferredTargets.add(target);
      } else {
        nonDeferredTargets.add(target);
      }
    }
    Target? target;
    List<String> decodedDefines;
    try {
      decodedDefines = decodeDartDefines(_environment.defines, kDartDefines);
    } on FormatException {
      throwToolExit(
        'Error parsing assemble command: your generated configuration may be out of date. '
        "Try re-running 'flutter build ios' or the appropriate build command.",
      );
    }
    if (deferredTargets.isNotEmpty) {
      // Record to analytics that DeferredComponents is being used.
      globals.analytics.send(
        Event.flutterBuildInfo(
          label: 'assemble-deferred-components',
          buildType: 'android',
          settings: deferredTargets.map((Target t) => t.name).join(','),
        ),
      );
    }
    if (_flutterProject.manifest.deferredComponents != null &&
        decodedDefines.contains('validate-deferred-components=true') &&
        deferredTargets.isNotEmpty &&
        !isDebug()) {
      // Add deferred components validation target that require loading units.
      target = DeferredComponentsGenSnapshotValidatorTarget(
        deferredComponentsDependencies: deferredTargets.cast<AndroidAotDeferredComponentsBundle>(),
        nonDeferredComponentsDependencies: nonDeferredTargets,
        title: 'Deferred components gen_snapshot validation',
      );
    } else if (targets.length > 1) {
      target = CompositeTarget(targets);
    } else if (targets.isNotEmpty) {
      target = targets.single;
    }
    final ArgResults argumentResults = argResults!;
    final BuildResult result = await _buildSystem.build(
      target!,
      _environment,
      buildSystemConfig: BuildSystemConfig(
        resourcePoolSize: argumentResults.wasParsed('resource-pool-size')
            ? int.tryParse(stringArg('resource-pool-size')!)
            : null,
      ),
    );
    if (!result.success) {
      for (final ExceptionMeasurement measurement in result.exceptions.values) {
        if (measurement.fatal || globals.logger.isVerbose) {
          globals.printError(
            'Target ${measurement.target} failed: ${measurement.exception}',
            stackTrace: globals.logger.isVerbose ? measurement.stackTrace : null,
          );
        }
      }
      throwToolExit('');
    }
    globals.printTrace('build succeeded.');

    if (argumentResults.wasParsed('build-inputs')) {
      writeListIfChanged(result.inputFiles, stringArg('build-inputs')!);
    }
    if (argumentResults.wasParsed('build-outputs')) {
      writeListIfChanged(result.outputFiles, stringArg('build-outputs')!);
    }
    if (argumentResults.wasParsed('performance-measurement-file')) {
      final File outFile = globals.fs.file(argumentResults['performance-measurement-file']);
      writePerformanceData(result.performance.values, outFile);
    }
    if (argumentResults.wasParsed('depfile')) {
      final File depfileFile = globals.fs.file(stringArg('depfile'));
      final depfile = Depfile(result.inputFiles, result.outputFiles);
      _environment.depFileService.writeToFile(depfile, globals.fs.file(depfileFile));
    }
    return FlutterCommandResult.success();
  }
}

@visibleForTesting
void writeListIfChanged(List<File> files, String path) {
  final File file = globals.fs.file(path);
  final buffer = StringBuffer();
  // These files are already sorted.
  for (final file in files) {
    buffer.writeln(file.path);
  }
  final newContents = buffer.toString();
  if (!file.existsSync()) {
    file.writeAsStringSync(newContents);
  }
  final String currentContents = file.readAsStringSync();
  if (currentContents != newContents) {
    file.writeAsStringSync(newContents);
  }
}

/// Output performance measurement data in [outFile].
@visibleForTesting
void writePerformanceData(Iterable<PerformanceMeasurement> measurements, File outFile) {
  final jsonData = <String, Object>{
    'targets': <Object>[
      for (final PerformanceMeasurement measurement in measurements)
        <String, Object>{
          'name': measurement.analyticsName,
          'skipped': measurement.skipped,
          'succeeded': measurement.succeeded,
          'elapsedMilliseconds': measurement.elapsedMilliseconds,
        },
    ],
  };
  if (!outFile.parent.existsSync()) {
    outFile.parent.createSync(recursive: true);
  }
  outFile.writeAsStringSync(json.encode(jsonData));
}<|MERGE_RESOLUTION|>--- conflicted
+++ resolved
@@ -92,13 +92,8 @@
 /// system.
 class AssembleCommand extends FlutterCommand {
   AssembleCommand({bool verboseHelp = false, required BuildSystem buildSystem})
-<<<<<<< HEAD
-    : _buildSystem = buildSystem {
-    // Old -d/--define (overloaded with -d/--device)
-=======
     : _verboseHelp = verboseHelp,
       _buildSystem = buildSystem {
->>>>>>> be9526fb
     argParser.addMultiOption(
       'define',
       abbr: 'd',
