// Copyright 2019 The Chromium Authors. All rights reserved.
// Use of this source code is governed by a BSD-style license that can be
// found in the LICENSE file.


import '../base/common.dart';
import '../base/context.dart';
import '../build_info.dart';
import '../build_system/build_system.dart';
import '../build_system/targets/assets.dart';
import '../build_system/targets/dart.dart';
import '../build_system/targets/ios.dart';
import '../build_system/targets/linux.dart';
import '../build_system/targets/macos.dart';
import '../build_system/targets/windows.dart';
import '../globals.dart';
import '../project.dart';
import '../runner/flutter_command.dart';

/// The [BuildSystem] instance.
BuildSystem get buildSystem => context.get<BuildSystem>();

/// All currently implemented targets.
const List<Target> _kDefaultTargets = <Target>[
  UnpackMacOS(),
  UnpackLinux(),
  UnpackWindows(),
  CopyAssets(),
  KernelSnapshot(),
  AotElfProfile(),
  AotElfRelease(),
  AotAssemblyProfile(),
  AotAssemblyRelease(),
];

/// Assemble provides a low level API to interact with the flutter tool build
/// system.
class AssembleCommand extends FlutterCommand {
  AssembleCommand() {
<<<<<<< HEAD
=======
    addSubcommand(AssembleRun());
    addSubcommand(AssembleDescribe());
    addSubcommand(AssembleListInputs());
    addSubcommand(AssembleBuildDirectory());
  }
  @override
  String get description => 'Assemble and build flutter resources.';

  @override
  String get name => 'assemble';


  @override
  Future<FlutterCommandResult> runCommand() {
    return null;
  }
}

abstract class AssembleBase extends FlutterCommand {
  AssembleBase() {
>>>>>>> 1b57006c
    argParser.addMultiOption(
      'define',
      abbr: 'd',
      help: 'Allows passing configuration to a target with --define=target=key=value.'
    );
    argParser.addOption(
      'build-mode',
      allowed: const <String>[
        'debug',
        'profile',
        'release',
      ],
    );
    argParser.addOption(
      'resource-pool-size',
      help: 'The maximum number of concurrent tasks the build system will run.'
    );
  }

  @override
  String get description => 'Assemble and build flutter resources.';

  @override
  String get name => 'assemble';

  @override
  bool get isExperimental => true;

  /// The target we are building.
  Target get target {
    if (argResults.rest.isEmpty) {
      throwToolExit('missing target name for flutter assemble.');
    }
    final String name = argResults.rest.first;
    return _kDefaultTargets.firstWhere((Target target) => target.name == name);
  }

  /// The environmental configuration for a build invocation.
  Environment get environment {
    final FlutterProject flutterProject = FlutterProject.current();
    final Environment result = Environment(
      buildDir: flutterProject.directory
          .childDirectory('.dart_tool')
          .childDirectory('flutter_build'),
      projectDir: flutterProject.directory,
      defines: _parseDefines(argResults['define']),
    );
    return result;
  }

  static Map<String, String> _parseDefines(List<String> values) {
    final Map<String, String> results = <String, String>{};
    for (String chunk in values) {
      final List<String> parts = chunk.split('=');
      if (parts.length != 2) {
        throwToolExit('Improperly formatted define flag: $chunk');
      }
      final String key = parts[0];
      final String value = parts[1];
      results[key] = value;
    }
    return results;
  }
<<<<<<< HEAD
=======
}

/// Execute a build starting from a target action.
class AssembleRun extends AssembleBase {
  @override
  String get description => 'Execute the stages for a specified target.';

  @override
  String get name => 'run';
>>>>>>> 1b57006c

  @override
  Future<FlutterCommandResult> runCommand() async {
    final BuildResult result = await buildSystem.build(target, environment, buildSystemConfig: BuildSystemConfig(
      resourcePoolSize: argResults['resource-pool-size'],
    ));
    if (!result.success) {
      for (MapEntry<String, ExceptionMeasurement> data in result.exceptions.entries) {
        printError('Target ${data.key} failed: ${data.value.exception}');
        printError('${data.value.exception}');
      }
      throwToolExit('build failed');
    } else {
      printStatus('build succeeded');
    }
    return null;
  }
<<<<<<< HEAD
}
=======
}

/// Fully describe a target and its dependencies.
class AssembleDescribe extends AssembleBase {
  @override
  String get description => 'List the stages for a specified target.';

  @override
  String get name => 'describe';

  @override
  Future<FlutterCommandResult> runCommand() {
    try {
      printStatus(
        json.encode(buildSystem.describe(targetName, environment))
      );
    } on Exception catch (err, stackTrace) {
      printTrace(stackTrace.toString());
      throwToolExit(err.toString());
    }
    return null;
  }
}

/// List input files for a target.
class AssembleListInputs extends AssembleBase {
  @override
  String get description => 'List the inputs for a particular target.';

  @override
  String get name => 'inputs';

  @override
  Future<FlutterCommandResult> runCommand() {
    try {
      final List<Map<String, Object>> results = buildSystem.describe(targetName, environment);
      for (Map<String, Object> result in results) {
        if (result['name'] == targetName) {
          final List<String> inputs = result['inputs'];
          inputs.forEach(printStatus);
        }
      }
    } on Exception catch (err, stackTrace) {
      printTrace(stackTrace.toString());
      throwToolExit(err.toString());
    }
    return null;
  }
}

/// Return the build directory for a configuiration.
class AssembleBuildDirectory extends AssembleBase {
  @override
  String get description => 'List the inputs for a particular target.';

  @override
  String get name => 'build-dir';

  @override
  Future<FlutterCommandResult> runCommand() {
    printStatus(environment.buildDir.path);
    return null;
  }
}
>>>>>>> 1b57006c
<|MERGE_RESOLUTION|>--- conflicted
+++ resolved
@@ -2,10 +2,8 @@
 // Use of this source code is governed by a BSD-style license that can be
 // found in the LICENSE file.
 
-
 import '../base/common.dart';
 import '../base/context.dart';
-import '../build_info.dart';
 import '../build_system/build_system.dart';
 import '../build_system/targets/assets.dart';
 import '../build_system/targets/dart.dart';
@@ -37,29 +35,6 @@
 /// system.
 class AssembleCommand extends FlutterCommand {
   AssembleCommand() {
-<<<<<<< HEAD
-=======
-    addSubcommand(AssembleRun());
-    addSubcommand(AssembleDescribe());
-    addSubcommand(AssembleListInputs());
-    addSubcommand(AssembleBuildDirectory());
-  }
-  @override
-  String get description => 'Assemble and build flutter resources.';
-
-  @override
-  String get name => 'assemble';
-
-
-  @override
-  Future<FlutterCommandResult> runCommand() {
-    return null;
-  }
-}
-
-abstract class AssembleBase extends FlutterCommand {
-  AssembleBase() {
->>>>>>> 1b57006c
     argParser.addMultiOption(
       'define',
       abbr: 'd',
@@ -84,9 +59,6 @@
 
   @override
   String get name => 'assemble';
-
-  @override
-  bool get isExperimental => true;
 
   /// The target we are building.
   Target get target {
@@ -123,18 +95,6 @@
     }
     return results;
   }
-<<<<<<< HEAD
-=======
-}
-
-/// Execute a build starting from a target action.
-class AssembleRun extends AssembleBase {
-  @override
-  String get description => 'Execute the stages for a specified target.';
-
-  @override
-  String get name => 'run';
->>>>>>> 1b57006c
 
   @override
   Future<FlutterCommandResult> runCommand() async {
@@ -152,71 +112,4 @@
     }
     return null;
   }
-<<<<<<< HEAD
-}
-=======
-}
-
-/// Fully describe a target and its dependencies.
-class AssembleDescribe extends AssembleBase {
-  @override
-  String get description => 'List the stages for a specified target.';
-
-  @override
-  String get name => 'describe';
-
-  @override
-  Future<FlutterCommandResult> runCommand() {
-    try {
-      printStatus(
-        json.encode(buildSystem.describe(targetName, environment))
-      );
-    } on Exception catch (err, stackTrace) {
-      printTrace(stackTrace.toString());
-      throwToolExit(err.toString());
-    }
-    return null;
-  }
-}
-
-/// List input files for a target.
-class AssembleListInputs extends AssembleBase {
-  @override
-  String get description => 'List the inputs for a particular target.';
-
-  @override
-  String get name => 'inputs';
-
-  @override
-  Future<FlutterCommandResult> runCommand() {
-    try {
-      final List<Map<String, Object>> results = buildSystem.describe(targetName, environment);
-      for (Map<String, Object> result in results) {
-        if (result['name'] == targetName) {
-          final List<String> inputs = result['inputs'];
-          inputs.forEach(printStatus);
-        }
-      }
-    } on Exception catch (err, stackTrace) {
-      printTrace(stackTrace.toString());
-      throwToolExit(err.toString());
-    }
-    return null;
-  }
-}
-
-/// Return the build directory for a configuiration.
-class AssembleBuildDirectory extends AssembleBase {
-  @override
-  String get description => 'List the inputs for a particular target.';
-
-  @override
-  String get name => 'build-dir';
-
-  @override
-  Future<FlutterCommandResult> runCommand() {
-    printStatus(environment.buildDir.path);
-    return null;
-  }
-}
->>>>>>> 1b57006c
+}