--- conflicted
+++ resolved
@@ -358,16 +358,10 @@
     if (options.debuggingEnabled) {
       connectionInfoCompleter = new Completer<DebugConnectionInfo>();
       connectionInfoCompleter.future.then((DebugConnectionInfo info) {
-<<<<<<< HEAD
-        Map<String, dynamic> params = <String, dynamic>{ 'port': info.uri.port };
-        if (info.uri != null)
-          params['uri'] = info.uri.toString();
-=======
         Map<String, dynamic> params = <String, dynamic>{
-          'port': info.port,
-          'wsUri': info.wsUri
+          'port': info.httpUri.port,
+          'wsUri': info.wsUri.toString(),
         };
->>>>>>> 56585774
         if (info.baseUri != null)
           params['baseUri'] = info.baseUri;
         _sendAppEvent(app, 'debugPort', params);
