--- conflicted
+++ resolved
@@ -219,12 +219,9 @@
           optimizationLevel: optimizationLevel,
           stripWasm: boolArg('strip-wasm'),
           sourceMaps: sourceMaps,
-<<<<<<< HEAD
           dynamicModuleEntryPoint: dynamicModuleEntryPoint,
           dynamicModuleInterface: dynamicModuleInterface,
-=======
           minify: minifyWasm,
->>>>>>> 8d3888c3
         ),
         JsCompilerConfig(
           csp: boolArg('csp'),
