--- conflicted
+++ resolved
@@ -307,27 +307,6 @@
       target = findProjectRoot(globals.fs);
     }
 
-<<<<<<< HEAD
-    if (flutterProject.manifest.generateSyntheticPackage) {
-      final Environment environment = Environment(
-        artifacts: globals.artifacts,
-        logger: globals.logger,
-        cacheDir: globals.cache.getRoot(),
-        engineVersion: globals.flutterVersion.engineRevision,
-        fileSystem: globals.fs,
-        flutterRootDir: globals.fs.directory(Cache.flutterRoot),
-        outputDir: globals.fs.directory(getBuildDirectory()),
-        processManager: globals.processManager,
-        platform: globals.platform,
-        projectDir: flutterProject.directory,
-        generateDartPluginRegistry: true,
-      );
-
-      await generateLocalizationsSyntheticPackage(
-        environment: environment,
-        buildSystem: globals.buildSystem,
-      );
-=======
     FlutterProject flutterProject;
     if (!isHelp) {
       if (target == null) {
@@ -347,6 +326,7 @@
           processManager: globals.processManager,
           platform: globals.platform,
           projectDir: flutterProject.directory,
+          generateDartPluginRegistry: true,
         );
 
         await generateLocalizationsSyntheticPackage(
@@ -354,7 +334,6 @@
           buildSystem: globals.buildSystem,
         );
       }
->>>>>>> 59fc9216
     }
 
     final List<String> subArgs = rest.toList()..removeWhere((String arg) => arg == '--');
