--- conflicted
+++ resolved
@@ -642,27 +642,17 @@
   eventLabel: 'could-not-open-cache-directory',
 );
 
-<<<<<<< HEAD
 const String _agpLocationString = "Your project's AGP version is likely defined in ";
 
-@visibleForTesting
-final GradleHandledError r8DexingBugInAgp73Handler = GradleHandledError(
-  test: (String line) => line.contains('com.android.tools.r8.internal.Y10: Unused argument with users'),
-=======
 @visibleForTesting
 final GradleHandledError incompatibleCompileSdk35AndAgpVersionHandler = GradleHandledError(
   test: (String line) => line.contains('RES_TABLE_TYPE_TYPE entry offsets overlap actual entry data'),
->>>>>>> 919bed6e
-  handler: ({
-    required String line,
-    required FlutterProject project,
-    required bool usesAndroidX,
-  }) async {
-    globals.printBox(
-<<<<<<< HEAD
-        'Version 7.3 of the Android Gradle Plugin (AGP) uses a version of R8 that contains a bug which causes this error. To fix this error, update to a newer version of AGP (at least 7.4.0).\n\n',
-        title: _boxTitle,
-=======
+  handler: ({
+    required String line,
+    required FlutterProject project,
+    required bool usesAndroidX,
+  }) async {
+    globals.printBox(
       '${globals.logger.terminal.warningMark} Using compileSdk 35 requires Android Gradle Plugin (AGP) 8.1.0 or higher.'
           ' \n Please upgrade to a newer AGP version. The version of AGP that your project uses is likely'
           " defined in:\n${project.android.settingsGradleFile.path},\nin the 'plugins' closure. \n Alternatively, if your "
@@ -670,14 +660,27 @@
           'closure of the top-level build.gradle:\n${project.android.hostAppGradleFile.path}.\n\n Finally, if you have a'
           ' strong reason to avoid upgrading AGP, you can temporarily lower the compileSdk version in the following file:\n${project.android.appGradleFile.path}',
       title: _boxTitle,
->>>>>>> 919bed6e
-    );
-
-    return GradleBuildStatus.exit;
-  },
-<<<<<<< HEAD
+    );
+
+    return GradleBuildStatus.exit;
+  },
+  eventLabel: 'incompatible-compile-sdk-and-agp',
+);
+
+@visibleForTesting
+final GradleHandledError r8DexingBugInAgp73Handler = GradleHandledError(
+  test: (String line) => line.contains('com.android.tools.r8.internal.Y10: Unused argument with users'),
+  handler: ({
+    required String line,
+    required FlutterProject project,
+    required bool usesAndroidX,
+  }) async {
+    globals.printBox(
+        'Version 7.3 of the Android Gradle Plugin (AGP) uses a version of R8 that contains a bug which causes this error. To fix this error, update to a newer version of AGP (at least 7.4.0).\n\n',
+        title: _boxTitle,
+    );
+
+    return GradleBuildStatus.exit;
+  },
   eventLabel: 'r8-dexing-bug-in-AGP-7.3'
-=======
-  eventLabel: 'incompatible-compile-sdk-and-agp',
->>>>>>> 919bed6e
 );