// Copyright 2016 The Chromium Authors. All rights reserved.
// Use of this source code is governed by a BSD-style license that can be
// found in the LICENSE file.

import 'dart:async';
import 'dart:convert';

import '../android/android_sdk.dart';
import '../android/android_workflow.dart';
import '../application_package.dart';
import '../base/common.dart' show throwToolExit;
import '../base/file_system.dart';
import '../base/io.dart';
import '../base/logger.dart';
import '../base/port_scanner.dart';
import '../base/process.dart';
import '../base/process_manager.dart';
import '../build_info.dart';
import '../commands/build_apk.dart';
import '../device.dart';
import '../globals.dart';
import '../protocol_discovery.dart';

import 'adb.dart';
import 'android.dart';
import 'android_sdk.dart';

const String _defaultAdbPath = 'adb';

enum _HardwareType { emulator, physical }

/// Map to help our `isLocalEmulator` detection.
const Map<String, _HardwareType> _knownHardware = const <String, _HardwareType>{
  'goldfish': _HardwareType.emulator,
  'qcom': _HardwareType.physical,
  'ranchu': _HardwareType.emulator,
  'samsungexynos7420': _HardwareType.physical,
  'samsungexynos8890': _HardwareType.physical,
  'samsungexynos8895': _HardwareType.physical,
};

class AndroidDevices extends PollingDeviceDiscovery {
  AndroidDevices() : super('Android devices');

  @override
  bool get supportsPlatform => true;

  @override
  bool get canListAnything => androidWorkflow.canListDevices;

  @override
  Future<List<Device>> pollingGetDevices() async => getAdbDevices();
}

class AndroidDevice extends Device {
  AndroidDevice(
    String id, {
    this.productID,
    this.modelID,
    this.deviceCodeName
  }) : super(id);

  final String productID;
  final String modelID;
  final String deviceCodeName;

  Map<String, String> _properties;
  bool _isLocalEmulator;
  TargetPlatform _platform;

  Future<String> _getProperty(String name) async {
    if (_properties == null) {
      _properties = <String, String>{};

      final List<String> propCommand = adbCommandForDevice(<String>['shell', 'getprop']);
      printTrace(propCommand.join(' '));

      try {
        // We pass an encoding of LATIN1 so that we don't try and interpret the
        // `adb shell getprop` result as UTF8.
        final ProcessResult result = await processManager.run(
          propCommand,
          stdoutEncoding: LATIN1,
          stderrEncoding: LATIN1,
        ).timeout(const Duration(seconds: 5));
        if (result.exitCode == 0) {
          _properties = parseAdbDeviceProperties(result.stdout);
        } else {
          printError('Error retrieving device properties for $name:');
          printError(result.stderr);
        }
      } on TimeoutException catch (_) {
        throwToolExit('adb not responding');
      } on ProcessException catch (error) {
        printError('Error retrieving device properties for $name: $error');
      }
    }

    return _properties[name];
  }

  @override
  Future<bool> get isLocalEmulator async {
    if (_isLocalEmulator == null) {
      final String hardware = await _getProperty('ro.hardware');
      printTrace('ro.hardware = $hardware');
      if (_knownHardware.containsKey(hardware)) {
        // Look for known hardware models.
        _isLocalEmulator = _knownHardware[hardware] == _HardwareType.emulator;
      } else {
        // Fall back to a best-effort heuristic-based approach.
        final String characteristics = await _getProperty('ro.build.characteristics');
        printTrace('ro.build.characteristics = $characteristics');
        _isLocalEmulator = characteristics != null && characteristics.contains('emulator');
      }
    }
    return _isLocalEmulator;
  }

  @override
  Future<TargetPlatform> get targetPlatform async {
    if (_platform == null) {
      // http://developer.android.com/ndk/guides/abis.html (x86, armeabi-v7a, ...)
      switch (await _getProperty('ro.product.cpu.abi')) {
        case 'x86_64':
          _platform = TargetPlatform.android_x64;
          break;
        case 'x86':
          _platform = TargetPlatform.android_x86;
          break;
        default:
          _platform = TargetPlatform.android_arm;
          break;
      }
    }

    return _platform;
  }

  @override
  Future<String> get sdkNameAndVersion async =>
      'Android ${await _sdkVersion} (API ${await _apiVersion})';

  Future<String> get _sdkVersion => _getProperty('ro.build.version.release');

  Future<String> get _apiVersion => _getProperty('ro.build.version.sdk');

  _AdbLogReader _logReader;
  _AndroidDevicePortForwarder _portForwarder;

  List<String> adbCommandForDevice(List<String> args) {
    return <String>[getAdbPath(androidSdk), '-s', id]..addAll(args);
  }

  bool _isValidAdbVersion(String adbVersion) {
    // Sample output: 'Android Debug Bridge version 1.0.31'
    final Match versionFields = new RegExp(r'(\d+)\.(\d+)\.(\d+)').firstMatch(adbVersion);
    if (versionFields != null) {
      final int majorVersion = int.parse(versionFields[1]);
      final int minorVersion = int.parse(versionFields[2]);
      final int patchVersion = int.parse(versionFields[3]);
      if (majorVersion > 1) {
        return true;
      }
      if (majorVersion == 1 && minorVersion > 0) {
        return true;
      }
      if (majorVersion == 1 && minorVersion == 0 && patchVersion >= 32) {
        return true;
      }
      return false;
    }
    printError(
        'Unrecognized adb version string $adbVersion. Skipping version check.');
    return true;
  }

  Future<bool> _checkForSupportedAdbVersion() async {
    if (androidSdk == null)
      return false;

    try {
      final RunResult adbVersion = await runCheckedAsync(<String>[getAdbPath(androidSdk), 'version']);
      if (_isValidAdbVersion(adbVersion.stdout))
        return true;
      printError('The ADB at "${getAdbPath(androidSdk)}" is too old; please install version 1.0.32 or later.');
    } catch (error, trace) {
      printError('Error running ADB: $error', stackTrace: trace);
    }

    return false;
  }

  Future<bool> _checkForSupportedAndroidVersion() async {
    try {
      // If the server is automatically restarted, then we get irrelevant
      // output lines like this, which we want to ignore:
      //   adb server is out of date.  killing..
      //   * daemon started successfully *
      await runCheckedAsync(<String>[getAdbPath(androidSdk), 'start-server']);

      // Sample output: '22'
      final String sdkVersion = await _getProperty('ro.build.version.sdk');

      final int sdkVersionParsed = int.parse(sdkVersion, onError: (String source) => null);
      if (sdkVersionParsed == null) {
        printError('Unexpected response from getprop: "$sdkVersion"');
        return false;
      }

      if (sdkVersionParsed < minApiLevel) {
        printError(
          'The Android version ($sdkVersion) on the target device is too old. Please '
          'use a $minVersionName (version $minApiLevel / $minVersionText) device or later.');
        return false;
      }

      return true;
    } catch (e) {
      printError('Unexpected failure from adb: $e');
      return false;
    }
  }

  String _getDeviceSha1Path(ApplicationPackage app) {
    return '/data/local/tmp/sky.${app.id}.sha1';
  }

  Future<String> _getDeviceApkSha1(ApplicationPackage app) async {
    final RunResult result = await runAsync(adbCommandForDevice(<String>['shell', 'cat', _getDeviceSha1Path(app)]));
    return result.stdout;
  }

  String _getSourceSha1(ApplicationPackage app) {
    final AndroidApk apk = app;
    final File shaFile = fs.file('${apk.apkPath}.sha1');
    return shaFile.existsSync() ? shaFile.readAsStringSync() : '';
  }

  @override
  String get name => modelID;

  @override
  Future<bool> isAppInstalled(ApplicationPackage app) async {
    // This call takes 400ms - 600ms.
    try {
      final RunResult listOut = await runCheckedAsync(adbCommandForDevice(<String>['shell', 'pm', 'list', 'packages', app.id]));
      return LineSplitter.split(listOut.stdout).contains('package:${app.id}');
    } catch (error) {
      printTrace('$error');
      return false;
    }
  }

  @override
  Future<bool> isLatestBuildInstalled(ApplicationPackage app) async {
    final String installedSha1 = await _getDeviceApkSha1(app);
    return installedSha1.isNotEmpty && installedSha1 == _getSourceSha1(app);
  }

  @override
  Future<bool> installApp(ApplicationPackage app) async {
    final AndroidApk apk = app;
    if (!fs.isFileSync(apk.apkPath)) {
      printError('"${apk.apkPath}" does not exist.');
      return false;
    }

    if (!await _checkForSupportedAdbVersion() || !await _checkForSupportedAndroidVersion())
      return false;

    final Status status = logger.startProgress('Installing ${apk.apkPath}...', expectSlowOperation: true);
    final RunResult installResult = await runAsync(adbCommandForDevice(<String>['install', '-r', apk.apkPath]));
    status.stop();
    // Some versions of adb exit with exit code 0 even on failure :(
    // Parsing the output to check for failures.
    final RegExp failureExp = new RegExp(r'^Failure.*$', multiLine: true);
    final String failure = failureExp.stringMatch(installResult.stdout);
    if (failure != null) {
      printError('Package install error: $failure');
      return false;
    }
    if (installResult.exitCode != 0) {
      printError('Error: ADB exited with exit code ${installResult.exitCode}');
      printError('$installResult');
      return false;
    }

    await runCheckedAsync(adbCommandForDevice(<String>[
      'shell', 'echo', '-n', _getSourceSha1(app), '>', _getDeviceSha1Path(app)
    ]));
    return true;
  }

  @override
  Future<bool> uninstallApp(ApplicationPackage app) async {
    if (!await _checkForSupportedAdbVersion() || !await _checkForSupportedAndroidVersion())
      return false;

    final String uninstallOut = (await runCheckedAsync(adbCommandForDevice(<String>['uninstall', app.id]))).stdout;
    final RegExp failureExp = new RegExp(r'^Failure.*$', multiLine: true);
    final String failure = failureExp.stringMatch(uninstallOut);
    if (failure != null) {
      printError('Package uninstall error: $failure');
      return false;
    }

    return true;
  }

  Future<bool> _installLatestApp(ApplicationPackage package) async {
    final bool wasInstalled = await isAppInstalled(package);
    if (wasInstalled) {
      if (await isLatestBuildInstalled(package)) {
        printTrace('Latest build already installed.');
        return true;
      }
    }
    printTrace('Installing APK.');
    if (!await installApp(package)) {
      printTrace('Warning: Failed to install APK.');
      if (wasInstalled) {
        printStatus('Uninstalling old version...');
        if (!await uninstallApp(package)) {
          printError('Error: Uninstalling old version failed.');
          return false;
        }
        if (!await installApp(package)) {
          printError('Error: Failed to install APK again.');
          return false;
        }
        return true;
      }
      return false;
    }
    return true;
  }

  @override
  Future<LaunchResult> startApp(
    ApplicationPackage package, {
    String mainPath,
    String route,
    DebuggingOptions debuggingOptions,
    Map<String, dynamic> platformArgs,
    bool previewDart2: false,
    bool prebuiltApplication: false,
    bool applicationNeedsRebuild: false,
    bool usesTerminalUi: true,
  }) async {
    if (!await _checkForSupportedAdbVersion() || !await _checkForSupportedAndroidVersion())
      return new LaunchResult.failed();

    if (await targetPlatform != TargetPlatform.android_arm && !debuggingOptions.buildInfo.isDebug) {
      printError('Profile and release builds are only supported on ARM targets.');
      return new LaunchResult.failed();
    }

    if (!prebuiltApplication) {
      printTrace('Building APK');
      await buildApk(
          target: mainPath,
<<<<<<< HEAD
          buildMode: debuggingOptions.buildMode,
          previewDart2: previewDart2,
=======
          buildInfo: debuggingOptions.buildInfo,
          kernelPath: kernelPath,
>>>>>>> 5d0d6126
      );
      // Package has been built, so we can get the updated application ID and
      // activity name from the .apk.
      package = await AndroidApk.fromCurrentDirectory();
    }

    printTrace("Stopping app '${package.name}' on $name.");
    await stopApp(package);

    if (!await _installLatestApp(package))
      return new LaunchResult.failed();

    final bool traceStartup = platformArgs['trace-startup'] ?? false;
    final AndroidApk apk = package;
    printTrace('$this startApp');

    ProtocolDiscovery observatoryDiscovery;
    ProtocolDiscovery diagnosticDiscovery;

    if (debuggingOptions.debuggingEnabled) {
      // TODO(devoncarew): Remember the forwarding information (so we can later remove the
      // port forwarding or set it up again when adb fails on us).
      observatoryDiscovery = new ProtocolDiscovery.observatory(
        getLogReader(), portForwarder: portForwarder, hostPort: debuggingOptions.observatoryPort);
      diagnosticDiscovery = new ProtocolDiscovery.diagnosticService(
        getLogReader(), portForwarder: portForwarder, hostPort: debuggingOptions.diagnosticPort);
    }

    List<String> cmd;

    cmd = adbCommandForDevice(<String>[
      'shell', 'am', 'start',
      '-a', 'android.intent.action.RUN',
      '-f', '0x20000000',  // FLAG_ACTIVITY_SINGLE_TOP
      '--ez', 'enable-background-compilation', 'true',
      '--ez', 'enable-dart-profiling', 'true',
    ]);

    if (traceStartup)
      cmd.addAll(<String>['--ez', 'trace-startup', 'true']);
    if (route != null)
      cmd.addAll(<String>['--es', 'route', route]);
    if (debuggingOptions.enableSoftwareRendering)
      cmd.addAll(<String>['--ez', 'enable-software-rendering', 'true']);
    if (debuggingOptions.debuggingEnabled) {
      if (debuggingOptions.buildInfo.isDebug)
        cmd.addAll(<String>['--ez', 'enable-checked-mode', 'true']);
      if (debuggingOptions.startPaused)
        cmd.addAll(<String>['--ez', 'start-paused', 'true']);
      if (debuggingOptions.useTestFonts)
        cmd.addAll(<String>['--ez', 'use-test-fonts', 'true']);
    }
    cmd.add(apk.launchActivity);
    final String result = (await runCheckedAsync(cmd)).stdout;
    // This invocation returns 0 even when it fails.
    if (result.contains('Error: ')) {
      printError(result.trim());
      return new LaunchResult.failed();
    }

    if (!debuggingOptions.debuggingEnabled)
      return new LaunchResult.succeeded();

    // Wait for the service protocol port here. This will complete once the
    // device has printed "Observatory is listening on...".
    printTrace('Waiting for observatory port to be available...');

    // TODO(danrubel) Waiting for observatory and diagnostic services
    // can be made common across all devices.
    try {
      Uri observatoryUri, diagnosticUri;

      if (debuggingOptions.buildInfo.isDebug) {
        final List<Uri> deviceUris = await Future.wait(
            <Future<Uri>>[observatoryDiscovery.uri, diagnosticDiscovery.uri]
        );
        observatoryUri = deviceUris[0];
        diagnosticUri = deviceUris[1];
      } else if (debuggingOptions.buildInfo.isProfile) {
        observatoryUri = await observatoryDiscovery.uri;
      }

      return new LaunchResult.succeeded(
          observatoryUri: observatoryUri,
          diagnosticUri: diagnosticUri,
      );
    } catch (error) {
      printError('Error waiting for a debug connection: $error');
      return new LaunchResult.failed();
    } finally {
      observatoryDiscovery.cancel();
      diagnosticDiscovery.cancel();
    }
  }

  @override
  bool get supportsHotMode => true;

  @override
  Future<bool> stopApp(ApplicationPackage app) {
    final List<String> command = adbCommandForDevice(<String>['shell', 'am', 'force-stop', app.id]);
    return runCommandAndStreamOutput(command).then((int exitCode) => exitCode == 0);
  }

  @override
  void clearLogs() {
    runSync(adbCommandForDevice(<String>['logcat', '-c']));
  }

  @override
  DeviceLogReader getLogReader({ApplicationPackage app}) {
    // The Android log reader isn't app-specific.
    _logReader ??= new _AdbLogReader(this);
    return _logReader;
  }

  @override
  DevicePortForwarder get portForwarder => _portForwarder ??= new _AndroidDevicePortForwarder(this);

  static final RegExp _timeRegExp = new RegExp(r'^\d{2}-\d{2} \d{2}:\d{2}:\d{2}\.\d{3}', multiLine: true);

  /// Return the most recent timestamp in the Android log or null if there is
  /// no available timestamp. The format can be passed to logcat's -T option.
  String get lastLogcatTimestamp {
    final String output = runCheckedSync(adbCommandForDevice(<String>[
      'logcat', '-v', 'time', '-t', '1'
    ]));

    final Match timeMatch = _timeRegExp.firstMatch(output);
    return timeMatch?.group(0);
  }

  @override
  bool isSupported() => true;

  @override
  bool get supportsScreenshot => true;

  @override
  Future<Null> takeScreenshot(File outputFile) async {
    const String remotePath = '/data/local/tmp/flutter_screenshot.png';
    await runCheckedAsync(adbCommandForDevice(<String>['shell', 'screencap', '-p', remotePath]));
    await runCheckedAsync(adbCommandForDevice(<String>['pull', remotePath, outputFile.path]));
    await runCheckedAsync(adbCommandForDevice(<String>['shell', 'rm', remotePath]));
  }

  @override
  Future<List<DiscoveredApp>> discoverApps() async {
    final RegExp discoverExp = new RegExp(r'DISCOVER: (.*)');
    final List<DiscoveredApp> result = <DiscoveredApp>[];
    final StreamSubscription<String> logs = getLogReader().logLines.listen((String line) {
      final Match match = discoverExp.firstMatch(line);
      if (match != null) {
        final Map<String, dynamic> app = JSON.decode(match.group(1));
        result.add(new DiscoveredApp(app['id'], app['observatoryPort'], app['diagnosticPort']));
      }
    });

    await runCheckedAsync(adbCommandForDevice(<String>[
      'shell', 'am', 'broadcast', '-a', 'io.flutter.view.DISCOVER'
    ]));

    await new Future<Null>.delayed(const Duration(seconds: 1));
    logs.cancel();
    return result;
  }
}

Map<String, String> parseAdbDeviceProperties(String str) {
  final Map<String, String> properties = <String, String>{};
  final RegExp propertyExp = new RegExp(r'\[(.*?)\]: \[(.*?)\]');
  for (Match match in propertyExp.allMatches(str))
    properties[match.group(1)] = match.group(2);
  return properties;
}

// 015d172c98400a03       device usb:340787200X product:nakasi model:Nexus_7 device:grouper
final RegExp _kDeviceRegex = new RegExp(r'^(\S+)\s+(\S+)(.*)');

/// Return the list of connected ADB devices.
///
/// [mockAdbOutput] is public for testing.
List<AndroidDevice> getAdbDevices({ String mockAdbOutput }) {
  final List<AndroidDevice> devices = <AndroidDevice>[];
  String text;

  if (mockAdbOutput == null) {
    final String adbPath = getAdbPath(androidSdk);
    printTrace('Listing devices using $adbPath');
    if (adbPath == null)
      return <AndroidDevice>[];
    text = runSync(<String>[adbPath, 'devices', '-l']);
  } else {
    text = mockAdbOutput;
  }

  // Check for error messages from adb
  if (!text.contains('List of devices')) {
    printError(text);
    return <AndroidDevice>[];
  }

  for (String line in text.trim().split('\n')) {
    // Skip lines like: * daemon started successfully *
    if (line.startsWith('* daemon '))
      continue;

    // Skip lines about adb server and client version not matching
    if (line.startsWith(new RegExp(r'adb server (version|is out of date)'))) {
      printStatus(line);
      continue;
    }

    if (line.startsWith('List of devices'))
      continue;

    if (_kDeviceRegex.hasMatch(line)) {
      final Match match = _kDeviceRegex.firstMatch(line);

      final String deviceID = match[1];
      final String deviceState = match[2];
      String rest = match[3];

      final Map<String, String> info = <String, String>{};
      if (rest != null && rest.isNotEmpty) {
        rest = rest.trim();
        for (String data in rest.split(' ')) {
          if (data.contains(':')) {
            final List<String> fields = data.split(':');
            info[fields[0]] = fields[1];
          }
        }
      }

      if (info['model'] != null)
        info['model'] = cleanAdbDeviceName(info['model']);

      if (deviceState == 'unauthorized') {
        printError(
          'Device $deviceID is not authorized.\n'
          'You might need to check your device for an authorization dialog.'
        );
      } else if (deviceState == 'offline') {
        printError('Device $deviceID is offline.');
      } else {
        devices.add(new AndroidDevice(
          deviceID,
          productID: info['product'],
          modelID: info['model'] ?? deviceID,
          deviceCodeName: info['device']
        ));
      }
    } else {
      printError(
        'Unexpected failure parsing device information from adb output:\n'
        '$line\n'
        'Please report a bug at https://github.com/flutter/flutter/issues/new');
    }
  }

  return devices;
}

/// A log reader that logs from `adb logcat`.
class _AdbLogReader extends DeviceLogReader {
  _AdbLogReader(this.device) {
    _linesController = new StreamController<String>.broadcast(
      onListen: _start,
      onCancel: _stop
    );
  }

  final AndroidDevice device;

  StreamController<String> _linesController;
  Process _process;

  @override
  Stream<String> get logLines => _linesController.stream;

  @override
  String get name => device.name;

  DateTime _timeOrigin;

  DateTime _adbTimestampToDateTime(String adbTimestamp) {
    // The adb timestamp format is: mm-dd hours:minutes:seconds.milliseconds
    // Dart's DateTime parse function accepts this format so long as we provide
    // the year, resulting in:
    // yyyy-mm-dd hours:minutes:seconds.milliseconds.
    return DateTime.parse('${new DateTime.now().year}-$adbTimestamp');
  }

  void _start() {
    // Start the adb logcat process.
    final List<String> args = <String>['logcat', '-v', 'time'];
    final String lastTimestamp = device.lastLogcatTimestamp;
    if (lastTimestamp != null)
        _timeOrigin = _adbTimestampToDateTime(lastTimestamp);
    else
        _timeOrigin = null;
    runCommand(device.adbCommandForDevice(args)).then<Null>((Process process) {
      _process = process;
      final Utf8Decoder decoder = const Utf8Decoder(allowMalformed: true);
      _process.stdout.transform(decoder).transform(const LineSplitter()).listen(_onLine);
      _process.stderr.transform(decoder).transform(const LineSplitter()).listen(_onLine);
      _process.exitCode.whenComplete(() {
        if (_linesController.hasListener)
          _linesController.close();
      });
    });
  }

  // 'W/ActivityManager(pid): '
  static final RegExp _logFormat = new RegExp(r'^[VDIWEF]\/.*?\(\s*(\d+)\):\s');

  static final List<RegExp> _whitelistedTags = <RegExp>[
    new RegExp(r'^[VDIWEF]\/flutter[^:]*:\s+', caseSensitive: false),
    new RegExp(r'^[IE]\/DartVM[^:]*:\s+'),
    new RegExp(r'^[WEF]\/AndroidRuntime:\s+'),
    new RegExp(r'^[WEF]\/ActivityManager:\s+.*(\bflutter\b|\bdomokit\b|\bsky\b)'),
    new RegExp(r'^[WEF]\/System\.err:\s+'),
    new RegExp(r'^[F]\/[\S^:]+:\s+')
  ];

  // we default to true in case none of the log lines match
  bool _acceptedLastLine = true;

  // The format of the line is controlled by the '-v' parameter passed to
  // adb logcat. We are currently passing 'time', which has the format:
  // mm-dd hh:mm:ss.milliseconds Priority/Tag( PID): ....
  void _onLine(String line) {
    final Match timeMatch = AndroidDevice._timeRegExp.firstMatch(line);
    if (timeMatch == null) {
      return;
    }
    if (_timeOrigin != null) {
      final String timestamp = timeMatch.group(0);
      final DateTime time = _adbTimestampToDateTime(timestamp);
      if (!time.isAfter(_timeOrigin)) {
        // Ignore log messages before the origin.
        return;
      }
    }
    if (line.length == timeMatch.end) {
      return;
    }
    // Chop off the time.
    line = line.substring(timeMatch.end + 1);
    final Match logMatch = _logFormat.firstMatch(line);
    if (logMatch != null) {
      bool acceptLine = false;
      if (appPid != null && int.parse(logMatch.group(1)) == appPid) {
        acceptLine = true;
      } else {
        // Filter on approved names and levels.
        acceptLine = _whitelistedTags.any((RegExp re) => re.hasMatch(line));
      }
      if (acceptLine) {
        _acceptedLastLine = true;
        _linesController.add(line);
        return;
      }
      _acceptedLastLine = false;
    } else if (line == '--------- beginning of system' ||
               line == '--------- beginning of main' ) {
      // hide the ugly adb logcat log boundaries at the start
      _acceptedLastLine = false;
    } else {
      // If it doesn't match the log pattern at all, then pass it through if we
      // passed the last matching line through. It might be a multiline message.
      if (_acceptedLastLine) {
        _linesController.add(line);
        return;
      }
    }
  }

  void _stop() {
    // TODO(devoncarew): We should remove adb port forwarding here.

    _process?.kill();
  }
}

class _AndroidDevicePortForwarder extends DevicePortForwarder {
  _AndroidDevicePortForwarder(this.device);

  final AndroidDevice device;

  static int _extractPort(String portString) {
    return int.parse(portString.trim(), onError: (_) => null);
  }

  @override
  List<ForwardedPort> get forwardedPorts {
    final List<ForwardedPort> ports = <ForwardedPort>[];

    final String stdout = runCheckedSync(device.adbCommandForDevice(
      <String>['forward', '--list']
    ));

    final List<String> lines = LineSplitter.split(stdout).toList();
    for (String line in lines) {
      if (line.startsWith(device.id)) {
        final List<String> splitLine = line.split("tcp:");

        // Sanity check splitLine.
        if (splitLine.length != 3)
          continue;

        // Attempt to extract ports.
        final int hostPort = _extractPort(splitLine[1]);
        final int devicePort = _extractPort(splitLine[2]);

        // Failed, skip.
        if ((hostPort == null) || (devicePort == null))
          continue;

        ports.add(new ForwardedPort(hostPort, devicePort));
      }
    }

    return ports;
  }

  @override
  Future<int> forward(int devicePort, { int hostPort }) async {
    if ((hostPort == null) || (hostPort == 0)) {
      // Auto select host port.
      hostPort = await portScanner.findAvailablePort();
    }

    await runCheckedAsync(device.adbCommandForDevice(
      <String>['forward', 'tcp:$hostPort', 'tcp:$devicePort']
    ));

    return hostPort;
  }

  @override
  Future<Null> unforward(ForwardedPort forwardedPort) async {
    await runCheckedAsync(device.adbCommandForDevice(
      <String>['forward', '--remove', 'tcp:${forwardedPort.hostPort}']
    ));
  }
}<|MERGE_RESOLUTION|>--- conflicted
+++ resolved
@@ -360,13 +360,8 @@
       printTrace('Building APK');
       await buildApk(
           target: mainPath,
-<<<<<<< HEAD
-          buildMode: debuggingOptions.buildMode,
+          buildInfo: debuggingOptions.buildInfo,
           previewDart2: previewDart2,
-=======
-          buildInfo: debuggingOptions.buildInfo,
-          kernelPath: kernelPath,
->>>>>>> 5d0d6126
       );
       // Package has been built, so we can get the updated application ID and
       // activity name from the .apk.
