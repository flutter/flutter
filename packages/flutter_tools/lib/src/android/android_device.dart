--- conflicted
+++ resolved
@@ -563,7 +563,6 @@
     if (!prebuiltApplication ||
         _androidSdk.licensesAvailable && _androidSdk.latestVersion == null) {
       final FlutterProject project = FlutterProject.current();
-<<<<<<< HEAD
       if (debuggingOptions.enableGradleManagedInstall) {
         builtPackage = await _installAppWithGradle(
           project: project,
@@ -581,24 +580,6 @@
           devicePlatform: devicePlatform,
         );
       }
-=======
-      await androidBuilder!.buildApk(
-        project: project,
-        target: mainPath ?? 'lib/main.dart',
-        androidBuildInfo: AndroidBuildInfo(
-          debuggingOptions.buildInfo,
-          targetArchs: <AndroidArch>[androidArch],
-        ),
-      );
-      // Package has been built, so we can get the updated application ID and
-      // activity name from the .apk.
-      builtPackage =
-          await ApplicationPackageFactory.instance!.getPackageForPlatform(
-                devicePlatform,
-                buildInfo: debuggingOptions.buildInfo,
-              )
-              as AndroidApk?;
->>>>>>> c1ce4e53
     }
     // There was a failure parsing the android project information.
     if (builtPackage == null) {
@@ -770,7 +751,6 @@
       androidBuildInfo: AndroidBuildInfo(
         debuggingOptions.buildInfo,
         targetArchs: <AndroidArch>[androidArch],
-        fastStart: debuggingOptions.fastStart,
       ),
       deviceId: id,
       userIdentifier: userIdentifier,
@@ -786,22 +766,22 @@
     required TargetPlatform devicePlatform,
   }) async {
     _logger.printTrace('Building APK');
+
     await androidBuilder!.buildApk(
       project: project,
       target: mainPath ?? 'lib/main.dart',
       androidBuildInfo: AndroidBuildInfo(
         debuggingOptions.buildInfo,
         targetArchs: <AndroidArch>[androidArch],
-        fastStart: debuggingOptions.fastStart,
       ),
     );
     // Package has been built, so we can get the updated application ID and
     // activity name from the .apk.
     return await ApplicationPackageFactory.instance!.getPackageForPlatform(
-          devicePlatform,
-          buildInfo: debuggingOptions.buildInfo,
-        )
-        as AndroidApk?;
+      devicePlatform,
+      buildInfo: debuggingOptions.buildInfo,
+    )
+    as AndroidApk?;
   }
 
   @override
