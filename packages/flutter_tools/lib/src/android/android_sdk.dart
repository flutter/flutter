// Copyright 2014 The Flutter Authors. All rights reserved.
// Use of this source code is governed by a BSD-style license that can be
// found in the LICENSE file.

import '../base/common.dart';
import '../base/file_system.dart';
import '../base/os.dart';
import '../base/platform.dart';
import '../base/process.dart';
import '../base/version.dart';
import '../convert.dart';
import '../globals_null_migrated.dart' as globals;
import 'android_studio.dart';

// ANDROID_HOME is deprecated.
// See https://developer.android.com/studio/command-line/variables.html#envar
const String kAndroidHome = 'ANDROID_HOME';
const String kAndroidSdkRoot = 'ANDROID_SDK_ROOT';

final RegExp _numberedAndroidPlatformRe = RegExp(r'^android-([0-9]+)$');
final RegExp _sdkVersionRe = RegExp(r'^ro.build.version.sdk=([0-9]+)$');

// Android SDK layout:

// $ANDROID_SDK_ROOT/platform-tools/adb

// $ANDROID_SDK_ROOT/build-tools/19.1.0/aapt, dx, zipalign
// $ANDROID_SDK_ROOT/build-tools/22.0.1/aapt
// $ANDROID_SDK_ROOT/build-tools/23.0.2/aapt
// $ANDROID_SDK_ROOT/build-tools/24.0.0-preview/aapt
// $ANDROID_SDK_ROOT/build-tools/25.0.2/apksigner

// $ANDROID_SDK_ROOT/platforms/android-22/android.jar
// $ANDROID_SDK_ROOT/platforms/android-23/android.jar
// $ANDROID_SDK_ROOT/platforms/android-N/android.jar
class AndroidSdk {
  AndroidSdk(this.directory) {
    reinitialize();
  }

  static const String _javaHomeEnvironmentVariable = 'JAVA_HOME';
  static const String _javaExecutable = 'java';

  /// The Android SDK root directory.
  final Directory directory;

  List<AndroidSdkVersion> _sdkVersions = <AndroidSdkVersion>[];
  AndroidSdkVersion? _latestVersion;

  /// Whether the `cmdline-tools` directory exists in the Android SDK.
<<<<<<< HEAD
=======
  ///
  /// This is required to use the newest SDK manager which only works with
  /// the newer JDK.
>>>>>>> b04904bd
  bool get cmdlineToolsAvailable => directory.childDirectory('cmdline-tools').existsSync();

  /// Whether the `platform-tools` or `cmdline-tools` directory exists in the Android SDK.
  ///
  /// It is possible to have an Android SDK folder that is missing this with
  /// the expectation that it will be downloaded later, e.g. by gradle or the
  /// sdkmanager. The [licensesAvailable] property should be used to determine
  /// whether the licenses are at least possibly accepted.
  bool get platformToolsAvailable => cmdlineToolsAvailable
     || directory.childDirectory('platform-tools').existsSync();

  /// Whether the `licenses` directory exists in the Android SDK.
  ///
  /// The existence of this folder normally indicates that the SDK licenses have
  /// been accepted, e.g. via the sdkmanager, Android Studio, or by copying them
  /// from another workstation such as in CI scenarios. If these files are valid
  /// gradle or the sdkmanager will be able to download and use other parts of
  /// the SDK on demand.
  bool get licensesAvailable => directory.childDirectory('licenses').existsSync();

  static AndroidSdk? locateAndroidSdk() {
    String? findAndroidHomeDir() {
      String? androidHomeDir;
      if (globals.config.containsKey('android-sdk')) {
        androidHomeDir = globals.config.getValue('android-sdk') as String?;
      } else if (globals.platform.environment.containsKey(kAndroidHome)) {
        androidHomeDir = globals.platform.environment[kAndroidHome];
      } else if (globals.platform.environment.containsKey(kAndroidSdkRoot)) {
        androidHomeDir = globals.platform.environment[kAndroidSdkRoot];
      } else if (globals.platform.isLinux) {
        if (globals.fsUtils.homeDirPath != null) {
          androidHomeDir = globals.fs.path.join(
            globals.fsUtils.homeDirPath!,
            'Android',
            'Sdk',
          );
        }
      } else if (globals.platform.isMacOS) {
        if (globals.fsUtils.homeDirPath != null) {
          androidHomeDir = globals.fs.path.join(
            globals.fsUtils.homeDirPath!,
            'Library',
            'Android',
            'sdk',
          );
        }
      } else if (globals.platform.isWindows) {
        if (globals.fsUtils.homeDirPath != null) {
          androidHomeDir = globals.fs.path.join(
            globals.fsUtils.homeDirPath!,
            'AppData',
            'Local',
            'Android',
            'sdk',
          );
        }
      }

      if (androidHomeDir != null) {
        if (validSdkDirectory(androidHomeDir)) {
          return androidHomeDir;
        }
        if (validSdkDirectory(globals.fs.path.join(androidHomeDir, 'sdk'))) {
          return globals.fs.path.join(androidHomeDir, 'sdk');
        }
      }

      // in build-tools/$version/aapt
      final List<File> aaptBins = globals.os.whichAll('aapt');
      for (File aaptBin in aaptBins) {
        // Make sure we're using the aapt from the SDK.
        aaptBin = globals.fs.file(aaptBin.resolveSymbolicLinksSync());
        final String dir = aaptBin.parent.parent.parent.path;
        if (validSdkDirectory(dir)) {
          return dir;
        }
      }

      // in platform-tools/adb
      final List<File> adbBins = globals.os.whichAll('adb');
      for (File adbBin in adbBins) {
        // Make sure we're using the adb from the SDK.
        adbBin = globals.fs.file(adbBin.resolveSymbolicLinksSync());
        final String dir = adbBin.parent.parent.path;
        if (validSdkDirectory(dir)) {
          return dir;
        }
      }

      return null;
    }

    final String? androidHomeDir = findAndroidHomeDir();
    if (androidHomeDir == null) {
      // No dice.
      globals.printTrace('Unable to locate an Android SDK.');
      return null;
    }

    return AndroidSdk(globals.fs.directory(androidHomeDir));
  }

  static bool validSdkDirectory(String dir) {
    return sdkDirectoryHasLicenses(dir) || sdkDirectoryHasPlatformTools(dir);
  }

  static bool sdkDirectoryHasPlatformTools(String dir) {
    return globals.fs.isDirectorySync(globals.fs.path.join(dir, 'platform-tools'));
  }

  static bool sdkDirectoryHasLicenses(String dir) {
    return globals.fs.isDirectorySync(globals.fs.path.join(dir, 'licenses'));
  }

  List<AndroidSdkVersion> get sdkVersions => _sdkVersions;

  AndroidSdkVersion? get latestVersion => _latestVersion;

  String? get adbPath => _adbPath ??= getPlatformToolsPath(globals.platform.isWindows ? 'adb.exe' : 'adb');
  String? _adbPath;

  String? get emulatorPath => getEmulatorPath();

  String? get avdManagerPath => getAvdManagerPath();

  /// Locate the path for storing AVD emulator images. Returns null if none found.
  String? getAvdPath() {
    final String? avdHome = globals.platform.environment['ANDROID_AVD_HOME'];
    final String? home = globals.platform.environment['HOME'];
    final List<String> searchPaths = <String>[
      if (avdHome != null)
        avdHome,
      if (home != null)
        globals.fs.path.join(home, '.android', 'avd'),
    ];

    if (globals.platform.isWindows) {
      final String? homeDrive = globals.platform.environment['HOMEDRIVE'];
      final String? homePath = globals.platform.environment['HOMEPATH'];

      if (homeDrive != null && homePath != null) {
        // Can't use path.join for HOMEDRIVE/HOMEPATH
        // https://github.com/dart-lang/path/issues/37
        final String home = homeDrive + homePath;
        searchPaths.add(globals.fs.path.join(home, '.android', 'avd'));
      }
    }

    for (final String searchPath in searchPaths.whereType<String>()) {
      if (globals.fs.directory(searchPath).existsSync()) {
        return searchPath;
      }
    }
    return null;
  }

  Directory get _platformsDir => directory.childDirectory('platforms');

  Iterable<Directory> get _platforms {
    Iterable<Directory> platforms = <Directory>[];
    if (_platformsDir.existsSync()) {
      platforms = _platformsDir
        .listSync()
        .whereType<Directory>();
    }
    return platforms;
  }

  /// Validate the Android SDK. This returns an empty list if there are no
  /// issues; otherwise, it returns a list of issues found.
  List<String> validateSdkWellFormed() {
    if (adbPath == null || !globals.processManager.canRun(adbPath)) {
      return <String>['Android SDK file not found: ${adbPath ?? 'adb'}.'];
    }

    if (sdkVersions.isEmpty || latestVersion == null) {
      final StringBuffer msg = StringBuffer('No valid Android SDK platforms found in ${_platformsDir.path}.');
      if (_platforms.isEmpty) {
        msg.write(' Directory was empty.');
      } else {
        msg.write(' Candidates were:\n');
        msg.write(_platforms
          .map((Directory dir) => '  - ${dir.basename}')
          .join('\n'));
      }
      return <String>[msg.toString()];
    }

    return latestVersion!.validateSdkWellFormed();
  }

  String? getPlatformToolsPath(String binaryName) {
    final File cmdlineToolsBinary = directory.childDirectory('cmdline-tools').childFile(binaryName);
    if (cmdlineToolsBinary.existsSync()) {
      return cmdlineToolsBinary.path;
    }
    final File platformToolBinary = directory.childDirectory('platform-tools').childFile(binaryName);
    if (platformToolBinary.existsSync()) {
      return platformToolBinary.path;
    }
    return null;
  }

  String? getEmulatorPath() {
    final String binaryName = globals.platform.isWindows ? 'emulator.exe' : 'emulator';
    // Emulator now lives inside "emulator" but used to live inside "tools" so
    // try both.
    final List<String> searchFolders = <String>['emulator', 'tools'];
    for (final String folder in searchFolders) {
      final File file = directory.childDirectory(folder).childFile(binaryName);
      if (file.existsSync()) {
        return file.path;
      }
    }
    return null;
  }

<<<<<<< HEAD
  String? getCmdlineToolsPath(String binaryName, {bool skipTools = false}) {
=======
  String? getCmdlineToolsPath(String binaryName, {bool skipOldTools = false}) {
>>>>>>> b04904bd
    // First look for the latest version of the command-line tools
    final File cmdlineToolsLatestBinary = directory
      .childDirectory('cmdline-tools')
      .childDirectory('latest')
      .childDirectory('bin')
      .childFile(binaryName);
    if (cmdlineToolsLatestBinary.existsSync()) {
      return cmdlineToolsLatestBinary.path;
    }

    // Next look for the highest version of the command-line tools
    final Directory cmdlineToolsDir = directory.childDirectory('cmdline-tools');
    if (cmdlineToolsDir.existsSync()) {
      final List<Version> cmdlineTools = cmdlineToolsDir
        .listSync()
        .whereType<Directory>()
        .map((Directory subDirectory) {
          try {
            return Version.parse(subDirectory.basename);
          } on Exception {
            return null;
          }
        })
        .whereType<Version>()
        .toList();
      cmdlineTools.sort();

      for (final Version cmdlineToolsVersion in cmdlineTools.reversed) {
        final File cmdlineToolsBinary = directory
          .childDirectory('cmdline-tools')
          .childDirectory(cmdlineToolsVersion.toString())
          .childDirectory('bin')
          .childFile(binaryName);
        if (cmdlineToolsBinary.existsSync()) {
          return cmdlineToolsBinary.path;
        }
      }
    }
<<<<<<< HEAD
    if (skipTools) {
=======
    if (skipOldTools) {
>>>>>>> b04904bd
      return null;
    }

    // Finally fallback to the old SDK tools
    final File toolsBinary = directory.childDirectory('tools').childDirectory('bin').childFile(binaryName);
    if (toolsBinary.existsSync()) {
      return toolsBinary.path;
    }

    return null;
  }

  String? getAvdManagerPath() => getCmdlineToolsPath(globals.platform.isWindows ? 'avdmanager.bat' : 'avdmanager');

  /// Sets up various paths used internally.
  ///
  /// This method should be called in a case where the tooling may have updated
  /// SDK artifacts, such as after running a gradle build.
  void reinitialize() {
    List<Version> buildTools = <Version>[]; // 19.1.0, 22.0.1, ...

    final Directory buildToolsDir = directory.childDirectory('build-tools');
    if (buildToolsDir.existsSync()) {
      buildTools = buildToolsDir
        .listSync()
        .map((FileSystemEntity entity) {
          try {
            return Version.parse(entity.basename);
          } on Exception {
            return null;
          }
        })
        .whereType<Version>()
        .toList();
    }

    // Match up platforms with the best corresponding build-tools.
    _sdkVersions = _platforms.map<AndroidSdkVersion?>((Directory platformDir) {
      final String platformName = platformDir.basename;
      int platformVersion;

      try {
        final Match? numberedVersion = _numberedAndroidPlatformRe.firstMatch(platformName);
        if (numberedVersion != null) {
          platformVersion = int.parse(numberedVersion.group(1)!);
        } else {
          final String buildProps = platformDir.childFile('build.prop').readAsStringSync();
          final String? versionString = const LineSplitter()
              .convert(buildProps)
              .map<RegExpMatch?>(_sdkVersionRe.firstMatch)
              .whereType<Match>()
              .first
              .group(1);
          if (versionString == null) {
            return null;
          }
          platformVersion = int.parse(versionString);
        }
      } on Exception {
        return null;
      }

      Version? buildToolsVersion = Version.primary(buildTools.where((Version version) {
        return version.major == platformVersion;
      }).toList());

      buildToolsVersion ??= Version.primary(buildTools);

      if (buildToolsVersion == null) {
        return null;
      }

      return AndroidSdkVersion._(
        this,
        sdkLevel: platformVersion,
        platformName: platformName,
        buildToolsVersion: buildToolsVersion,
        fileSystem: globals.fs,
      );
    }).whereType<AndroidSdkVersion>().toList();

    _sdkVersions.sort();

    _latestVersion = _sdkVersions.isEmpty ? null : _sdkVersions.last;
  }

  /// Returns the filesystem path of the Android SDK manager tool.
  String? get sdkManagerPath {
    final String executable = globals.platform.isWindows
      ? 'sdkmanager.bat'
      : 'sdkmanager';
<<<<<<< HEAD
    final String? path = getCmdlineToolsPath(executable, skipTools: true);
=======
    final String? path = getCmdlineToolsPath(executable, skipOldTools: true);
>>>>>>> b04904bd
    if (path != null) {
      return path;
    }
    return null;
  }

  /// First try Java bundled with Android Studio, then sniff JAVA_HOME, then fallback to PATH.
  static String? findJavaBinary({
    required AndroidStudio? androidStudio,
    required FileSystem fileSystem,
    required OperatingSystemUtils operatingSystemUtils,
    required Platform platform,
  }) {
    if (androidStudio?.javaPath != null) {
      return fileSystem.path.join(androidStudio!.javaPath!, 'bin', 'java');
    }

    final String? javaHomeEnv = platform.environment[_javaHomeEnvironmentVariable];
    if (javaHomeEnv != null) {
      // Trust JAVA_HOME.
      return fileSystem.path.join(javaHomeEnv, 'bin', 'java');
    }

    // MacOS specific logic to avoid popping up a dialog window.
    // See: http://stackoverflow.com/questions/14292698/how-do-i-check-if-the-java-jdk-is-installed-on-mac.
    if (platform.isMacOS) {
      try {
        final String javaHomeOutput = globals.processUtils.runSync(
          <String>['/usr/libexec/java_home', '-v', '1.8'],
          throwOnError: true,
          hideStdout: true,
        ).stdout.trim();
        if (javaHomeOutput != null) {
          if ((javaHomeOutput != null) && (javaHomeOutput.isNotEmpty)) {
            final String javaHome = javaHomeOutput.split('\n').last.trim();
            return fileSystem.path.join(javaHome, 'bin', 'java');
          }
        }
      } on Exception { /* ignore */ }
    }

    // Fallback to PATH based lookup.
    return operatingSystemUtils.which(_javaExecutable)?.path;
  }

  Map<String, String>? _sdkManagerEnv;
  /// Returns an environment with the Java folder added to PATH for use in calling
  /// Java-based Android SDK commands such as sdkmanager and avdmanager.
  Map<String, String> get sdkManagerEnv {
    if (_sdkManagerEnv == null) {
      // If we can locate Java, then add it to the path used to run the Android SDK manager.
      _sdkManagerEnv = <String, String>{};
      final String? javaBinary = findJavaBinary(
        androidStudio: globals.androidStudio,
        fileSystem: globals.fs,
        operatingSystemUtils: globals.os,
        platform: globals.platform,
      );
      if (javaBinary != null && globals.platform.environment['PATH'] != null) {
        _sdkManagerEnv!['PATH'] = globals.fs.path.dirname(javaBinary) +
                                 globals.os.pathVarSeparator +
                                 globals.platform.environment['PATH']!;
      }
    }
    return _sdkManagerEnv!;
  }

  /// Returns the version of the Android SDK manager tool or null if not found.
  String? get sdkManagerVersion {
    if (sdkManagerPath == null || !globals.processManager.canRun(sdkManagerPath)) {
      throwToolExit(
        'Android sdkmanager not found. Update to the latest Android SDK and ensure that '
        'the cmdline-tools are installed to resolve this.'
      );
    }
    final RunResult result = globals.processUtils.runSync(
      <String>[sdkManagerPath!, '--version'],
      environment: sdkManagerEnv,
    );
    if (result.exitCode != 0) {
      globals.printTrace('sdkmanager --version failed: exitCode: ${result.exitCode} stdout: ${result.stdout} stderr: ${result.stderr}');
      return null;
    }
    return result.stdout.trim();
  }

  @override
  String toString() => 'AndroidSdk: $directory';
}

class AndroidSdkVersion implements Comparable<AndroidSdkVersion> {
  AndroidSdkVersion._(
    this.sdk, {
    required this.sdkLevel,
    required this.platformName,
    required this.buildToolsVersion,
    required FileSystem fileSystem,
  }) : assert(sdkLevel != null),
       assert(platformName != null),
       assert(buildToolsVersion != null),
       _fileSystem = fileSystem;

  final AndroidSdk sdk;
  final int sdkLevel;
  final String platformName;
  final Version buildToolsVersion;

  final FileSystem _fileSystem;

  String get buildToolsVersionName => buildToolsVersion.toString();

  String get androidJarPath => getPlatformsPath('android.jar');

  /// Return the path to the android application package tool.
  ///
  /// This is used to dump the xml in order to launch built android applications.
  ///
  /// See also:
  ///   * [AndroidApk.fromApk], which depends on this to determine application identifiers.
  String get aaptPath => getBuildToolsPath('aapt');

  List<String> validateSdkWellFormed() {
    final String? existsAndroidJarPath = _exists(androidJarPath);
    if (existsAndroidJarPath != null) {
      return <String>[existsAndroidJarPath];
    }

    final String? canRunAaptPath = _canRun(aaptPath);
    if (canRunAaptPath != null) {
      return <String>[canRunAaptPath];
    }

    return <String>[];
  }

  String getPlatformsPath(String itemName) {
    return sdk.directory.childDirectory('platforms').childDirectory(platformName).childFile(itemName).path;
  }

  String getBuildToolsPath(String binaryName) {
   return sdk.directory.childDirectory('build-tools').childDirectory(buildToolsVersionName).childFile(binaryName).path;
  }

  @override
  int compareTo(AndroidSdkVersion other) => sdkLevel - other.sdkLevel;

  @override
  String toString() => '[${sdk.directory}, SDK version $sdkLevel, build-tools $buildToolsVersionName]';

  String? _exists(String path) {
    if (!_fileSystem.isFileSync(path)) {
      return 'Android SDK file not found: $path.';
    }
    return null;
  }

  String? _canRun(String path) {
    if (!globals.processManager.canRun(path)) {
      return 'Android SDK file not found: $path.';
    }
    return null;
  }
}<|MERGE_RESOLUTION|>--- conflicted
+++ resolved
@@ -48,12 +48,9 @@
   AndroidSdkVersion? _latestVersion;
 
   /// Whether the `cmdline-tools` directory exists in the Android SDK.
-<<<<<<< HEAD
-=======
   ///
   /// This is required to use the newest SDK manager which only works with
   /// the newer JDK.
->>>>>>> b04904bd
   bool get cmdlineToolsAvailable => directory.childDirectory('cmdline-tools').existsSync();
 
   /// Whether the `platform-tools` or `cmdline-tools` directory exists in the Android SDK.
@@ -271,11 +268,7 @@
     return null;
   }
 
-<<<<<<< HEAD
-  String? getCmdlineToolsPath(String binaryName, {bool skipTools = false}) {
-=======
   String? getCmdlineToolsPath(String binaryName, {bool skipOldTools = false}) {
->>>>>>> b04904bd
     // First look for the latest version of the command-line tools
     final File cmdlineToolsLatestBinary = directory
       .childDirectory('cmdline-tools')
@@ -314,11 +307,7 @@
         }
       }
     }
-<<<<<<< HEAD
-    if (skipTools) {
-=======
     if (skipOldTools) {
->>>>>>> b04904bd
       return null;
     }
 
@@ -410,11 +399,7 @@
     final String executable = globals.platform.isWindows
       ? 'sdkmanager.bat'
       : 'sdkmanager';
-<<<<<<< HEAD
-    final String? path = getCmdlineToolsPath(executable, skipTools: true);
-=======
     final String? path = getCmdlineToolsPath(executable, skipOldTools: true);
->>>>>>> b04904bd
     if (path != null) {
       return path;
     }
