// Copyright 2014 The Flutter Authors. All rights reserved.
// Use of this source code is governed by a BSD-style license that can be
// found in the LICENSE file.

import 'dart:math';

import 'package:crypto/crypto.dart';
import 'package:meta/meta.dart';
import 'package:process/process.dart';
import 'package:unified_analytics/unified_analytics.dart';
import 'package:xml/xml.dart';

import '../artifacts.dart';
import '../base/analyze_size.dart';
import '../base/common.dart';
import '../base/deferred_component.dart';
import '../base/file_system.dart';
import '../base/io.dart';
import '../base/logger.dart';
import '../base/net.dart';
import '../base/platform.dart';
import '../base/process.dart';
import '../base/project_migrator.dart';
import '../base/terminal.dart';
import '../base/utils.dart';
import '../build_info.dart';
import '../cache.dart';
import '../convert.dart';
import '../flutter_manifest.dart';
import '../globals.dart' as globals;
import '../project.dart';
import 'android_builder.dart';
import 'android_studio.dart';
import 'gradle_errors.dart';
import 'gradle_utils.dart';
import 'gradle_utils.dart' as gradle;
import 'java.dart';
import 'migrations/android_studio_java_gradle_conflict_migration.dart';
import 'migrations/cmake_android_16k_pages_migration.dart';
import 'migrations/min_sdk_version_migration.dart';
import 'migrations/multidex_removal_migration.dart';
import 'migrations/top_level_gradle_build_file_migration.dart';

/// The regex to grab variant names from printBuildVariants gradle task
///
/// The task is defined in flutter/packages/flutter_tools/gradle/src/main/kotlin/FlutterPluginUtils.kt
///
/// The expected output from the task should be similar to:
///
/// BuildVariant: debug
/// BuildVariant: release
/// BuildVariant: profile
final _kBuildVariantRegex = RegExp('^BuildVariant: (?<$_kBuildVariantRegexGroupName>.*)\$');
const _kBuildVariantRegexGroupName = 'variant';
const _kBuildVariantTaskName = 'printBuildVariants';
@visibleForTesting
const failedToStripDebugSymbolsErrorMessage = r'''
Release app bundle failed to strip debug symbols from native libraries.
Please run flutter doctor and ensure that the Android toolchain does not
report any issues.

Otherwise, file an issue at https://github.com/flutter/flutter/issues.''';

typedef _OutputParser = void Function(String line);

String _getOutputAppLinkSettingsTaskFor(String buildVariant) {
  return _taskForBuildVariant('output', buildVariant, 'AppLinkSettings');
}

/// The directory where the APK artifact is generated.
Directory getApkDirectory(FlutterProject project) {
  return project.isModule
      ? project.android.buildDirectory
            .childDirectory('host')
            .childDirectory('outputs')
            .childDirectory('apk')
      : project.android.buildDirectory
            .childDirectory('app')
            .childDirectory('outputs')
            .childDirectory('flutter-apk');
}

/// The directory where the app bundle artifact is generated.
Directory getBundleDirectory(FlutterProject project) {
  return project.isModule
      ? project.android.buildDirectory
            .childDirectory('host')
            .childDirectory('outputs')
            .childDirectory('bundle')
      : project.android.buildDirectory
            .childDirectory('app')
            .childDirectory('outputs')
            .childDirectory('bundle');
}

@visibleForTesting
final apkAnalyzerBinaryName = globals.platform.isWindows ? 'apkanalyzer.bat' : 'apkanalyzer';

/// The directory where the repo is generated.
/// Only applicable to AARs.
Directory getRepoDirectory(Directory buildDirectory) {
  return buildDirectory.childDirectory('outputs').childDirectory('repo');
}

/// Returns the name of Gradle task that starts with [prefix].
String _taskFor(String prefix, BuildInfo buildInfo) {
  final String buildType = camelCase(buildInfo.modeName);
  final String productFlavor = buildInfo.flavor ?? '';
  return _taskForBuildVariant(prefix, '$productFlavor${sentenceCase(buildType)}');
}

String _taskForBuildVariant(String prefix, String buildVariant, [String suffix = '']) {
  return '$prefix${sentenceCase(buildVariant)}$suffix';
}

/// Returns the task to build an APK.
@visibleForTesting
String getAssembleTaskFor(BuildInfo buildInfo) {
  return _taskFor('assemble', buildInfo);
}

/// Returns the task to build an AAB.
@visibleForTesting
String getBundleTaskFor(BuildInfo buildInfo) {
  return _taskFor('bundle', buildInfo);
}

/// Returns the task to build an AAR.
@visibleForTesting
String getAarTaskFor(BuildInfo buildInfo) {
  return _taskFor('assembleAar', buildInfo);
}

@visibleForTesting
const androidX86DeprecationWarning =
    'Support for Android x86 targets will be removed in the next stable release after 3.27. '
    'See https://github.com/flutter/flutter/issues/157543 for details.';

/// Returns the output APK file names for a given [AndroidBuildInfo].
///
/// For example, when [AndroidBuildInfo.splitPerAbi] is `true`, multiple APKs are created.
Iterable<String> _apkFilesFor(AndroidBuildInfo androidBuildInfo) {
  final String buildType = camelCase(androidBuildInfo.buildInfo.modeName);
  final String productFlavor = androidBuildInfo.buildInfo.lowerCasedFlavor ?? '';
  final flavorString = productFlavor.isEmpty ? '' : '-$productFlavor';
  if (androidBuildInfo.splitPerAbi) {
    return androidBuildInfo.targetArchs.map<String>((AndroidArch arch) {
      final String abi = arch.archName;
      return 'app$flavorString-$abi-$buildType.apk';
    });
  }
  return <String>['app$flavorString-$buildType.apk'];
}

// The maximum time to wait before the tool retries a Gradle build.
const kMaxRetryTime = Duration(seconds: 10);

/// An implementation of the [AndroidBuilder] that delegates to gradle.
class AndroidGradleBuilder implements AndroidBuilder {
  AndroidGradleBuilder({
    required Java? java,
    required Logger logger,
    required ProcessManager processManager,
    required FileSystem fileSystem,
    required Artifacts artifacts,
    required Analytics analytics,
    required GradleUtils gradleUtils,
    required Platform platform,
    required AndroidStudio? androidStudio,
  }) : _java = java,
       _logger = logger,
       _fileSystem = fileSystem,
       _artifacts = artifacts,
       _analytics = analytics,
       _gradleUtils = gradleUtils,
       _androidStudio = androidStudio,
       _fileSystemUtils = FileSystemUtils(fileSystem: fileSystem, platform: platform),
       _processUtils = ProcessUtils(logger: logger, processManager: processManager);

  final Java? _java;
  final Logger _logger;
  final ProcessUtils _processUtils;
  final FileSystem _fileSystem;
  final Artifacts _artifacts;
  final Analytics _analytics;
  final GradleUtils _gradleUtils;
  final FileSystemUtils _fileSystemUtils;
  final AndroidStudio? _androidStudio;

  /// Builds the AAR and POM files for the current Flutter module or plugin.
  @override
  Future<void> buildAar({
    required FlutterProject project,
    required Set<AndroidBuildInfo> androidBuildInfo,
    required String target,
    required Future<void> Function(FlutterProject, {required bool releaseMode}) generateTooling,
    String? outputDirectoryPath,
    required String buildNumber,
  }) async {
    Directory outputDirectory = _fileSystem.directory(
      outputDirectoryPath ?? project.android.buildDirectory,
    );
    if (project.isModule) {
      // Module projects artifacts are located in `build/host`.
      outputDirectory = outputDirectory.childDirectory('host');
    }

    for (final androidBuildInfo in androidBuildInfo) {
      await generateTooling(project, releaseMode: androidBuildInfo.buildInfo.isRelease);
      await buildGradleAar(
        project: project,
        androidBuildInfo: androidBuildInfo,
        target: target,
        outputDirectory: outputDirectory,
        buildNumber: buildNumber,
      );
    }
    printHowToConsumeAar(
      buildModes: androidBuildInfo.map<String>((AndroidBuildInfo androidBuildInfo) {
        return androidBuildInfo.buildInfo.modeName;
      }).toSet(),
      androidPackage: project.manifest.androidPackage,
      repoDirectory: getRepoDirectory(outputDirectory),
      buildNumber: buildNumber,
      logger: _logger,
      fileSystem: _fileSystem,
    );
  }

  /// Builds the APK.
  @override
  Future<void> buildApk({
    required FlutterProject project,
    required AndroidBuildInfo androidBuildInfo,
    required String target,
    bool configOnly = false,
  }) async {
    await buildGradleApp(
      project: project,
      androidBuildInfo: androidBuildInfo,
      target: target,
      isBuildingBundle: false,
      localGradleErrors: gradleErrors,
      configOnly: configOnly,
      maxRetries: 1,
    );
  }

  /// Builds the App Bundle.
  @override
  Future<void> buildAab({
    required FlutterProject project,
    required AndroidBuildInfo androidBuildInfo,
    required String target,
    bool validateDeferredComponents = true,
    bool deferredComponentsEnabled = false,
    bool configOnly = false,
  }) async {
    await buildGradleApp(
      project: project,
      androidBuildInfo: androidBuildInfo,
      target: target,
      isBuildingBundle: true,
      localGradleErrors: gradleErrors,
      validateDeferredComponents: validateDeferredComponents,
      deferredComponentsEnabled: deferredComponentsEnabled,
      configOnly: configOnly,
      maxRetries: 1,
    );
  }

  Future<int> _runGradleTask(
    String taskName, {
    List<String> options = const <String>[],
    required FlutterProject project,
    required List<GradleHandledError> localGradleErrors,
    required String gradleExecutablePath,
    int retry = 0,
    VoidCallback? preRunTask,
    VoidCallback? postRunTask,
    int? maxRetries,
    _OutputParser? outputParser,
  }) async {
    final bool usesAndroidX = isAppUsingAndroidX(project.android.hostAppGradleRoot);
    final String? agpVersion = gradle.getAgpVersion(
      project.android.hostAppGradleRoot,
      globals.logger,
    );
    if (usesAndroidX) {
      _analytics.send(
        Event.flutterBuildInfo(
          label: 'app-using-android-x',
          buildType: 'gradle',
          settings: 'androidGradlePluginVersion: $agpVersion',
        ),
      );
    } else if (!usesAndroidX) {
      _analytics.send(
        Event.flutterBuildInfo(
          label: 'app-not-using-android-x',
          buildType: 'gradle',
          settings: 'androidGradlePluginVersion: $agpVersion',
        ),
      );

      _logger.printStatus(
        "${_logger.terminal.warningMark} Your app isn't using AndroidX.",
        emphasis: true,
      );
      _logger.printStatus(
        'To avoid potential build failures, you can quickly migrate your app '
        'by following the steps on https://goo.gl/CP92wY .',
        indent: 4,
      );
    }

    GradleHandledError? detectedGradleError;
    String? detectedGradleErrorLine;
    String? consumeLog(String line) {
      if (outputParser != null) {
        outputParser(line);
      }
      // The log lines that trigger incompatibleKotlinVersionHandler don't
      // always indicate an error, and there are times that that handler
      // covers up a more important error handler. Uniquely set it to be
      // the lowest priority handler by allowing it to be overridden.
      if (detectedGradleError != null && detectedGradleError != incompatibleKotlinVersionHandler) {
        // Pipe stdout/stderr from Gradle.
        return line;
      }
      for (final gradleError in localGradleErrors) {
        if (gradleError.test(line)) {
          detectedGradleErrorLine = line;
          detectedGradleError = gradleError;
          // The first error match wins.
          break;
        }
      }
      // Pipe stdout/stderr from Gradle.
      return line;
    }

    final Status status = _logger.startProgress("Running Gradle task '$taskName'...");
    final command = <String>[
      gradleExecutablePath,
      ...options, // suppresses gradle output.
      taskName,
    ];
    preRunTask?.call();

    var exitCode = 1;
    try {
      exitCode = await _processUtils.stream(
        command,
        workingDirectory: project.android.hostAppGradleRoot.path,
        allowReentrantFlutter: true,
        environment: _java?.environment,
        mapFunction: consumeLog,
      );
    } on ProcessException catch (exception) {
      consumeLog(exception.toString());
      // Rethrow the exception if the error isn't handled by any of the
      // `localGradleErrors`.
      if (detectedGradleError == null) {
        rethrow;
      }
    } finally {
      status.stop();
    }
    postRunTask?.call();
    if (exitCode != 0) {
      if (detectedGradleError == null) {
        _analytics.send(
          Event.flutterBuildInfo(label: 'gradle-unknown-failure', buildType: 'gradle'),
        );
        return exitCode;
      }
      final GradleBuildStatus status = await detectedGradleError!.handler(
        line: detectedGradleErrorLine!,
        project: project,
        usesAndroidX: usesAndroidX,
      );

      if (maxRetries == null || retry < maxRetries) {
        switch (status) {
          case GradleBuildStatus.retry:
            // Use binary exponential backoff before retriggering the build.
            // The expected wait times are: 100ms, 200ms, 400ms, and so on...
            final int waitTime = min(pow(2, retry).toInt() * 100, kMaxRetryTime.inMicroseconds);
            retry += 1;
            _logger.printStatus('Retrying Gradle Build: #$retry, wait time: ${waitTime}ms');
            await Future<void>.delayed(Duration(milliseconds: waitTime));
            exitCode = await _runGradleTask(
              taskName,
              options: options,
              preRunTask: preRunTask,
              postRunTask: postRunTask,
              localGradleErrors: localGradleErrors,
              gradleExecutablePath: gradleExecutablePath,
              retry: retry,
              project: project,
              maxRetries: maxRetries,
            );
            if (exitCode == 0) {
              final successEventLabel = 'gradle-${detectedGradleError!.eventLabel}-success';
              _analytics.send(
                Event.flutterBuildInfo(
                  label: successEventLabel,
                  buildType: 'gradle',
                  settings: 'androidGradlePluginVersion: $agpVersion',
                ),
              );
              return exitCode;
            }
          case GradleBuildStatus.exit:
          // Continue and throw tool exit.
        }
      }
      final usageLabel = 'gradle-${detectedGradleError!.eventLabel}-failure';
      _analytics.send(
        Event.flutterBuildInfo(
          label: usageLabel,
          buildType: 'gradle',
          settings: 'androidGradlePluginVersion: $agpVersion',
        ),
      );
    }

    return exitCode;
  }

  /// Builds an app.
  ///
  /// * [project] is typically [FlutterProject.current()].
  /// * [androidBuildInfo] is the build configuration.
  /// * [target] is the target dart entry point. Typically, `lib/main.dart`.
  /// * If [isBuildingBundle] is `true`, then the output artifact is an `*.aab`,
  ///   otherwise the output artifact is an `*.apk`.
  /// * [maxRetries] If not `null`, this is the max number of build retries in case a retry is triggered.
  Future<void> buildGradleApp({
    required FlutterProject project,
    required AndroidBuildInfo androidBuildInfo,
    required String target,
    required bool isBuildingBundle,
    required List<GradleHandledError> localGradleErrors,
    required bool configOnly,
    bool validateDeferredComponents = true,
    bool deferredComponentsEnabled = false,
    int retry = 0,
    @visibleForTesting int? maxRetries,
  }) async {
    if (!project.android.isSupportedVersion) {
      _exitWithUnsupportedProjectMessage(_logger.terminal, _analytics);
    }

    final migrators = <ProjectMigrator>[
      TopLevelGradleBuildFileMigration(project.android, _logger),
      AndroidStudioJavaGradleConflictMigration(
        _logger,
        project: project.android,
        androidStudio: _androidStudio,
        java: globals.java,
      ),
      MinSdkVersionMigration(project.android, _logger),
      MultidexRemovalMigration(project.android, _logger),
      CmakeAndroid16kPagesMigration(project.android, _logger),
    ];

    final migration = ProjectMigration(migrators);
    await migration.run();

    // The default Gradle script reads the version name and number
    // from the local.properties file.
    updateLocalProperties(project: project, buildInfo: androidBuildInfo.buildInfo);

    final options = <String>[];

    final String gradleExecutablePath = _gradleUtils.getExecutable(project);

    // All automatically created files should exist.
    if (configOnly) {
      _logger.printStatus('Config complete.');
      return;
    }

    // Assembly work starts here.
    final BuildInfo buildInfo = androidBuildInfo.buildInfo;
    final String assembleTask = isBuildingBundle
        ? getBundleTaskFor(buildInfo)
        : getAssembleTaskFor(buildInfo);

    if (_logger.isVerbose) {
      options.add('--full-stacktrace');
      options.add('--info');
      options.add('-Pverbose=true');
    } else {
      options.add('-q');
    }
    if (!buildInfo.androidGradleDaemon) {
      options.add('--no-daemon');
    }
    if (buildInfo.androidSkipBuildDependencyValidation) {
      options.add('-PskipDependencyChecks=true');
    }
    final LocalEngineInfo? localEngineInfo = _artifacts.localEngineInfo;
    if (localEngineInfo != null) {
      final Directory localEngineRepo = _getLocalEngineRepo(
        engineOutPath: localEngineInfo.targetOutPath,
        androidBuildInfo: androidBuildInfo,
        fileSystem: _fileSystem,
      );
      _logger.printTrace(
        'Using local engine: ${localEngineInfo.targetOutPath}\n'
        'Local Maven repo: ${localEngineRepo.path}',
      );
      options.add('-Plocal-engine-repo=${localEngineRepo.path}');
      options.add('-Plocal-engine-build-mode=${buildInfo.modeName}');
      options.add('-Plocal-engine-out=${localEngineInfo.targetOutPath}');
      options.add('-Plocal-engine-host-out=${localEngineInfo.hostOutPath}');
      options.add(
        '-Ptarget-platform=${_getTargetPlatformByLocalEnginePath(localEngineInfo.targetOutPath)}',
      );
    } else if (androidBuildInfo.targetArchs.isNotEmpty) {
      final String targetPlatforms = androidBuildInfo.targetArchs
          .map((AndroidArch e) => e.platformName)
          .join(',');
      options.add('-Ptarget-platform=$targetPlatforms');
    }
    options.add('-Ptarget=$target');
    // If using v1 embedding, we want to use FlutterApplication as the base app.
    final baseApplicationName = project.android.getEmbeddingVersion() == AndroidEmbeddingVersion.v2
        ? 'android.app.Application'
        : 'io.flutter.app.FlutterApplication';
    options.add('-Pbase-application-name=$baseApplicationName');
    final List<DeferredComponent>? deferredComponents = project.manifest.deferredComponents;
    if (deferredComponents != null) {
      if (deferredComponentsEnabled) {
        options.add('-Pdeferred-components=true');
        androidBuildInfo.buildInfo.dartDefines.add(
          'validate-deferred-components=$validateDeferredComponents',
        );
      }
      // Pass in deferred components regardless of building split aot to satisfy
      // android dynamic features registry in build.gradle.
      final componentNames = <String>[];
      for (final DeferredComponent component in deferredComponents) {
        componentNames.add(component.name);
      }
      if (componentNames.isNotEmpty) {
        options.add('-Pdeferred-component-names=${componentNames.join(',')}');
        // Multi-apk applications cannot use shrinking. This is only relevant when using
        // android dynamic feature modules.
        _logger.printStatus(
          'Shrinking has been disabled for this build due to deferred components. Shrinking is '
          'not available for multi-apk applications. This limitation is expected to be removed '
          'when Gradle plugin 4.2+ is available in Flutter.',
          color: TerminalColor.yellow,
        );
        options.add('-Pshrink=false');
      }
    }
    options.addAll(androidBuildInfo.buildInfo.toGradleConfig());
    if (buildInfo.fileSystemRoots.isNotEmpty) {
      options.add('-Pfilesystem-roots=${buildInfo.fileSystemRoots.join('|')}');
    }
    if (buildInfo.fileSystemScheme != null) {
      options.add('-Pfilesystem-scheme=${buildInfo.fileSystemScheme}');
    }
    if (androidBuildInfo.splitPerAbi) {
      options.add('-Psplit-per-abi=true');
    }
    if (androidBuildInfo.fastStart) {
      options.add('-Pfast-start=true');
    }
    late Stopwatch sw;
    final int exitCode = await _runGradleTask(
      assembleTask,
      preRunTask: () {
        sw = Stopwatch()..start();
      },
      postRunTask: () {
        final Duration elapsedDuration = sw.elapsed;
        _analytics.send(
          Event.timing(
            workflow: 'build',
            variableName: 'gradle',
            elapsedMilliseconds: elapsedDuration.inMilliseconds,
          ),
        );
      },
      options: options,
      project: project,
      maxRetries: maxRetries,
      localGradleErrors: localGradleErrors,
      gradleExecutablePath: gradleExecutablePath,
    );

    if (exitCode != 0) {
      throwToolExit(
        'Gradle task $assembleTask failed with exit code $exitCode',
        exitCode: exitCode,
      );
    }

    if (isBuildingBundle) {
      final File bundleFile = findBundleFile(project, buildInfo, _logger, _analytics);

      if ((buildInfo.mode == BuildMode.release) &&
          !(await _isAabStrippedOfDebugSymbols(
            project,
            bundleFile.path,
            androidBuildInfo.targetArchs,
          ))) {
        throwToolExit(failedToStripDebugSymbolsErrorMessage);
      }

      final appSize = (buildInfo.mode == BuildMode.debug)
          ? '' // Don't display the size when building a debug variant.
          : ' (${getSizeAsPlatformMB(bundleFile.lengthSync())})';

      if (buildInfo.codeSizeDirectory != null) {
        await _performCodeSizeAnalysis('aab', bundleFile, androidBuildInfo);
      }

      _logger.printStatus(
        '${_logger.terminal.successMark} '
        'Built ${_fileSystem.path.relative(bundleFile.path)}$appSize',
        color: TerminalColor.green,
      );
      return;
    }
    // Gradle produced APKs.
    await calculateShaAndProcessApks(project, androidBuildInfo);
  }

  Future<void> calculateShaAndProcessApks(
    FlutterProject project,
    AndroidBuildInfo androidBuildInfo,
  ) async {
    final Iterable<String> apkFilesPaths = getApkFilesPaths(project, androidBuildInfo);
    final Directory apkDirectory = getApkDirectory(project);

    // Generate sha1 for every generated APKs.
    for (final File apkFile in apkFilesPaths.map(apkDirectory.childFile)) {
      if (!apkFile.existsSync()) {
        _exitWithExpectedFileNotFound(
          project: project,
          fileExtension: '.apk',
          logger: _logger,
          analytics: _analytics,
        );
      }

      final String filename = apkFile.basename;
      _logger.printTrace('Calculate SHA1: $apkDirectory/$filename');
      final File apkShaFile = apkDirectory.childFile('$filename.sha1');
      apkShaFile.writeAsStringSync(_calculateSha(apkFile));

<<<<<<< HEAD
      final String appSize = (androidBuildInfo.buildInfo.mode == BuildMode.debug)
=======
      final appSize = (buildInfo.mode == BuildMode.debug)
>>>>>>> 440713c3
          ? '' // Don't display the size when building a debug variant.
          : ' (${getSizeAsPlatformMB(apkFile.lengthSync())})';
      _logger.printStatus(
        '${_logger.terminal.successMark} '
        'Built ${_fileSystem.path.relative(apkFile.path)}$appSize',
        color: TerminalColor.green,
      );

      if (androidBuildInfo.buildInfo.codeSizeDirectory != null) {
        await _performCodeSizeAnalysis('apk', apkFile, androidBuildInfo);
      }
    }
  }

  Iterable<String> getApkFilesPaths(FlutterProject project, AndroidBuildInfo androidBuildInfo) {
    final Iterable<String> apkFilesPaths = project.isModule
        ? findApkFilesModule(project, androidBuildInfo, _logger, _analytics)
        : listApkPaths(androidBuildInfo);
    return apkFilesPaths;
  }

  Iterable<File> findExpectedFilesForApk(
    AndroidBuildInfo androidBuildInfo,
    FlutterProject project,
  ) {
    final Iterable<String> apkFilesPaths = getApkFilesPaths(project, androidBuildInfo);
    final Directory apkDirectory = getApkDirectory(project);

    final Iterable<File> apks = apkFilesPaths.map((String apkFileName) {
      return apkDirectory.childFile(apkFileName);
    });
    return apks;
  }

  // Checks whether AGP has successfully stripped debug symbols from native libraries
  // - libflutter.so, aka the engine
  // - lib_app.so, aka the framework dart code
  // and moved them to the BUNDLE-METADATA directory. Block the build if this
  // isn't successful, as it means that debug symbols are getting included in
  // the final app that would be delivered to users.
  Future<bool> _isAabStrippedOfDebugSymbols(
    FlutterProject project,
    String aabPath,
    Iterable<AndroidArch> targetArchs,
  ) async {
    if (globals.androidSdk == null) {
      _logger.printTrace(
        'Failed to find android sdk when checking final appbundle for debug symbols.',
      );
      return false;
    }
    if (!globals.androidSdk!.cmdlineToolsAvailable) {
      _logger.printTrace(
        'Failed to find cmdline-tools when checking final appbundle for debug symbols.',
      );
      return false;
    }
    final String? apkAnalyzerPath = globals.androidSdk!.getCmdlineToolsPath(apkAnalyzerBinaryName);
    if (apkAnalyzerPath == null) {
      _logger.printTrace(
        'Failed to find apkanalyzer when checking final appbundle for debug symbols.',
      );
      return false;
    }

    final RunResult result = await _processUtils.run(
      <String>[apkAnalyzerPath, 'files', 'list', aabPath],
      workingDirectory: project.android.hostAppGradleRoot.path,
      environment: _java?.environment,
    );

    if (result.exitCode != 0) {
      _logger.printTrace(
        'apkanalyzer finished with exit code 0 when checking final appbundle for debug symbols.\n'
        'stderr was: ${result.stderr}\n'
        'and stdout was: ${result.stdout}',
      );
      return false;
    }

    // As long as libflutter.so.sym or libflutter.so.dbg is present for at least one architecture,
    // assume AGP succeeded in stripping.
    if (result.stdout.contains('libflutter.so.sym') ||
        result.stdout.contains('libflutter.so.dbg')) {
      return true;
    }

    _logger.printTrace(
      'libflutter.so.sym or libflutter.so.dbg not present when checking final appbundle for debug symbols.',
    );
    return false;
  }

  Future<void> _performCodeSizeAnalysis(
    String kind,
    File zipFile,
    AndroidBuildInfo androidBuildInfo,
  ) async {
    final sizeAnalyzer = SizeAnalyzer(
      fileSystem: _fileSystem,
      logger: _logger,
      analytics: _analytics,
    );
    final String archName = androidBuildInfo.targetArchs.single.archName;
    final BuildInfo buildInfo = androidBuildInfo.buildInfo;
    final File aotSnapshot = _fileSystem
        .directory(buildInfo.codeSizeDirectory)
        .childFile('snapshot.$archName.json');
    final File precompilerTrace = _fileSystem
        .directory(buildInfo.codeSizeDirectory)
        .childFile('trace.$archName.json');
    final Map<String, Object?> output = await sizeAnalyzer.analyzeZipSizeAndAotSnapshot(
      zipFile: zipFile,
      aotSnapshot: aotSnapshot,
      precompilerTrace: precompilerTrace,
      kind: kind,
    );
    final File outputFile = _fileSystemUtils.getUniqueFile(
      _fileSystem.directory(_fileSystemUtils.homeDirPath).childDirectory('.flutter-devtools'),
      '$kind-code-size-analysis',
      'json',
    )..writeAsStringSync(jsonEncode(output));
    // This message is used as a sentinel in analyze_apk_size_test.dart
    _logger.printStatus(
      'A summary of your ${kind.toUpperCase()} analysis can be found at: ${outputFile.path}',
    );

    _logger.printStatus(
      '\nTo analyze your app size in Dart DevTools, run the following command:\n'
      'dart devtools --appSizeBase=${outputFile.path}',
    );
  }

  /// Builds AAR and POM files.
  ///
  /// * [project] is typically [FlutterProject.current].
  /// * [androidBuildInfo] is the build configuration.
  /// * [outputDirectory] is the destination of the artifacts.
  /// * [buildNumber] is the build number of the output aar.
  Future<void> buildGradleAar({
    required FlutterProject project,
    required AndroidBuildInfo androidBuildInfo,
    required String target,
    required Directory outputDirectory,
    required String buildNumber,
  }) async {
    final FlutterManifest manifest = project.manifest;
    if (!manifest.isModule) {
      throwToolExit('AARs can only be built for module projects.');
    }

    final BuildInfo buildInfo = androidBuildInfo.buildInfo;
    final String aarTask = getAarTaskFor(buildInfo);
    final Status status = _logger.startProgress("Running Gradle task '$aarTask'...");

    final String flutterRoot = _fileSystem.path.absolute(Cache.flutterRoot!);
    final String initScript = _fileSystem.path.join(
      flutterRoot,
      'packages',
      'flutter_tools',
      'gradle',
      'aar_init_script.gradle',
    );
    final command = <String>[
      _gradleUtils.getExecutable(project),
      '-I=$initScript',
      '-Pflutter-root=$flutterRoot',
      '-Poutput-dir=${outputDirectory.path}',
      '-Pis-plugin=${manifest.isPlugin}',
      '-PbuildNumber=$buildNumber',
    ];
    if (_logger.isVerbose) {
      command.add('--full-stacktrace');
      command.add('--info');
      command.add('-Pverbose=true');
    } else {
      command.add('-q');
    }
    if (!buildInfo.androidGradleDaemon) {
      command.add('--no-daemon');
    }

    if (target.isNotEmpty) {
      command.add('-Ptarget=$target');
    }
    command.addAll(androidBuildInfo.buildInfo.toGradleConfig());
    if (buildInfo.dartObfuscation && buildInfo.mode != BuildMode.release) {
      _logger.printStatus(
        'Dart obfuscation is not supported in ${buildInfo.mode.uppercaseFriendlyName}'
        ' mode, building as un-obfuscated.',
      );
    }

    final LocalEngineInfo? localEngineInfo = _artifacts.localEngineInfo;
    if (localEngineInfo != null) {
      final Directory localEngineRepo = _getLocalEngineRepo(
        engineOutPath: localEngineInfo.targetOutPath,
        androidBuildInfo: androidBuildInfo,
        fileSystem: _fileSystem,
      );
      _logger.printTrace(
        'Using local engine: ${localEngineInfo.targetOutPath}\n'
        'Local Maven repo: ${localEngineRepo.path}',
      );
      command.add('-Plocal-engine-repo=${localEngineRepo.path}');
      command.add('-Plocal-engine-build-mode=${buildInfo.modeName}');
      command.add('-Plocal-engine-out=${localEngineInfo.targetOutPath}');
      command.add('-Plocal-engine-host-out=${localEngineInfo.hostOutPath}');

      // Copy the local engine repo in the output directory.
      try {
        copyDirectory(localEngineRepo, getRepoDirectory(outputDirectory));
      } on FileSystemException catch (error, st) {
        throwToolExit(
          'Failed to copy the local engine ${localEngineRepo.path} repo '
          'in ${outputDirectory.path}: $error, $st',
        );
      }
      command.add(
        '-Ptarget-platform=${_getTargetPlatformByLocalEnginePath(localEngineInfo.targetOutPath)}',
      );
    } else if (androidBuildInfo.targetArchs.isNotEmpty) {
      final String targetPlatforms = androidBuildInfo.targetArchs
          .map((AndroidArch e) => e.platformName)
          .join(',');
      command.add('-Ptarget-platform=$targetPlatforms');
    }

    command.add(aarTask);

    final sw = Stopwatch()..start();
    RunResult result;
    try {
      result = await _processUtils.run(
        command,
        workingDirectory: project.android.hostAppGradleRoot.path,
        allowReentrantFlutter: true,
        environment: _java?.environment,
      );
    } finally {
      status.stop();
    }
    final Duration elapsedDuration = sw.elapsed;
    _analytics.send(
      Event.timing(
        workflow: 'build',
        variableName: 'gradle-aar',
        elapsedMilliseconds: elapsedDuration.inMilliseconds,
      ),
    );

    if (result.exitCode != 0) {
      _logger.printStatus(result.stdout, wrap: false);
      _logger.printError(result.stderr, wrap: false);
      throwToolExit(
        'Gradle task $aarTask failed with exit code ${result.exitCode}.',
        exitCode: result.exitCode,
      );
    }
    final Directory repoDirectory = getRepoDirectory(outputDirectory);
    if (!repoDirectory.existsSync()) {
      _logger.printStatus(result.stdout, wrap: false);
      _logger.printError(result.stderr, wrap: false);
      throwToolExit('Gradle task $aarTask failed to produce $repoDirectory.', exitCode: exitCode);
    }
    _logger.printStatus(
      '${_logger.terminal.successMark} '
      'Built ${_fileSystem.path.relative(repoDirectory.path)}',
      color: TerminalColor.green,
    );
  }

  @override
  Future<List<String>> getBuildVariants({required FlutterProject project}) async {
    late Stopwatch sw;
    var exitCode = 1;
    final results = <String>[];

    try {
      exitCode = await _runGradleTask(
        _kBuildVariantTaskName,
        preRunTask: () {
          sw = Stopwatch()..start();
        },
        postRunTask: () {
          final Duration elapsedDuration = sw.elapsed;
          _analytics.send(
            Event.timing(
              workflow: 'print',
              variableName: 'android build variants',
              elapsedMilliseconds: elapsedDuration.inMilliseconds,
            ),
          );
        },
        options: const <String>['-q'],
        project: project,
        localGradleErrors: gradleErrors,
        gradleExecutablePath: _gradleUtils.getExecutable(project),
        outputParser: (String line) {
          if (_kBuildVariantRegex.firstMatch(line) case final RegExpMatch match) {
            results.add(match.namedGroup(_kBuildVariantRegexGroupName)!);
          }
        },
      );
    } on Error catch (error) {
      _logger.printError(error.toString());
    }

    if (exitCode != 0) {
      return const <String>[];
    }

    return results;
  }

  @override
  Future<String> outputsAppLinkSettings(
    String buildVariant, {
    required FlutterProject project,
  }) async {
    final String taskName = _getOutputAppLinkSettingsTaskFor(buildVariant);
    final Directory directory = await project.buildDirectory
        .childDirectory('deeplink_data')
        .create(recursive: true);
    final String outputPath = globals.fs.path.join(
      directory.absolute.path,
      'app-link-settings-$buildVariant.json',
    );
    late Stopwatch sw;
    var exitCode = 1;
    try {
      exitCode = await _runGradleTask(
        taskName,
        preRunTask: () {
          sw = Stopwatch()..start();
        },
        postRunTask: () {
          final Duration elapsedDuration = sw.elapsed;
          _analytics.send(
            Event.timing(
              workflow: 'outputs',
              variableName: 'app link settings',
              elapsedMilliseconds: elapsedDuration.inMilliseconds,
            ),
          );
        },
        options: <String>['-q', '-PoutputPath=$outputPath'],
        project: project,
        localGradleErrors: gradleErrors,
        gradleExecutablePath: _gradleUtils.getExecutable(project),
      );
    } on Error catch (error) {
      _logger.printError(error.toString());
    }

    if (exitCode != 0) {
      throwToolExit('Gradle task $taskName failed with exit code $exitCode');
    }
    return outputPath;
  }
}

/// Prints how to consume the AAR from a host app.
void printHowToConsumeAar({
  required Set<String> buildModes,
  String? androidPackage = 'unknown',
  required Directory repoDirectory,
  required Logger logger,
  required FileSystem fileSystem,
  String? buildNumber,
}) {
  assert(buildModes.isNotEmpty);
  buildNumber ??= '1.0';

  logger.printStatus('\nConsuming the Module', emphasis: true);
  logger.printStatus('''
  1. Open ${fileSystem.path.join('<host>', 'app', 'build.gradle')}
  2. Ensure you have the repositories configured, otherwise add them:

      String storageUrl = System.env.$kFlutterStorageBaseUrl ?: "https://storage.googleapis.com"
      repositories {
        maven {
            url '${repoDirectory.path}'
        }
        maven {
            url "\$storageUrl/download.flutter.io"
        }
      }

  3. Make the host app depend on the Flutter module:

    dependencies {''');

  for (final buildMode in buildModes) {
    logger.printStatus("""
      ${buildMode}Implementation '$androidPackage:flutter_$buildMode:$buildNumber'""");
  }

  logger.printStatus('''
    }
''');

  if (buildModes.contains('profile')) {
    logger.printStatus('''

  4. Add the `profile` build type:

    android {
      buildTypes {
        profile {
          initWith debug
        }
      }
    }
''');
  }

  logger.printStatus('To learn more, visit https://flutter.dev/to/integrate-android-archive');
}

String _hex(List<int> bytes) {
  final result = StringBuffer();
  for (final part in bytes) {
    result.write('${part < 16 ? '0' : ''}${part.toRadixString(16)}');
  }
  return result.toString();
}

String _calculateSha(File file) {
  final List<int> bytes = file.readAsBytesSync();
  return _hex(sha1.convert(bytes).bytes);
}

void _exitWithUnsupportedProjectMessage(Terminal terminal, Analytics analytics) {
  analytics.send(
    Event.flutterBuildInfo(
      label: 'unsupported-project',
      buildType: 'gradle',
      error: 'gradle-plugin',
    ),
  );

  throwToolExit(
    '${terminal.warningMark} Your app is using an unsupported Gradle project. '
    'To fix this problem, create a new project by running `flutter create -t app <app-directory>` '
    'and then move the dart code, assets and pubspec.yaml to the new project.',
  );
}

/// Returns `true` if the current app uses AndroidX.
// TODO(egarciad): https://github.com/flutter/flutter/issues/40800
// Remove `FlutterManifest.usesAndroidX` and provide a unified `AndroidProject.usesAndroidX`.
bool isAppUsingAndroidX(Directory androidDirectory) {
  final File properties = androidDirectory.childFile('gradle.properties');
  if (!properties.existsSync()) {
    return false;
  }
  return properties.readAsStringSync().contains('android.useAndroidX=true');
}

/// Returns the APK files for a given [FlutterProject] and [AndroidBuildInfo].
@visibleForTesting
Iterable<String> findApkFilesModule(
  FlutterProject project,
  AndroidBuildInfo androidBuildInfo,
  Logger logger,
  Analytics analytics,
) {
  final Iterable<String> apkFileNames = _apkFilesFor(androidBuildInfo);
  final Directory apkDirectory = getApkDirectory(project);
  final Iterable<File> apks = apkFileNames.expand<File>((String apkFileName) {
    File apkFile = apkDirectory.childFile(apkFileName);
    if (apkFile.existsSync()) {
      return <File>[apkFile];
    }
    final BuildInfo buildInfo = androidBuildInfo.buildInfo;
    final String modeName = camelCase(buildInfo.modeName);
    apkFile = apkDirectory.childDirectory(modeName).childFile(apkFileName);
    if (apkFile.existsSync()) {
      return <File>[apkFile];
    }
    final String? flavor = buildInfo.flavor;
    if (flavor != null) {
      // Android Studio Gradle plugin v3 adds flavor to path.
      apkFile = apkDirectory.childDirectory(flavor).childDirectory(modeName).childFile(apkFileName);
      if (apkFile.existsSync()) {
        return <File>[apkFile];
      }
    }
    return const <File>[];
  });
  if (apks.isEmpty) {
    _exitWithExpectedFileNotFound(
      project: project,
      fileExtension: '.apk',
      logger: logger,
      analytics: analytics,
    );
  }
  return apks.map((File file) => file.path);
}

/// Returns the APK files for a given [FlutterProject] and [AndroidBuildInfo].
///
/// The flutter.gradle plugin will copy APK outputs into:
/// `$buildDir/app/outputs/flutter-apk/app-<abi>-<flavor-flag>-<build-mode-flag>.apk`
@visibleForTesting
Iterable<String> listApkPaths(AndroidBuildInfo androidBuildInfo) {
  final String buildType = camelCase(androidBuildInfo.buildInfo.modeName);
  final apkPartialName = <String>[
    if (androidBuildInfo.buildInfo.flavor?.isNotEmpty ?? false)
      androidBuildInfo.buildInfo.lowerCasedFlavor!,
    '$buildType.apk',
  ];
  if (androidBuildInfo.splitPerAbi) {
    return <String>[
      for (final AndroidArch androidArch in androidBuildInfo.targetArchs)
        <String>['app', androidArch.archName, ...apkPartialName].join('-'),
    ];
  }
  return <String>[
    <String>['app', ...apkPartialName].join('-'),
  ];
}

File findBundleFile(
  FlutterProject project,
  BuildInfo buildInfo,
  Logger logger,
  Analytics analytics,
) {
  final Directory bundleDir = getBundleDirectory(project);
  if (!bundleDir.existsSync()) {
    _exitWithExpectedFileNotFound(
      project: project,
      fileExtension: '.aab',
      logger: logger,
      analytics: analytics,
    );
  }
  final Iterable<File> allBundleFiles = bundleDir.listSync(recursive: true).whereType<File>().where(
    (File file) {
      return file.path.endsWith('.aab');
    },
  );

  for (final bundleFile in allBundleFiles) {
    // Use lowercase bundle parent directory name to handle varying cases from Android Gradle Plugin
    final String bundleParentDir = bundleFile.parent.basename.toLowerCase();

    if (buildInfo.flavor != null) {
      // Handle flavor builds (e.g., 'build/app/outputs/bundle/foo_barRelease/app-foo_bar-release.aab')
      if (bundleParentDir.contains(
            '${buildInfo.lowerCasedFlavor}${buildInfo.modeName.toLowerCase()}',
          ) &&
          bundleFile.basename.endsWith('${buildInfo.modeName}.aab')) {
        return bundleFile;
      }

      // Support legacy Android Gradle Plugin versions that don't include flavor in AAB filename
      if (bundleParentDir.contains('${buildInfo.lowerCasedFlavor}${buildInfo.modeName}')) {
        return bundleFile;
      }
    }

    // Handle non-flavor builds (e.g., 'build/app/outputs/bundle/release/app-release.aab')
    if (bundleParentDir == buildInfo.modeName &&
        bundleFile.basename.endsWith('${buildInfo.modeName}.aab')) {
      return bundleFile;
    }
    // Support legacy Android Gradle Plugin versions without build mode in AAB filename
    if (bundleParentDir == buildInfo.modeName && bundleFile.basename.endsWith('aab')) {
      return bundleFile;
    }
  }
  _exitWithExpectedFileNotFound(
    project: project,
    fileExtension: '.aab',
    logger: logger,
    analytics: analytics,
  );
}

/// Throws a [ToolExit] exception and logs the event.
Never _exitWithExpectedFileNotFound({
  required FlutterProject project,
  required String fileExtension,
  required Logger logger,
  required Analytics analytics,
}) {
  final String androidGradlePluginVersion = getGradleVersionForAndroidPlugin(
    project.android.hostAppGradleRoot,
    logger,
  );
  final gradleBuildSettings =
      'androidGradlePluginVersion: $androidGradlePluginVersion, '
      'fileExtension: $fileExtension';

  analytics.send(
    Event.flutterBuildInfo(
      label: 'gradle-expected-file-not-found',
      buildType: 'gradle',
      settings: gradleBuildSettings,
    ),
  );

  throwToolExit(
    'Gradle build failed to produce an $fileExtension file. '
    "It's likely that this file was generated under ${project.android.buildDirectory.path}, "
    "but the tool couldn't find it.",
  );
}

void _createSymlink(String targetPath, String linkPath, FileSystem fileSystem) {
  final File targetFile = fileSystem.file(targetPath);
  if (!targetFile.existsSync()) {
    throwToolExit("The file $targetPath wasn't found in the local engine out directory.");
  }
  final File linkFile = fileSystem.file(linkPath);
  final Link symlink = linkFile.parent.childLink(linkFile.basename);
  try {
    symlink.createSync(targetPath, recursive: true);
  } on FileSystemException catch (exception) {
    throwToolExit('Failed to create the symlink $linkPath->$targetPath: $exception');
  }
}

String _getLocalArtifactVersion(String pomPath, FileSystem fileSystem) {
  final File pomFile = fileSystem.file(pomPath);
  if (!pomFile.existsSync()) {
    throwToolExit("The file $pomPath wasn't found in the local engine out directory.");
  }
  XmlDocument document;
  try {
    document = XmlDocument.parse(pomFile.readAsStringSync());
  } on XmlException {
    throwToolExit('Error parsing $pomPath. Please ensure that this is a valid XML document.');
  } on FileSystemException {
    throwToolExit(
      'Error reading $pomPath. Please ensure that you have read permission to this '
      'file and try again.',
    );
  }
  final Iterable<XmlElement> project = document.findElements('project');
  assert(project.isNotEmpty);
  for (final XmlElement versionElement in document.findAllElements('version')) {
    if (versionElement.parent == project.first) {
      return versionElement.innerText;
    }
  }
  throwToolExit('Error while parsing the <version> element from $pomPath');
}

/// Returns the local Maven repository for a local engine build.
/// For example, if the engine is built locally at `<home>/engine/src/out/android_release_unopt`.
/// This method generates symlinks in the temp directory to the engine artifacts
/// following the convention specified on https://maven.apache.org/pom.html#Repositories.
Directory _getLocalEngineRepo({
  required String engineOutPath,
  required AndroidBuildInfo androidBuildInfo,
  required FileSystem fileSystem,
}) {
  final String abi = _getAbiByLocalEnginePath(engineOutPath);
  final Directory localEngineRepo = fileSystem.systemTempDirectory.createTempSync(
    'flutter_tool_local_engine_repo.',
  );
  final String buildMode = androidBuildInfo.buildInfo.modeName;
  final String artifactVersion = _getLocalArtifactVersion(
    fileSystem.path.join(engineOutPath, 'flutter_embedding_$buildMode.pom'),
    fileSystem,
  );
  for (final artifact in const <String>['pom', 'jar']) {
    // The Android embedding artifacts.
    _createSymlink(
      fileSystem.path.join(engineOutPath, 'flutter_embedding_$buildMode.$artifact'),
      fileSystem.path.join(
        localEngineRepo.path,
        'io',
        'flutter',
        'flutter_embedding_$buildMode',
        artifactVersion,
        'flutter_embedding_$buildMode-$artifactVersion.$artifact',
      ),
      fileSystem,
    );
    // The engine artifacts (libflutter.so).
    _createSymlink(
      fileSystem.path.join(engineOutPath, '${abi}_$buildMode.$artifact'),
      fileSystem.path.join(
        localEngineRepo.path,
        'io',
        'flutter',
        '${abi}_$buildMode',
        artifactVersion,
        '${abi}_$buildMode-$artifactVersion.$artifact',
      ),
      fileSystem,
    );
  }
  for (final artifact in <String>['flutter_embedding_$buildMode', '${abi}_$buildMode']) {
    _createSymlink(
      fileSystem.path.join(engineOutPath, '$artifact.maven-metadata.xml'),
      fileSystem.path.join(localEngineRepo.path, 'io', 'flutter', artifact, 'maven-metadata.xml'),
      fileSystem,
    );
  }
  return localEngineRepo;
}

String _getAbiByLocalEnginePath(String engineOutPath) {
  var result = 'armeabi_v7a';
  if (engineOutPath.contains('x64')) {
    result = 'x86_64';
  } else if (engineOutPath.contains('arm64')) {
    result = 'arm64_v8a';
  }
  return result;
}

String _getTargetPlatformByLocalEnginePath(String engineOutPath) {
  var result = 'android-arm';
  if (engineOutPath.contains('x64')) {
    result = 'android-x64';
  } else if (engineOutPath.contains('arm64')) {
    result = 'android-arm64';
  }
  return result;
}<|MERGE_RESOLUTION|>--- conflicted
+++ resolved
@@ -656,11 +656,7 @@
       final File apkShaFile = apkDirectory.childFile('$filename.sha1');
       apkShaFile.writeAsStringSync(_calculateSha(apkFile));
 
-<<<<<<< HEAD
-      final String appSize = (androidBuildInfo.buildInfo.mode == BuildMode.debug)
-=======
-      final appSize = (buildInfo.mode == BuildMode.debug)
->>>>>>> 440713c3
+      final appSize = (androidBuildInfo.buildInfo.mode == BuildMode.debug)
           ? '' // Don't display the size when building a debug variant.
           : ' (${getSizeAsPlatformMB(apkFile.lengthSync())})';
       _logger.printStatus(
