// Copyright 2014 The Flutter Authors. All rights reserved.
// Use of this source code is governed by a BSD-style license that can be
// found in the LICENSE file.

import 'package:meta/meta.dart';
import 'package:process/process.dart';
import 'package:unified_analytics/unified_analytics.dart';

import '../base/common.dart';
import '../base/file_system.dart';
import '../base/io.dart';
import '../base/logger.dart';
import '../base/os.dart';
import '../base/platform.dart';
import '../base/utils.dart';
import '../base/version.dart';
import '../base/version_range.dart';
import '../build_info.dart';
import '../cache.dart';
import '../globals.dart' as globals;
import '../project.dart';
import 'android_sdk.dart';

// These are the versions used in the project templates.
//
// In general, Flutter aims to default to the latest stable version.
// However, this currently requires to migrate existing integration tests to the
// latest supported values.
//
// Please see the README before changing any of these values.

// See https://gradle.org/releases
const templateDefaultGradleVersion = '8.12';

// When bumping, also update:
//  * ndkVersion constant in this file
//  * ndkVersion in FlutterExtension in packages/flutter_tools/gradle/src/main/kotlin/FlutterExtension.kt
//  * AGP version constants in packages/flutter_tools/gradle/build.gradle.kts
//  * AGP test constants in packages/flutter_tools/gradle/src/test/kotlin/DependencyVersionCheckerTest.kt
// See https://mvnrepository.com/artifact/com.android.tools.build/gradle
const templateAndroidGradlePluginVersion = '8.9.1';
const templateAndroidGradlePluginVersionForModule = '8.9.1';

// See https://kotlinlang.org/docs/releases.html#release-details
const templateKotlinGradlePluginVersion = '2.1.0';

// The Flutter Gradle Plugin is only applied to app projects, and modules that
// are built from source using (`include_flutter.groovy`). The remaining
// projects are: plugins, and modules compiled as AARs. In modules, the
// ephemeral directory `.android` is always regenerated after `flutter pub get`,
// so new versions are picked up after a Flutter upgrade.
//
// Please see the README before changing any of these values.
<<<<<<< HEAD
const String compileSdkVersion = '36';
const String minSdkVersion = '24';
final int minSdkVersionInt = int.parse(minSdkVersion);
const String targetSdkVersion = '36';
const String ndkVersion = '27.0.12077973';
=======
const compileSdkVersion = '36';
const minSdkVersion = '24';
const targetSdkVersion = '36';
const ndkVersion = '27.0.12077973';
>>>>>>> c3279caa

// Update these when new major versions of Java are supported by new Gradle
// versions that we support.
// Source of truth: https://docs.gradle.org/current/userguide/compatibility.html
const oneMajorVersionHigherJavaVersion = '24';

// Update this when new versions of Gradle come out including minor versions
// and should correspond to the maximum Gradle version we test in CI.
//
// Supported here means supported by the tooling for
// flutter analyze --suggestions and does not imply broader flutter support.
const maxKnownAndSupportedGradleVersion = '8.12';

// Update this with new KGP versions come out including minor versions.
//
// Supported here means supported by the tooling for
// flutter analyze --suggestions and does not imply broader flutter support.
const maxKnownAndSupportedKgpVersion = '2.1.20';

// Update this when new versions of AGP come out.
//
// Supported here means tooling is aware of this version's Java <-> AGP
// compatibility.
@visibleForTesting
const maxKnownAndSupportedAgpVersion = '8.9.1';

// Update this when new versions of AGP come out.
const maxKnownAgpVersion = '8.9.1';

// Supported here means tooling is aware of this versions
// Java <-> AGP compatibility and does not imply broader flutter support.
// For use in flutter see the code in:
// flutter_tools/gradle/src/main/kotlin/DependencyVersionChecker.kt
@visibleForTesting
const oldestConsideredAgpVersion = '3.3.0';

// Supported here means tooling is aware of this versions
// gradle compatibility and does not imply broader flutter support.
@visibleForTesting
const oldestConsideredGradleVersion = '4.10.1';

// Supported here means tooling is aware of this versions
// gradle/AGP compatibility and does not imply broader flutter support.
@visibleForTesting
const oldestDocumentedKgpCompatabilityVersion = '1.6.20';

// Oldest documented version of AGP that has a listed minimum
// compatible Java version.
const oldestDocumentedJavaAgpCompatibilityVersion = '4.2';

// Constant used in [_buildAndroidGradlePluginRegExp] and
// [_settingsAndroidGradlePluginRegExp] and [_kotlinGradlePluginRegExpFromId]
// to identify the version section.
const _versionGroupName = 'version';

// AGP can be defined in the dependencies block of [build.gradle] or [build.gradle.kts].
// Expected content (covers both classpath and compileOnly cases):
// Groovy DSL with single quotes - 'com.android.tools.build:gradle:{{agpVersion}}'
// Groovy DSL with double quotes - "com.android.tools.build:gradle:{{agpVersion}}"
// Kotlin DSL - ("com.android.tools.build.gradle:{{agpVersion}}")
// ?<version> is used to name the version group which helps with extraction.
final _androidGradlePluginRegExpFromDependencies = RegExp(
  r"""[^\/]*\s*((\bclasspath\b)|(\bcompileOnly\b))\s*\(?['"]com\.android\.tools\.build:gradle:(?<version>\d+(\.\d+){1,2})\)?""",
  multiLine: true,
);

// AGP can be defined in the plugins block of [build.gradle],
// [build.gradle.kts], [settings.gradle], or [settings.gradle.kts].
// Expected content:
// Groovy DSL with single quotes - id 'com.android.application' version '{{agpVersion}}'
// Groovy DSL with double quotes - id "com.android.application" version "{{agpVersion}}"
// Kotlin DSL - id("com.android.application") version "{{agpVersion}}"
// ?<version> is used to name the version group which helps with extraction.
final _androidGradlePluginRegExpFromId = RegExp(
  r"""[^\/]*s*id\s*\(?['"]com\.android\.application['"]\)?\s+version\s+['"](?<version>\d+(\.\d+){1,2})\)?""",
  multiLine: true,
);

// KGP is defined in several places this code only checks in plugins block
// of [settings.gradle] and [settings.gradle.kts].
// Expected content:
// Groovy DSL - id "org.jetbrains.kotlin.android" version "{{kgpVersion}}"
// Kotlin DSL - id("org.jetbrains.kotlin.android") version "{{kgpVersion}}"
// ?<version> is used to name the version group which helps with extraction.
final _kotlinGradlePluginRegExpFromId = RegExp(
  r"""[^\/]*s*id\s*\(?['"]org\.jetbrains\.kotlin\.android['"]\)?\s+version\s+['"](?<version>\d+(\.\d+){1,2})\)?""",
  multiLine: true,
);

// Expected content format (with lines above and below).
// Version can have 2 or 3 numbers.
// 'distributionUrl=https\://services.gradle.org/distributions/gradle-7.4.2-all.zip'
// '^\s*' protects against commented out lines.
final distributionUrlRegex = RegExp(r'^\s*distributionUrl\s*=\s*.*\.zip', multiLine: true);

// Modified version of the gradle distribution url match designed to only match
// gradle.org urls so that we can guarantee any modifications to the url
// still points to a hosted zip.
final gradleOrgVersionMatch = RegExp(
  r'^\s*distributionUrl\s*=\s*https\\://services\.gradle\.org/distributions/gradle-((?:\d|\.)+)-(.*)\.zip',
  multiLine: true,
);

// This matches uncommented minSdkVersion lines in the module-level build.gradle
// file which have minSdkVersion 16, 17, 18, 19, 20, 21, 22, 23 set with space sytax,
// equals syntax and when using minSdk or minSdkVersion.
final tooOldMinSdkVersionMatch = RegExp(
  r'(?<=^\s*)minSdk(Version)?\s=?\s?(1[6789]|2[0123])(?=\s*(?://|$))',
  multiLine: true,
);

// From https://docs.gradle.org/current/userguide/command_line_interface.html#command_line_interface
// Flag to print the versions for gradle, kotlin dsl, groovy, etc.
const gradleVersionsFlag = r'--version';

// Directory under android/ that gradle uses to store gradle information.
// Regularly used with [gradleWrapperDirectory] and
// [gradleWrapperPropertiesFilename].
// Different from the directory of gradle files stored in
// `_cache.getArtifactDirectory('gradle_wrapper')`
const gradleDirectoryName = 'gradle';
const gradleWrapperDirectoryName = 'wrapper';
const gradleWrapperPropertiesFilename = 'gradle-wrapper.properties';

/// Provides utilities to run a Gradle task, such as finding the Gradle executable
/// or constructing a Gradle project.
class GradleUtils {
  GradleUtils({
    required Platform platform,
    required Logger logger,
    required Cache cache,
    required OperatingSystemUtils operatingSystemUtils,
  }) : _platform = platform,
       _logger = logger,
       _cache = cache,
       _operatingSystemUtils = operatingSystemUtils;

  final Cache _cache;
  final Platform _platform;
  final Logger _logger;
  final OperatingSystemUtils _operatingSystemUtils;

  /// Gets the Gradle executable path and prepares the Gradle project.
  /// This is the `gradlew` or `gradlew.bat` script in the `android/` directory.
  String getExecutable(FlutterProject project) {
    final Directory androidDir = project.android.hostAppGradleRoot;
    injectGradleWrapperIfNeeded(androidDir);

    final File gradle = androidDir.childFile(getGradlewFileName(_platform));

    if (gradle.existsSync()) {
      _logger.printTrace('Using gradle from ${gradle.absolute.path}.');
      // If the Gradle executable doesn't have execute permission,
      // then attempt to set it.
      _operatingSystemUtils.makeExecutable(gradle);
      return gradle.absolute.path;
    }
    throwToolExit(
      'Unable to locate gradlew script. Please check that ${gradle.path} '
      'exists or that ${gradle.dirname} can be read.',
    );
  }

  /// Injects the Gradle wrapper files if any of these files don't exist in [directory].
  void injectGradleWrapperIfNeeded(Directory directory) {
    copyDirectory(
      _cache.getArtifactDirectory('gradle_wrapper'),
      directory,
      shouldCopyFile: (File sourceFile, File destinationFile) {
        // Don't override the existing files in the project.
        return !destinationFile.existsSync();
      },
      onFileCopied: (File source, File dest) {
        _operatingSystemUtils.makeExecutable(dest);
      },
    );
    // Add the `gradle-wrapper.properties` file if it doesn't exist.
    final Directory propertiesDirectory = directory
        .childDirectory(gradleDirectoryName)
        .childDirectory(gradleWrapperDirectoryName);
    final File propertiesFile = propertiesDirectory.childFile(gradleWrapperPropertiesFilename);

    if (propertiesFile.existsSync()) {
      return;
    }
    propertiesDirectory.createSync(recursive: true);
    final String gradleVersion = getGradleVersionForAndroidPlugin(directory, _logger);
    final propertyContents =
        '''
distributionBase=GRADLE_USER_HOME
distributionPath=wrapper/dists
zipStoreBase=GRADLE_USER_HOME
zipStorePath=wrapper/dists
distributionUrl=https\\://services.gradle.org/distributions/gradle-$gradleVersion-all.zip
''';
    propertiesFile.writeAsStringSync(propertyContents);
  }
}

/// Returns the Gradle version that the current Android plugin depends on when found,
/// otherwise it returns a default version.
///
/// The Android plugin version is specified in the `build.gradle`,
/// `build.gradle.kts`, `settings.gradle`, or `settings.gradle.kts` file within
/// the project's Android directory.
String getGradleVersionForAndroidPlugin(Directory directory, Logger logger) {
  final String? androidPluginVersion = getAgpVersion(directory, logger);
  if (androidPluginVersion == null) {
    logger.printTrace(
      'AGP version cannot be determined, assuming Gradle version: $templateDefaultGradleVersion',
    );
    return templateDefaultGradleVersion;
  }
  return getGradleVersionFor(androidPluginVersion);
}

/// Returns the gradle file from the top level directory.
/// The returned file is not guaranteed to be present.
File getGradleWrapperFile(Directory directory) {
  return directory
      .childDirectory(gradleDirectoryName)
      .childDirectory(gradleWrapperDirectoryName)
      .childFile(gradleWrapperPropertiesFilename);
}

/// Parses the gradle wrapper distribution url to return a string containing
/// the version number.
///
/// Expected input is of the form '...gradle-7.4.2-all.zip', and the output
/// would be of the form '7.4.2'.
String? parseGradleVersionFromDistributionUrl(String? distributionUrl) {
  if (distributionUrl == null) {
    return null;
  }
  final List<String> zipParts = distributionUrl.split('-');
  if (zipParts.length < 2) {
    return null;
  }
  return zipParts[1];
}

/// Returns either the gradle-wrapper.properties value from the passed in
/// [directory] or if not present the version available in local path.
///
/// If gradle version is not found null is returned.
/// [directory] should be an android directory with a build.gradle file.
Future<String?> getGradleVersion(
  Directory directory,
  Logger logger,
  ProcessManager processManager,
) async {
  final File propertiesFile = getGradleWrapperFile(directory);

  if (propertiesFile.existsSync()) {
    final String wrapperFileContent = propertiesFile.readAsStringSync();

    final RegExpMatch? distributionUrl = distributionUrlRegex.firstMatch(wrapperFileContent);
    if (distributionUrl != null) {
      final String? gradleVersion = parseGradleVersionFromDistributionUrl(distributionUrl.group(0));
      if (gradleVersion != null) {
        return gradleVersion;
      } else {
        // Did not find gradle zip url. Likely this is a bug in our parsing.
        logger.printWarning(_formatParseWarning(wrapperFileContent, type: 'gradle'));
      }
    } else {
      // If no distributionUrl log then treat as if there was no propertiesFile.
      logger.printTrace(
        '$propertiesFile does not provide a Gradle version falling back to system gradle.',
      );
    }
  } else {
    // Could not find properties file.
    logger.printTrace('$propertiesFile does not exist falling back to system gradle');
  }
  // System installed Gradle version.
  // TODO(reidbaker): Modify this gradle execution to use gradlew.
  if (processManager.canRun('gradle')) {
    final gradleVersionsVerbose =
        (await processManager.run(<String>['gradle', gradleVersionsFlag])).stdout as String;
    // Expected format:
    /*

------------------------------------------------------------
Gradle 7.6
------------------------------------------------------------

Build time:   2022-11-25 13:35:10 UTC
Revision:     daece9dbc5b79370cc8e4fd6fe4b2cd400e150a8

Kotlin:       1.7.10
Groovy:       3.0.13
Ant:          Apache Ant(TM) version 1.10.11 compiled on July 10 2021
JVM:          17.0.6 (Homebrew 17.0.6+0)
OS:           Mac OS X 13.2.1 aarch64
    */
    // Observation shows that the version can have 2 or 3 numbers.
    // Inner parentheticals `(\.\d+)?` denote the optional third value.
    // Outer parentheticals `Gradle (...)` denote a grouping used to extract
    // the version number.
    final gradleVersionRegex = RegExp(r'Gradle\s+(\d+\.\d+(?:\.\d+)?)');
    final RegExpMatch? version = gradleVersionRegex.firstMatch(gradleVersionsVerbose);
    if (version == null) {
      // Most likely a bug in our parse implementation/regex.
      logger.printWarning(_formatParseWarning(gradleVersionsVerbose, type: 'gradle'));
      return null;
    }
    return version.group(1);
  } else {
    logger.printTrace('Could not run system gradle');
    return null;
  }
}

/// Returns the Kotlin Gradle Plugin (KGP) version that the current project
/// depends on if found, `null` otherwise.
/// [androidDirectory] should be an android directory with a `build.gradle` file.
Future<String?> getKgpVersion(
  Directory androidDirectory,
  Logger logger,
  ProcessManager processManager,
) async {
  // Maintainers of the kotlin dsl and the kotlin gradle plugin are different.
  //
  // Android Docs refer to the kotlin gradle plugin with either the full name or KGP.
  // Kotlin docs refer to the kotlin gradle plugin as kotlin android plugin.
  //
  // gradle --version or ./gradlew --version will print the kotlin dsl version.
  // This version normally changes with the version of gradle.
  // https://github.com/gradle/gradle/blob/cefbee263181a924ac4efcaace6bda97a55bc0f7/platforms/core-runtime/gradle-cli/src/main/java/org/gradle/launcher/cli/DefaultCommandLineActionFactory.java#L260
  // This vesion is NOT the version of KGP that the project uses.
  //
  // Instead the kgpVersion task is a custom flutter task dynamiclly added that can
  // print the kgp version if gradle can run successfuly.

  if (processManager.canRun('./gradlew', workingDirectory: androidDirectory.path)) {
    final ProcessResult command = await processManager.run(<String>[
      './gradlew',
      'kgpVersion',
      '-q',
    ], workingDirectory: androidDirectory.path);
    if (command.exitCode == 0) {
      final kgpVersionOutput = command.stdout as String;

      // See expected output defined in
      // flutter/packages/flutter_tools/gradle/src/main/kotlin/FlutterPluginUtils.kt addTaskForKGPVersion
      final kotlinVersionRegex = RegExp(r'KGP Version:\s+(\d+\.\d+(?:\.\d+)?)');
      final RegExpMatch? version = kotlinVersionRegex.firstMatch(kgpVersionOutput);
      if (version != null) {
        return version.group(1);
      }
      // Most likely a bug in our parse implementation/regex.
      logger.printWarning(_formatParseWarning(kgpVersionOutput, type: 'kotlin'));
    } else {
      logger.printTrace('Non zero exit code from gradle task kgpVersion.');
    }
  } else {
    logger.printTrace('Could not run gradle task kgpVersion.');
  }

  // Project valiation code is regularly run on projects that can not build.
  // Because of that this code also attempts to search through known template
  // locations for kotlin versions.

  logger.printTrace('Checking settings for kgp version.');
  File settingsFile = androidDirectory.childFile('settings.gradle');
  if (!settingsFile.existsSync()) {
    settingsFile = androidDirectory.childFile('settings.gradle.kts');
  }

  if (settingsFile.existsSync()) {
    final String settingsFileContent = settingsFile.readAsStringSync();
    final RegExpMatch? settingsMatch = _kotlinGradlePluginRegExpFromId.firstMatch(
      settingsFileContent,
    );

    if (settingsMatch != null) {
      final String? kgpVersion = settingsMatch.namedGroup(_versionGroupName);
      logger.printTrace('$settingsFile provides KGP version: $kgpVersion');
      return kgpVersion;
    }
  } else {
    logger.printTrace('No settings.gradle.kts');
  }

  return null;
}

/// Returns the Android Gradle Plugin (AGP) version that the current project
/// depends on when found, null otherwise.
///
/// The Android plugin version is specified in the `build.gradle`,
/// `build.gradle.kts`, `settings.gradle, or `settings.gradle.kts`
/// files within the project's Android directory ([androidDirectory]).
String? getAgpVersion(Directory androidDirectory, Logger logger) {
  File buildFile = androidDirectory.childFile('build.gradle');
  if (!buildFile.existsSync()) {
    buildFile = androidDirectory.childFile('build.gradle.kts');
  }
  if (!buildFile.existsSync()) {
    logger.printTrace('Cannot find build.gradle/build.gradle.kts in $androidDirectory');
    return null;
  }
  final String buildFileContent = buildFile.readAsStringSync();
  final RegExpMatch? buildMatchClasspath = _androidGradlePluginRegExpFromDependencies.firstMatch(
    buildFileContent,
  );
  if (buildMatchClasspath != null) {
    final String? androidPluginVersion = buildMatchClasspath.namedGroup(_versionGroupName);
    logger.printTrace('$buildFile provides AGP version from classpath: $androidPluginVersion');
    return androidPluginVersion;
  }
  final RegExpMatch? buildMatchId = _androidGradlePluginRegExpFromId.firstMatch(buildFileContent);
  if (buildMatchId != null) {
    final String? androidPluginVersion = buildMatchId.namedGroup(_versionGroupName);
    logger.printTrace('$buildFile provides AGP version from plugin id: $androidPluginVersion');
    return androidPluginVersion;
  }

  logger.printTrace("$buildFile doesn't provide an AGP version. Checking settings.");
  File settingsFile = androidDirectory.childFile('settings.gradle');
  if (!settingsFile.existsSync()) {
    settingsFile = androidDirectory.childFile('settings.gradle.kts');
  }
  if (!settingsFile.existsSync()) {
    logger.printTrace('Cannot find settings.gradle/settings.gradle.kts in $androidDirectory');
    return null;
  }
  final String settingsFileContent = settingsFile.readAsStringSync();
  final RegExpMatch? settingsMatch = _androidGradlePluginRegExpFromId.firstMatch(
    settingsFileContent,
  );

  if (settingsMatch != null) {
    final String? androidPluginVersion = settingsMatch.namedGroup(_versionGroupName);
    logger.printTrace('$settingsFile provides AGP version: $androidPluginVersion');
    return androidPluginVersion;
  }
  logger.printTrace("$settingsFile doesn't provide an AGP version.");
  return null;
}

String _formatParseWarning(String content, {required String type}) {
  return 'Could not parse $type version from: \n'
      '$content \n'
      'If there is a version please look for an existing bug '
      'https://github.com/flutter/flutter/issues/'
      ' and if one does not exist file a new issue.';
}

// Validate that KGP and Gradle are compatible with each other.
//
// Returns true if versions are compatible.
// Null or empty Gradle or KGP version returns false.
// If compatibility cannot be evaluated returns false.
// If versions are newer than the max known version a warning is logged and true
// returned.
//
// Source of truth found here:
// https://kotlinlang.org/docs/gradle-configure-project.html#apply-the-plugin
bool validateGradleAndKGP(Logger logger, {required String? kgpV, required String? gradleV}) {
  if (gradleV == null || kgpV == null || gradleV.isEmpty || kgpV.isEmpty) {
    logger.printTrace('Gradle or KGP version unknown ($gradleV, $kgpV).');
    return false;
  }

  if (isWithinVersionRange(gradleV, min: '0.0', max: oldestConsideredGradleVersion)) {
    logger.printTrace(
      'Gradle version $gradleV older than oldest considered $oldestConsideredGradleVersion',
    );
    return false;
  }

  if (isWithinVersionRange(
    kgpV,
    min: maxKnownAndSupportedKgpVersion,
    max: '100.100',
    inclusiveMin: false,
  )) {
    logger.printTrace(
      'Newer than known KGP version ($kgpV), gradle ($gradleV).'
      '\n Treating as valid configuration.',
    );
    return true;
  }

  // https://kotlinlang.org/docs/gradle-configure-project.html#apply-the-plugin
  // Documenation is non continuous, past versions are known to the
  // publishers of KGP. When covering version ranges beyond what is documented
  // add a comment with the documented value.
  // Continuous KGP version handling is prefered in case an emergency patch to a
  // past release is shipped this code will assume the version range that is closest.
  if (isWithinVersionRange(kgpV, min: '2.1.20', max: '2.1.20')) {
    // Documented max is 8.11, using 8.12 non inclusive covers patch versions.
    return isWithinVersionRange(gradleV, min: '7.6.3', max: '8.12', inclusiveMax: false);
  }
  if (isWithinVersionRange(kgpV, min: '2.1.0', max: '2.1.10')) {
    // Documented max is 8.10, using 8.11 non inclusive covers patch versions.
    return isWithinVersionRange(gradleV, min: '7.6.3', max: '8.11', inclusiveMax: false);
  }
  // Documented max is 2.0.21.
  if (isWithinVersionRange(kgpV, min: '2.0.20', max: '2.1', inclusiveMax: false)) {
    // Documented max is 8.5, using 8.9 non inclusive covers patch versions.
    // Kotlin Multiplatform can throw warnings on 8.8.
    return isWithinVersionRange(gradleV, min: '6.8.3', max: '8.9', inclusiveMax: false);
  }
  if (isWithinVersionRange(kgpV, min: '2.0', max: '2.0.20', inclusiveMax: false)) {
    // Documented max is 8.5, using 8.6 non inclusive covers patch versions.
    return isWithinVersionRange(gradleV, min: '6.8.3', max: '8.6', inclusiveMax: false);
  }
  // Documented max is 1.9.25.
  if (isWithinVersionRange(kgpV, min: '1.9.20', max: '2.0', inclusiveMax: false)) {
    return isWithinVersionRange(gradleV, min: '6.8.3', max: '8.1.1');
  }
  // Documented max is 1.9.10.
  if (isWithinVersionRange(kgpV, min: '1.8.20', max: '1.9.20', inclusiveMax: false)) {
    return isWithinVersionRange(gradleV, min: '6.8.3', max: '7.6.0');
  }
  // Documented max is 1.8.11.
  if (isWithinVersionRange(kgpV, min: '1.8.0', max: '1.8.20', inclusiveMax: false)) {
    return isWithinVersionRange(gradleV, min: '6.8.3', max: '7.3.3');
  }
  // Documented max is 1.7.22.
  if (isWithinVersionRange(kgpV, min: '1.7.20', max: '1.8.0', inclusiveMax: false)) {
    return isWithinVersionRange(gradleV, min: '6.7.1', max: '7.1.1');
  }
  // Documented max is 1.7.10.
  if (isWithinVersionRange(kgpV, min: '1.7.0', max: '1.7.20', inclusiveMax: false)) {
    return isWithinVersionRange(gradleV, min: '6.7.1', max: '7.0.2');
  }
  // Documented max is 1.6.21.
  if (isWithinVersionRange(
    kgpV,
    min: oldestDocumentedKgpCompatabilityVersion,
    max: '1.7.0',
    inclusiveMax: false,
  )) {
    return isWithinVersionRange(gradleV, min: '6.1.1', max: '7.0.2');
  }

  logger.printTrace('Unknown KGP-Gradle compatibility, KGP: $kgpV, Gradle: $gradleV');
  return false;
}

// Validate that KGP and AGP are compatible with each other.
//
// Returns true if versions are compatible.
// Null or empty KGP or AGP version returns false.
// If compatibility cannot be evaluated returns false.
// If versions are newer than the max known version a warning is logged and true
// returned.
//
// Source of truth found here:
// https://kotlinlang.org/docs/gradle-configure-project.html#apply-the-plugin
bool validateAgpAndKgp(Logger logger, {required String? kgpV, required String? agpV}) {
  if (agpV == null || kgpV == null || agpV.isEmpty || kgpV.isEmpty) {
    logger.printTrace('KGP or AGP version unknown ($kgpV, $agpV).');
    return false;
  }

  if (isWithinVersionRange(agpV, min: '0.0', max: oldestConsideredAgpVersion)) {
    logger.printTrace(
      'AGP version ($agpV) older than oldest supported $oldestConsideredAgpVersion.',
    );
  }
  const maxKnownAgpVersionWithFullKotinSupport = '8.7.2';

  if (isWithinVersionRange(
        kgpV,
        min: maxKnownAndSupportedKgpVersion,
        max: '100.100',
        inclusiveMin: false,
      ) ||
      isWithinVersionRange(
        agpV,
        min: maxKnownAgpVersionWithFullKotinSupport,
        max: '100.100',
        inclusiveMin: false,
      )) {
    logger.printTrace(
      'Newer than known KGP version ($kgpV), AGP ($agpV).'
      '\n Treating as valid configuration.',
    );
    return true;
  }

  // https://kotlinlang.org/docs/gradle-configure-project.html#apply-the-plugin
  // Documenation is non continuous, past versions are known to the
  // publishers of KGP. When covering version ranges beyond what is documented
  // add a comment with the documented value.
  // Continuous KGP version handling is prefered in case an emergency patch to a
  // past release is shipped this code will assume the version range that is closest.
  if (isWithinVersionRange(kgpV, min: '2.1.0', max: '2.1.20')) {
    return isWithinVersionRange(agpV, min: '7.3.1', max: '8.7.2');
  }
  // Documented max is 2.0.21
  if (isWithinVersionRange(kgpV, min: '2.0.20', max: '2.1.0', inclusiveMax: false)) {
    // Documented max is 8.5.
    return isWithinVersionRange(agpV, min: '7.1.3', max: '8.6', inclusiveMax: false);
  }
  // Documented max is 2.0.0.
  if (isWithinVersionRange(kgpV, min: '2.0.0', max: '2.0.20', inclusiveMax: false)) {
    return isWithinVersionRange(agpV, min: '7.1.3', max: '8.3.1');
  }
  // Documented max is 1.9.25
  if (isWithinVersionRange(kgpV, min: '1.9.20', max: '2.0.0', inclusiveMax: false)) {
    return isWithinVersionRange(agpV, min: '4.2.2', max: '8.1.0');
  }
  // Documented max is 1.9.10
  if (isWithinVersionRange(kgpV, min: '1.9.0', max: '1.9.20', inclusiveMax: false)) {
    return isWithinVersionRange(agpV, min: '4.2.2', max: '7.4.0');
  }
  // Documented max is 1.8.22
  if (isWithinVersionRange(kgpV, min: '1.8.20', max: '1.9', inclusiveMax: false)) {
    return isWithinVersionRange(agpV, min: '4.1.3', max: '7.4.0');
  }
  // Documented max is 1.8.11
  if (isWithinVersionRange(kgpV, min: '1.8.0', max: '1.8.20', inclusiveMax: false)) {
    return isWithinVersionRange(agpV, min: '4.1.3', max: '7.2.1');
  }
  // Documented max is 1.7.22
  if (isWithinVersionRange(kgpV, min: '1.7.20', max: '1.8.0', inclusiveMax: false)) {
    return isWithinVersionRange(agpV, min: '3.6.4', max: '7.0.4');
  }
  // Documented max is 1.7.10
  // Documented gap between 1.6.21 and 1.7.0.
  if (isWithinVersionRange(kgpV, min: '1.6.20', max: '1.7.20', inclusiveMax: false)) {
    return isWithinVersionRange(agpV, min: '3.4.3', max: '7.0.2');
  }

  logger.printTrace('Unknown KGP-Gradle compatibility, KGP: $kgpV, AGP: $agpV');
  return false;
}

// Validate that Gradle version and AGP are compatible with each other.
//
// Returns true if versions are compatible.
// Null Gradle version or AGP version returns false.
// If compatibility cannot be evaluated returns false.
// If versions are newer than the max known version a warning is logged and true
// returned.
//
// Source of truth found here:
// https://developer.android.com/studio/releases/gradle-plugin#updating-gradle
// AGP has a minimum version of gradle required but no max starting at
// AGP version 2.3.0+.
bool validateGradleAndAgp(Logger logger, {required String? gradleV, required String? agpV}) {
  if (gradleV == null || agpV == null) {
    logger.printTrace('Gradle version or AGP version unknown ($gradleV, $agpV).');
    return false;
  }

  // First check if versions are too old.
  if (isWithinVersionRange(
    agpV,
    min: '0.0',
    max: oldestConsideredAgpVersion,
    inclusiveMax: false,
  )) {
    logger.printTrace('AGP Version: $agpV is too old.');
    return false;
  }
  if (isWithinVersionRange(
    gradleV,
    min: '0.0',
    max: oldestConsideredGradleVersion,
    inclusiveMax: false,
  )) {
    logger.printTrace('Gradle Version: $gradleV is too old.');
    return false;
  }

  // Check highest supported version before checking unknown versions.
  if (isWithinVersionRange(agpV, min: '8.0', max: maxKnownAndSupportedAgpVersion)) {
    return isWithinVersionRange(gradleV, min: '8.0', max: maxKnownAndSupportedGradleVersion);
  }
  // Check if versions are newer than the max known versions.
  if (isWithinVersionRange(agpV, min: maxKnownAndSupportedAgpVersion, max: '100.100')) {
    // Assume versions we do not know about are valid but log.
    final bool validGradle = isWithinVersionRange(gradleV, min: '8.0', max: '100.00');
    logger.printTrace(
      'Newer than known AGP version ($agpV), gradle ($gradleV).'
      '\n Treating as valid configuration.',
    );
    return validGradle;
  }

  // Begin Known Gradle <-> AGP validation.
  if (isWithinVersionRange(agpV, min: '8.4.0', max: '8.4.99')) {
    return isWithinVersionRange(gradleV, min: '8.6', max: maxKnownAndSupportedGradleVersion);
  }
  if (isWithinVersionRange(agpV, min: '8.3.0', max: '8.3.99')) {
    return isWithinVersionRange(gradleV, min: '8.4', max: maxKnownAndSupportedGradleVersion);
  }
  if (isWithinVersionRange(agpV, min: '8.2.0', max: '8.2.99')) {
    return isWithinVersionRange(gradleV, min: '8.2', max: maxKnownAndSupportedGradleVersion);
  }
  if (isWithinVersionRange(agpV, min: '8.0.0', max: '8.1.99')) {
    return isWithinVersionRange(gradleV, min: '8.0', max: maxKnownAndSupportedGradleVersion);
  }
  // Max agp here is a made up version to contain all 7.4 changes.
  if (isWithinVersionRange(agpV, min: '7.4', max: '7.5')) {
    return isWithinVersionRange(gradleV, min: '7.5', max: maxKnownAndSupportedGradleVersion);
  }
  if (isWithinVersionRange(agpV, min: '7.3', max: '7.4', inclusiveMax: false)) {
    return isWithinVersionRange(gradleV, min: '7.4', max: maxKnownAndSupportedGradleVersion);
  }
  if (isWithinVersionRange(agpV, min: '7.2', max: '7.3', inclusiveMax: false)) {
    return isWithinVersionRange(gradleV, min: '7.3.3', max: maxKnownAndSupportedGradleVersion);
  }
  if (isWithinVersionRange(agpV, min: '7.1', max: '7.2', inclusiveMax: false)) {
    return isWithinVersionRange(gradleV, min: '7.2', max: maxKnownAndSupportedGradleVersion);
  }
  if (isWithinVersionRange(agpV, min: '7.0', max: '7.1', inclusiveMax: false)) {
    return isWithinVersionRange(gradleV, min: '7.0', max: maxKnownAndSupportedGradleVersion);
  }
  if (isWithinVersionRange(agpV, min: '4.2.0', max: '7.0', inclusiveMax: false)) {
    return isWithinVersionRange(gradleV, min: '6.7.1', max: maxKnownAndSupportedGradleVersion);
  }
  if (isWithinVersionRange(agpV, min: '4.1.0', max: '4.2.0', inclusiveMax: false)) {
    return isWithinVersionRange(gradleV, min: '6.5', max: maxKnownAndSupportedGradleVersion);
  }
  if (isWithinVersionRange(agpV, min: '4.0.0', max: '4.1.0', inclusiveMax: false)) {
    return isWithinVersionRange(gradleV, min: '6.1.1', max: maxKnownAndSupportedGradleVersion);
  }
  if (isWithinVersionRange(agpV, min: '3.6.0', max: '3.6.4')) {
    return isWithinVersionRange(gradleV, min: '5.6.4', max: maxKnownAndSupportedGradleVersion);
  }
  if (isWithinVersionRange(agpV, min: '3.5.0', max: '3.5.4')) {
    return isWithinVersionRange(gradleV, min: '5.4.1', max: maxKnownAndSupportedGradleVersion);
  }
  if (isWithinVersionRange(agpV, min: '3.4.0', max: '3.4.3')) {
    return isWithinVersionRange(gradleV, min: '5.1.1', max: maxKnownAndSupportedGradleVersion);
  }
  if (isWithinVersionRange(agpV, min: '3.3.0', max: '3.3.3')) {
    return isWithinVersionRange(gradleV, min: '4.10.1', max: maxKnownAndSupportedGradleVersion);
  }

  logger.printTrace('Unknown Gradle-AGP compatibility, Gradle: $gradleV, AGP: $agpV');
  return false;
}

/// Validate that the [javaVersion] and [gradleVersion] are compatible with
/// each other.
///
/// Source of truth:
/// https://docs.gradle.org/current/userguide/compatibility.html#java
bool validateJavaAndGradle(
  Logger logger, {
  required String? javaVersion,
  required String? gradleVersion,
}) {
  // https://docs.gradle.org/current/userguide/compatibility.html#java
  const oldestConsideredJavaVersion = '1.8';
  const oldestDocumentedJavaGradleCompatibility = '2.0';

  // Begin Java <-> Gradle validation.

  if (javaVersion == null || gradleVersion == null) {
    logger.printTrace('Java version or Gradle version unknown ($javaVersion, $gradleVersion).');
    return false;
  }

  // First check if versions are too old.
  if (isWithinVersionRange(
    javaVersion,
    min: '1.1',
    max: oldestConsideredJavaVersion,
    inclusiveMax: false,
  )) {
    logger.printTrace('Java Version: $javaVersion is too old.');
    return false;
  }
  if (isWithinVersionRange(
    gradleVersion,
    min: '0.0',
    max: oldestDocumentedJavaGradleCompatibility,
    inclusiveMax: false,
  )) {
    logger.printTrace('Gradle Version: $gradleVersion is too old.');
    return false;
  }

  // Check if versions are newer than the max supported versions.
  if (isWithinVersionRange(javaVersion, min: oneMajorVersionHigherJavaVersion, max: '100.100')) {
    // Assume versions Java versions newer than [maxSupportedJavaVersion]
    // required a higher gradle version.
    final bool validGradle = isWithinVersionRange(
      gradleVersion,
      min: maxKnownAndSupportedGradleVersion,
      max: '100.00',
    );
    logger.printWarning(
      'Newer than known valid Java version ($javaVersion), gradle ($gradleVersion).'
      '\n Treating as valid configuration.',
    );
    return validGradle;
  }

  // Begin known Java <-> Gradle evaluation.
  for (final JavaGradleCompat data in _javaGradleCompatList) {
    if (isWithinVersionRange(
      javaVersion,
      min: data.javaMin,
      max: data.javaMax,
      inclusiveMax: false,
    )) {
      return isWithinVersionRange(gradleVersion, min: data.gradleMin, max: data.gradleMax);
    }
  }

  logger.printTrace(
    'Unknown Java-Gradle compatibility, Java: $javaVersion, Gradle: $gradleVersion',
  );
  return false;
}

/// Returns compatibility information for the valid range of Gradle versions for
/// the specified Java version.
///
/// Returns null when the tooling has not documented the compatible Gradle
/// versions for the Java version (either the version is too old or too new). If
/// this seems like a mistake, the caller may need to update the
/// [_javaGradleCompatList] detailing Java/Gradle compatibility.
JavaGradleCompat? getValidGradleVersionRangeForJavaVersion(Logger logger, {required String javaV}) {
  for (final JavaGradleCompat data in _javaGradleCompatList) {
    if (isWithinVersionRange(javaV, min: data.javaMin, max: data.javaMax, inclusiveMax: false)) {
      return data;
    }
  }

  logger.printTrace('Unable to determine valid Gradle version range for Java version $javaV.');
  return null;
}

/// Validate that the specified Java and Android Gradle Plugin (AGP) versions are
/// compatible with each other.
///
/// Returns true when the specified Java and AGP versions are
/// definitely compatible; otherwise, false is assumed by default. In addition,
/// this will return false when either a null Java or AGP version is provided.
///
/// Source of truth are the AGP release notes:
/// https://developer.android.com/build/releases/gradle-plugin
bool validateJavaAndAgp(Logger logger, {required String? javaV, required String? agpV}) {
  if (javaV == null || agpV == null) {
    logger.printTrace('Java version or AGP version unknown ($javaV, $agpV).');
    return false;
  }

  // Check if AGP version is too old to perform validation.
  if (isWithinVersionRange(
    agpV,
    min: '1.0',
    max: oldestDocumentedJavaAgpCompatibilityVersion,
    inclusiveMax: false,
  )) {
    logger.printTrace('AGP Version: $agpV is too old to determine Java compatibility.');
    return false;
  }

  if (isWithinVersionRange(
    agpV,
    min: maxKnownAndSupportedAgpVersion,
    max: '100.100',
    inclusiveMin: false,
  )) {
    logger.printTrace('AGP Version: $agpV is too new to determine Java compatibility.');
    return false;
  }

  // Begin known Java <-> AGP evaluation.
  for (final JavaAgpCompat data in _javaAgpCompatList) {
    if (isWithinVersionRange(agpV, min: data.agpMin, max: data.agpMax)) {
      return isWithinVersionRange(javaV, min: data.javaMin, max: '100.100');
    }
  }

  logger.printTrace('Unknown Java-AGP compatibility $javaV, $agpV');
  return false;
}

/// Returns compatibility information concerning the minimum AGP
/// version for the specified Java version.
JavaAgpCompat? getMinimumAgpVersionForJavaVersion(Logger logger, {required String javaV}) {
  for (final JavaAgpCompat data in _javaAgpCompatList) {
    if (isWithinVersionRange(javaV, min: data.javaMin, max: '100.100')) {
      return data;
    }
  }

  logger.printTrace('Unable to determine minimum AGP version for specified Java version.');
  return null;
}

/// Returns valid Java range for specified Gradle and AGP versions.
///
/// Assumes that gradleV and agpV are compatible versions.
VersionRange getJavaVersionFor({required String gradleV, required String agpV}) {
  // Find minimum Java version based on AGP compatibility.
  String? minJavaVersion;
  for (final JavaAgpCompat data in _javaAgpCompatList) {
    if (isWithinVersionRange(agpV, min: data.agpMin, max: data.agpMax)) {
      minJavaVersion = data.javaMin;
    }
  }

  // Find maximum Java version based on Gradle compatibility.
  String? maxJavaVersion;
  for (final JavaGradleCompat data in _javaGradleCompatList.reversed) {
    if (isWithinVersionRange(
      gradleV,
      min: data.gradleMin,
      max: maxKnownAndSupportedGradleVersion,
    )) {
      maxJavaVersion = data.javaMax;
    }
  }

  return VersionRange(minJavaVersion, maxJavaVersion);
}

/// Returns the Gradle version that is required by the given Android Gradle plugin version
/// by picking the largest compatible version from
/// https://developer.android.com/studio/releases/gradle-plugin#updating-gradle
String getGradleVersionFor(String androidPluginVersion) {
  final compatList = <GradleForAgp>[
    GradleForAgp(agpMin: '1.0.0', agpMax: '1.1.3', minRequiredGradle: '2.3'),
    GradleForAgp(agpMin: '1.2.0', agpMax: '1.3.1', minRequiredGradle: '2.9'),
    GradleForAgp(agpMin: '1.5.0', agpMax: '1.5.0', minRequiredGradle: '2.2.1'),
    GradleForAgp(agpMin: '2.0.0', agpMax: '2.1.2', minRequiredGradle: '2.13'),
    GradleForAgp(agpMin: '2.1.3', agpMax: '2.2.3', minRequiredGradle: '2.14.1'),
    GradleForAgp(agpMin: '2.3.0', agpMax: '2.9.9', minRequiredGradle: '3.3'),
    GradleForAgp(agpMin: '3.0.0', agpMax: '3.0.9', minRequiredGradle: '4.1'),
    GradleForAgp(agpMin: '3.1.0', agpMax: '3.1.9', minRequiredGradle: '4.4'),
    GradleForAgp(agpMin: '3.2.0', agpMax: '3.2.1', minRequiredGradle: '4.6'),
    GradleForAgp(agpMin: '3.3.0', agpMax: '3.3.2', minRequiredGradle: '4.10.2'),
    GradleForAgp(agpMin: '3.4.0', agpMax: '3.5.0', minRequiredGradle: '5.6.2'),
    GradleForAgp(agpMin: '4.0.0', agpMax: '4.1.0', minRequiredGradle: '6.7'),
    // 7.5 is a made up value to include everything through 7.4.*
    GradleForAgp(agpMin: '7.0.0', agpMax: '7.5', minRequiredGradle: '7.5'),
    // Use 0 and 99 as a patch values to signify every AGP patch version with
    // that major and minor version.
    GradleForAgp(agpMin: '8.0.0', agpMax: '8.1.99', minRequiredGradle: '8.0'),
    GradleForAgp(agpMin: '8.2.0', agpMax: '8.2.99', minRequiredGradle: '8.2'),
    GradleForAgp(agpMin: '8.3.0', agpMax: '8.3.99', minRequiredGradle: '8.4'),
    GradleForAgp(agpMin: '8.4.0', agpMax: '8.4.99', minRequiredGradle: '8.6'),
    GradleForAgp(agpMin: '8.5.0', agpMax: '8.6.99', minRequiredGradle: '8.7'),
    GradleForAgp(agpMin: '8.7.0', agpMax: '8.7.99', minRequiredGradle: '8.9'),
    GradleForAgp(agpMin: '8.8.0', agpMax: '8.8.99', minRequiredGradle: '8.10.2'),
    GradleForAgp(agpMin: '8.9.0', agpMax: '8.9.99', minRequiredGradle: '8.11.1'),
    // Assume if AGP is newer than this code know about return the highest gradle
    // version we know about.
    GradleForAgp(
      agpMin: maxKnownAgpVersion,
      agpMax: maxKnownAgpVersion,
      minRequiredGradle: maxKnownAndSupportedGradleVersion,
    ),
  ];
  for (final data in compatList) {
    if (isWithinVersionRange(androidPluginVersion, min: data.agpMin, max: data.agpMax)) {
      return data.minRequiredGradle;
    }
  }
  if (isWithinVersionRange(androidPluginVersion, min: maxKnownAgpVersion, max: '100.100')) {
    return maxKnownAndSupportedGradleVersion;
  }
  throwToolExit('Unsupported Android Plugin version: $androidPluginVersion.');
}

/// Overwrite local.properties in the specified Flutter project's Android
/// sub-project, if needed.
///
/// If [requireAndroidSdk] is true (the default) and no Android SDK is found,
/// this will fail with a [ToolExit].
void updateLocalProperties({
  required FlutterProject project,
  BuildInfo? buildInfo,
  bool requireAndroidSdk = true,
}) {
  if (requireAndroidSdk && globals.androidSdk == null) {
    exitWithNoSdkMessage();
  }
  final File localProperties = project.android.localPropertiesFile;
  var changed = false;

  SettingsFile settings;
  if (localProperties.existsSync()) {
    settings = SettingsFile.parseFromFile(localProperties);
  } else {
    settings = SettingsFile();
    changed = true;
  }

  void changeIfNecessary(String key, String? value) {
    if (settings.values[key] == value) {
      return;
    }
    if (value == null) {
      settings.values.remove(key);
    } else {
      settings.values[key] = value;
    }
    changed = true;
  }

  final AndroidSdk? androidSdk = globals.androidSdk;
  if (androidSdk != null) {
    changeIfNecessary('sdk.dir', globals.fsUtils.escapePath(androidSdk.directory.path));
  }

  changeIfNecessary('flutter.sdk', globals.fsUtils.escapePath(Cache.flutterRoot!));
  if (buildInfo != null) {
    changeIfNecessary('flutter.buildMode', buildInfo.modeName);
    final String? buildName = validatedBuildNameForPlatform(
      TargetPlatform.android_arm,
      buildInfo.buildName ?? project.manifest.buildName,
      globals.logger,
    );
    changeIfNecessary('flutter.versionName', buildName);
    final String? buildNumber = validatedBuildNumberForPlatform(
      TargetPlatform.android_arm,
      buildInfo.buildNumber ?? project.manifest.buildNumber,
      globals.logger,
    );
    changeIfNecessary('flutter.versionCode', buildNumber);
  }

  if (changed) {
    settings.writeContents(localProperties);
  }
}

/// Writes standard Android local properties to the specified [properties] file.
///
/// Writes the path to the Android SDK, if known.
void writeLocalProperties(File properties) {
  final settings = SettingsFile();
  final AndroidSdk? androidSdk = globals.androidSdk;
  if (androidSdk != null) {
    settings.values['sdk.dir'] = globals.fsUtils.escapePath(androidSdk.directory.path);
  }
  settings.writeContents(properties);
}

void exitWithNoSdkMessage() {
  globals.analytics.send(
    Event.flutterBuildInfo(
      label: 'unsupported-project',
      buildType: 'gradle',
      error: 'android-sdk-not-found',
    ),
  );
  throwToolExit(
    '${globals.logger.terminal.warningMark} No Android SDK found. '
    'Try setting the ANDROID_HOME environment variable.',
  );
}

// Data class to hold normal/defined Java <-> Gradle compatibility criteria.
//
// The [javaMax] is exclusive in terms of supporting the noted [gradleMin],
// whereas [javaMin] is inclusive.
@immutable
class JavaGradleCompat {
  const JavaGradleCompat({
    required this.javaMin,
    required this.javaMax,
    required this.gradleMin,
    required this.gradleMax,
  });

  final String javaMin;
  final String javaMax;
  final String gradleMin;
  final String gradleMax;

  @override
  bool operator ==(Object other) =>
      other is JavaGradleCompat &&
      other.javaMin == javaMin &&
      other.javaMax == javaMax &&
      other.gradleMin == gradleMin &&
      other.gradleMax == gradleMax;

  @override
  int get hashCode => Object.hash(javaMin, javaMax, gradleMin, gradleMax);
}

// Data class to hold defined Java <-> AGP compatibility criteria.
//
// The [agpMin] and [agpMax] are inclusive in terms of having the
// noted [javaMin] and [javaDefault] versions.
@immutable
class JavaAgpCompat {
  const JavaAgpCompat({
    required this.javaMin,
    required this.javaDefault,
    required this.agpMin,
    required this.agpMax,
  });

  final String javaMin;
  final String javaDefault;
  final String agpMin;
  final String agpMax;

  @override
  bool operator ==(Object other) =>
      other is JavaAgpCompat &&
      other.javaMin == javaMin &&
      other.javaDefault == javaDefault &&
      other.agpMin == agpMin &&
      other.agpMax == agpMax;

  @override
  int get hashCode => Object.hash(javaMin, javaDefault, agpMin, agpMax);
}

class GradleForAgp {
  GradleForAgp({required this.agpMin, required this.agpMax, required this.minRequiredGradle});

  final String agpMin;
  final String agpMax;
  final String minRequiredGradle;
}

// Returns gradlew file name based on the platform.
String getGradlewFileName(Platform platform) {
  if (platform.isWindows) {
    return 'gradlew.bat';
  } else {
    return 'gradlew';
  }
}

/// List of compatible Java/Gradle versions.
///
/// Should be updated when a new version of Java is supported by a new version
/// of Gradle, as https://docs.gradle.org/current/userguide/compatibility.html
/// details.
var _javaGradleCompatList = const <JavaGradleCompat>[
  JavaGradleCompat(
    javaMin: '23',
    javaMax: '24',
    gradleMin: '8.10',
    gradleMax: maxKnownAndSupportedGradleVersion,
  ),
  JavaGradleCompat(
    javaMin: '22',
    javaMax: '23',
    gradleMin: '8.7',
    gradleMax: maxKnownAndSupportedGradleVersion,
  ),
  JavaGradleCompat(
    javaMin: '21',
    javaMax: '22',
    gradleMin: '8.4',
    gradleMax: maxKnownAndSupportedGradleVersion,
  ),
  JavaGradleCompat(
    javaMin: '20',
    javaMax: '21',
    gradleMin: '8.1',
    gradleMax: maxKnownAndSupportedGradleVersion,
  ),
  JavaGradleCompat(
    javaMin: '19',
    javaMax: '20',
    gradleMin: '7.6',
    gradleMax: maxKnownAndSupportedGradleVersion,
  ),
  JavaGradleCompat(
    javaMin: '18',
    javaMax: '19',
    gradleMin: '7.5',
    gradleMax: maxKnownAndSupportedGradleVersion,
  ),
  JavaGradleCompat(
    javaMin: '17',
    javaMax: '18',
    gradleMin: '7.3',
    gradleMax: maxKnownAndSupportedGradleVersion,
  ),
  JavaGradleCompat(
    javaMin: '16',
    javaMax: '17',
    gradleMin: '7.0',
    gradleMax: maxKnownAndSupportedGradleVersion,
  ),
  JavaGradleCompat(
    javaMin: '15',
    javaMax: '16',
    gradleMin: '6.7',
    gradleMax: maxKnownAndSupportedGradleVersion,
  ),
  JavaGradleCompat(
    javaMin: '14',
    javaMax: '15',
    gradleMin: '6.3',
    gradleMax: maxKnownAndSupportedGradleVersion,
  ),
  JavaGradleCompat(
    javaMin: '13',
    javaMax: '14',
    gradleMin: '6.0',
    gradleMax: maxKnownAndSupportedGradleVersion,
  ),
  JavaGradleCompat(
    javaMin: '12',
    javaMax: '13',
    gradleMin: '5.4',
    gradleMax: maxKnownAndSupportedGradleVersion,
  ),
  JavaGradleCompat(
    javaMin: '11',
    javaMax: '12',
    gradleMin: '5.0',
    gradleMax: maxKnownAndSupportedGradleVersion,
  ),
  // 1.11 is a made up java version to cover everything in 1.10.*
  JavaGradleCompat(
    javaMin: '1.10',
    javaMax: '1.11',
    gradleMin: '4.7',
    gradleMax: maxKnownAndSupportedGradleVersion,
  ),
  JavaGradleCompat(
    javaMin: '1.9',
    javaMax: '1.10',
    gradleMin: '4.3',
    gradleMax: maxKnownAndSupportedGradleVersion,
  ),
  JavaGradleCompat(
    javaMin: '1.8',
    javaMax: '1.9',
    gradleMin: '2.0',
    gradleMax: maxKnownAndSupportedGradleVersion,
  ),
];

// List of compatible Java/AGP versions, where agpMax versions are inclusive.
//
// Should be updated whenever a new version of AGP is released as
// https://developer.android.com/build/releases/gradle-plugin details.
var _javaAgpCompatList = const <JavaAgpCompat>[
  JavaAgpCompat(
    javaMin: '17',
    javaDefault: '17',
    agpMin: '8.0',
    agpMax: maxKnownAndSupportedAgpVersion,
  ),
  JavaAgpCompat(javaMin: '11', javaDefault: '11', agpMin: '7.0', agpMax: '7.4'),
  JavaAgpCompat(
    // You may use JDK 1.7 with AGP 4.2, but we treat 1.8 as the default since
    // it is used by default for this AGP version and lower versions of Java
    // are deprecated for executing Gradle.
    javaMin: '1.8',
    javaDefault: '1.8',
    agpMin: '4.2',
    agpMax: '4.2',
  ),
];<|MERGE_RESOLUTION|>--- conflicted
+++ resolved
@@ -51,18 +51,11 @@
 // so new versions are picked up after a Flutter upgrade.
 //
 // Please see the README before changing any of these values.
-<<<<<<< HEAD
-const String compileSdkVersion = '36';
-const String minSdkVersion = '24';
-final int minSdkVersionInt = int.parse(minSdkVersion);
-const String targetSdkVersion = '36';
-const String ndkVersion = '27.0.12077973';
-=======
 const compileSdkVersion = '36';
 const minSdkVersion = '24';
+final int minSdkVersionInt = int.parse(minSdkVersion);
 const targetSdkVersion = '36';
 const ndkVersion = '27.0.12077973';
->>>>>>> c3279caa
 
 // Update these when new major versions of Java are supported by new Gradle
 // versions that we support.
