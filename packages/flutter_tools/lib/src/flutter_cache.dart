// Copyright 2014 The Flutter Authors. All rights reserved.
// Use of this source code is governed by a BSD-style license that can be
// found in the LICENSE file.

import 'dart:async';

import 'package:meta/meta.dart';
import 'package:package_config/package_config.dart';

import 'android/java.dart';
import 'base/common.dart';
import 'base/error_handling_io.dart';
import 'base/file_system.dart';
import 'base/logger.dart';
import 'base/os.dart' show OperatingSystemUtils;
import 'base/platform.dart';
import 'base/process.dart';
import 'cache.dart';
import 'dart/package_map.dart';
import 'dart/pub.dart';
import 'globals.dart' as globals;
import 'project.dart';

/// An implementation of the [Cache] which provides all of Flutter's default artifacts.
class FlutterCache extends Cache {
  /// [rootOverride] is configurable for testing.
  /// [artifacts] is configurable for testing.
  FlutterCache({
    required Logger logger,
    required super.fileSystem,
    required Platform platform,
    required super.osUtils,
    required FlutterProjectFactory projectFactory,
  }) : super(logger: logger, platform: platform, artifacts: <ArtifactSet>[]) {
    registerArtifact(MaterialFonts(this));
    registerArtifact(GradleWrapper(this));
    registerArtifact(AndroidGenSnapshotArtifacts(this, platform: platform));
    registerArtifact(AndroidInternalBuildArtifacts(this));
    registerArtifact(IOSEngineArtifacts(this, platform: platform));
    registerArtifact(FlutterWebSdk(this));
    registerArtifact(LegacyCanvasKitRemover(this));
    registerArtifact(FlutterSdk(this, platform: platform));
    registerArtifact(WindowsEngineArtifacts(this, platform: platform));
    registerArtifact(MacOSEngineArtifacts(this, platform: platform));
    registerArtifact(LinuxEngineArtifacts(this, platform: platform));
    registerArtifact(LinuxFuchsiaSDKArtifacts(this, platform: platform));
    registerArtifact(MacOSFuchsiaSDKArtifacts(this, platform: platform));
    registerArtifact(FlutterRunnerSDKArtifacts(this, platform: platform));
    registerArtifact(FlutterRunnerDebugSymbols(this, platform: platform));
    for (final String artifactName in IosUsbArtifacts.artifactNames) {
      registerArtifact(IosUsbArtifacts(artifactName, this, platform: platform));
    }
    registerArtifact(FontSubsetArtifacts(this, platform: platform));
    registerArtifact(
      PubDependencies(
        logger: logger,
        // flutter root and pub must be lazily initialized to avoid accessing
        // before the version is determined.
        flutterRoot: () => Cache.flutterRoot!,
        pub: () => pub,
        projectFactory: projectFactory,
      ),
    );
  }
}

/// Ensures that the source files for all of the dependencies for the
/// flutter_tool are present.
///
/// This does not handle cases where the source files are modified or the
/// directory contents are incomplete.
class PubDependencies extends ArtifactSet {
  PubDependencies({
    // Needs to be lazy to avoid reading from the cache before the root is initialized.
    required String Function() flutterRoot,
    required Logger logger,
    required Pub Function() pub,
    required FlutterProjectFactory projectFactory,
  }) : _logger = logger,
       _flutterRoot = flutterRoot,
       _pub = pub,
       _projectFactory = projectFactory,
       super(DevelopmentArtifact.universal);

  final String Function() _flutterRoot;
  final Logger _logger;
  final Pub Function() _pub;
  final FlutterProjectFactory _projectFactory;

  @override
  Future<bool> isUpToDate(FileSystem fileSystem) async {
    final File toolPackageConfig = fileSystem.file(
      fileSystem.path.join(
        _flutterRoot(),
        'packages',
        'flutter_tools',
        '.dart_tool',
        'package_config.json',
      ),
    );
    if (!toolPackageConfig.existsSync()) {
      return false;
    }
    final PackageConfig packageConfig = await loadPackageConfigWithLogging(
      toolPackageConfig,
      logger: _logger,
      throwOnError: false,
    );
    if (packageConfig == PackageConfig.empty) {
      return false;
    }
    for (final Package package in packageConfig.packages) {
      if (!fileSystem.directory(package.root).childFile('pubspec.yaml').existsSync()) {
        return false;
      }
    }
    return true;
  }

  @override
  String get name => 'pub_dependencies';

  @override
  Future<void> update(
    ArtifactUpdater artifactUpdater,
    Logger logger,
    FileSystem fileSystem,
    OperatingSystemUtils operatingSystemUtils, {
    bool offline = false,
  }) async {
    await _pub().get(
      context: PubContext.pubGet,
      project: _projectFactory.fromDirectory(
        fileSystem.directory(fileSystem.path.join(_flutterRoot(), 'packages', 'flutter_tools')),
      ),
      offline: offline,
      outputMode: PubOutputMode.failuresOnly,
    );
  }
}

/// A cached artifact containing fonts used for Material Design.
class MaterialFonts extends CachedArtifact {
  MaterialFonts(Cache cache) : super('material_fonts', cache, DevelopmentArtifact.universal);

  @override
  Future<void> updateInner(
    ArtifactUpdater artifactUpdater,
    FileSystem fileSystem,
    OperatingSystemUtils operatingSystemUtils,
  ) async {
    final Uri archiveUri = _toStorageUri(version!);
    return artifactUpdater.downloadZipArchive(
      'Downloading Material fonts...',
      archiveUri,
      location,
    );
  }

  Uri _toStorageUri(String path) => Uri.parse('${cache.storageBaseUrl}/$path');
}

/// A cached artifact containing the web dart:ui sources, platform dill files,
/// and libraries.json.
///
/// This SDK references code within the regular Dart sdk to reduce download size.
class FlutterWebSdk extends CachedArtifact {
  FlutterWebSdk(Cache cache) : super('flutter_web_sdk', cache, DevelopmentArtifact.web);

  @override
  Directory get location => cache.getWebSdkDirectory();

  @override
  String? get version => cache.getVersionFor('engine');

  @override
  Future<void> updateInner(
    ArtifactUpdater artifactUpdater,
    FileSystem fileSystem,
    OperatingSystemUtils operatingSystemUtils,
  ) async {
    final Uri url = Uri.parse(
      '${cache.storageBaseUrl}/flutter_infra_release/flutter/$version/flutter-web-sdk.zip',
    );
    ErrorHandlingFileSystem.deleteIfExists(location, recursive: true);
    await artifactUpdater.downloadZipArchive('Downloading Web SDK...', url, location);
  }
}

// In previous builds, CanvasKit artifacts were stored in a different location
// than they are now. Leaving those old artifacts in the cache confuses the
// in-memory filesystem that the web runner uses, so this artifact will evict
// them from our cache if they are there.
class LegacyCanvasKitRemover extends ArtifactSet {
  LegacyCanvasKitRemover(this.cache) : super(DevelopmentArtifact.web);

  final Cache cache;

  @override
  String get name => 'legacy_canvaskit_remover';

  Directory _getLegacyCanvasKitDirectory(FileSystem fileSystem) =>
      fileSystem.directory(fileSystem.path.join(cache.getRoot().path, 'canvaskit'));

  @override
  Future<bool> isUpToDate(FileSystem fileSystem) async =>
      !(await _getLegacyCanvasKitDirectory(fileSystem).exists());

  @override
  Future<void> update(
    ArtifactUpdater artifactUpdater,
    Logger logger,
    FileSystem fileSystem,
    OperatingSystemUtils operatingSystemUtils, {
    bool offline = false,
  }) => _getLegacyCanvasKitDirectory(fileSystem).delete(recursive: true);
}

/// A cached artifact containing the dart:ui source code.
class FlutterSdk extends EngineCachedArtifact {
  FlutterSdk(Cache cache, {required Platform platform})
    : _platform = platform,
      super('flutter_sdk', cache, DevelopmentArtifact.universal);

  final Platform _platform;

  @override
  List<String> getPackageDirs() => const <String>['sky_engine', 'flutter_gpu'];

  @override
  List<List<String>> getBinaryDirs() {
    // Linux and Windows both support arm64 and x64.
    final String arch = cache.getHostPlatformArchName();
    return <List<String>>[
      <String>['common', 'flutter_patched_sdk.zip'],
      <String>['common', 'flutter_patched_sdk_product.zip'],
      if (cache.includeAllPlatforms) ...<List<String>>[
        <String>['windows-$arch', 'windows-$arch/artifacts.zip'],
        <String>['linux-$arch', 'linux-$arch/artifacts.zip'],
        <String>['darwin-x64', 'darwin-$arch/artifacts.zip'],
      ] else if (_platform.isWindows)
        <String>['windows-$arch', 'windows-$arch/artifacts.zip']
      else if (_platform.isMacOS)
        <String>['darwin-x64', 'darwin-$arch/artifacts.zip']
      else if (_platform.isLinux)
        <String>['linux-$arch', 'linux-$arch/artifacts.zip'],
    ];
  }

  @override
  List<String> getLicenseDirs() => const <String>[];
}

class MacOSEngineArtifacts extends EngineCachedArtifact {
  MacOSEngineArtifacts(Cache cache, {required Platform platform})
    : _platform = platform,
      super('macos-sdk', cache, DevelopmentArtifact.macOS);

  final Platform _platform;

  @override
  List<String> getPackageDirs() => const <String>[];

  @override
  List<List<String>> getBinaryDirs() {
    if (_platform.isMacOS || ignorePlatformFiltering) {
      return _macOSDesktopBinaryDirs;
    }
    return const <List<String>>[];
  }

  @override
  List<String> getLicenseDirs() => const <String>[];
}

/// Artifacts required for desktop Windows builds.
class WindowsEngineArtifacts extends EngineCachedArtifact {
  WindowsEngineArtifacts(Cache cache, {required Platform platform})
    : _platform = platform,
      super('windows-sdk', cache, DevelopmentArtifact.windows);

  final Platform _platform;

  @override
  List<String> getPackageDirs() => const <String>[];

  @override
  List<List<String>> getBinaryDirs() {
    if (_platform.isWindows || ignorePlatformFiltering) {
      final String arch = cache.getHostPlatformArchName();
      return _getWindowsDesktopBinaryDirs(arch);
    }
    return const <List<String>>[];
  }

  @override
  List<String> getLicenseDirs() => const <String>[];
}

/// Artifacts required for desktop Linux builds.
class LinuxEngineArtifacts extends EngineCachedArtifact {
  LinuxEngineArtifacts(Cache cache, {required Platform platform})
    : _platform = platform,
      super('linux-sdk', cache, DevelopmentArtifact.linux);

  final Platform _platform;

  @override
  List<String> getPackageDirs() => const <String>[];

  @override
  List<List<String>> getBinaryDirs() {
    if (_platform.isLinux || ignorePlatformFiltering) {
      final String arch = cache.getHostPlatformArchName();
      return <List<String>>[
        <String>['linux-$arch', 'linux-$arch-debug/linux-$arch-flutter-gtk.zip'],
        <String>['linux-$arch-profile', 'linux-$arch-profile/linux-$arch-flutter-gtk.zip'],
        <String>['linux-$arch-release', 'linux-$arch-release/linux-$arch-flutter-gtk.zip'],
      ];
    }
    return const <List<String>>[];
  }

  @override
  List<String> getLicenseDirs() => const <String>[];
}

/// The artifact used to generate snapshots for Android builds.
class AndroidGenSnapshotArtifacts extends EngineCachedArtifact {
  AndroidGenSnapshotArtifacts(Cache cache, {required Platform platform})
    : _platform = platform,
      super('android-sdk', cache, DevelopmentArtifact.androidGenSnapshot);

  final Platform _platform;

  @override
  List<String> getPackageDirs() => const <String>[];

  @override
  List<List<String>> getBinaryDirs() {
    return <List<String>>[
      if (cache.includeAllPlatforms) ...<List<String>>[
        ..._osxBinaryDirs,
        ..._linuxBinaryDirs,
        ..._windowsBinaryDirs,
        ..._dartSdks,
      ] else if (_platform.isWindows)
        ..._windowsBinaryDirs
      else if (_platform.isMacOS)
        ..._osxBinaryDirs
      else if (_platform.isLinux)
        ..._linuxBinaryDirs,
    ];
  }

  @override
  List<String> getLicenseDirs() {
    return <String>[];
  }
}

/// A cached artifact containing the Maven dependencies used to build Android projects.
///
/// This is a no-op if the android SDK is not available.
///
/// Set [Java] to `null` to indicate that no Java/JDK installation could be found.
class AndroidMavenArtifacts extends ArtifactSet {
  AndroidMavenArtifacts(this.cache, {required Java? java, required Platform platform})
    : _java = java,
      _platform = platform,
      super(DevelopmentArtifact.androidMaven);

  final Java? _java;
  final Platform _platform;
  final Cache cache;

  @override
  Future<void> update(
    ArtifactUpdater artifactUpdater,
    Logger logger,
    FileSystem fileSystem,
    OperatingSystemUtils operatingSystemUtils, {
    bool offline = false,
  }) async {
    // TODO(andrewkolos): Should this really be no-op if the Android SDK
    // is unavailable? https://github.com/flutter/flutter/issues/127848
    if (globals.androidSdk == null) {
      return;
    }
    final Directory tempDir = cache.getRoot().createTempSync('flutter_gradle_wrapper.');
    globals.gradleUtils?.injectGradleWrapperIfNeeded(tempDir);

    final Status status = logger.startProgress('Downloading Android Maven dependencies...');
    final File gradle = tempDir.childFile(_platform.isWindows ? 'gradlew.bat' : 'gradlew');
    try {
      final String gradleExecutable = gradle.absolute.path;
      final String flutterSdk = globals.fsUtils.escapePath(Cache.flutterRoot!);
<<<<<<< HEAD
      final RunResult processResult = await globals.processUtils.run(
        <String>[
          gradleExecutable,
          '-b', globals.fs.path.join(flutterSdk, 'packages', 'flutter_tools', 'gradle', 'resolve_dependencies.gradle.kts'),
          '--project-cache-dir', tempDir.path,
          'resolveDependencies',
        ],
        environment: _java?.environment,
      );
=======
      final RunResult processResult = await globals.processUtils.run(<String>[
        gradleExecutable,
        '-b',
        globals.fs.path.join(
          flutterSdk,
          'packages',
          'flutter_tools',
          'gradle',
          'resolve_dependencies.gradle',
        ),
        '--project-cache-dir',
        tempDir.path,
        'resolveDependencies',
      ], environment: _java?.environment);
>>>>>>> dbf9e328
      if (processResult.exitCode != 0) {
        logger.printError('Failed to download the Android dependencies');
      }
    } finally {
      status.stop();
      tempDir.deleteSync(recursive: true);
      globals.androidSdk?.reinitialize();
    }
  }

  @override
  Future<bool> isUpToDate(FileSystem fileSystem) async {
    // The dependencies are downloaded and cached by Gradle.
    // The tool doesn't know if the dependencies are already cached at this point.
    // Therefore, call Gradle to figure this out.
    return false;
  }

  @override
  String get name => 'android-maven-artifacts';
}

/// Artifacts used for internal builds. The flutter tool builds Android projects
/// using the artifacts cached by [AndroidMavenArtifacts].
class AndroidInternalBuildArtifacts extends EngineCachedArtifact {
  AndroidInternalBuildArtifacts(Cache cache)
    : super('android-internal-build-artifacts', cache, DevelopmentArtifact.androidInternalBuild);

  @override
  List<String> getPackageDirs() => const <String>[];

  @override
  List<List<String>> getBinaryDirs() {
    return _androidBinaryDirs;
  }

  @override
  List<String> getLicenseDirs() {
    return <String>[];
  }
}

class IOSEngineArtifacts extends EngineCachedArtifact {
  IOSEngineArtifacts(Cache cache, {required Platform platform})
    : _platform = platform,
      super('ios-sdk', cache, DevelopmentArtifact.iOS);

  final Platform _platform;

  @override
  List<List<String>> getBinaryDirs() {
    return <List<String>>[if (_platform.isMacOS || ignorePlatformFiltering) ..._iosBinaryDirs];
  }

  @override
  List<String> getLicenseDirs() {
    if (_platform.isMacOS || ignorePlatformFiltering) {
      return const <String>['ios', 'ios-profile', 'ios-release'];
    }
    return const <String>[];
  }

  @override
  List<String> getPackageDirs() {
    return <String>[];
  }
}

/// A cached artifact containing Gradle Wrapper scripts and binaries.
///
/// While this is only required for Android, we need to always download it due
/// the ensurePlatformSpecificTooling logic.
class GradleWrapper extends CachedArtifact {
  GradleWrapper(Cache cache) : super('gradle_wrapper', cache, DevelopmentArtifact.universal);

  List<String> get _gradleScripts => <String>['gradlew', 'gradlew.bat'];

  Uri _toStorageUri(String path) => Uri.parse('${cache.storageBaseUrl}/$path');

  @override
  Future<void> updateInner(
    ArtifactUpdater artifactUpdater,
    FileSystem fileSystem,
    OperatingSystemUtils operatingSystemUtils,
  ) async {
    final Uri archiveUri = _toStorageUri(version!);
    await artifactUpdater.downloadZippedTarball(
      'Downloading Gradle Wrapper...',
      archiveUri,
      location,
    );
    // Delete property file, allowing templates to provide it.
    // Remove NOTICE file. Should not be part of the template.
    final File propertiesFile = fileSystem.file(
      fileSystem.path.join(location.path, 'gradle', 'wrapper', 'gradle-wrapper.properties'),
    );
    final File noticeFile = fileSystem.file(fileSystem.path.join(location.path, 'NOTICE'));
    ErrorHandlingFileSystem.deleteIfExists(propertiesFile);
    ErrorHandlingFileSystem.deleteIfExists(noticeFile);
  }

  @override
  bool isUpToDateInner(FileSystem fileSystem) {
    final String gradleWrapper = fileSystem.path.join('gradle', 'wrapper', 'gradle-wrapper.jar');
    final Directory wrapperDir = cache.getCacheDir(
      fileSystem.path.join('artifacts', 'gradle_wrapper'),
    );
    if (!fileSystem.directory(wrapperDir).existsSync()) {
      return false;
    }
    for (final String scriptName in _gradleScripts) {
      final File scriptFile = fileSystem.file(fileSystem.path.join(wrapperDir.path, scriptName));
      if (!scriptFile.existsSync()) {
        return false;
      }
    }
    final File gradleWrapperJar = fileSystem.file(
      fileSystem.path.join(wrapperDir.path, gradleWrapper),
    );
    if (!gradleWrapperJar.existsSync()) {
      return false;
    }
    return true;
  }
}

/// Common functionality for pulling Fuchsia SDKs.
abstract class _FuchsiaSDKArtifacts extends CachedArtifact {
  _FuchsiaSDKArtifacts(Cache cache, String platform)
    : _path = 'fuchsia/sdk/core/$platform-amd64',
      super('fuchsia-$platform', cache, DevelopmentArtifact.fuchsia);

  final String _path;

  @override
  Directory get location => cache.getArtifactDirectory('fuchsia');

  Future<void> _doUpdate(ArtifactUpdater artifactUpdater) {
    final String url = '${cache.cipdBaseUrl}/$_path/+/$version';
    return artifactUpdater.downloadZipArchive(
      'Downloading package fuchsia SDK...',
      Uri.parse(url),
      location,
    );
  }
}

/// The pre-built flutter runner for Fuchsia development.
class FlutterRunnerSDKArtifacts extends CachedArtifact {
  FlutterRunnerSDKArtifacts(Cache cache, {required Platform platform})
    : _platform = platform,
      super('flutter_runner', cache, DevelopmentArtifact.flutterRunner);

  final Platform _platform;

  @override
  Directory get location => cache.getArtifactDirectory('flutter_runner');

  @override
  String? get version => cache.getVersionFor('engine');

  @override
  Future<void> updateInner(
    ArtifactUpdater artifactUpdater,
    FileSystem fileSystem,
    OperatingSystemUtils operatingSystemUtils,
  ) async {
    if (!_platform.isLinux && !_platform.isMacOS) {
      return;
    }
    final String url = '${cache.cipdBaseUrl}/flutter/fuchsia/+/git_revision:$version';
    await artifactUpdater.downloadZipArchive(
      'Downloading package flutter runner...',
      Uri.parse(url),
      location,
    );
  }
}

/// Implementations of this class can resolve URLs for packages that are versioned.
///
/// See also [CipdArchiveResolver].
abstract class VersionedPackageResolver {
  const VersionedPackageResolver();

  /// Returns the URL for the artifact.
  String resolveUrl(String packageName, String version);
}

/// Resolves the CIPD archive URL for a given package and version.
class CipdArchiveResolver extends VersionedPackageResolver {
  const CipdArchiveResolver(this.cache);

  final Cache cache;

  @override
  String resolveUrl(String packageName, String version) {
    return '${cache.cipdBaseUrl}/flutter/$packageName/+/git_revision:$version';
  }
}

/// The debug symbols for flutter runner for Fuchsia development.
class FlutterRunnerDebugSymbols extends CachedArtifact {
  FlutterRunnerDebugSymbols(
    Cache cache, {
    required Platform platform,
    VersionedPackageResolver? packageResolver,
  }) : _platform = platform,
       packageResolver = packageResolver ?? CipdArchiveResolver(cache),
       super('flutter_runner_debug_symbols', cache, DevelopmentArtifact.flutterRunner);

  final VersionedPackageResolver packageResolver;
  final Platform _platform;

  @override
  Directory get location => cache.getArtifactDirectory(name);

  @override
  String? get version => cache.getVersionFor('engine');

  Future<void> _downloadDebugSymbols(String targetArch, ArtifactUpdater artifactUpdater) async {
    final String packageName = 'fuchsia-debug-symbols-$targetArch';
    final String url = packageResolver.resolveUrl(packageName, version!);
    await artifactUpdater.downloadZipArchive(
      'Downloading debug symbols for flutter runner - arch:$targetArch...',
      Uri.parse(url),
      location,
    );
  }

  @override
  Future<void> updateInner(
    ArtifactUpdater artifactUpdater,
    FileSystem fileSystem,
    OperatingSystemUtils operatingSystemUtils,
  ) async {
    if (!_platform.isLinux && !_platform.isMacOS) {
      return;
    }
    await _downloadDebugSymbols('x64', artifactUpdater);
    await _downloadDebugSymbols('arm64', artifactUpdater);
  }
}

/// The Fuchsia core SDK for Linux.
class LinuxFuchsiaSDKArtifacts extends _FuchsiaSDKArtifacts {
  LinuxFuchsiaSDKArtifacts(Cache cache, {required Platform platform})
    : _platform = platform,
      super(cache, 'linux');

  final Platform _platform;

  @override
  Future<void> updateInner(
    ArtifactUpdater artifactUpdater,
    FileSystem fileSystem,
    OperatingSystemUtils operatingSystemUtils,
  ) async {
    if (!_platform.isLinux) {
      return;
    }
    return _doUpdate(artifactUpdater);
  }
}

/// The Fuchsia core SDK for MacOS.
class MacOSFuchsiaSDKArtifacts extends _FuchsiaSDKArtifacts {
  MacOSFuchsiaSDKArtifacts(Cache cache, {required Platform platform})
    : _platform = platform,
      super(cache, 'mac');

  final Platform _platform;

  @override
  Future<void> updateInner(
    ArtifactUpdater artifactUpdater,
    FileSystem fileSystem,
    OperatingSystemUtils operatingSystemUtils,
  ) async {
    if (!_platform.isMacOS) {
      return;
    }
    return _doUpdate(artifactUpdater);
  }
}

/// Cached artifacts for font subsetting.
class FontSubsetArtifacts extends EngineCachedArtifact {
  FontSubsetArtifacts(Cache cache, {required Platform platform})
    : _platform = platform,
      super(artifactName, cache, DevelopmentArtifact.universal);

  final Platform _platform;

  static const String artifactName = 'font-subset';

  @override
  List<List<String>> getBinaryDirs() {
    // Linux and Windows both support arm64 and x64.
    final String arch = cache.getHostPlatformArchName();
    final Map<String, List<String>> artifacts = <String, List<String>>{
      'macos': <String>['darwin-x64', 'darwin-$arch/$artifactName.zip'],
      'linux': <String>['linux-$arch', 'linux-$arch/$artifactName.zip'],
      'windows': <String>['windows-$arch', 'windows-$arch/$artifactName.zip'],
    };
    if (cache.includeAllPlatforms) {
      return artifacts.values.toList();
    } else {
      final List<String>? binaryDirs = artifacts[_platform.operatingSystem];
      if (binaryDirs == null) {
        throwToolExit('Unsupported operating system: ${_platform.operatingSystem}');
      }
      return <List<String>>[binaryDirs];
    }
  }

  @override
  List<String> getLicenseDirs() => const <String>[];

  @override
  List<String> getPackageDirs() => const <String>[];
}

/// Cached iOS/USB binary artifacts.
class IosUsbArtifacts extends CachedArtifact {
  IosUsbArtifacts(String name, Cache cache, {required Platform platform})
    : _platform = platform,
      super(name, cache, DevelopmentArtifact.universal);

  final Platform _platform;

  static const List<String> artifactNames = <String>[
    'libimobiledevice',
    'usbmuxd',
    'libplist',
    'openssl',
    'ios-deploy',
  ];

  // For unknown reasons, users are getting into bad states where libimobiledevice is
  // downloaded but some executables are missing from the zip. The names here are
  // used for additional download checks below, so we can re-download if they are
  // missing.
  static const Map<String, List<String>> _kExecutables = <String, List<String>>{
    'libimobiledevice': <String>['idevicescreenshot', 'idevicesyslog'],
    'usbmuxd': <String>['iproxy'],
  };

  @override
  Map<String, String> get environment => <String, String>{
    'DYLD_LIBRARY_PATH': cache.getArtifactDirectory(name).path,
  };

  @override
  bool isUpToDateInner(FileSystem fileSystem) {
    final List<String>? executables = _kExecutables[name];
    if (executables == null) {
      return true;
    }
    for (final String executable in executables) {
      if (!location.childFile(executable).existsSync()) {
        return false;
      }
    }
    return true;
  }

  @override
  Future<void> updateInner(
    ArtifactUpdater artifactUpdater,
    FileSystem fileSystem,
    OperatingSystemUtils operatingSystemUtils,
  ) async {
    if (!_platform.isMacOS && !ignorePlatformFiltering) {
      return;
    }
    if (location.existsSync()) {
      location.deleteSync(recursive: true);
    }
    await artifactUpdater.downloadZipArchive('Downloading $name...', archiveUri, location);
  }

  @visibleForTesting
  Uri get archiveUri => Uri.parse(
    '${cache.realmlessStorageBaseUrl}/flutter_infra_release/'
    'ios-usb-dependencies${cache.useUnsignedMacBinaries ? '/unsigned' : ''}'
    '/$name/$version/$name.zip',
  );
}

// TODO(zanderso): upload debug desktop artifacts to host-debug and
// remove from existing host folder.
// https://github.com/flutter/flutter/issues/38935

List<List<String>> _getWindowsDesktopBinaryDirs(String arch) {
  return <List<String>>[
    <String>['windows-$arch', 'windows-$arch-debug/windows-$arch-flutter.zip'],
    <String>['windows-$arch', 'windows-$arch/flutter-cpp-client-wrapper.zip'],
    <String>['windows-$arch-profile', 'windows-$arch-profile/windows-$arch-flutter.zip'],
    <String>['windows-$arch-release', 'windows-$arch-release/windows-$arch-flutter.zip'],
  ];
}

const List<List<String>> _macOSDesktopBinaryDirs = <List<String>>[
  <String>['darwin-x64', 'darwin-x64/framework.zip'],
  <String>['darwin-x64', 'darwin-x64/gen_snapshot.zip'],
  <String>['darwin-x64-profile', 'darwin-x64-profile/framework.zip'],
  <String>['darwin-x64-profile', 'darwin-x64-profile/artifacts.zip'],
  <String>['darwin-x64-profile', 'darwin-x64-profile/gen_snapshot.zip'],
  <String>['darwin-x64-release', 'darwin-x64-release/framework.zip'],
  <String>['darwin-x64-release', 'darwin-x64-release/artifacts.zip'],
  <String>['darwin-x64-release', 'darwin-x64-release/gen_snapshot.zip'],
];

const List<List<String>> _osxBinaryDirs = <List<String>>[
  <String>['android-arm-profile/darwin-x64', 'android-arm-profile/darwin-x64.zip'],
  <String>['android-arm-release/darwin-x64', 'android-arm-release/darwin-x64.zip'],
  <String>['android-arm64-profile/darwin-x64', 'android-arm64-profile/darwin-x64.zip'],
  <String>['android-arm64-release/darwin-x64', 'android-arm64-release/darwin-x64.zip'],
  <String>['android-x64-profile/darwin-x64', 'android-x64-profile/darwin-x64.zip'],
  <String>['android-x64-release/darwin-x64', 'android-x64-release/darwin-x64.zip'],
];

const List<List<String>> _linuxBinaryDirs = <List<String>>[
  <String>['android-arm-profile/linux-x64', 'android-arm-profile/linux-x64.zip'],
  <String>['android-arm-release/linux-x64', 'android-arm-release/linux-x64.zip'],
  <String>['android-arm64-profile/linux-x64', 'android-arm64-profile/linux-x64.zip'],
  <String>['android-arm64-release/linux-x64', 'android-arm64-release/linux-x64.zip'],
  <String>['android-x64-profile/linux-x64', 'android-x64-profile/linux-x64.zip'],
  <String>['android-x64-release/linux-x64', 'android-x64-release/linux-x64.zip'],
];

const List<List<String>> _windowsBinaryDirs = <List<String>>[
  <String>['android-arm-profile/windows-x64', 'android-arm-profile/windows-x64.zip'],
  <String>['android-arm-release/windows-x64', 'android-arm-release/windows-x64.zip'],
  <String>['android-arm64-profile/windows-x64', 'android-arm64-profile/windows-x64.zip'],
  <String>['android-arm64-release/windows-x64', 'android-arm64-release/windows-x64.zip'],
  <String>['android-x64-profile/windows-x64', 'android-x64-profile/windows-x64.zip'],
  <String>['android-x64-release/windows-x64', 'android-x64-release/windows-x64.zip'],
];

const List<List<String>> _iosBinaryDirs = <List<String>>[
  <String>['ios', 'ios/artifacts.zip'],
  <String>['ios-profile', 'ios-profile/artifacts.zip'],
  <String>['ios-release', 'ios-release/artifacts.zip'],
];

const List<List<String>> _androidBinaryDirs = <List<String>>[
  <String>['android-x86', 'android-x86/artifacts.zip'],
  <String>['android-x64', 'android-x64/artifacts.zip'],
  <String>['android-arm', 'android-arm/artifacts.zip'],
  <String>['android-arm-profile', 'android-arm-profile/artifacts.zip'],
  <String>['android-arm-release', 'android-arm-release/artifacts.zip'],
  <String>['android-arm64', 'android-arm64/artifacts.zip'],
  <String>['android-arm64-profile', 'android-arm64-profile/artifacts.zip'],
  <String>['android-arm64-release', 'android-arm64-release/artifacts.zip'],
  <String>['android-x64-profile', 'android-x64-profile/artifacts.zip'],
  <String>['android-x64-release', 'android-x64-release/artifacts.zip'],
];

const List<List<String>> _dartSdks = <List<String>>[
  <String>['darwin-x64', 'dart-sdk-darwin-x64.zip'],
  <String>['linux-x64', 'dart-sdk-linux-x64.zip'],
  <String>['windows-x64', 'dart-sdk-windows-x64.zip'],
];<|MERGE_RESOLUTION|>--- conflicted
+++ resolved
@@ -395,17 +395,6 @@
     try {
       final String gradleExecutable = gradle.absolute.path;
       final String flutterSdk = globals.fsUtils.escapePath(Cache.flutterRoot!);
-<<<<<<< HEAD
-      final RunResult processResult = await globals.processUtils.run(
-        <String>[
-          gradleExecutable,
-          '-b', globals.fs.path.join(flutterSdk, 'packages', 'flutter_tools', 'gradle', 'resolve_dependencies.gradle.kts'),
-          '--project-cache-dir', tempDir.path,
-          'resolveDependencies',
-        ],
-        environment: _java?.environment,
-      );
-=======
       final RunResult processResult = await globals.processUtils.run(<String>[
         gradleExecutable,
         '-b',
@@ -414,13 +403,12 @@
           'packages',
           'flutter_tools',
           'gradle',
-          'resolve_dependencies.gradle',
+          'resolve_dependencies.gradle.kts',
         ),
         '--project-cache-dir',
         tempDir.path,
         'resolveDependencies',
       ], environment: _java?.environment);
->>>>>>> dbf9e328
       if (processResult.exitCode != 0) {
         logger.printError('Failed to download the Android dependencies');
       }
