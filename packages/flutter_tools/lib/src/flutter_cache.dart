// Copyright 2014 The Flutter Authors. All rights reserved.
// Use of this source code is governed by a BSD-style license that can be
// found in the LICENSE file.

import 'dart:async';

import 'package:meta/meta.dart';
import 'package:package_config/package_config.dart';

<<<<<<< HEAD
import 'android/android_sdk.dart';
import 'android/android_studio.dart';
=======
import 'android/java.dart';
>>>>>>> 12fccda5
import 'base/common.dart';
import 'base/error_handling_io.dart';
import 'base/file_system.dart';
import 'base/logger.dart';
import 'base/os.dart' show OperatingSystemUtils;
import 'base/platform.dart';
import 'base/process.dart';
import 'cache.dart';
import 'dart/package_map.dart';
import 'dart/pub.dart';
import 'globals.dart' as globals;
import 'project.dart';

/// An implementation of the [Cache] which provides all of Flutter's default artifacts.
class FlutterCache extends Cache {
  /// [rootOverride] is configurable for testing.
  /// [artifacts] is configurable for testing.
  FlutterCache({
    required Logger logger,
    required super.fileSystem,
    required Platform platform,
    required super.osUtils,
    required FlutterProjectFactory projectFactory,
  }) : super(logger: logger, platform: platform, artifacts: <ArtifactSet>[]) {
    registerArtifact(MaterialFonts(this));
    registerArtifact(GradleWrapper(this));
    registerArtifact(AndroidGenSnapshotArtifacts(this, platform: platform));
    registerArtifact(AndroidInternalBuildArtifacts(this));
    registerArtifact(IOSEngineArtifacts(this, platform: platform));
    registerArtifact(FlutterWebSdk(this));
    registerArtifact(LegacyCanvasKitRemover(this));
    registerArtifact(FlutterSdk(this, platform: platform));
    registerArtifact(WindowsEngineArtifacts(this, platform: platform));
    registerArtifact(MacOSEngineArtifacts(this, platform: platform));
    registerArtifact(LinuxEngineArtifacts(this, platform: platform));
    registerArtifact(LinuxFuchsiaSDKArtifacts(this, platform: platform));
    registerArtifact(MacOSFuchsiaSDKArtifacts(this, platform: platform));
    registerArtifact(FlutterRunnerSDKArtifacts(this, platform: platform));
    registerArtifact(FlutterRunnerDebugSymbols(this, platform: platform));
    for (final String artifactName in IosUsbArtifacts.artifactNames) {
      registerArtifact(IosUsbArtifacts(artifactName, this, platform: platform));
    }
    registerArtifact(FontSubsetArtifacts(this, platform: platform));
    registerArtifact(PubDependencies(
      logger: logger,
      // flutter root and pub must be lazily initialized to avoid accessing
      // before the version is determined.
      flutterRoot: () => Cache.flutterRoot!,
      pub: () => pub,
      projectFactory: projectFactory,
    ));
  }
}


/// Ensures that the source files for all of the dependencies for the
/// flutter_tool are present.
///
/// This does not handle cases where the source files are modified or the
/// directory contents are incomplete.
class PubDependencies extends ArtifactSet {
  PubDependencies({
    // Needs to be lazy to avoid reading from the cache before the root is initialized.
    required String Function() flutterRoot,
    required Logger logger,
    required Pub Function() pub,
    required FlutterProjectFactory projectFactory,
  }) : _logger = logger,
       _flutterRoot = flutterRoot,
       _pub = pub,
       _projectFactory = projectFactory,
       super(DevelopmentArtifact.universal);

  final String Function() _flutterRoot;
  final Logger _logger;
  final Pub Function() _pub;
  final FlutterProjectFactory _projectFactory;

  @override
  Future<bool> isUpToDate(
    FileSystem fileSystem,
  ) async {
    final File toolPackageConfig = fileSystem.file(
      fileSystem.path.join(_flutterRoot(), 'packages', 'flutter_tools', '.dart_tool', 'package_config.json'),
    );
    if (!toolPackageConfig.existsSync()) {
      return false;
    }
    final PackageConfig packageConfig = await loadPackageConfigWithLogging(
      toolPackageConfig,
      logger: _logger,
      throwOnError: false,
    );
    if (packageConfig == PackageConfig.empty) {
      return false;
    }
    for (final Package package in packageConfig.packages) {
      if (!fileSystem.directory(package.root).childFile('pubspec.yaml').existsSync()) {
        return false;
      }
    }
    return true;
  }

  @override
  String get name => 'pub_dependencies';

  @override
  Future<void> update(
    ArtifactUpdater artifactUpdater,
    Logger logger,
    FileSystem fileSystem,
    OperatingSystemUtils operatingSystemUtils,
    {bool offline = false}
  ) async {
    await _pub().get(
      context: PubContext.pubGet,
      project: _projectFactory.fromDirectory(
        fileSystem.directory(fileSystem.path.join(_flutterRoot(), 'packages', 'flutter_tools'))
      ),
      offline: offline,
      outputMode: PubOutputMode.none,
    );
  }
}

/// A cached artifact containing fonts used for Material Design.
class MaterialFonts extends CachedArtifact {
  MaterialFonts(Cache cache) : super(
    'material_fonts',
    cache,
    DevelopmentArtifact.universal,
  );

  @override
  Future<void> updateInner(
    ArtifactUpdater artifactUpdater,
    FileSystem fileSystem,
    OperatingSystemUtils operatingSystemUtils,
  ) async {
    final Uri archiveUri = _toStorageUri(version!);
    return artifactUpdater.downloadZipArchive('Downloading Material fonts...', archiveUri, location);
  }

  Uri _toStorageUri(String path) => Uri.parse('${cache.storageBaseUrl}/$path');
}

/// A cached artifact containing the web dart:ui sources, platform dill files,
/// and libraries.json.
///
/// This SDK references code within the regular Dart sdk to reduce download size.
class FlutterWebSdk extends CachedArtifact {
  FlutterWebSdk(Cache cache)
   : super(
      'flutter_web_sdk',
      cache,
      DevelopmentArtifact.web,
    );

  @override
  Directory get location => cache.getWebSdkDirectory();

  @override
  String? get version => cache.getVersionFor('engine');

  @override
  Future<void> updateInner(
    ArtifactUpdater artifactUpdater,
    FileSystem fileSystem,
    OperatingSystemUtils operatingSystemUtils,
  ) async {
    final Uri url = Uri.parse('${cache.storageBaseUrl}/flutter_infra_release/flutter/$version/flutter-web-sdk.zip');
    ErrorHandlingFileSystem.deleteIfExists(location, recursive: true);
    await artifactUpdater.downloadZipArchive('Downloading Web SDK...', url, location);
  }
}

// In previous builds, CanvasKit artifacts were stored in a different location
// than they are now. Leaving those old artifacts in the cache confuses the
// in-memory filesystem that the web runner uses, so this artifact will evict
// them from our cache if they are there.
class LegacyCanvasKitRemover extends ArtifactSet {
  LegacyCanvasKitRemover(this.cache) : super(DevelopmentArtifact.web);

  final Cache cache;

  @override
  String get name => 'legacy_canvaskit_remover';

  Directory _getLegacyCanvasKitDirectory(FileSystem fileSystem) =>
    fileSystem.directory(fileSystem.path.join(
      cache.getRoot().path,
      'canvaskit',
    ));

  @override
  Future<bool> isUpToDate(FileSystem fileSystem) async =>
    !(await _getLegacyCanvasKitDirectory(fileSystem).exists());

  @override
  Future<void> update(
    ArtifactUpdater artifactUpdater,
    Logger logger,
    FileSystem fileSystem,
    OperatingSystemUtils operatingSystemUtils,
    {bool offline = false}
  ) => _getLegacyCanvasKitDirectory(fileSystem).delete(recursive: true);
}

/// A cached artifact containing the dart:ui source code.
class FlutterSdk extends EngineCachedArtifact {
  FlutterSdk(Cache cache, {
    required Platform platform,
  }) : _platform = platform,
      super(
        'flutter_sdk',
        cache,
        DevelopmentArtifact.universal,
      );

  final Platform _platform;

  @override
  List<String> getPackageDirs() => const <String>['sky_engine'];

  @override
  List<List<String>> getBinaryDirs() {
    // Currently only Linux supports both arm64 and x64.
    final String arch = cache.getHostPlatformArchName();
    return <List<String>>[
      <String>['common', 'flutter_patched_sdk.zip'],
      <String>['common', 'flutter_patched_sdk_product.zip'],
      if (cache.includeAllPlatforms) ...<List<String>>[
        <String>['windows-x64', 'windows-x64/artifacts.zip'],
        <String>['linux-$arch', 'linux-$arch/artifacts.zip'],
        <String>['darwin-x64', 'darwin-$arch/artifacts.zip'],
      ]
      else if (_platform.isWindows)
        <String>['windows-x64', 'windows-x64/artifacts.zip']
      else if (_platform.isMacOS)
        <String>['darwin-x64', 'darwin-$arch/artifacts.zip']
      else if (_platform.isLinux)
        <String>['linux-$arch', 'linux-$arch/artifacts.zip'],
    ];
  }

  @override
  List<String> getLicenseDirs() => const <String>[];
}

class MacOSEngineArtifacts extends EngineCachedArtifact {
  MacOSEngineArtifacts(Cache cache, {
    required Platform platform,
  }) : _platform = platform,
        super(
        'macos-sdk',
        cache,
        DevelopmentArtifact.macOS,
      );

  final Platform _platform;

  @override
  List<String> getPackageDirs() => const <String>[];

  @override
  List<List<String>> getBinaryDirs() {
    if (_platform.isMacOS || ignorePlatformFiltering) {
      return _macOSDesktopBinaryDirs;
    }
    return const <List<String>>[];
  }

  @override
  List<String> getLicenseDirs() => const <String>[];
}

/// Artifacts required for desktop Windows builds.
class WindowsEngineArtifacts extends EngineCachedArtifact {
  WindowsEngineArtifacts(Cache cache, {
    required Platform platform,
  }) : _platform = platform,
       super(
        'windows-sdk',
         cache,
         DevelopmentArtifact.windows,
       );

  final Platform _platform;

  @override
  List<String> getPackageDirs() => const <String>[];

  @override
  List<List<String>> getBinaryDirs() {
    if (_platform.isWindows || ignorePlatformFiltering) {
      return _windowsDesktopBinaryDirs;
    }
    return const <List<String>>[];
  }

  @override
  List<String> getLicenseDirs() => const <String>[];
}

/// Artifacts required for desktop Linux builds.
class LinuxEngineArtifacts extends EngineCachedArtifact {
  LinuxEngineArtifacts(Cache cache, {
    required Platform platform
  }) : _platform = platform,
       super(
        'linux-sdk',
        cache,
        DevelopmentArtifact.linux,
      );

  final Platform _platform;

  @override
  List<String> getPackageDirs() => const <String>[];

  @override
  List<List<String>> getBinaryDirs() {
    if (_platform.isLinux || ignorePlatformFiltering) {
      final String arch = cache.getHostPlatformArchName();
      return <List<String>>[
        <String>['linux-$arch', 'linux-$arch-debug/linux-$arch-flutter-gtk.zip'],
        <String>['linux-$arch-profile', 'linux-$arch-profile/linux-$arch-flutter-gtk.zip'],
        <String>['linux-$arch-release', 'linux-$arch-release/linux-$arch-flutter-gtk.zip'],
      ];
    }
    return const <List<String>>[];
  }

  @override
  List<String> getLicenseDirs() => const <String>[];
}

/// The artifact used to generate snapshots for Android builds.
class AndroidGenSnapshotArtifacts extends EngineCachedArtifact {
  AndroidGenSnapshotArtifacts(Cache cache, {
    required Platform platform,
  }) : _platform = platform,
        super(
        'android-sdk',
        cache,
        DevelopmentArtifact.androidGenSnapshot,
      );

  final Platform _platform;

  @override
  List<String> getPackageDirs() => const <String>[];

  @override
  List<List<String>> getBinaryDirs() {
    return <List<String>>[
      if (cache.includeAllPlatforms) ...<List<String>>[
        ..._osxBinaryDirs,
        ..._linuxBinaryDirs,
        ..._windowsBinaryDirs,
        ..._dartSdks,
      ] else if (_platform.isWindows)
        ..._windowsBinaryDirs
      else if (_platform.isMacOS)
        ..._osxBinaryDirs
      else if (_platform.isLinux)
        ..._linuxBinaryDirs,
    ];
  }

  @override
  List<String> getLicenseDirs() { return <String>[]; }
}

/// A cached artifact containing the Maven dependencies used to build Android projects.
///
/// This is a no-op if the android SDK is not available.
///
/// Set [Java] to `null` to indicate that no Java/JDK installation could be found.
class AndroidMavenArtifacts extends ArtifactSet {
  AndroidMavenArtifacts(this.cache, {
    required Java? java,
    required Platform platform,
  }) : _java = java,
       _platform = platform,
       super(DevelopmentArtifact.androidMaven);

  final Java? _java;
  final Platform _platform;
  final Cache cache;

  @override
  Future<void> update(
    ArtifactUpdater artifactUpdater,
    Logger logger,
    FileSystem fileSystem,
    OperatingSystemUtils operatingSystemUtils,
    {bool offline = false}
  ) async {
    // TODO(andrewkolos): Should this really be no-op if the Android SDK
    // is unavailable? https://github.com/flutter/flutter/issues/127848
    if (globals.androidSdk == null) {
      return;
    }
    final Directory tempDir = cache.getRoot().createTempSync('flutter_gradle_wrapper.');
    globals.gradleUtils?.injectGradleWrapperIfNeeded(tempDir);

    final Status status = logger.startProgress('Downloading Android Maven dependencies...');
    final File gradle = tempDir.childFile(
      _platform.isWindows ? 'gradlew.bat' : 'gradlew',
    );
    try {
      final String gradleExecutable = gradle.absolute.path;
      final String flutterSdk = globals.fsUtils.escapePath(Cache.flutterRoot!);
      final RunResult processResult = await globals.processUtils.run(
        <String>[
          gradleExecutable,
          '-b', globals.fs.path.join(flutterSdk, 'packages', 'flutter_tools', 'gradle', 'resolve_dependencies.gradle'),
          '--project-cache-dir', tempDir.path,
          'resolveDependencies',
        ],
<<<<<<< HEAD
        environment: <String, String>{
          if (javaPath != null)
            AndroidSdk.javaHomeEnvironmentVariable: javaPath!,
        },
=======
        environment: _java?.environment,
>>>>>>> 12fccda5
      );
      if (processResult.exitCode != 0) {
        logger.printError('Failed to download the Android dependencies');
      }
    } finally {
      status.stop();
      tempDir.deleteSync(recursive: true);
      globals.androidSdk?.reinitialize();
    }
  }

  @override
  Future<bool> isUpToDate(FileSystem fileSystem) async {
    // The dependencies are downloaded and cached by Gradle.
    // The tool doesn't know if the dependencies are already cached at this point.
    // Therefore, call Gradle to figure this out.
    return false;
  }

  @override
  String get name => 'android-maven-artifacts';
}

/// Artifacts used for internal builds. The flutter tool builds Android projects
/// using the artifacts cached by [AndroidMavenArtifacts].
class AndroidInternalBuildArtifacts extends EngineCachedArtifact {
  AndroidInternalBuildArtifacts(Cache cache) : super(
    'android-internal-build-artifacts',
    cache,
    DevelopmentArtifact.androidInternalBuild,
  );

  @override
  List<String> getPackageDirs() => const <String>[];

  @override
  List<List<String>> getBinaryDirs() {
    return _androidBinaryDirs;
  }

  @override
  List<String> getLicenseDirs() { return <String>[]; }
}

class IOSEngineArtifacts extends EngineCachedArtifact {
  IOSEngineArtifacts(Cache cache, {
    required Platform platform,
  }) : _platform = platform,
        super(
        'ios-sdk',
        cache,
        DevelopmentArtifact.iOS,
      );

  final Platform _platform;

  @override
  List<List<String>> getBinaryDirs() {
    return <List<String>>[
      if (_platform.isMacOS || ignorePlatformFiltering)
        ..._iosBinaryDirs,
    ];
  }

  @override
  List<String> getLicenseDirs() {
    if (_platform.isMacOS || ignorePlatformFiltering) {
      return const <String>['ios', 'ios-profile', 'ios-release'];
    }
    return const <String>[];
  }

  @override
  List<String> getPackageDirs() {
    return <String>[];
  }
}

/// A cached artifact containing Gradle Wrapper scripts and binaries.
///
/// While this is only required for Android, we need to always download it due
/// the ensurePlatformSpecificTooling logic.
class GradleWrapper extends CachedArtifact {
  GradleWrapper(Cache cache) : super(
    'gradle_wrapper',
    cache,
    DevelopmentArtifact.universal,
  );

  List<String> get _gradleScripts => <String>['gradlew', 'gradlew.bat'];

  Uri _toStorageUri(String path) => Uri.parse('${cache.storageBaseUrl}/$path');

  @override
  Future<void> updateInner(
    ArtifactUpdater artifactUpdater,
    FileSystem fileSystem,
    OperatingSystemUtils operatingSystemUtils,
  ) async {
    final Uri archiveUri = _toStorageUri(version!);
    await artifactUpdater.downloadZippedTarball('Downloading Gradle Wrapper...', archiveUri, location);
    // Delete property file, allowing templates to provide it.
    // Remove NOTICE file. Should not be part of the template.
    final File propertiesFile = fileSystem.file(fileSystem.path.join(location.path, 'gradle', 'wrapper', 'gradle-wrapper.properties'));
    final File noticeFile = fileSystem.file(fileSystem.path.join(location.path, 'NOTICE'));
    ErrorHandlingFileSystem.deleteIfExists(propertiesFile);
    ErrorHandlingFileSystem.deleteIfExists(noticeFile);
  }

  @override
  bool isUpToDateInner(
    FileSystem fileSystem,
  ) {
    final String gradleWrapper = fileSystem.path.join('gradle', 'wrapper', 'gradle-wrapper.jar');
    final Directory wrapperDir = cache.getCacheDir(fileSystem.path.join('artifacts', 'gradle_wrapper'));
    if (!fileSystem.directory(wrapperDir).existsSync()) {
      return false;
    }
    for (final String scriptName in _gradleScripts) {
      final File scriptFile = fileSystem.file(fileSystem.path.join(wrapperDir.path, scriptName));
      if (!scriptFile.existsSync()) {
        return false;
      }
    }
    final File gradleWrapperJar = fileSystem.file(fileSystem.path.join(wrapperDir.path, gradleWrapper));
    if (!gradleWrapperJar.existsSync()) {
      return false;
    }
    return true;
  }
}

/// Common functionality for pulling Fuchsia SDKs.
abstract class _FuchsiaSDKArtifacts extends CachedArtifact {
  _FuchsiaSDKArtifacts(Cache cache, String platform) :
    _path = 'fuchsia/sdk/core/$platform-amd64',
    super(
      'fuchsia-$platform',
      cache,
      DevelopmentArtifact.fuchsia,
    );

  final String _path;

  @override
  Directory get location => cache.getArtifactDirectory('fuchsia');

  Future<void> _doUpdate(ArtifactUpdater artifactUpdater) {
    final String url = '${cache.cipdBaseUrl}/$_path/+/$version';
    return artifactUpdater.downloadZipArchive('Downloading package fuchsia SDK...',
                               Uri.parse(url), location);
  }
}

/// The pre-built flutter runner for Fuchsia development.
class FlutterRunnerSDKArtifacts extends CachedArtifact {
  FlutterRunnerSDKArtifacts(Cache cache, {
    required Platform platform,
  }) : _platform = platform,
        super(
        'flutter_runner',
        cache,
        DevelopmentArtifact.flutterRunner,
      );

  final Platform _platform;

  @override
  Directory get location => cache.getArtifactDirectory('flutter_runner');

  @override
  String? get version => cache.getVersionFor('engine');

  @override
  Future<void> updateInner(
    ArtifactUpdater artifactUpdater,
    FileSystem fileSystem,
    OperatingSystemUtils operatingSystemUtils,
  ) async {
    if (!_platform.isLinux && !_platform.isMacOS) {
      return;
    }
    final String url = '${cache.cipdBaseUrl}/flutter/fuchsia/+/git_revision:$version';
    await artifactUpdater.downloadZipArchive('Downloading package flutter runner...', Uri.parse(url), location);
  }
}

/// Implementations of this class can resolve URLs for packages that are versioned.
///
/// See also [CipdArchiveResolver].
abstract class VersionedPackageResolver {
  const VersionedPackageResolver();

  /// Returns the URL for the artifact.
  String resolveUrl(String packageName, String version);
}

/// Resolves the CIPD archive URL for a given package and version.
class CipdArchiveResolver extends VersionedPackageResolver {
  const CipdArchiveResolver(this.cache);

  final Cache cache;

  @override
  String resolveUrl(String packageName, String version) {
    return '${cache.cipdBaseUrl}/flutter/$packageName/+/git_revision:$version';
  }
}

/// The debug symbols for flutter runner for Fuchsia development.
class FlutterRunnerDebugSymbols extends CachedArtifact {
  FlutterRunnerDebugSymbols(Cache cache, {
    required Platform platform,
    VersionedPackageResolver? packageResolver,
  }) : _platform = platform,
       packageResolver = packageResolver ?? CipdArchiveResolver(cache),
       super('flutter_runner_debug_symbols', cache, DevelopmentArtifact.flutterRunner);

  final VersionedPackageResolver packageResolver;
  final Platform _platform;

  @override
  Directory get location => cache.getArtifactDirectory(name);

  @override
  String? get version => cache.getVersionFor('engine');

  Future<void> _downloadDebugSymbols(String targetArch, ArtifactUpdater artifactUpdater) async {
    final String packageName = 'fuchsia-debug-symbols-$targetArch';
    final String url = packageResolver.resolveUrl(packageName, version!);
    await artifactUpdater.downloadZipArchive(
      'Downloading debug symbols for flutter runner - arch:$targetArch...',
      Uri.parse(url),
      location,
    );
  }

  @override
  Future<void> updateInner(
    ArtifactUpdater artifactUpdater,
    FileSystem fileSystem,
    OperatingSystemUtils operatingSystemUtils,
  ) async {
    if (!_platform.isLinux && !_platform.isMacOS) {
      return;
    }
    await _downloadDebugSymbols('x64', artifactUpdater);
    await _downloadDebugSymbols('arm64', artifactUpdater);
  }
}

/// The Fuchsia core SDK for Linux.
class LinuxFuchsiaSDKArtifacts extends _FuchsiaSDKArtifacts {
  LinuxFuchsiaSDKArtifacts(Cache cache, {
    required Platform platform,
  }) : _platform = platform,
       super(cache, 'linux');

  final Platform _platform;

  @override
  Future<void> updateInner(
    ArtifactUpdater artifactUpdater,
    FileSystem fileSystem,
    OperatingSystemUtils operatingSystemUtils,
  ) async {
    if (!_platform.isLinux) {
      return;
    }
    return _doUpdate(artifactUpdater);
  }
}

/// The Fuchsia core SDK for MacOS.
class MacOSFuchsiaSDKArtifacts extends _FuchsiaSDKArtifacts {
  MacOSFuchsiaSDKArtifacts(Cache cache, {
    required Platform platform,
  }) : _platform = platform,
       super(cache, 'mac');

  final Platform _platform;

  @override
  Future<void> updateInner(
    ArtifactUpdater artifactUpdater,
    FileSystem fileSystem,
    OperatingSystemUtils operatingSystemUtils,
  ) async {
    if (!_platform.isMacOS) {
      return;
    }
    return _doUpdate(artifactUpdater);
  }
}

/// Cached artifacts for font subsetting.
class FontSubsetArtifacts extends EngineCachedArtifact {
  FontSubsetArtifacts(Cache cache, {
    required Platform platform,
  }) : _platform = platform,
       super(artifactName, cache, DevelopmentArtifact.universal);

  final Platform _platform;

  static const String artifactName = 'font-subset';

  @override
  List<List<String>> getBinaryDirs() {
    // Currently only Linux supports both arm64 and x64.
    final String arch = cache.getHostPlatformArchName();
    final Map<String, List<String>> artifacts = <String, List<String>> {
      'macos': <String>['darwin-x64', 'darwin-$arch/$artifactName.zip'],
      'linux': <String>['linux-$arch', 'linux-$arch/$artifactName.zip'],
      'windows': <String>['windows-x64', 'windows-x64/$artifactName.zip'],
    };
    if (cache.includeAllPlatforms) {
      return artifacts.values.toList();
    } else {
      final List<String>? binaryDirs = artifacts[_platform.operatingSystem];
      if (binaryDirs == null) {
        throwToolExit('Unsupported operating system: ${_platform.operatingSystem}');
      }
      return <List<String>>[binaryDirs];
    }
  }

  @override
  List<String> getLicenseDirs() => const <String>[];

  @override
  List<String> getPackageDirs() => const <String>[];
}

/// Cached iOS/USB binary artifacts.
class IosUsbArtifacts extends CachedArtifact {
  IosUsbArtifacts(String name, Cache cache, {
    required Platform platform,
  }) : _platform = platform,
       super(
        name,
        cache,
        DevelopmentArtifact.universal,
      );

  final Platform _platform;

  static const List<String> artifactNames = <String>[
    'libimobiledevice',
    'usbmuxd',
    'libplist',
    'openssl',
    'ios-deploy',
  ];

  // For unknown reasons, users are getting into bad states where libimobiledevice is
  // downloaded but some executables are missing from the zip. The names here are
  // used for additional download checks below, so we can re-download if they are
  // missing.
  static const Map<String, List<String>> _kExecutables = <String, List<String>>{
    'libimobiledevice': <String>[
      'idevicescreenshot',
      'idevicesyslog',
    ],
    'usbmuxd': <String>[
      'iproxy',
    ],
  };

  @override
  Map<String, String> get environment {
    return <String, String>{
      'DYLD_LIBRARY_PATH': cache.getArtifactDirectory(name).path,
    };
  }

  @override
  bool isUpToDateInner(FileSystem fileSystem) {
    final List<String>? executables =_kExecutables[name];
    if (executables == null) {
      return true;
    }
    for (final String executable in executables) {
      if (!location.childFile(executable).existsSync()) {
        return false;
      }
    }
    return true;
  }

  @override
  Future<void> updateInner(
    ArtifactUpdater artifactUpdater,
    FileSystem fileSystem,
    OperatingSystemUtils operatingSystemUtils,
  ) async {
    if (!_platform.isMacOS && !ignorePlatformFiltering) {
      return;
    }
    if (location.existsSync()) {
      location.deleteSync(recursive: true);
    }
    await artifactUpdater.downloadZipArchive('Downloading $name...', archiveUri, location);
  }

  @visibleForTesting
  Uri get archiveUri => Uri.parse('${cache.storageBaseUrl}/flutter_infra_release/ios-usb-dependencies${cache.useUnsignedMacBinaries ? '/unsigned' : ''}/$name/$version/$name.zip');
}

// TODO(zanderso): upload debug desktop artifacts to host-debug and
// remove from existing host folder.
// https://github.com/flutter/flutter/issues/38935
const List<List<String>> _windowsDesktopBinaryDirs = <List<String>>[
  <String>['windows-x64', 'windows-x64-debug/windows-x64-flutter.zip'],
  <String>['windows-x64', 'windows-x64/flutter-cpp-client-wrapper.zip'],
  <String>['windows-x64-profile', 'windows-x64-profile/windows-x64-flutter.zip'],
  <String>['windows-x64-release', 'windows-x64-release/windows-x64-flutter.zip'],
];

const List<List<String>> _macOSDesktopBinaryDirs = <List<String>>[
  <String>['darwin-x64', 'darwin-x64/FlutterMacOS.framework.zip'],
  <String>['darwin-x64', 'darwin-x64/gen_snapshot.zip'],
  <String>['darwin-x64-profile', 'darwin-x64-profile/FlutterMacOS.framework.zip'],
  <String>['darwin-x64-profile', 'darwin-x64-profile/artifacts.zip'],
  <String>['darwin-x64-profile', 'darwin-x64-profile/gen_snapshot.zip'],
  <String>['darwin-x64-release', 'darwin-x64-release/FlutterMacOS.framework.zip'],
  <String>['darwin-x64-release', 'darwin-x64-release/artifacts.zip'],
  <String>['darwin-x64-release', 'darwin-x64-release/gen_snapshot.zip'],
];

const List<List<String>> _osxBinaryDirs = <List<String>>[
  <String>['android-arm-profile/darwin-x64', 'android-arm-profile/darwin-x64.zip'],
  <String>['android-arm-release/darwin-x64', 'android-arm-release/darwin-x64.zip'],
  <String>['android-arm64-profile/darwin-x64', 'android-arm64-profile/darwin-x64.zip'],
  <String>['android-arm64-release/darwin-x64', 'android-arm64-release/darwin-x64.zip'],
  <String>['android-x64-profile/darwin-x64', 'android-x64-profile/darwin-x64.zip'],
  <String>['android-x64-release/darwin-x64', 'android-x64-release/darwin-x64.zip'],
];

const List<List<String>> _linuxBinaryDirs = <List<String>>[
  <String>['android-arm-profile/linux-x64', 'android-arm-profile/linux-x64.zip'],
  <String>['android-arm-release/linux-x64', 'android-arm-release/linux-x64.zip'],
  <String>['android-arm64-profile/linux-x64', 'android-arm64-profile/linux-x64.zip'],
  <String>['android-arm64-release/linux-x64', 'android-arm64-release/linux-x64.zip'],
  <String>['android-x64-profile/linux-x64', 'android-x64-profile/linux-x64.zip'],
  <String>['android-x64-release/linux-x64', 'android-x64-release/linux-x64.zip'],
];

const List<List<String>> _windowsBinaryDirs = <List<String>>[
  <String>['android-arm-profile/windows-x64', 'android-arm-profile/windows-x64.zip'],
  <String>['android-arm-release/windows-x64', 'android-arm-release/windows-x64.zip'],
  <String>['android-arm64-profile/windows-x64', 'android-arm64-profile/windows-x64.zip'],
  <String>['android-arm64-release/windows-x64', 'android-arm64-release/windows-x64.zip'],
  <String>['android-x64-profile/windows-x64', 'android-x64-profile/windows-x64.zip'],
  <String>['android-x64-release/windows-x64', 'android-x64-release/windows-x64.zip'],
];

const List<List<String>> _iosBinaryDirs = <List<String>>[
  <String>['ios', 'ios/artifacts.zip'],
  <String>['ios-profile', 'ios-profile/artifacts.zip'],
  <String>['ios-release', 'ios-release/artifacts.zip'],
];

const List<List<String>> _androidBinaryDirs = <List<String>>[
  <String>['android-x86', 'android-x86/artifacts.zip'],
  <String>['android-x64', 'android-x64/artifacts.zip'],
  <String>['android-arm', 'android-arm/artifacts.zip'],
  <String>['android-arm-profile', 'android-arm-profile/artifacts.zip'],
  <String>['android-arm-release', 'android-arm-release/artifacts.zip'],
  <String>['android-arm64', 'android-arm64/artifacts.zip'],
  <String>['android-arm64-profile', 'android-arm64-profile/artifacts.zip'],
  <String>['android-arm64-release', 'android-arm64-release/artifacts.zip'],
  <String>['android-x64-profile', 'android-x64-profile/artifacts.zip'],
  <String>['android-x64-release', 'android-x64-release/artifacts.zip'],
  <String>['android-x86-jit-release', 'android-x86-jit-release/artifacts.zip'],
];

const List<List<String>> _dartSdks = <List<String>> [
  <String>['darwin-x64', 'dart-sdk-darwin-x64.zip'],
  <String>['linux-x64', 'dart-sdk-linux-x64.zip'],
  <String>['windows-x64', 'dart-sdk-windows-x64.zip'],
];<|MERGE_RESOLUTION|>--- conflicted
+++ resolved
@@ -7,12 +7,7 @@
 import 'package:meta/meta.dart';
 import 'package:package_config/package_config.dart';
 
-<<<<<<< HEAD
-import 'android/android_sdk.dart';
-import 'android/android_studio.dart';
-=======
 import 'android/java.dart';
->>>>>>> 12fccda5
 import 'base/common.dart';
 import 'base/error_handling_io.dart';
 import 'base/file_system.dart';
@@ -435,14 +430,7 @@
           '--project-cache-dir', tempDir.path,
           'resolveDependencies',
         ],
-<<<<<<< HEAD
-        environment: <String, String>{
-          if (javaPath != null)
-            AndroidSdk.javaHomeEnvironmentVariable: javaPath!,
-        },
-=======
         environment: _java?.environment,
->>>>>>> 12fccda5
       );
       if (processResult.exitCode != 0) {
         logger.printError('Failed to download the Android dependencies');
