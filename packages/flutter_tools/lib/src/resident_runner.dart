--- conflicted
+++ resolved
@@ -4,7 +4,6 @@
 
 import 'dart:async';
 
-import 'package:flutter_tools/src/android/android_device.dart';
 import 'package:meta/meta.dart';
 import 'package:package_config/package_config.dart';
 import 'package:vm_service/vm_service.dart' as vm_service;
@@ -720,12 +719,7 @@
         pathToReload: pathToReload,
         invalidatedFiles: invalidatedFiles,
         packageConfig: packageConfig,
-<<<<<<< HEAD
-        devFSWriter: null,
-        androidReload: device is AndroidDevice,
-=======
         devFSWriter: devFSWriter,
->>>>>>> 98aeef2d
       );
     } on DevFSException {
       devFSStatus.cancel();
