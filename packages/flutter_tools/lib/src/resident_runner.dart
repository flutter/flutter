// Copyright 2014 The Flutter Authors. All rights reserved.
// Use of this source code is governed by a BSD-style license that can be
// found in the LICENSE file.

import 'dart:async';

import 'package:meta/meta.dart';
import 'package:package_config/package_config.dart';
import 'package:vm_service/vm_service.dart' as vm_service;

import 'application_package.dart';
import 'artifacts.dart';
import 'asset.dart';
import 'base/command_help.dart';
import 'base/common.dart';
import 'base/context.dart';
import 'base/dds.dart';
import 'base/file_system.dart';
import 'base/io.dart' as io;
import 'base/logger.dart';
import 'base/platform.dart';
import 'base/signals.dart';
import 'base/terminal.dart';
import 'base/utils.dart';
import 'build_info.dart';
import 'build_system/build_system.dart';
import 'build_system/tools/shader_compiler.dart';
import 'bundle.dart';
import 'cache.dart';
import 'compile.dart';
import 'convert.dart';
import 'devfs.dart';
import 'device.dart';
import 'globals.dart' as globals;
import 'hook_runner.dart' show FlutterHookRunner;
import 'ios/application_package.dart';
import 'ios/devices.dart';
import 'project.dart';
import 'run_cold.dart';
import 'run_hot.dart';
import 'vmservice.dart';

class FlutterDevice {
  FlutterDevice(
    this.device, {
    required this.buildInfo,
    TargetModel targetModel = TargetModel.flutter,
    this.targetPlatform,
    ResidentCompiler? generator,
    this.userIdentifier,
    required this.developmentShaderCompiler,
  }) : generator =
           generator ??
           ResidentCompiler(
             globals.artifacts!.getArtifactPath(
               Artifact.flutterPatchedSdkPath,
               platform: targetPlatform,
               mode: buildInfo.mode,
             ),
             buildMode: buildInfo.mode,
             trackWidgetCreation: buildInfo.trackWidgetCreation,
             fileSystemRoots: buildInfo.fileSystemRoots,
             fileSystemScheme: buildInfo.fileSystemScheme,
             targetModel: targetModel,
             dartDefines: buildInfo.dartDefines,
             packagesPath: buildInfo.packageConfigPath,
             frontendServerStarterPath: buildInfo.frontendServerStarterPath,
             extraFrontEndOptions: buildInfo.extraFrontEndOptions,
             artifacts: globals.artifacts!,
             processManager: globals.processManager,
             logger: globals.logger,
             platform: globals.platform,
             fileSystem: globals.fs,
             shutdownHooks: globals.shutdownHooks,
           );

  /// Create a [FlutterDevice] with optional code generation enabled.
  static Future<FlutterDevice> create(
    Device device, {
    required String? target,
    required BuildInfo buildInfo,
    required Platform platform,
    TargetModel targetModel = TargetModel.flutter,
    List<String>? experimentalFlags,
    String? userIdentifier,
  }) async {
    final TargetPlatform targetPlatform = await device.targetPlatform;
    if (device.platformType == PlatformType.fuchsia) {
      targetModel = TargetModel.flutterRunner;
    }
    final shaderCompiler = DevelopmentShaderCompiler(
      shaderCompiler: ShaderCompiler(
        artifacts: globals.artifacts!,
        logger: globals.logger,
        processManager: globals.processManager,
        fileSystem: globals.fs,
      ),
      fileSystem: globals.fs,
    );

    final ResidentCompiler generator;

    // For both web and non-web platforms we initialize dill to/from
    // a shared location for faster bootstrapping. If the compiler fails
    // due to a kernel target or version mismatch, no error is reported
    // and the compiler starts up as normal. Unexpected errors will print
    // a warning message and dump some debug information which can be
    // used to file a bug, but the compiler will still start up correctly.
    if (targetPlatform == TargetPlatform.web_javascript) {
      // TODO(zanderso): consistently provide these flags across platforms.
      const platformDillName = 'ddc_outline.dill';

      final String platformDillPath = globals.fs.path.join(
        globals.artifacts!.getHostArtifact(HostArtifact.webPlatformKernelFolder).path,
        platformDillName,
      );
      final extraFrontEndOptions = <String>[
        ...buildInfo.extraFrontEndOptions,
        if (buildInfo.webEnableHotReload)
        // These flags are only valid to be passed when compiling with DDC.
        ...<String>['--dartdevc-canary', '--dartdevc-module-format=ddc'],
      ];

      generator = ResidentCompiler(
        globals.artifacts!.getHostArtifact(HostArtifact.flutterWebSdk).path,
        buildMode: buildInfo.mode,
        trackWidgetCreation: buildInfo.trackWidgetCreation,
        fileSystemRoots: buildInfo.fileSystemRoots,
        // Override the filesystem scheme so that the frontend_server can find
        // the generated entrypoint code.
        fileSystemScheme: 'org-dartlang-app',
        initializeFromDill:
            buildInfo.initializeFromDill ??
            getDefaultCachedKernelPath(
              trackWidgetCreation: buildInfo.trackWidgetCreation,
              dartDefines: buildInfo.dartDefines,
              extraFrontEndOptions: buildInfo.extraFrontEndOptions,
            ),
        assumeInitializeFromDillUpToDate: buildInfo.assumeInitializeFromDillUpToDate,
        targetModel: TargetModel.dartdevc,
        frontendServerStarterPath: buildInfo.frontendServerStarterPath,
        extraFrontEndOptions: extraFrontEndOptions,
        platformDill: globals.fs.file(platformDillPath).absolute.uri.toString(),
        dartDefines: buildInfo.dartDefines,
        librariesSpec: globals.fs
            .file(globals.artifacts!.getHostArtifact(HostArtifact.flutterWebLibrariesJson))
            .uri
            .toString(),
        packagesPath: buildInfo.packageConfigPath,
        artifacts: globals.artifacts!,
        processManager: globals.processManager,
        logger: globals.logger,
        fileSystem: globals.fs,
        platform: platform,
        shutdownHooks: globals.shutdownHooks,
      );
    } else {
      List<String> extraFrontEndOptions = buildInfo.extraFrontEndOptions;
      extraFrontEndOptions = <String>[
        '--enable-experiment=alternative-invalidation-strategy',
        ...extraFrontEndOptions,
      ];
      generator = ResidentCompiler(
        globals.artifacts!.getArtifactPath(
          Artifact.flutterPatchedSdkPath,
          platform: targetPlatform,
          mode: buildInfo.mode,
        ),
        buildMode: buildInfo.mode,
        trackWidgetCreation: buildInfo.trackWidgetCreation,
        fileSystemRoots: buildInfo.fileSystemRoots,
        fileSystemScheme: buildInfo.fileSystemScheme,
        targetModel: targetModel,
        dartDefines: buildInfo.dartDefines,
        frontendServerStarterPath: buildInfo.frontendServerStarterPath,
        extraFrontEndOptions: extraFrontEndOptions,
        initializeFromDill:
            buildInfo.initializeFromDill ??
            getDefaultCachedKernelPath(
              trackWidgetCreation: buildInfo.trackWidgetCreation,
              dartDefines: buildInfo.dartDefines,
              extraFrontEndOptions: extraFrontEndOptions,
            ),
        assumeInitializeFromDillUpToDate: buildInfo.assumeInitializeFromDillUpToDate,
        packagesPath: buildInfo.packageConfigPath,
        artifacts: globals.artifacts!,
        processManager: globals.processManager,
        logger: globals.logger,
        platform: platform,
        fileSystem: globals.fs,
        shutdownHooks: globals.shutdownHooks,
      );
    }

    return FlutterDevice(
      device,
      targetModel: targetModel,
      targetPlatform: targetPlatform,
      generator: generator,
      buildInfo: buildInfo,
      userIdentifier: userIdentifier,
      developmentShaderCompiler: shaderCompiler,
    );
  }

  final TargetPlatform? targetPlatform;
  final Device? device;
  final ResidentCompiler? generator;
  final BuildInfo buildInfo;
  final String? userIdentifier;
  final DevelopmentShaderCompiler developmentShaderCompiler;

  DevFSWriter? devFSWriter;
  Stream<Uri?>? vmServiceUris;
  FlutterVmService? vmService;
  DevFS? devFS;
  ApplicationPackage? package;
  StreamSubscription<String>? _loggingSubscription;
  bool? _isListeningForVmServiceUri;

  /// Whether the stream [vmServiceUris] is still open.
  bool get isWaitingForVmService => _isListeningForVmServiceUri ?? false;

  /// If the [reloadSources] parameter is not null the 'reloadSources' service
  /// will be registered.
  /// The 'reloadSources' service can be used by other Service Protocol clients
  /// connected to the VM (e.g. VmService) to request a reload of the source
  /// code of the running application (a.k.a. HotReload).
  /// The 'compileExpression' service can be used to compile user-provided
  /// expressions requested during debugging of the application.
  /// This ensures that the reload process follows the normal orchestration of
  /// the Flutter Tools and not just the VM internal service.
  Future<void> connect({
    ReloadSources? reloadSources,
    Restart? restart,
    CompileExpression? compileExpression,
    PrintStructuredErrorLogMethod? printStructuredErrorLogMethod,
    required DebuggingOptions debuggingOptions,
    int? hostVmServicePort,
  }) {
    final completer = Completer<void>();
    late StreamSubscription<void> subscription;
    var isWaitingForVm = false;

    subscription = vmServiceUris!.listen(
      (Uri? vmServiceUri) async {
        // FYI, this message is used as a sentinel in tests.
        globals.printTrace('Connecting to service protocol: $vmServiceUri');
        isWaitingForVm = true;
        var existingDds = false;
        FlutterVmService? service;
        if (debuggingOptions.enableDds) {
          void handleError(Exception e, StackTrace st) {
            globals.printTrace('Fail to connect to service protocol: $vmServiceUri: $e');
            if (!completer.isCompleted) {
              completer.completeError('failed to connect to $vmServiceUri $e', st);
            }
          }

          const kMaxAttempts = 3;
          for (var attempts = 1; attempts <= kMaxAttempts; ++attempts) {
            void handleVmServiceCheckException(Exception e) {
              globals.printTrace('Fail to connect to service protocol: $vmServiceUri: $e');
              if (!completer.isCompleted && !_isListeningForVmServiceUri!) {
                completer.completeError('failed to connect to $vmServiceUri $e');
              }
            }

            // First check if the VM service is actually listening on vmServiceUri as
            // this may not be the case when scraping logcat for URIs. If this URI is
            // from an old application instance, we shouldn't try and start DDS.
            try {
              service = await connectToVmService(vmServiceUri!, logger: globals.logger);
              await service.dispose();
              break;
            } on vm_service.RPCError catch (e, st) {
              if (!e.isConnectionDisposedException) {
                handleVmServiceCheckException(e);
                return;
              }
              // It's possible (but unlikely) that two DDS instances can try and start at the same
              // time (e.g., a "flutter run" is initiated while an existing "flutter attach" is
              // waiting for a target to attach to). This can lead to the initial VM service connection
              // failing for one of the processes when the VM service disconnects it after the other
              // instance successfully invoked the "_yieldControlToDDS" RPC.
              //
              // To handle this, we retry connecting to the VM service, which should successfully
              // be redirected to the DDS instance.
              //
              // See https://github.com/flutter/flutter/issues/169265 for details.
              if (attempts == kMaxAttempts) {
                globals.printTrace(
                  'Failed to make initial connection to VM Service (attempt $attempts of $kMaxAttempts).',
                );
                handleError(e, st);
                return;
              }
              // Exponential backoff.
              final int backoffPeriod = (1 << (attempts - 1)) * 100;
              globals.printTrace(
                'Failed to make initial connection to VM Service (attempt $attempts of $kMaxAttempts). '
                'Retrying in ${backoffPeriod}ms...',
              );
              await Future<void>.delayed(Duration(milliseconds: backoffPeriod));
            } on Exception catch (e) {
              handleVmServiceCheckException(e);
              return;
            }
          }

          for (var attempts = 1; attempts <= kMaxAttempts; ++attempts) {
            // This try block is meant to catch errors that occur during DDS startup
            // (e.g., failure to bind to a port, failure to connect to the VM service,
            // attaching to a VM service with existing clients, etc.).
            try {
              await device!.dds.startDartDevelopmentServiceFromDebuggingOptions(
                vmServiceUri!,
                debuggingOptions: debuggingOptions,
              );
              break;
            } on DartDevelopmentServiceException catch (e, st) {
              if (e.errorCode == DartDevelopmentServiceException.existingDdsInstanceError) {
                existingDds = true;
                break;
              }
              // It's possible (but unlikely) that two DDS instances can try and start at the same
              // time (e.g., a "flutter run" is initiated while an existing "flutter attach" is
              // waiting for a target to attach to). This leads to DDS failing to initialize for
              // one of the processes when the VM service disconnects it after the other instance
              // successfully invoked the "_yieldControlToDDS" RPC.
              //
              // To handle this, we retry to start DDS after a short delay, which should result in
              // an existingDdsInstanceError if the failure to start was due to a startup race.
              //
              // See https://github.com/flutter/flutter/issues/169265 for details.
              if (attempts == kMaxAttempts) {
                globals.printTrace('Failed to start DDS (attempt $attempts of $kMaxAttempts).');
                handleError(e, st);
                return;
              }
              // Exponential backoff.
              final int backoffPeriod = (1 << (attempts - 1)) * 100;
              globals.printTrace(
                'Failed to start DDS (attempt $attempts of $kMaxAttempts). '
                'Retrying in ${backoffPeriod}ms...',
              );
              await Future<void>.delayed(Duration(milliseconds: backoffPeriod));
            } on ToolExit {
              rethrow;
            } on Exception catch (e, st) {
              handleError(e, st);
              return;
            }
          }
        }
        // This second try block handles cases where the VM service connection goes down
        // before flutter_tools connects to DDS. The DDS `done` future completes when DDS
        // shuts down, including after an error. If `done` completes before `connectToVmService`,
        // something went wrong that caused DDS to shutdown early.
        try {
          service =
              await Future.any<dynamic>(<Future<dynamic>>[
                    connectToVmService(
                      debuggingOptions.enableDds
                          ? (device!.dds.uri ?? vmServiceUri!)
                          : vmServiceUri!,
                      reloadSources: reloadSources,
                      restart: restart,
                      compileExpression: compileExpression,
                      flutterProject: FlutterProject.current(),
                      printStructuredErrorLogMethod: printStructuredErrorLogMethod,
                      device: device,
                      logger: globals.logger,
                    ),
                    if (!existingDds)
                      device!.dds.done.whenComplete(
                        () => throw Exception('DDS shut down too early'),
                      ),
                  ])
                  as FlutterVmService?;
        } on Exception catch (exception) {
          globals.printTrace('Fail to connect to service protocol: $vmServiceUri: $exception');
          if (!completer.isCompleted && !_isListeningForVmServiceUri!) {
            completer.completeError('failed to connect to $vmServiceUri $exception');
          }
          return;
        }
        if (completer.isCompleted) {
          return;
        }
        globals.printTrace('Successfully connected to service protocol: $vmServiceUri');

        vmService = service;
        if (debuggingOptions.enableDds && !existingDds) {
          // Don't await this as service extensions won't return if the target
          // isolate is paused on start.
          unawaited(device!.dds.invokeServiceExtensions(this));
        }
        if ((existingDds || !debuggingOptions.enableDds) &&
            debuggingOptions.devToolsServerAddress != null) {
          // Don't await this as service extensions won't return if the target
          // isolate is paused on start.
          unawaited(
            device!.dds.maybeCallDevToolsUriServiceExtension(
              device: this,
              uri: debuggingOptions.devToolsServerAddress,
            ),
          );
        }

        await (await device!.getLogReader(app: package)).provideVmService(vmService!);
        completer.complete();
        await subscription.cancel();
      },
      onError: (dynamic error) {
        globals.printTrace('Fail to handle VM Service URI: $error');
      },
      onDone: () {
        _isListeningForVmServiceUri = false;
        if (!completer.isCompleted && !isWaitingForVm) {
          completer.completeError(Exception('connection to device ended too early'));
        }
      },
    );
    _isListeningForVmServiceUri = true;
    return completer.future;
  }

  Future<void> exitApps({
    @visibleForTesting Duration timeoutDelay = const Duration(seconds: 10),
  }) async {
    // TODO(zanderso): https://github.com/flutter/flutter/issues/83127
    // When updating `flutter attach` to support running without a device,
    // this will need to be changed to fall back to io exit.
    await device!.stopApp(package, userIdentifier: userIdentifier);
  }

  Future<Uri?> setupDevFS(String fsName, Directory rootDirectory) {
    // One devFS per device. Shared by all running instances.
    devFS = DevFS(
      vmService!,
      fsName,
      rootDirectory,
      osUtils: globals.os,
      fileSystem: globals.fs,
      logger: globals.logger,
      processManager: globals.processManager,
      artifacts: globals.artifacts!,
      buildMode: buildInfo.mode,
    );
    return devFS!.create();
  }

  Future<void> startEchoingDeviceLog(DebuggingOptions debuggingOptions) async {
    if (_loggingSubscription != null) {
      return;
    }
    final Stream<String> logStream;
    if (device is IOSDevice) {
      logStream = (device! as IOSDevice)
          .getLogReader(app: package as IOSApp?, usingCISystem: debuggingOptions.usingCISystem)
          .logLines;
    } else {
      logStream = (await device!.getLogReader(app: package)).logLines;
    }
    _loggingSubscription = logStream.listen((String line) {
      if (!line.contains(globals.kVMServiceMessageRegExp)) {
        globals.printStatus(line, wrap: false);
      }
    });
  }

  Future<void> stopEchoingDeviceLog() async {
    if (_loggingSubscription == null) {
      return;
    }
    await _loggingSubscription!.cancel();
    _loggingSubscription = null;
  }

  Future<int> runHot({required HotRunner hotRunner, String? route}) async {
    final prebuiltMode = hotRunner.applicationBinary != null;
    final String modeName = hotRunner.debuggingOptions.buildInfo.mode.friendlyName;
    globals.printStatus(
      'Launching ${getDisplayPath(hotRunner.mainPath, globals.fs)} '
      'on ${device!.displayName} in $modeName mode...',
    );

    final TargetPlatform targetPlatform = await device!.targetPlatform;
    package = await ApplicationPackageFactory.instance!.getPackageForPlatform(
      targetPlatform,
      buildInfo: hotRunner.debuggingOptions.buildInfo,
      applicationBinary: hotRunner.applicationBinary,
    );
    final ApplicationPackage? applicationPackage = package;

    if (applicationPackage == null) {
      var message = 'No application found for $targetPlatform.';
      final String? hint = await getMissingPackageHintForPlatform(targetPlatform);
      if (hint != null) {
        message += '\n$hint';
      }
      globals.printError(message);
      return 1;
    }
    devFSWriter = device!.createDevFSWriter(applicationPackage, userIdentifier);

    final platformArgs = <String, dynamic>{};

    await startEchoingDeviceLog(hotRunner.debuggingOptions);

    // Start the application.
    final Future<LaunchResult> futureResult = device!.startApp(
      applicationPackage,
      mainPath: hotRunner.mainPath,
      debuggingOptions: hotRunner.debuggingOptions,
      platformArgs: platformArgs,
      route: route,
      prebuiltApplication: prebuiltMode,
      userIdentifier: userIdentifier,
    );

    final LaunchResult result = await futureResult;

    if (!result.started) {
      globals.printError('Error launching application on ${device!.displayName}.');
      await stopEchoingDeviceLog();
      return 2;
    }
    if (result.hasVmService) {
      vmServiceUris = Stream<Uri?>.value(result.vmServiceUri).asBroadcastStream();
    } else {
      vmServiceUris = const Stream<Uri>.empty().asBroadcastStream();
    }
    return 0;
  }

  Future<int> runCold({required ColdRunner coldRunner, String? route}) async {
    final TargetPlatform targetPlatform = await device!.targetPlatform;
    package = await ApplicationPackageFactory.instance!.getPackageForPlatform(
      targetPlatform,
      buildInfo: coldRunner.debuggingOptions.buildInfo,
      applicationBinary: coldRunner.applicationBinary,
    );
    final ApplicationPackage? applicationPackage = package;

    if (applicationPackage == null) {
      var message = 'No application found for $targetPlatform.';
      final String? hint = await getMissingPackageHintForPlatform(targetPlatform);
      if (hint != null) {
        message += '\n$hint';
      }
      globals.printError(message);
      return 1;
    }

    devFSWriter = device!.createDevFSWriter(applicationPackage, userIdentifier);

    final String modeName = coldRunner.debuggingOptions.buildInfo.mode.friendlyName;
    final prebuiltMode = coldRunner.applicationBinary != null;
    globals.printStatus(
      'Launching ${getDisplayPath(coldRunner.mainPath, globals.fs)} '
      'on ${device!.displayName} in $modeName mode...',
    );

    final platformArgs = <String, dynamic>{};
    platformArgs['trace-startup'] = coldRunner.traceStartup;

    await startEchoingDeviceLog(coldRunner.debuggingOptions);

    final LaunchResult result = await device!.startApp(
      applicationPackage,
      mainPath: coldRunner.mainPath,
      debuggingOptions: coldRunner.debuggingOptions,
      platformArgs: platformArgs,
      route: route,
      prebuiltApplication: prebuiltMode,
      userIdentifier: userIdentifier,
    );

    if (!result.started) {
      globals.printError('Error running application on ${device!.displayName}.');
      await stopEchoingDeviceLog();
      return 2;
    }
    if (result.hasVmService) {
      vmServiceUris = Stream<Uri?>.value(result.vmServiceUri).asBroadcastStream();
    } else {
      vmServiceUris = const Stream<Uri>.empty().asBroadcastStream();
    }
    return 0;
  }

  Future<UpdateFSReport> updateDevFS({
    required Uri mainUri,
    String? target,
    AssetBundle? bundle,
    bool bundleFirstUpload = false,
    bool bundleDirty = false,
    bool fullRestart = false,
    required String pathToReload,
    required String dillOutputPath,
    required List<Uri> invalidatedFiles,
    required PackageConfig packageConfig,
  }) async {
    final Status devFSStatus = globals.logger.startProgress(
      'Syncing files to device ${device!.displayName}...',
      progressId: 'devFS.update',
    );
    UpdateFSReport report;
    try {
      report = await devFS!.update(
        mainUri: mainUri,
        target: target,
        bundle: bundle,
        bundleFirstUpload: bundleFirstUpload,
        generator: generator!,
        fullRestart: fullRestart,
        resetCompiler: fullRestart,
        dillOutputPath: dillOutputPath,
        trackWidgetCreation: buildInfo.trackWidgetCreation,
        pathToReload: pathToReload,
        invalidatedFiles: invalidatedFiles,
        packageConfig: packageConfig,
        devFSWriter: devFSWriter,
        shaderCompiler: developmentShaderCompiler,
        dartPluginRegistrant: FlutterProject.current().dartPluginRegistrant,
      );
    } on DevFSException {
      devFSStatus.cancel();
      return UpdateFSReport();
    }
    devFSStatus.stop();
    globals.printTrace('Synced ${getSizeAsPlatformMB(report.syncedBytes)}.');
    return report;
  }

  Future<void> updateReloadStatus(bool wasReloadSuccessful) async {
    if (wasReloadSuccessful) {
      generator?.accept();
    } else {
      await generator?.reject();
    }
  }

  Future<void> handleHotRestart() async {
    await device?.dds.handleHotRestart(this);
  }
}

/// A subset of the [ResidentRunner] for delegating to attached flutter devices.
abstract class ResidentHandlers {
  List<FlutterDevice?> get flutterDevices;

  /// Whether the resident runner has hot reload and restart enabled.
  bool get hotMode;

  /// Whether the resident runner is connect to the device's VM Service.
  bool get supportsServiceProtocol;

  /// The application is running in debug mode.
  bool get isRunningDebug;

  /// The application is running in profile mode.
  bool get isRunningProfile;

  /// The application is running in release mode.
  bool get isRunningRelease;

  /// The resident runner should stay resident after establishing a connection with the
  /// application.
  bool get stayResident;

  /// Whether all of the connected devices support hot restart.
  ///
  /// To prevent scenarios where only a subset of devices are hot restarted,
  /// the runner requires that all attached devices can support hot restart
  /// before enabling it.
  bool get supportsRestart;

  /// Whether all of the connected devices support hot reload.
  bool get canHotReload;

  /// Whether an application can be detached without being stopped.
  bool get supportsDetach;

  @protected
  Logger get logger;

  @protected
  FileSystem? get fileSystem;

  /// Called to print help to the terminal.
  ///
  /// If [details] is true, prints out extra help information.
  void printHelp({required bool details});

  /// Perform a hot reload or hot restart of all attached applications.
  ///
  /// If [fullRestart] is true, a hot restart is performed. Otherwise a hot reload
  /// is run instead. On web devices, this only performs a hot restart regardless of
  /// the value of [fullRestart].
  Future<OperationResult> restart({bool fullRestart = false, bool pause = false, String? reason}) {
    final mode = isRunningProfile
        ? 'profile'
        : isRunningRelease
        ? 'release'
        : 'this';
    throw Exception('${fullRestart ? 'Restart' : 'Reload'} is not supported in $mode mode');
  }

  /// Dump the application's current widget tree to the terminal.
  Future<bool> debugDumpApp() async {
    if (!supportsServiceProtocol) {
      return false;
    }
    for (final FlutterDevice? device in flutterDevices) {
      final List<FlutterView> views = await device!.vmService!.getFlutterViews();
      for (final view in views) {
        final String data = await device.vmService!.flutterDebugDumpApp(
          isolateId: view.uiIsolate!.id!,
        );
        logger.printStatus(data);
      }
    }
    return true;
  }

  /// Dump the application's current render tree to the terminal.
  Future<bool> debugDumpRenderTree() async {
    if (!supportsServiceProtocol) {
      return false;
    }
    for (final FlutterDevice? device in flutterDevices) {
      final List<FlutterView> views = await device!.vmService!.getFlutterViews();
      for (final view in views) {
        final String data = await device.vmService!.flutterDebugDumpRenderTree(
          isolateId: view.uiIsolate!.id!,
        );
        logger.printStatus(data);
      }
    }
    return true;
  }

  /// Dump the application's current layer tree to the terminal.
  Future<bool> debugDumpLayerTree() async {
    if (!supportsServiceProtocol || !isRunningDebug) {
      return false;
    }
    for (final FlutterDevice? device in flutterDevices) {
      final List<FlutterView> views = await device!.vmService!.getFlutterViews();
      for (final view in views) {
        final String data = await device.vmService!.flutterDebugDumpLayerTree(
          isolateId: view.uiIsolate!.id!,
        );
        logger.printStatus(data);
      }
    }
    return true;
  }

  Future<bool> debugDumpFocusTree() async {
    if (!supportsServiceProtocol || !isRunningDebug) {
      return false;
    }
    for (final FlutterDevice? device in flutterDevices) {
      final List<FlutterView> views = await device!.vmService!.getFlutterViews();
      for (final view in views) {
        final String data = await device.vmService!.flutterDebugDumpFocusTree(
          isolateId: view.uiIsolate!.id!,
        );
        logger.printStatus(data);
      }
    }
    return true;
  }

  /// Dump the application's current semantics tree to the terminal.
  ///
  /// If semantics are not enabled, nothing is returned.
  Future<bool> debugDumpSemanticsTreeInTraversalOrder() async {
    if (!supportsServiceProtocol) {
      return false;
    }
    for (final FlutterDevice? device in flutterDevices) {
      final List<FlutterView> views = await device!.vmService!.getFlutterViews();
      for (final view in views) {
        final String data = await device.vmService!.flutterDebugDumpSemanticsTreeInTraversalOrder(
          isolateId: view.uiIsolate!.id!,
        );
        logger.printStatus(data);
      }
    }
    return true;
  }

  /// Dump the application's current semantics tree to the terminal.
  ///
  /// If semantics are not enabled, nothing is returned.
  Future<bool> debugDumpSemanticsTreeInInverseHitTestOrder() async {
    if (!supportsServiceProtocol) {
      return false;
    }
    for (final FlutterDevice? device in flutterDevices) {
      final List<FlutterView> views = await device!.vmService!.getFlutterViews();
      for (final view in views) {
        final String data = await device.vmService!
            .flutterDebugDumpSemanticsTreeInInverseHitTestOrder(isolateId: view.uiIsolate!.id!);
        logger.printStatus(data);
      }
    }
    return true;
  }

  /// Toggle the "paint size" debugging feature.
  Future<bool> debugToggleDebugPaintSizeEnabled() async {
    if (!supportsServiceProtocol || !isRunningDebug) {
      return false;
    }
    for (final FlutterDevice? device in flutterDevices) {
      final List<FlutterView> views = await device!.vmService!.getFlutterViews();
      for (final view in views) {
        await device.vmService!.flutterToggleDebugPaintSizeEnabled(isolateId: view.uiIsolate!.id!);
      }
    }
    return true;
  }

  /// Toggle the performance overlay.
  ///
  /// This is not supported in web mode.
  Future<bool> debugTogglePerformanceOverlayOverride() async {
    if (!supportsServiceProtocol) {
      return false;
    }
    for (final FlutterDevice? device in flutterDevices) {
      if (device!.targetPlatform == TargetPlatform.web_javascript) {
        continue;
      }
      final List<FlutterView> views = await device.vmService!.getFlutterViews();
      for (final view in views) {
        await device.vmService!.flutterTogglePerformanceOverlayOverride(
          isolateId: view.uiIsolate!.id!,
        );
      }
    }
    return true;
  }

  /// Toggle the widget inspector.
  Future<bool> debugToggleWidgetInspector() async {
    if (!supportsServiceProtocol) {
      return false;
    }
    for (final FlutterDevice? device in flutterDevices) {
      final List<FlutterView> views = await device!.vmService!.getFlutterViews();
      for (final view in views) {
        await device.vmService!.flutterToggleWidgetInspector(isolateId: view.uiIsolate!.id!);
      }
    }
    return true;
  }

  /// Toggle the "invert images" debugging feature.
  Future<bool> debugToggleInvertOversizedImages() async {
    if (!supportsServiceProtocol || !isRunningDebug) {
      return false;
    }
    for (final FlutterDevice? device in flutterDevices) {
      final List<FlutterView> views = await device!.vmService!.getFlutterViews();
      for (final view in views) {
        await device.vmService!.flutterToggleInvertOversizedImages(isolateId: view.uiIsolate!.id!);
      }
    }
    return true;
  }

  /// Toggle the "profile widget builds" debugging feature.
  Future<bool> debugToggleProfileWidgetBuilds() async {
    if (!supportsServiceProtocol) {
      return false;
    }
    for (final FlutterDevice? device in flutterDevices) {
      final List<FlutterView> views = await device!.vmService!.getFlutterViews();
      for (final view in views) {
        await device.vmService!.flutterToggleProfileWidgetBuilds(isolateId: view.uiIsolate!.id!);
      }
    }
    return true;
  }

  /// Toggle the operating system brightness (light or dark).
  Future<bool> debugToggleBrightness() async {
    if (!supportsServiceProtocol) {
      return false;
    }
    final List<FlutterView> views = await flutterDevices.first!.vmService!.getFlutterViews();
    final Brightness? current = await flutterDevices.first!.vmService!.flutterBrightnessOverride(
      isolateId: views.first.uiIsolate!.id!,
    );
    final Brightness next = switch (current) {
      Brightness.light => Brightness.dark,
      Brightness.dark || null => Brightness.light,
    };
    for (final FlutterDevice? device in flutterDevices) {
      final List<FlutterView> views = await device!.vmService!.getFlutterViews();
      for (final view in views) {
        await device.vmService!.flutterBrightnessOverride(
          isolateId: view.uiIsolate!.id!,
          brightness: next,
        );
      }
      logger.printStatus('Changed brightness to $next.');
    }
    return true;
  }

  /// Rotate the application through different `defaultTargetPlatform` values.
  Future<bool> debugTogglePlatform() async {
    if (!supportsServiceProtocol || !isRunningDebug) {
      return false;
    }
    final List<FlutterView> views = await flutterDevices.first!.vmService!.getFlutterViews();
    final String from = await flutterDevices.first!.vmService!.flutterPlatformOverride(
      isolateId: views.first.uiIsolate!.id!,
    );
    final String to = nextPlatform(from);
    for (final FlutterDevice? device in flutterDevices) {
      final List<FlutterView> views = await device!.vmService!.getFlutterViews();
      for (final view in views) {
        await device.vmService!.flutterPlatformOverride(
          platform: to,
          isolateId: view.uiIsolate!.id!,
        );
      }
    }
    logger.printStatus('Switched operating system to $to');
    return true;
  }

  /// Take a screenshot on the provided [device].
  ///
  /// If the device has a connected vmservice, this method will attempt to hide
  /// and restore the debug banner before taking the screenshot.
  ///
  /// If the device type does not support a "native" screenshot, then this
  /// will fallback to a rasterizer screenshot from the engine. This has the
  /// downside of being unable to display the contents of platform views.
  ///
  /// This method will return without writing the screenshot file if any
  /// RPC errors are encountered, printing them to stderr. This is true even
  /// if an error occurs after the data has already been received, such as
  /// from restoring the debug banner.
  Future<void> screenshot(FlutterDevice device) async {
    if (!device.device!.supportsScreenshot && !supportsServiceProtocol) {
      return;
    }
    final Status status = logger.startProgress(
      'Taking screenshot for ${device.device!.displayName}...',
    );
    final File outputFile = getUniqueFile(fileSystem!.currentDirectory, 'flutter', 'png');

    try {
      bool result;
      if (device.device!.supportsScreenshot) {
        result = await _toggleDebugBanner(device, () => device.device!.takeScreenshot(outputFile));
      } else {
        result = await _takeVmServiceScreenshot(device, outputFile);
      }
      if (!result) {
        return;
      }
      final int sizeKB = outputFile.lengthSync() ~/ 1024;
      status.stop();
      logger.printStatus(
        'Screenshot written to ${fileSystem!.path.relative(outputFile.path)} (${sizeKB}kB).',
      );
    } on Exception catch (error) {
      status.cancel();
      logger.printError('Error taking screenshot: $error');
    }
  }

  Future<bool> _takeVmServiceScreenshot(FlutterDevice device, File outputFile) async {
    if (device.targetPlatform != TargetPlatform.web_javascript) {
      return false;
    }
    assert(supportsServiceProtocol);

    return _toggleDebugBanner(device, () async {
      final vm_service.Response? response = await device.vmService!.callMethodWrapper(
        'ext.dwds.screenshot',
      );
      if (response == null) {
        throw Exception('Failed to take screenshot');
      }
      final data = response.json!['data'] as String;
      outputFile.writeAsBytesSync(base64.decode(data));
    });
  }

  Future<bool> _toggleDebugBanner(FlutterDevice device, Future<void> Function() cb) async {
    var views = <FlutterView>[];
    if (supportsServiceProtocol) {
      views = await device.vmService!.getFlutterViews();
    }

    Future<bool> setDebugBanner(bool value) async {
      try {
        for (final view in views) {
          await device.vmService!.flutterDebugAllowBanner(value, isolateId: view.uiIsolate!.id!);
        }
        return true;
      } on vm_service.RPCError catch (error) {
        logger.printError('Error communicating with Flutter on the device: $error');
        return false;
      }
    }

    if (!await setDebugBanner(false)) {
      return false;
    }
    var succeeded = true;
    try {
      await cb();
    } finally {
      if (!await setDebugBanner(true)) {
        succeeded = false;
      }
    }
    return succeeded;
  }

  /// Remove sigusr signal handlers.
  Future<void> cleanupAfterSignal();

  /// Tear down the runner and leave the application running.
  Future<void> detach();

  /// Tear down the runner and exit the application.
  Future<void> exit();

  /// Run any source generators, such as localizations.
  ///
  /// These are automatically run during hot restart, but can be
  /// triggered manually to see the updated generated code.
  Future<void> runSourceGenerators();
}

// Shared code between different resident application runners.
abstract class ResidentRunner extends ResidentHandlers {
  ResidentRunner(
    this.flutterDevices, {
    required this.target,
    required this.debuggingOptions,
    String? projectRootPath,
    this.stayResident = true,
    this.hotMode = true,
    String? dillOutputPath,
    this.machine = false,
    CommandHelp? commandHelp,
    this.dartBuilder,
  }) : mainPath = globals.fs.file(target).absolute.path,
       packagesFilePath = debuggingOptions.buildInfo.packageConfigPath,
       projectRootPath = projectRootPath ?? globals.fs.currentDirectory.path,
       _dillOutputPath = dillOutputPath,
       artifactDirectory = dillOutputPath == null
           ? globals.fs.systemTempDirectory.createTempSync('flutter_tool.')
           : globals.fs.file(dillOutputPath).parent,
       assetBundle = AssetBundleFactory.instance.createBundle(),
       commandHelp =
           commandHelp ??
           CommandHelp(
             logger: globals.logger,
             terminal: globals.terminal,
             platform: globals.platform,
             outputPreferences: globals.outputPreferences,
           ) {
    if (!artifactDirectory.existsSync()) {
      artifactDirectory.createSync(recursive: true);
    }
  }

  @override
  Logger get logger => globals.logger;

  @override
  FileSystem get fileSystem => globals.fs;

  @override
  final List<FlutterDevice> flutterDevices;

  final String target;
  final DebuggingOptions debuggingOptions;

  @override
  final bool stayResident;
  final String? _dillOutputPath;

  /// The parent location of the incremental artifacts.
  final Directory artifactDirectory;
  final String packagesFilePath;
  final String projectRootPath;
  final String mainPath;
  final AssetBundle assetBundle;

  final CommandHelp commandHelp;
  final bool machine;

  var _exited = false;
  var _finished = Completer<int>();
  BuildResult? _lastBuild;

  late final _environment = Environment(
    artifacts: globals.artifacts!,
    logger: globals.logger,
    cacheDir: globals.cache.getRoot(),
    engineVersion: globals.flutterVersion.engineRevision,
    fileSystem: globals.fs,
    flutterRootDir: globals.fs.directory(Cache.flutterRoot),
    outputDir: globals.fs.directory(getBuildDirectory()),
    processManager: globals.processManager,
    platform: globals.platform,
    analytics: globals.analytics,
    projectDir: globals.fs.currentDirectory,
    packageConfigPath: debuggingOptions.buildInfo.packageConfigPath,
    generateDartPluginRegistry: generateDartPluginRegistry,
    defines: <String, String>{
      // Needed for Dart plugin registry generation.
      kTargetFile: mainPath,
      kBuildMode: debuggingOptions.buildInfo.mode.cliName,
    },
  );

  Environment get environment => _environment;

  /// Can dispatch [FlutterHookRunner.runHooks] to get new assets from the hooks.
  final FlutterHookRunner? dartBuilder;

  @override
  bool hotMode;

  /// Returns true if every device is streaming vmService URIs.
  bool get isWaitingForVmService {
    return flutterDevices.every((FlutterDevice? device) {
      return device!.isWaitingForVmService;
    });
  }

  String get dillOutputPath =>
      _dillOutputPath ?? globals.fs.path.join(artifactDirectory.path, 'app.dill');
  String getReloadPath({bool resetCompiler = false, required bool swap}) {
    if (!resetCompiler) {
      return 'main.dart.incremental.dill';
    }
    return 'main.dart${swap ? '.swap' : ''}.dill';
  }

  /// Whether the app being instrumented by the runner should be stopped during
  /// cleanup.
  ///
  /// A detached app can happen one of two ways:
  /// - [run] is used, and then the created application is manually [detach]ed;
  /// - [attach] is used to explicitly connect to an already running app.
  @protected
  @visibleForTesting
  var stopAppDuringCleanup = true;

  bool get debuggingEnabled => debuggingOptions.debuggingEnabled;

  @override
  bool get isRunningDebug => !debuggingOptions.webUseWasm && debuggingOptions.buildInfo.isDebug;

  @override
  bool get isRunningProfile => !debuggingOptions.webUseWasm && debuggingOptions.buildInfo.isProfile;

  @override
  bool get isRunningRelease => debuggingOptions.buildInfo.isRelease;

  @override
  bool get supportsServiceProtocol => isRunningDebug || isRunningProfile;

  bool get trackWidgetCreation => debuggingOptions.buildInfo.trackWidgetCreation;

  /// True if the shared Dart plugin registry (which is different than the one
  /// used for web) should be generated during source generation.
  bool get generateDartPluginRegistry => true;

  // Returns the Uri of the first connected device for mobile,
  // and only connected device for web.
  //
  // Would be null if there is no device connected or
  // there is no devFS associated with the first device.
  Uri? get uri => flutterDevices.first.devFS?.baseUri;

  /// Returns `true` if the resident runner exited after invoking [exit].
  bool get exited => _exited;

  @override
  bool get supportsRestart {
    return isRunningDebug &&
        flutterDevices.every((FlutterDevice? device) {
          return device!.device!.supportsHotRestart;
        });
  }

  @override
  bool get canHotReload => hotMode;

  /// Whether the hot reload support is implemented as hot restart.
  bool get reloadIsRestart => false;

  /// Start the app and keep the process running during its lifetime.
  ///
  /// Returns the exit code that we should use for the flutter tool process; 0
  /// for success, 1 for user error (e.g. bad arguments), 2 for other failures.
  Future<int?> run({
    Completer<DebugConnectionInfo>? connectionInfoCompleter,
    Completer<void>? appStartedCompleter,
    String? route,
  });

  /// Connect to a flutter application.
  ///
  /// [needsFullRestart] defaults to `true`, and controls if the frontend server should
  /// compile a full dill. This should be set to `false` if this is called in [ResidentRunner.run], since that method already performs an initial compilation.
  Future<int?> attach({
    Completer<DebugConnectionInfo>? connectionInfoCompleter,
    Completer<void>? appStartedCompleter,
    bool needsFullRestart = true,
  });

  @override
  Future<void> runSourceGenerators() async {
    final compositeTarget = CompositeTarget(<Target>[
      globals.buildTargets.generateLocalizationsTarget,
      globals.buildTargets.dartPluginRegistrantTarget,
    ]);

    _lastBuild = await globals.buildSystem.buildIncremental(
      compositeTarget,
      _environment,
      _lastBuild,
    );
    if (!_lastBuild!.success) {
      for (final ExceptionMeasurement exceptionMeasurement in _lastBuild!.exceptions.values) {
        globals.printError(
          exceptionMeasurement.exception.toString(),
          stackTrace: globals.logger.isVerbose ? exceptionMeasurement.stackTrace : null,
        );
      }
    }
    globals.printTrace('complete');
  }

  @protected
  void writeVmServiceFile() {
    if (debuggingOptions.vmserviceOutFile != null) {
      try {
        final address = flutterDevices.first.vmService!.wsAddress.toString();
        final File vmserviceOutFile = globals.fs.file(debuggingOptions.vmserviceOutFile);
        vmserviceOutFile.createSync(recursive: true);
        vmserviceOutFile.writeAsStringSync(address);
      } on FileSystemException {
        globals.printError(
          'Failed to write vmservice-out-file at ${debuggingOptions.vmserviceOutFile}',
        );
      }
    }
  }

  @override
  Future<void> exit() async {
    _exited = true;
    await stopEchoingDeviceLog();
    await preExit();
    await exitApp(); // calls appFinished
    shutdownDartDevelopmentService();
  }

  @override
  @mustCallSuper
  Future<void> detach() async {
    stopAppDuringCleanup = false;

    await stopEchoingDeviceLog();
    await preExit();
    appFinished();
  }

  Future<void> stopEchoingDeviceLog() async {
    await Future.wait<void>(
      flutterDevices.map<Future<void>>((FlutterDevice? device) => device!.stopEchoingDeviceLog()),
    );
  }

  void shutdownDartDevelopmentService() {
    for (final FlutterDevice device in flutterDevices) {
      device.device?.dds.shutdown();
    }
  }

  @protected
  void cacheInitialDillCompilation() {
    if (_dillOutputPath != null) {
      return;
    }
    globals.printTrace('Caching compiled dill');
    final File outputDill = globals.fs.file(dillOutputPath);
    if (outputDill.existsSync()) {
      final String copyPath = getDefaultCachedKernelPath(
        trackWidgetCreation: trackWidgetCreation,
        dartDefines: debuggingOptions.buildInfo.dartDefines,
        extraFrontEndOptions: debuggingOptions.buildInfo.extraFrontEndOptions,
      );
      globals.fs.file(copyPath).parent.createSync(recursive: true);
      outputDill.copySync(copyPath);
    }
  }

  void printStructuredErrorLog(vm_service.Event event) {
    if (event.extensionKind == 'Flutter.Error' && !machine) {
      final Map<String, Object?>? json = event.extensionData?.data;
      if (json != null && json.containsKey('renderedErrorText')) {
        final int errorsSinceReload;
        if (json.containsKey('errorsSinceReload') && json['errorsSinceReload'] is int) {
          errorsSinceReload = json['errorsSinceReload']! as int;
        } else {
          errorsSinceReload = 0;
        }
        if (errorsSinceReload == 0) {
          // We print a blank line around the first error, to more clearly emphasize it
          // in the output. (Other errors don't get this.)
          globals.printStatus('');
        }
        globals.printStatus('${json['renderedErrorText']}');
        if (errorsSinceReload == 0) {
          globals.printStatus('');
        }
      } else {
        globals.printError(
          'Received an invalid ${globals.logger.terminal.bolden("Flutter.Error")} message from app: $json',
        );
      }
    }
  }

  /// If the [reloadSources] parameter is not null the 'reloadSources' service
  /// will be registered.
  //
  // Failures should be indicated by completing the future with an error, using
  // a string as the error object, which will be used by the caller (attach())
  // to display an error message.
  Future<void> connectToServiceProtocol({
    ReloadSources? reloadSources,
    Restart? restart,
    CompileExpression? compileExpression,
  }) async {
    if (!debuggingOptions.debuggingEnabled) {
      throw Exception('The service protocol is not enabled.');
    }
    _finished = Completer<int>();
    // Listen for service protocol connection to close.
    for (final FlutterDevice? device in flutterDevices) {
      await device!.connect(
        debuggingOptions: debuggingOptions,
        reloadSources: reloadSources,
        restart: restart,
        compileExpression: compileExpression,
        hostVmServicePort: debuggingOptions.hostVmServicePort,
        printStructuredErrorLogMethod: printStructuredErrorLog,
      );
      await device.vmService!.getFlutterViews();

      // This hooks up callbacks for when the connection stops in the future.
      // We don't want to wait for them. We don't handle errors in those callbacks'
      // futures either because they just print to logger and is not critical.
      unawaited(
        device.vmService!.service.onDone
            .then<void>(_serviceProtocolDone, onError: _serviceProtocolError)
            .whenComplete(_serviceDisconnected),
      );
    }
  }

  Future<void> _serviceProtocolDone(dynamic object) async {
    globals.printTrace('Service protocol connection closed.');
  }

  Future<void> _serviceProtocolError(Object error, StackTrace stack) {
    globals.printTrace('Service protocol connection closed with an error: $error\n$stack');
    return Future<void>.error(error, stack);
  }

  void _serviceDisconnected() {
    if (_exited) {
      // User requested the application exit.
      return;
    }
    if (_finished.isCompleted) {
      return;
    }
    globals.printStatus('Lost connection to device.');
    _finished.complete(0);
  }

  @protected
  void appFinished() {
    if (_finished.isCompleted) {
      return;
    }
    globals.printStatus('Application finished.');
    _finished.complete(0);
  }

  void appFailedToStart() {
    if (!_finished.isCompleted) {
      _finished.complete(1);
    }
  }

  Future<int> waitForAppToFinish() async {
    final int exitCode = await _finished.future;
    await cleanupAtFinish();
    return exitCode;
  }

  @mustCallSuper
  Future<void> preExit() async {
    // If _dillOutputPath is null, the tool created a temporary directory for
    // the dill.
    if (_dillOutputPath == null && artifactDirectory.existsSync()) {
      artifactDirectory.deleteSync(recursive: true);
    }
  }

  Future<void> exitApp() async {
    final futures = <Future<void>>[
      for (final FlutterDevice? device in flutterDevices) device!.exitApps(),
    ];
    await Future.wait(futures);
    appFinished();
  }

  bool get reportedDebuggers => _reportedDebuggers;
  var _reportedDebuggers = false;

  void printDebuggerList() {
    for (final FlutterDevice? device in flutterDevices) {
      if (device!.vmService == null) {
        continue;
      }
      // Caution: This log line is parsed by device lab tests.
      globals.printStatus(
        'A Dart VM Service on ${device.device!.name} is available at: '
        '${device.vmService!.httpAddress}',
      );

      final DartDevelopmentService dds = device.device!.dds;
      final Uri? dtdUri = dds.dtdUri;
      if (debuggingOptions.printDtd && dtdUri != null) {
        globals.printStatus('The Dart Tooling Daemon is available at: $dtdUri');
      }
      final Uri? devToolsUri = device.device!.devToolsUri;
      if (devToolsUri != null) {
        /// Convert a [URI] with query parameters into a display format instead
        /// of the default URI encoding.
        String urlToDisplayString(Uri uri) {
          final base = StringBuffer(uri.withoutQueryParameters().toString());
          base.write(
            uri.queryParameters.keys
                .map((String key) => '$key=${uri.queryParameters[key]}')
                .join('&'),
          );
          return base.toString();
        }

        globals.printStatus(
          'The Flutter DevTools debugger and profiler '
          'on ${device.device!.name} is available at: ${urlToDisplayString(devToolsUri)}',
        );
      }
    }
    _reportedDebuggers = true;
  }

  @override
  void printHelp({required bool details}) {
    logger.printStatus('Flutter run key commands.');
    // Don't print the command in the case where the runner implements reload as
    // restart since it's misleading.
    if (canHotReload && !reloadIsRestart) {
      commandHelp.r.print();
    }
    if (supportsRestart) {
      commandHelp.R.print();
    }
    if (details) {
      printHelpDetails();
      commandHelp.hWithDetails.print();
    } else {
      commandHelp.hWithoutDetails.print();
    }
    if (supportsDetach) {
      commandHelp.d.print();
    }
    commandHelp.c.print();
    commandHelp.q.print();
    logger.printStatus('');
    printDebuggerList();
  }

  void printHelpDetails() {
    if (flutterDevices.any((FlutterDevice? d) => d!.device!.supportsScreenshot)) {
      commandHelp.s.print();
    }
    if (supportsServiceProtocol) {
      if (isRunningDebug) {
        commandHelp.v.print();
        commandHelp.w.print();
        commandHelp.t.print();
        commandHelp.L.print();
        commandHelp.f.print();
        commandHelp.S.print();
        commandHelp.U.print();
        commandHelp.i.print();
        commandHelp.p.print();
        commandHelp.I.print();
        commandHelp.o.print();
        commandHelp.b.print();
      } else {
        final bool isRunningOnWeb = flutterDevices.every((FlutterDevice? flutterDevice) {
          return flutterDevice?.targetPlatform == TargetPlatform.web_javascript;
        });

        if (!isRunningOnWeb) {
          // DevTools are only supported in debug mode for web, see https://docs.flutter.dev/testing/build-modes#profile
          commandHelp.v.print();
        }

        commandHelp.S.print();
        commandHelp.U.print();
      }
      // Performance related features: `P` should precede `a`, which should precede `M`.
      commandHelp.P.print();
      commandHelp.a.print();
      if (isRunningDebug) {
        commandHelp.g.print();
      }
    }
  }

  @override
  Future<void> cleanupAfterSignal();

  /// Called right before we exit.
  Future<void> cleanupAtFinish();
}

class OperationResult {
  OperationResult(
    this.code,
    this.message, {
    this.fatal = false,
    this.updateFSReport,
    this.extraTimings = const <OperationResultExtraTiming>[],
  });

  /// The result of the operation; a non-zero code indicates a failure.
  final int code;

  /// A user facing message about the results of the operation.
  final String message;

  /// User facing extra timing information about the operation.
  final List<OperationResultExtraTiming> extraTimings;

  /// Whether this error should cause the runner to exit.
  final bool fatal;

  final UpdateFSReport? updateFSReport;

  bool get isOk => code == 0;

  static final ok = OperationResult(0, '');
}

class OperationResultExtraTiming {
  const OperationResultExtraTiming(this.description, this.timeInMs);

  /// A user facing short description of this timing.
  final String description;

  /// The time this operation took in milliseconds.
  final int timeInMs;
}

Future<String?> getMissingPackageHintForPlatform(TargetPlatform platform) async {
  switch (platform) {
    case TargetPlatform.android_arm:
    case TargetPlatform.android_arm64:
    case TargetPlatform.android_x64:
      final FlutterProject project = FlutterProject.current();
      final String manifestPath = globals.fs.path.relative(project.android.appManifestFile.path);
      return 'Is your project missing an $manifestPath?\nConsider running "flutter create ." to create one.';
    case TargetPlatform.ios:
      return 'Is your project missing an ios/Runner/Info.plist?\nConsider running "flutter create ." to create one.';
    case TargetPlatform.android:
    case TargetPlatform.darwin:
    case TargetPlatform.fuchsia_arm64:
    case TargetPlatform.fuchsia_x64:
    case TargetPlatform.linux_arm64:
    case TargetPlatform.linux_x64:
    case TargetPlatform.tester:
    case TargetPlatform.web_javascript:
    case TargetPlatform.windows_x64:
    case TargetPlatform.windows_arm64:
      return null;
    case TargetPlatform.unsupported:
      TargetPlatform.throwUnsupportedTarget();
  }
}

/// Redirects terminal commands to the correct resident runner methods.
class TerminalHandler {
  TerminalHandler(
    this.residentRunner, {
    required Logger logger,
    required Terminal terminal,
    required Signals signals,
    required io.ProcessInfo processInfo,
    required bool reportReady,
    String? pidFile,
  }) : _logger = logger,
       _terminal = terminal,
       _signals = signals,
       _processInfo = processInfo,
       _reportReady = reportReady,
       _pidFile = pidFile;

  final Logger _logger;
  final Terminal _terminal;
  final Signals _signals;
  final io.ProcessInfo _processInfo;
  final bool _reportReady;
  final String? _pidFile;

  final ResidentHandlers residentRunner;
  var _processingUserRequest = false;
  StreamSubscription<void>? subscription;
  File? _actualPidFile;

  @visibleForTesting
  String? lastReceivedCommand;

  /// This is only a buffer logger in unit tests
  @visibleForTesting
  BufferLogger get logger => _logger as BufferLogger;

  void setupTerminal() {
    if (!_logger.quiet) {
      _logger.printStatus('');
      residentRunner.printHelp(details: false);
    }
    _terminal.singleCharMode = true;
    subscription = _terminal.keystrokes.listen(processTerminalInput);
  }

  final _signalTokens = <io.ProcessSignal, Object>{};

  void _addSignalHandler(io.ProcessSignal signal, SignalHandler handler) {
    _signalTokens[signal] = _signals.addHandler(signal, handler);
  }

  void registerSignalHandlers() {
    assert(residentRunner.stayResident);
    _addSignalHandler(io.ProcessSignal.sigint, _cleanUp);
    _addSignalHandler(io.ProcessSignal.sigterm, _cleanUp);
    if (residentRunner.supportsServiceProtocol && residentRunner.supportsRestart) {
      _addSignalHandler(io.ProcessSignal.sigusr1, _handleSignal);
      _addSignalHandler(io.ProcessSignal.sigusr2, _handleSignal);
      if (_pidFile != null) {
        _logger.printTrace('Writing pid to: $_pidFile');
        _actualPidFile = _processInfo.writePidFile(_pidFile);
      }
    }
  }

  /// Unregisters terminal signal and keystroke handlers.
  void stop() {
    assert(residentRunner.stayResident);
    if (_actualPidFile != null) {
      try {
        _logger.printTrace('Deleting pid file (${_actualPidFile!.path}).');
        _actualPidFile!.deleteSync();
      } on FileSystemException catch (error) {
        _logger.printWarning(
          'Failed to delete pid file (${_actualPidFile!.path}): ${error.message}',
        );
      }
      _actualPidFile = null;
    }
    for (final MapEntry<io.ProcessSignal, Object> entry in _signalTokens.entries) {
      _signals.removeHandler(entry.key, entry.value);
    }
    _signalTokens.clear();
    subscription?.cancel();
  }

  /// Returns `true` if the input has been handled by this function.
  Future<bool> _commonTerminalInputHandler(String character) async {
    _logger.printStatus(''); // the key the user tapped might be on this line
    switch (character) {
      case 'a':
        return residentRunner.debugToggleProfileWidgetBuilds();
      case 'b':
        return residentRunner.debugToggleBrightness();
      case 'c':
        _logger.clear();
        return true;
      case 'd':
      case 'D':
        await residentRunner.detach();
        return true;
      case 'f':
        return residentRunner.debugDumpFocusTree();
      case 'g':
        await residentRunner.runSourceGenerators();
        return true;
      case 'h':
      case 'H':
      case '?':
        // help
        residentRunner.printHelp(details: true);
        return true;
      case 'i':
        return residentRunner.debugToggleWidgetInspector();
      case 'I':
        return residentRunner.debugToggleInvertOversizedImages();
      case 'L':
        return residentRunner.debugDumpLayerTree();
      case 'o':
      case 'O':
        return residentRunner.debugTogglePlatform();
      case 'p':
        return residentRunner.debugToggleDebugPaintSizeEnabled();
      case 'P':
        return residentRunner.debugTogglePerformanceOverlayOverride();
      case 'q':
      case 'Q':
        // exit
        await residentRunner.exit();
        return true;
      case 'r':
        if (!residentRunner.canHotReload) {
          return false;
        }
        final OperationResult result = await residentRunner.restart();
        if (result.fatal) {
          throwToolExit(result.message);
        }
        if (!result.isOk) {
          _logger.printStatus('Try again after fixing the above error(s).', emphasis: true);
        }
        return true;
      case 'R':
        // If hot restart is not supported for all devices, ignore the command.
        if (!residentRunner.supportsRestart || !residentRunner.hotMode) {
          return false;
        }
        final OperationResult result = await residentRunner.restart(fullRestart: true);
        if (result.fatal) {
          throwToolExit(result.message);
        }
        if (!result.isOk) {
          _logger.printStatus('Try again after fixing the above error(s).', emphasis: true);
        }
        return true;
      case 's':
        for (final FlutterDevice? device in residentRunner.flutterDevices) {
          await residentRunner.screenshot(device!);
        }
        return true;
      case 'S':
        return residentRunner.debugDumpSemanticsTreeInTraversalOrder();
      case 't':
      case 'T':
        return residentRunner.debugDumpRenderTree();
      case 'U':
        return residentRunner.debugDumpSemanticsTreeInInverseHitTestOrder();
      case 'v':
      case 'V':
<<<<<<< HEAD
        return residentRunner.flutterDevices.fold<bool>(
          true,
          (bool s, FlutterDevice? device) =>
              s && device!.device!.dds.launchDevToolsInBrowser(device),
        );
=======
        final bool isRunningOnWeb = residentRunner.flutterDevices.every((
          FlutterDevice? flutterDevice,
        ) {
          return flutterDevice?.targetPlatform == TargetPlatform.web_javascript;
        });

        if (residentRunner.isRunningDebug || !isRunningOnWeb) {
          // DevTools are only supported in debug mode for web, see https://docs.flutter.dev/testing/build-modes#profile
          return residentRunner.residentDevtoolsHandler!.launchDevToolsInBrowser(
            flutterDevices: residentRunner.flutterDevices,
          );
        }

        return false;
>>>>>>> a2de25a4
      case 'w':
      case 'W':
        return residentRunner.debugDumpApp();
    }
    return false;
  }

  Future<void> processTerminalInput(String command) async {
    // When terminal doesn't support line mode, '\n' can sneak into the input.
    command = command.trim();
    if (_processingUserRequest) {
      _logger.printTrace('Ignoring terminal input: "$command" because we are busy.');
      return;
    }
    _processingUserRequest = true;
    try {
      lastReceivedCommand = command;
      await _commonTerminalInputHandler(command);
      // Catch all exception since this is doing cleanup and rethrowing.
    } catch (error, st) {
      // Don't print stack traces for known error types.
      if (error is! ToolExit) {
        _logger.printError('$error\n$st');
      }
      await _cleanUp(null);
      rethrow;
    } finally {
      _processingUserRequest = false;
      if (_reportReady) {
        _logger.printStatus('ready');
      }
    }
  }

  Future<void> _handleSignal(io.ProcessSignal signal) async {
    if (_processingUserRequest) {
      _logger.printTrace('Ignoring signal: "$signal" because we are busy.');
      return;
    }
    _processingUserRequest = true;

    final fullRestart = signal == io.ProcessSignal.sigusr2;

    try {
      await residentRunner.restart(fullRestart: fullRestart);
    } finally {
      _processingUserRequest = false;
    }
  }

  Future<void> _cleanUp(io.ProcessSignal? signal) async {
    _terminal.singleCharMode = false;
    await subscription?.cancel();
    await residentRunner.cleanupAfterSignal();
  }
}

class DebugConnectionInfo {
  DebugConnectionInfo({this.httpUri, this.wsUri, this.baseUri});

  final Uri? httpUri;
  final Uri? wsUri;
  final String? baseUri;
}

/// Returns the next platform value for the switcher.
///
/// These values must match what is available in
/// `packages/flutter/lib/src/foundation/platform.dart`.
String nextPlatform(String currentPlatform) {
  // The following lines are read by a script, which expects a certain format.
  // dart format off
  const platforms = <String>[
    'android',
    'iOS',
    'windows',
    'macOS',
    'linux',
    'fuchsia',
  ];
  // dart format on
  final int index = platforms.indexOf(currentPlatform);
  assert(index >= 0, 'unknown platform "$currentPlatform"');
  return platforms[(index + 1) % platforms.length];
}

/// A launcher for the devtools debugger and analysis tool.
abstract class DevtoolsLauncher {
  static DevtoolsLauncher? get instance => context.get<DevtoolsLauncher>();

  /// Serve Dart DevTools and return the host and port they are available on.
  ///
  /// This method must return a future that is guaranteed not to fail, because it
  /// will be used in unawaited contexts. It may, however, return null.
  Future<DevToolsServerAddress?> serve();

  /// Launch a Dart DevTools process, optionally targeting a specific VM Service
  /// URI if [vmServiceUri] is non-null.
  ///
  /// [additionalArguments] may be optionally specified and are passed directly
  /// to the devtools run command.
  ///
  /// This method must return a future that is guaranteed not to fail, because it
  /// will be used in unawaited contexts.
  Future<void> launch(Uri vmServiceUri, {List<String>? additionalArguments});

  Future<void> close();

  /// When measuring devtools memory via additional arguments, the launch process
  /// will technically never complete.
  ///
  /// Us this as an indicator that the process has started.
  Future<void>? processStart;

  /// Returns a future that completes when the DevTools server is ready.
  ///
  /// Completes when [devToolsUrl] is set. That can be set either directly, or
  /// by calling [serve].
  Future<void> get ready => _readyCompleter.future;
  var _readyCompleter = Completer<void>();

  Uri? get devToolsUrl => _devToolsUrl;
  Uri? _devToolsUrl;
  set devToolsUrl(Uri? value) {
    assert((_devToolsUrl == null) != (value == null));
    _devToolsUrl = value;
    if (_devToolsUrl != null) {
      _readyCompleter.complete();
    } else {
      _readyCompleter = Completer<void>();
    }
  }

  /// The Dart Tooling Daemon (DTD) URI for the DTD instance being hosted by
  /// DevTools server.
  ///
  /// This will be null if the DevTools server is not served through Flutter
  /// tools (e.g. if it is served from an IDE).
  Uri? get dtdUri => _dtdUri;
  Uri? _dtdUri;
  @protected
  set dtdUri(Uri? value) => _dtdUri = value;

  // TODO(bkonyi): remove when ready to serve DevTools from DDS.
  /// Whether to print the Dart Tooling Daemon URI.
  ///
  /// This will always return false when there is not a DTD instance being
  /// served from the DevTools server.
  bool get printDtdUri => _printDtdUri ?? false;
  bool? _printDtdUri;
  set printDtdUri(bool value) {
    _printDtdUri = value;
  }

  /// The URL of the current DevTools server.
  ///
  /// Returns null if [ready] is not complete.
  DevToolsServerAddress? get activeDevToolsServer {
    if (_devToolsUrl == null) {
      return null;
    }
    return DevToolsServerAddress(devToolsUrl!.host, devToolsUrl!.port);
  }
}

class DevToolsServerAddress {
  DevToolsServerAddress(this.host, this.port);

  final String host;
  final int port;

  Uri? get uri {
    return Uri(scheme: 'http', host: host, port: port);
  }
}<|MERGE_RESOLUTION|>--- conflicted
+++ resolved
@@ -1791,28 +1791,24 @@
         return residentRunner.debugDumpSemanticsTreeInInverseHitTestOrder();
       case 'v':
       case 'V':
-<<<<<<< HEAD
-        return residentRunner.flutterDevices.fold<bool>(
-          true,
-          (bool s, FlutterDevice? device) =>
-              s && device!.device!.dds.launchDevToolsInBrowser(device),
-        );
-=======
         final bool isRunningOnWeb = residentRunner.flutterDevices.every((
           FlutterDevice? flutterDevice,
         ) {
           return flutterDevice?.targetPlatform == TargetPlatform.web_javascript;
         });
-
         if (residentRunner.isRunningDebug || !isRunningOnWeb) {
           // DevTools are only supported in debug mode for web, see https://docs.flutter.dev/testing/build-modes#profile
-          return residentRunner.residentDevtoolsHandler!.launchDevToolsInBrowser(
-            flutterDevices: residentRunner.flutterDevices,
-          );
+          return residentRunner.flutterDevices
+              .where(
+                (FlutterDevice? device) => device?.targetPlatform != TargetPlatform.web_javascript,
+              )
+              .fold<bool>(
+                true,
+                (bool s, FlutterDevice? device) =>
+                    s && device!.device!.dds.launchDevToolsInBrowser(device),
+              );
         }
-
         return false;
->>>>>>> a2de25a4
       case 'w':
       case 'W':
         return residentRunner.debugDumpApp();
