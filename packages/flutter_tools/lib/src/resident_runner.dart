// Copyright 2014 The Flutter Authors. All rights reserved.
// Use of this source code is governed by a BSD-style license that can be
// found in the LICENSE file.

import 'dart:async';

import 'package:dds/dds.dart' as dds;
import 'package:meta/meta.dart';
import 'package:package_config/package_config.dart';
import 'package:vm_service/vm_service.dart' as vm_service;

import 'application_package.dart';
import 'artifacts.dart';
import 'asset.dart';
import 'base/command_help.dart';
import 'base/common.dart';
import 'base/context.dart';
import 'base/file_system.dart';
import 'base/io.dart' as io;
import 'base/logger.dart';
import 'base/platform.dart';
import 'base/signals.dart';
import 'base/terminal.dart';
import 'base/utils.dart';
import 'build_info.dart';
import 'build_system/build_system.dart';
import 'build_system/tools/scene_importer.dart';
import 'build_system/tools/shader_compiler.dart';
import 'bundle.dart';
import 'cache.dart';
import 'compile.dart';
import 'convert.dart';
import 'devfs.dart';
import 'device.dart';
import 'globals.dart' as globals;
import 'ios/application_package.dart';
import 'ios/devices.dart';
import 'project.dart';
import 'resident_devtools_handler.dart';
import 'run_cold.dart';
import 'run_hot.dart';
import 'sksl_writer.dart';
import 'vmservice.dart';

class FlutterDevice {
  FlutterDevice(
    this.device, {
    required this.buildInfo,
    TargetModel targetModel = TargetModel.flutter,
    this.targetPlatform,
    ResidentCompiler? generator,
    this.userIdentifier,
    required this.developmentShaderCompiler,
    this.developmentSceneImporter,
  }) : generator = generator ?? ResidentCompiler(
         globals.artifacts!.getArtifactPath(
           Artifact.flutterPatchedSdkPath,
           platform: targetPlatform,
           mode: buildInfo.mode,
         ),
         buildMode: buildInfo.mode,
         trackWidgetCreation: buildInfo.trackWidgetCreation,
         fileSystemRoots: buildInfo.fileSystemRoots,
         fileSystemScheme: buildInfo.fileSystemScheme,
         targetModel: targetModel,
         dartDefines: buildInfo.dartDefines,
         packagesPath: buildInfo.packageConfigPath,
         frontendServerStarterPath: buildInfo.frontendServerStarterPath,
         extraFrontEndOptions: buildInfo.extraFrontEndOptions,
         artifacts: globals.artifacts!,
         processManager: globals.processManager,
         logger: globals.logger,
         platform: globals.platform,
         fileSystem: globals.fs,
       );

  /// Create a [FlutterDevice] with optional code generation enabled.
  static Future<FlutterDevice> create(
    Device device, {
    required String? target,
    required BuildInfo buildInfo,
    required Platform platform,
    TargetModel targetModel = TargetModel.flutter,
    List<String>? experimentalFlags,
    String? userIdentifier,
  }) async {
    final TargetPlatform targetPlatform = await device.targetPlatform;
    if (device.platformType == PlatformType.fuchsia) {
      targetModel = TargetModel.flutterRunner;
    }
    final DevelopmentShaderCompiler shaderCompiler = DevelopmentShaderCompiler(
      shaderCompiler: ShaderCompiler(
        artifacts: globals.artifacts!,
        logger: globals.logger,
        processManager: globals.processManager,
        fileSystem: globals.fs,
      ),
      fileSystem: globals.fs,
    );

    final DevelopmentSceneImporter sceneImporter = DevelopmentSceneImporter(
      sceneImporter: SceneImporter(
        artifacts: globals.artifacts!,
        logger: globals.logger,
        processManager: globals.processManager,
        fileSystem: globals.fs,
      ),
      fileSystem: globals.fs,
    );

    final ResidentCompiler generator;

    // For both web and non-web platforms we initialize dill to/from
    // a shared location for faster bootstrapping. If the compiler fails
    // due to a kernel target or version mismatch, no error is reported
    // and the compiler starts up as normal. Unexpected errors will print
    // a warning message and dump some debug information which can be
    // used to file a bug, but the compiler will still start up correctly.
    if (targetPlatform == TargetPlatform.web_javascript) {
      // TODO(zanderso): consistently provide these flags across platforms.
      final String platformDillName;
      final List<String> extraFrontEndOptions = List<String>.of(buildInfo.extraFrontEndOptions);
      switch (buildInfo.nullSafetyMode) {
        case NullSafetyMode.unsound:
          platformDillName = 'ddc_outline.dill';
          if (!extraFrontEndOptions.contains('--no-sound-null-safety')) {
            extraFrontEndOptions.add('--no-sound-null-safety');
          }
        case NullSafetyMode.sound:
          platformDillName = 'ddc_outline_sound.dill';
          if (!extraFrontEndOptions.contains('--sound-null-safety')) {
            extraFrontEndOptions.add('--sound-null-safety');
          }
        case NullSafetyMode.autodetect:
          throw StateError(
            'Expected buildInfo.nullSafetyMode to be one of unsound or sound, '
            'got NullSafetyMode.autodetect',
          );
      }

      final String platformDillPath = globals.fs.path.join(
        globals.artifacts!.getHostArtifact(HostArtifact.webPlatformKernelFolder).path,
        platformDillName,
      );

      generator = ResidentCompiler(
        globals.artifacts!.getHostArtifact(HostArtifact.flutterWebSdk).path,
        buildMode: buildInfo.mode,
        trackWidgetCreation: buildInfo.trackWidgetCreation,
        fileSystemRoots: buildInfo.fileSystemRoots,
        // Override the filesystem scheme so that the frontend_server can find
        // the generated entrypoint code.
        fileSystemScheme: 'org-dartlang-app',
        initializeFromDill: buildInfo.initializeFromDill ?? getDefaultCachedKernelPath(
          trackWidgetCreation: buildInfo.trackWidgetCreation,
          dartDefines: buildInfo.dartDefines,
          extraFrontEndOptions: extraFrontEndOptions,
        ),
        assumeInitializeFromDillUpToDate: buildInfo.assumeInitializeFromDillUpToDate,
        targetModel: TargetModel.dartdevc,
        frontendServerStarterPath: buildInfo.frontendServerStarterPath,
        extraFrontEndOptions: extraFrontEndOptions,
        platformDill: globals.fs.file(platformDillPath).absolute.uri.toString(),
        dartDefines: buildInfo.dartDefines,
        librariesSpec: globals.fs.file(globals.artifacts!
          .getHostArtifact(HostArtifact.flutterWebLibrariesJson)).uri.toString(),
        packagesPath: buildInfo.packageConfigPath,
        artifacts: globals.artifacts!,
        processManager: globals.processManager,
        logger: globals.logger,
        fileSystem: globals.fs,
        platform: platform,
      );
    } else {
      List<String> extraFrontEndOptions = buildInfo.extraFrontEndOptions;
      extraFrontEndOptions = <String>[
        '--enable-experiment=alternative-invalidation-strategy',
        ...extraFrontEndOptions,
      ];
      generator = ResidentCompiler(
        globals.artifacts!.getArtifactPath(
          Artifact.flutterPatchedSdkPath,
          platform: targetPlatform,
          mode: buildInfo.mode,
        ),
        buildMode: buildInfo.mode,
        trackWidgetCreation: buildInfo.trackWidgetCreation,
        fileSystemRoots: buildInfo.fileSystemRoots,
        fileSystemScheme: buildInfo.fileSystemScheme,
        targetModel: targetModel,
        dartDefines: buildInfo.dartDefines,
        frontendServerStarterPath: buildInfo.frontendServerStarterPath,
        extraFrontEndOptions: extraFrontEndOptions,
        initializeFromDill: buildInfo.initializeFromDill ?? getDefaultCachedKernelPath(
          trackWidgetCreation: buildInfo.trackWidgetCreation,
          dartDefines: buildInfo.dartDefines,
          extraFrontEndOptions: extraFrontEndOptions,
        ),
        assumeInitializeFromDillUpToDate: buildInfo.assumeInitializeFromDillUpToDate,
        packagesPath: buildInfo.packageConfigPath,
        artifacts: globals.artifacts!,
        processManager: globals.processManager,
        logger: globals.logger,
        platform: platform,
        fileSystem: globals.fs,
      );
    }

    return FlutterDevice(
      device,
      targetModel: targetModel,
      targetPlatform: targetPlatform,
      generator: generator,
      buildInfo: buildInfo,
      userIdentifier: userIdentifier,
      developmentShaderCompiler: shaderCompiler,
      developmentSceneImporter: sceneImporter,
    );
  }

  final TargetPlatform? targetPlatform;
  final Device? device;
  final ResidentCompiler? generator;
  final BuildInfo buildInfo;
  final String? userIdentifier;
  final DevelopmentShaderCompiler developmentShaderCompiler;
  final DevelopmentSceneImporter? developmentSceneImporter;

  DevFSWriter? devFSWriter;
  Stream<Uri?>? vmServiceUris;
  FlutterVmService? vmService;
  DevFS? devFS;
  ApplicationPackage? package;
  StreamSubscription<String>? _loggingSubscription;
  bool? _isListeningForVmServiceUri;

  /// Whether the stream [vmServiceUris] is still open.
  bool get isWaitingForVmService => _isListeningForVmServiceUri ?? false;

  /// If the [reloadSources] parameter is not null the 'reloadSources' service
  /// will be registered.
  /// The 'reloadSources' service can be used by other Service Protocol clients
  /// connected to the VM (e.g. VmService) to request a reload of the source
  /// code of the running application (a.k.a. HotReload).
  /// The 'compileExpression' service can be used to compile user-provided
  /// expressions requested during debugging of the application.
  /// This ensures that the reload process follows the normal orchestration of
  /// the Flutter Tools and not just the VM internal service.
  Future<void> connect({
    ReloadSources? reloadSources,
    Restart? restart,
    CompileExpression? compileExpression,
    GetSkSLMethod? getSkSLMethod,
    PrintStructuredErrorLogMethod? printStructuredErrorLogMethod,
    int? hostVmServicePort,
    int? ddsPort,
    bool disableServiceAuthCodes = false,
    bool cacheStartupProfile = false,
    bool enableDds = true,
    required bool allowExistingDdsInstance,
    bool ipv6 = false,
  }) {
    final Completer<void> completer = Completer<void>();
    late StreamSubscription<void> subscription;
    bool isWaitingForVm = false;

    subscription = vmServiceUris!.listen((Uri? vmServiceUri) async {
      // FYI, this message is used as a sentinel in tests.
      globals.printTrace('Connecting to service protocol: $vmServiceUri');
      isWaitingForVm = true;
      bool existingDds = false;
      FlutterVmService? service;
      if (enableDds) {
        void handleError(Exception e, StackTrace st) {
          globals.printTrace('Fail to connect to service protocol: $vmServiceUri: $e');
          if (!completer.isCompleted) {
            completer.completeError('failed to connect to $vmServiceUri', st);
          }
        }
        // First check if the VM service is actually listening on vmServiceUri as
        // this may not be the case when scraping logcat for URIs. If this URI is
        // from an old application instance, we shouldn't try and start DDS.
        try {
          service = await connectToVmService(vmServiceUri!, logger: globals.logger);
          await service.dispose();
        } on Exception catch (exception) {
          globals.printTrace('Fail to connect to service protocol: $vmServiceUri: $exception');
          if (!completer.isCompleted && !_isListeningForVmServiceUri!) {
            completer.completeError('failed to connect to $vmServiceUri');
          }
          return;
        }

        // This first try block is meant to catch errors that occur during DDS startup
        // (e.g., failure to bind to a port, failure to connect to the VM service,
        // attaching to a VM service with existing clients, etc.).
        try {
          await device!.dds.startDartDevelopmentService(
            vmServiceUri,
            hostPort: ddsPort,
            ipv6: ipv6,
            disableServiceAuthCodes: disableServiceAuthCodes,
            logger: globals.logger,
            cacheStartupProfile: cacheStartupProfile,
          );
        } on dds.DartDevelopmentServiceException catch (e, st) {
          if (!allowExistingDdsInstance ||
              (e.errorCode != dds.DartDevelopmentServiceException.existingDdsInstanceError)) {
            handleError(e, st);
            return;
          } else {
            existingDds = true;
          }
        } on ToolExit {
          rethrow;
        } on Exception catch (e, st) {
          handleError(e, st);
          return;
        }
      }
      // This second try block handles cases where the VM service connection goes down
      // before flutter_tools connects to DDS. The DDS `done` future completes when DDS
      // shuts down, including after an error. If `done` completes before `connectToVmService`,
      // something went wrong that caused DDS to shutdown early.
      try {
        service = await Future.any<dynamic>(
          <Future<dynamic>>[
            connectToVmService(
              enableDds ? (device!.dds.uri ?? vmServiceUri!): vmServiceUri!,
              reloadSources: reloadSources,
              restart: restart,
              compileExpression: compileExpression,
              getSkSLMethod: getSkSLMethod,
              flutterProject: FlutterProject.current(),
              printStructuredErrorLogMethod: printStructuredErrorLogMethod,
              device: device,
              logger: globals.logger,
            ),
            if (!existingDds)
              device!.dds.done.whenComplete(() => throw Exception('DDS shut down too early')),
          ]
        ) as FlutterVmService?;
      } on Exception catch (exception) {
        globals.printTrace('Fail to connect to service protocol: $vmServiceUri: $exception');
        if (!completer.isCompleted && !_isListeningForVmServiceUri!) {
          completer.completeError('failed to connect to $vmServiceUri');
        }
        return;
      }
      if (completer.isCompleted) {
        return;
      }
      globals.printTrace('Successfully connected to service protocol: $vmServiceUri');

      vmService = service;
      (await device!.getLogReader(app: package)).connectedVMService = vmService;
      completer.complete();
      await subscription.cancel();
    }, onError: (dynamic error) {
      globals.printTrace('Fail to handle VM Service URI: $error');
    }, onDone: () {
      _isListeningForVmServiceUri = false;
      if (!completer.isCompleted && !isWaitingForVm) {
        completer.completeError(Exception('connection to device ended too early'));
      }
    });
    _isListeningForVmServiceUri = true;
    return completer.future;
  }

  Future<void> exitApps({
    @visibleForTesting Duration timeoutDelay = const Duration(seconds: 10),
  }) async {
    // TODO(zanderso): https://github.com/flutter/flutter/issues/83127
    // When updating `flutter attach` to support running without a device,
    // this will need to be changed to fall back to io exit.
    await device!.stopApp(package, userIdentifier: userIdentifier);
  }

  Future<Uri?> setupDevFS(
    String fsName,
    Directory rootDirectory,
  ) {
    // One devFS per device. Shared by all running instances.
    devFS = DevFS(
      vmService!,
      fsName,
      rootDirectory,
      osUtils: globals.os,
      fileSystem: globals.fs,
      logger: globals.logger,
      processManager: globals.processManager,
      artifacts: globals.artifacts!,
      buildMode: buildInfo.mode,
    );
    return devFS!.create();
  }

  Future<void> startEchoingDeviceLog(DebuggingOptions debuggingOptions) async {
    if (_loggingSubscription != null) {
      return;
    }
    final Stream<String> logStream;
    if (device is IOSDevice) {
      logStream = (device! as IOSDevice).getLogReader(
        app: package as IOSApp?,
        usingCISystem: debuggingOptions.usingCISystem,
      ).logLines;
    } else {
      logStream = (await device!.getLogReader(app: package)).logLines;
    }
    _loggingSubscription = logStream.listen((String line) {
      if (!line.contains(globals.kVMServiceMessageRegExp)) {
        globals.printStatus(line, wrap: false);
      }
    });
  }

  Future<void> stopEchoingDeviceLog() async {
    if (_loggingSubscription == null) {
      return;
    }
    await _loggingSubscription!.cancel();
    _loggingSubscription = null;
  }

  Future<void> initLogReader() async {
    final vm_service.VM vm = await vmService!.service.getVM();
    final DeviceLogReader logReader = await device!.getLogReader(app: package);
    logReader.appPid = vm.pid;
  }

  Future<int> runHot({
    required HotRunner hotRunner,
    String? route,
  }) async {
    final bool prebuiltMode = hotRunner.applicationBinary != null;
    final String modeName = hotRunner.debuggingOptions.buildInfo.friendlyModeName;
    globals.printStatus(
      'Launching ${getDisplayPath(hotRunner.mainPath, globals.fs)} '
      'on ${device!.name} in $modeName mode...',
    );

    final TargetPlatform targetPlatform = await device!.targetPlatform;
    package = await ApplicationPackageFactory.instance!.getPackageForPlatform(
      targetPlatform,
      buildInfo: hotRunner.debuggingOptions.buildInfo,
      applicationBinary: hotRunner.applicationBinary,
    );
    final ApplicationPackage? applicationPackage = package;

    if (applicationPackage == null) {
      String message = 'No application found for $targetPlatform.';
      final String? hint = await getMissingPackageHintForPlatform(targetPlatform);
      if (hint != null) {
        message += '\n$hint';
      }
      globals.printError(message);
      return 1;
    }
    devFSWriter = device!.createDevFSWriter(applicationPackage, userIdentifier);

    final Map<String, dynamic> platformArgs = <String, dynamic>{};

    await startEchoingDeviceLog(hotRunner.debuggingOptions);

    // Start the application.
    final Future<LaunchResult> futureResult = device!.startApp(
      applicationPackage,
      mainPath: hotRunner.mainPath,
      debuggingOptions: hotRunner.debuggingOptions,
      platformArgs: platformArgs,
      route: route,
      prebuiltApplication: prebuiltMode,
      ipv6: hotRunner.ipv6!,
      userIdentifier: userIdentifier,
    );

    final LaunchResult result = await futureResult;

    if (!result.started) {
      globals.printError('Error launching application on ${device!.name}.');
      await stopEchoingDeviceLog();
      return 2;
    }
    if (result.hasVmService) {
      vmServiceUris = Stream<Uri?>
        .value(result.vmServiceUri)
        .asBroadcastStream();
    } else {
      vmServiceUris = const Stream<Uri>
        .empty()
        .asBroadcastStream();
    }
    return 0;
  }

  Future<int> runCold({
    required ColdRunner coldRunner,
    String? route,
  }) async {
    final TargetPlatform targetPlatform = await device!.targetPlatform;
    package = await ApplicationPackageFactory.instance!.getPackageForPlatform(
      targetPlatform,
      buildInfo: coldRunner.debuggingOptions.buildInfo,
      applicationBinary: coldRunner.applicationBinary,
    );
    final ApplicationPackage? applicationPackage = package;

    if (applicationPackage == null) {
      String message = 'No application found for $targetPlatform.';
      final String? hint = await getMissingPackageHintForPlatform(targetPlatform);
      if (hint != null) {
        message += '\n$hint';
      }
      globals.printError(message);
      return 1;
    }

    devFSWriter = device!.createDevFSWriter(applicationPackage, userIdentifier);

    final String modeName = coldRunner.debuggingOptions.buildInfo.friendlyModeName;
    final bool prebuiltMode = coldRunner.applicationBinary != null;
    globals.printStatus(
      'Launching ${getDisplayPath(coldRunner.mainPath, globals.fs)} '
      'on ${device!.name} in $modeName mode...',
    );

    final Map<String, dynamic> platformArgs = <String, dynamic>{};
    platformArgs['trace-startup'] = coldRunner.traceStartup;

    await startEchoingDeviceLog(coldRunner.debuggingOptions);

    final LaunchResult result = await device!.startApp(
      applicationPackage,
      mainPath: coldRunner.mainPath,
      debuggingOptions: coldRunner.debuggingOptions,
      platformArgs: platformArgs,
      route: route,
      prebuiltApplication: prebuiltMode,
      ipv6: coldRunner.ipv6!,
      userIdentifier: userIdentifier,
    );

    if (!result.started) {
      globals.printError('Error running application on ${device!.name}.');
      await stopEchoingDeviceLog();
      return 2;
    }
    if (result.hasVmService) {
      vmServiceUris = Stream<Uri?>
        .value(result.vmServiceUri)
        .asBroadcastStream();
    } else {
      vmServiceUris = const Stream<Uri>
        .empty()
        .asBroadcastStream();
    }
    return 0;
  }

  Future<UpdateFSReport> updateDevFS({
    required Uri mainUri,
    String? target,
    AssetBundle? bundle,
    bool bundleFirstUpload = false,
    bool bundleDirty = false,
    bool fullRestart = false,
    required String pathToReload,
    required String dillOutputPath,
    required List<Uri> invalidatedFiles,
    required PackageConfig packageConfig,
  }) async {
    final Status devFSStatus = globals.logger.startProgress(
      'Syncing files to device ${device!.name}...',
      progressId: 'devFS.update',
    );
    UpdateFSReport report;
    try {
      report = await devFS!.update(
        mainUri: mainUri,
        target: target,
        bundle: bundle,
        bundleFirstUpload: bundleFirstUpload,
        generator: generator!,
        fullRestart: fullRestart,
        dillOutputPath: dillOutputPath,
        trackWidgetCreation: buildInfo.trackWidgetCreation,
        pathToReload: pathToReload,
        invalidatedFiles: invalidatedFiles,
        packageConfig: packageConfig,
        devFSWriter: devFSWriter,
        shaderCompiler: developmentShaderCompiler,
        sceneImporter: developmentSceneImporter,
        dartPluginRegistrant: FlutterProject.current().dartPluginRegistrant,
      );
    } on DevFSException {
      devFSStatus.cancel();
      return UpdateFSReport();
    }
    devFSStatus.stop();
    globals.printTrace('Synced ${getSizeAsPlatformMB(report.syncedBytes)}.');
    return report;
  }

  Future<void> updateReloadStatus(bool wasReloadSuccessful) async {
    if (wasReloadSuccessful) {
      generator?.accept();
    } else {
      await generator?.reject();
    }
  }
}

/// A subset of the [ResidentRunner] for delegating to attached flutter devices.
abstract class ResidentHandlers {
  List<FlutterDevice?> get flutterDevices;

  /// Whether the resident runner has hot reload and restart enabled.
  bool get hotMode;

  /// Whether the resident runner is connect to the device's VM Service.
  bool get supportsServiceProtocol;

  /// The application is running in debug mode.
  bool get isRunningDebug;

  /// The application is running in profile mode.
  bool get isRunningProfile;

  /// The application is running in release mode.
  bool get isRunningRelease;

  /// The resident runner should stay resident after establishing a connection with the
  /// application.
  bool get stayResident;

  /// Whether all of the connected devices support hot restart.
  ///
  /// To prevent scenarios where only a subset of devices are hot restarted,
  /// the runner requires that all attached devices can support hot restart
  /// before enabling it.
  bool get supportsRestart;

  /// Whether all of the connected devices support gathering SkSL.
  bool get supportsWriteSkSL;

  /// Whether all of the connected devices support hot reload.
  bool get canHotReload;

  ResidentDevtoolsHandler? get residentDevtoolsHandler;

  @protected
  Logger get logger;

  @protected
  FileSystem? get fileSystem;

  /// Called to print help to the terminal.
  void printHelp({ required bool details });

  /// Perform a hot reload or hot restart of all attached applications.
  ///
  /// If [fullRestart] is true, a hot restart is performed. Otherwise a hot reload
  /// is run instead. On web devices, this only performs a hot restart regardless of
  /// the value of [fullRestart].
  Future<OperationResult> restart({ bool fullRestart = false, bool pause = false, String? reason }) {
    final String mode = isRunningProfile ? 'profile' :isRunningRelease ? 'release' : 'this';
    throw Exception('${fullRestart ? 'Restart' : 'Reload'} is not supported in $mode mode');
  }

  /// Dump the application's current widget tree to the terminal.
  Future<bool> debugDumpApp() async {
    if (!supportsServiceProtocol) {
      return false;
    }
    for (final FlutterDevice? device in flutterDevices) {
      final List<FlutterView> views = await device!.vmService!.getFlutterViews();
      for (final FlutterView view in views) {
        final String data = await device.vmService!.flutterDebugDumpApp(
          isolateId: view.uiIsolate!.id!,
        );
        logger.printStatus(data);
      }
    }
    return true;
  }

  /// Dump the application's current render tree to the terminal.
  Future<bool> debugDumpRenderTree() async {
    if (!supportsServiceProtocol) {
      return false;
    }
    for (final FlutterDevice? device in flutterDevices) {
      final List<FlutterView> views = await device!.vmService!.getFlutterViews();
      for (final FlutterView view in views) {
        final String data = await device.vmService!.flutterDebugDumpRenderTree(
          isolateId: view.uiIsolate!.id!,
        );
        logger.printStatus(data);
      }
    }
    return true;
  }

  /// Dump frame rasterization metrics for the last rendered frame.
  ///
  /// The last frames gets re-painted while recording additional tracing info
  /// pertaining to the various draw calls issued by the frame. The timings
  /// recorded here are not indicative of production performance. The intended
  /// use case is to look at the various layers in proportion to see what
  /// contributes the most towards raster performance.
  Future<bool> debugFrameJankMetrics() async {
    if (!supportsServiceProtocol) {
      return false;
    }
    for (final FlutterDevice? device in flutterDevices) {
      if (device?.targetPlatform == TargetPlatform.web_javascript) {
        logger.printWarning('Unable to get jank metrics for web');
        continue;
      }
      final List<FlutterView> views = await device!.vmService!.getFlutterViews();
      try {
        for (final FlutterView view in views) {
          final Map<String, Object?>? rasterData =
            await device.vmService!.renderFrameWithRasterStats(
              viewId: view.id,
              uiIsolateId: view.uiIsolate!.id,
            );
          if (rasterData != null) {
            final File tempFile = globals.fsUtils.getUniqueFile(
              globals.fs.currentDirectory,
              'flutter_jank_metrics',
              'json',
            );
            tempFile.writeAsStringSync(jsonEncode(rasterData), flush: true);
            logger.printStatus('Wrote jank metrics to ${tempFile.absolute.path}');
          } else {
            logger.printWarning('Unable to get jank metrics.');
          }
<<<<<<< HEAD
        }
      } on vm_service.RPCError catch (err) {
        if (err.code != RPCErrorCodes.kServerError || !err.message.contains('Raster status not supported on Impeller backend')) {
          rethrow;
        }
=======
        }
      } on vm_service.RPCError catch (err) {
        if (err.code != RPCErrorCodes.kServerError || !err.message.contains('Raster status not supported on Impeller backend')) {
          rethrow;
        }
>>>>>>> dec2ee5c
        logger.printWarning('Unable to get jank metrics for Impeller renderer');
      }
    }
    return true;
  }

  /// Dump the application's current layer tree to the terminal.
  Future<bool> debugDumpLayerTree() async {
    if (!supportsServiceProtocol || !isRunningDebug) {
      return false;
    }
    for (final FlutterDevice? device in flutterDevices) {
      final List<FlutterView> views = await device!.vmService!.getFlutterViews();
      for (final FlutterView view in views) {
        final String data = await device.vmService!.flutterDebugDumpLayerTree(
          isolateId: view.uiIsolate!.id!,
        );
        logger.printStatus(data);
      }
    }
    return true;
  }

  Future<bool> debugDumpFocusTree() async {
    if (!supportsServiceProtocol || !isRunningDebug) {
      return false;
    }
    for (final FlutterDevice? device in flutterDevices) {
      final List<FlutterView> views = await device!.vmService!.getFlutterViews();
      for (final FlutterView view in views) {
        final String data = await device.vmService!.flutterDebugDumpFocusTree(
          isolateId: view.uiIsolate!.id!,
        );
        logger.printStatus(data);
      }
    }
    return true;
  }

  /// Dump the application's current semantics tree to the terminal.
  ///
  /// If semantics are not enabled, nothing is returned.
  Future<bool> debugDumpSemanticsTreeInTraversalOrder() async {
    if (!supportsServiceProtocol) {
      return false;
    }
    for (final FlutterDevice? device in flutterDevices) {
      final List<FlutterView> views = await device!.vmService!.getFlutterViews();
      for (final FlutterView view in views) {
        final String data = await device.vmService!.flutterDebugDumpSemanticsTreeInTraversalOrder(
          isolateId: view.uiIsolate!.id!,
        );
        logger.printStatus(data);
      }
    }
    return true;
  }

  /// Dump the application's current semantics tree to the terminal.
  ///
  /// If semantics are not enabled, nothing is returned.
  Future<bool> debugDumpSemanticsTreeInInverseHitTestOrder() async {
    if (!supportsServiceProtocol) {
      return false;
    }
    for (final FlutterDevice? device in flutterDevices) {
      final List<FlutterView> views = await device!.vmService!.getFlutterViews();
      for (final FlutterView view in views) {
        final String data = await device.vmService!.flutterDebugDumpSemanticsTreeInInverseHitTestOrder(
          isolateId: view.uiIsolate!.id!,
        );
        logger.printStatus(data);
      }
    }
    return true;
  }

  /// Toggle the "paint size" debugging feature.
  Future<bool> debugToggleDebugPaintSizeEnabled() async {
    if (!supportsServiceProtocol || !isRunningDebug) {
      return false;
    }
    for (final FlutterDevice? device in flutterDevices) {
      final List<FlutterView> views = await device!.vmService!.getFlutterViews();
      for (final FlutterView view in views) {
        await device.vmService!.flutterToggleDebugPaintSizeEnabled(
          isolateId: view.uiIsolate!.id!,
        );
      }
    }
    return true;
  }

  /// Toggle the performance overlay.
  ///
  /// This is not supported in web mode.
  Future<bool> debugTogglePerformanceOverlayOverride() async {
    if (!supportsServiceProtocol) {
      return false;
    }
    for (final FlutterDevice? device in flutterDevices) {
      if (device!.targetPlatform == TargetPlatform.web_javascript) {
        continue;
      }
      final List<FlutterView> views = await device.vmService!.getFlutterViews();
      for (final FlutterView view in views) {
        await device.vmService!.flutterTogglePerformanceOverlayOverride(
          isolateId: view.uiIsolate!.id!,
        );
      }
    }
    return true;
  }

  /// Toggle the widget inspector.
  Future<bool> debugToggleWidgetInspector() async {
    if (!supportsServiceProtocol) {
      return false;
    }
    for (final FlutterDevice? device in flutterDevices) {
      final List<FlutterView> views = await device!.vmService!.getFlutterViews();
      for (final FlutterView view in views) {
        await device.vmService!.flutterToggleWidgetInspector(
          isolateId: view.uiIsolate!.id!,
        );
      }
    }
    return true;
  }

  /// Toggle the "invert images" debugging feature.
  Future<bool> debugToggleInvertOversizedImages() async {
    if (!supportsServiceProtocol || !isRunningDebug) {
      return false;
    }
    for (final FlutterDevice? device in flutterDevices) {
      final List<FlutterView> views = await device!.vmService!.getFlutterViews();
      for (final FlutterView view in views) {
        await device.vmService!.flutterToggleInvertOversizedImages(
          isolateId: view.uiIsolate!.id!,
        );
      }
    }
    return true;
  }

  /// Toggle the "profile widget builds" debugging feature.
  Future<bool> debugToggleProfileWidgetBuilds() async {
    if (!supportsServiceProtocol) {
      return false;
    }
    for (final FlutterDevice? device in flutterDevices) {
      final List<FlutterView> views = await device!.vmService!.getFlutterViews();
      for (final FlutterView view in views) {
        await device.vmService!.flutterToggleProfileWidgetBuilds(
          isolateId: view.uiIsolate!.id!,
        );
      }
    }
    return true;
  }

  /// Toggle the operating system brightness (light or dark).
  Future<bool> debugToggleBrightness() async {
    if (!supportsServiceProtocol) {
      return false;
    }
    final List<FlutterView> views = await flutterDevices.first!.vmService!.getFlutterViews();
    final Brightness? current = await flutterDevices.first!.vmService!.flutterBrightnessOverride(
      isolateId: views.first.uiIsolate!.id!,
    );
    final Brightness next = switch (current) {
      Brightness.light => Brightness.dark,
      Brightness.dark || null => Brightness.light,
    };
    for (final FlutterDevice? device in flutterDevices) {
      final List<FlutterView> views = await device!.vmService!.getFlutterViews();
      for (final FlutterView view in views) {
        await device.vmService!.flutterBrightnessOverride(
          isolateId: view.uiIsolate!.id!,
          brightness: next,
        );
      }
      logger.printStatus('Changed brightness to $next.');
    }
    return true;
  }

  /// Rotate the application through different `defaultTargetPlatform` values.
  Future<bool> debugTogglePlatform() async {
    if (!supportsServiceProtocol || !isRunningDebug) {
      return false;
    }
    final List<FlutterView> views = await flutterDevices.first!.vmService!.getFlutterViews();
    final String from = await flutterDevices
      .first!.vmService!.flutterPlatformOverride(
        isolateId: views.first.uiIsolate!.id!,
      );
    final String to = nextPlatform(from);
    for (final FlutterDevice? device in flutterDevices) {
      final List<FlutterView> views = await device!.vmService!.getFlutterViews();
      for (final FlutterView view in views) {
        await device.vmService!.flutterPlatformOverride(
          platform: to,
          isolateId: view.uiIsolate!.id!,
        );
      }
    }
    logger.printStatus('Switched operating system to $to');
    return true;
  }

  /// Write the SkSL shaders to a zip file in build directory.
  ///
  /// Returns the name of the file, or `null` on failures.
  Future<String?> writeSkSL() async {
    if (!supportsWriteSkSL) {
      throw Exception('writeSkSL is not supported by this runner.');
    }
    final FlutterDevice flutterDevice = flutterDevices.first!;
    final FlutterVmService vmService = flutterDevice.vmService!;
    final List<FlutterView> views = await vmService.getFlutterViews();
    final Map<String, Object?>? data = await vmService.getSkSLs(
      viewId: views.first.id,
    );
    final Device device = flutterDevice.device!;
    return sharedSkSlWriter(device, data);
  }

  /// Take a screenshot on the provided [device].
  ///
  /// If the device has a connected vmservice, this method will attempt to hide
  /// and restore the debug banner before taking the screenshot.
  ///
  /// If the device type does not support a "native" screenshot, then this
  /// will fallback to a rasterizer screenshot from the engine. This has the
  /// downside of being unable to display the contents of platform views.
  ///
  /// This method will return without writing the screenshot file if any
  /// RPC errors are encountered, printing them to stderr. This is true even
  /// if an error occurs after the data has already been received, such as
  /// from restoring the debug banner.
  Future<void> screenshot(FlutterDevice device) async {
    if (!device.device!.supportsScreenshot && !supportsServiceProtocol) {
      return;
    }
    final Status status = logger.startProgress(
      'Taking screenshot for ${device.device!.name}...',
    );
    final File outputFile = getUniqueFile(
      fileSystem!.currentDirectory,
      'flutter',
      'png',
    );

    try {
      bool result;
      if (device.device!.supportsScreenshot) {
        result = await _toggleDebugBanner(device, () => device.device!.takeScreenshot(outputFile));
      } else {
        result = await _takeVmServiceScreenshot(device, outputFile);
      }
      if (!result) {
        return;
      }
      final int sizeKB = outputFile.lengthSync() ~/ 1024;
      status.stop();
      logger.printStatus(
        'Screenshot written to ${fileSystem!.path.relative(outputFile.path)} (${sizeKB}kB).',
      );
    } on Exception catch (error) {
      status.cancel();
      logger.printError('Error taking screenshot: $error');
    }
  }

  Future<bool> _takeVmServiceScreenshot(FlutterDevice device, File outputFile) async {
    if (device.targetPlatform != TargetPlatform.web_javascript) {
      return false;
    }
    assert(supportsServiceProtocol);

    return _toggleDebugBanner(device, () async {
      final vm_service.Response? response =  await device.vmService!.callMethodWrapper('ext.dwds.screenshot');
      if (response == null) {
       throw Exception('Failed to take screenshot');
      }
      final String data = response.json!['data'] as String;
      outputFile.writeAsBytesSync(base64.decode(data));
    });
  }

  Future<bool> _toggleDebugBanner(FlutterDevice device, Future<void> Function() cb) async {
    List<FlutterView> views = <FlutterView>[];
    if (supportsServiceProtocol) {
      views = await device.vmService!.getFlutterViews();
    }

    Future<bool> setDebugBanner(bool value) async {
      try {
        for (final FlutterView view in views) {
          await device.vmService!.flutterDebugAllowBanner(
            value,
            isolateId: view.uiIsolate!.id!,
          );
        }
        return true;
      } on vm_service.RPCError catch (error) {
        logger.printError('Error communicating with Flutter on the device: $error');
        return false;
      }
    }
    if (!await setDebugBanner(false)) {
      return false;
    }
    bool succeeded = true;
    try {
      await cb();
    } finally {
      if (!await setDebugBanner(true)) {
        succeeded = false;
      }
    }
    return succeeded;
  }


  /// Remove sigusr signal handlers.
  Future<void> cleanupAfterSignal();

  /// Tear down the runner and leave the application running.
  ///
  /// This is not supported on web devices where the runner is running
  /// the application server as well.
  Future<void> detach();

  /// Tear down the runner and exit the application.
  Future<void> exit();

  /// Run any source generators, such as localizations.
  ///
  /// These are automatically run during hot restart, but can be
  /// triggered manually to see the updated generated code.
  Future<void> runSourceGenerators();
}

// Shared code between different resident application runners.
abstract class ResidentRunner extends ResidentHandlers {
  ResidentRunner(
    this.flutterDevices, {
    required this.target,
    required this.debuggingOptions,
    String? projectRootPath,
    this.ipv6,
    this.stayResident = true,
    this.hotMode = true,
    String? dillOutputPath,
    this.machine = false,
    ResidentDevtoolsHandlerFactory devtoolsHandler = createDefaultHandler,
  }) : mainPath = globals.fs.file(target).absolute.path,
       packagesFilePath = debuggingOptions.buildInfo.packageConfigPath,
       projectRootPath = projectRootPath ?? globals.fs.currentDirectory.path,
       _dillOutputPath = dillOutputPath,
       artifactDirectory = dillOutputPath == null
          ? globals.fs.systemTempDirectory.createTempSync('flutter_tool.')
          : globals.fs.file(dillOutputPath).parent,
       assetBundle = AssetBundleFactory.instance.createBundle(),
       commandHelp = CommandHelp(
         logger: globals.logger,
         terminal: globals.terminal,
         platform: globals.platform,
         outputPreferences: globals.outputPreferences,
       ) {
    if (!artifactDirectory.existsSync()) {
      artifactDirectory.createSync(recursive: true);
    }
    _residentDevtoolsHandler = devtoolsHandler(DevtoolsLauncher.instance, this, globals.logger);
  }

  @override
  Logger get logger => globals.logger;

  @override
  FileSystem get fileSystem => globals.fs;

  @override
  final List<FlutterDevice> flutterDevices;

  final String target;
  final DebuggingOptions debuggingOptions;

  @override
  final bool stayResident;
  final bool? ipv6;
  final String? _dillOutputPath;
  /// The parent location of the incremental artifacts.
  final Directory artifactDirectory;
  final String packagesFilePath;
  final String projectRootPath;
  final String mainPath;
  final AssetBundle assetBundle;

  final CommandHelp commandHelp;
  final bool machine;

  @override
  ResidentDevtoolsHandler? get residentDevtoolsHandler => _residentDevtoolsHandler;
  ResidentDevtoolsHandler? _residentDevtoolsHandler;

  bool _exited = false;
  Completer<int> _finished = Completer<int>();
  BuildResult? _lastBuild;
  Environment? _environment;

  @override
  bool hotMode;

  /// Returns true if every device is streaming vmService URIs.
  bool get isWaitingForVmService {
    return flutterDevices.every((FlutterDevice? device) {
      return device!.isWaitingForVmService;
    });
  }

  String get dillOutputPath => _dillOutputPath ?? globals.fs.path.join(artifactDirectory.path, 'app.dill');
  String getReloadPath({
    bool fullRestart = false,
    required bool swap,
  }) {
    if (!fullRestart) {
      return 'main.dart.incremental.dill';
    }
    return 'main.dart${swap ? '.swap' : ''}.dill';
  }

  bool get debuggingEnabled => debuggingOptions.debuggingEnabled;

  @override
  bool get isRunningDebug => !debuggingOptions.webUseWasm && debuggingOptions.buildInfo.isDebug;

  @override
  bool get isRunningProfile => !debuggingOptions.webUseWasm && debuggingOptions.buildInfo.isProfile;

  @override
  bool get isRunningRelease => debuggingOptions.buildInfo.isRelease;

  @override
  bool get supportsServiceProtocol => isRunningDebug || isRunningProfile;

  @override
  bool get supportsWriteSkSL => supportsServiceProtocol;

  bool get trackWidgetCreation => debuggingOptions.buildInfo.trackWidgetCreation;

  /// True if the shared Dart plugin registry (which is different than the one
  /// used for web) should be generated during source generation.
  bool get generateDartPluginRegistry => true;

  // Returns the Uri of the first connected device for mobile,
  // and only connected device for web.
  //
  // Would be null if there is no device connected or
  // there is no devFS associated with the first device.
  Uri? get uri => flutterDevices.first.devFS?.baseUri;

  /// Returns [true] if the resident runner exited after invoking [exit()].
  bool get exited => _exited;

  @override
  bool get supportsRestart {
    return isRunningDebug && flutterDevices.every((FlutterDevice? device) {
      return device!.device!.supportsHotRestart;
    });
  }

  @override
  bool get canHotReload => hotMode;

  /// Start the app and keep the process running during its lifetime.
  ///
  /// Returns the exit code that we should use for the flutter tool process; 0
  /// for success, 1 for user error (e.g. bad arguments), 2 for other failures.
  Future<int?> run({
    Completer<DebugConnectionInfo>? connectionInfoCompleter,
    Completer<void>? appStartedCompleter,
    bool enableDevTools = false,
    String? route,
  });

  /// Connect to a flutter application.
  ///
  /// [needsFullRestart] defaults to `true`, and controls if the frontend server should
  /// compile a full dill. This should be set to `false` if this is called in [ResidentRunner.run], since that method already performs an initial compilation.
  Future<int?> attach({
    Completer<DebugConnectionInfo>? connectionInfoCompleter,
    Completer<void>? appStartedCompleter,
    bool allowExistingDdsInstance = false,
    bool enableDevTools = false,
    bool needsFullRestart = true,
  });

  @override
  Future<void> runSourceGenerators() async {
    _environment ??= Environment(
      artifacts: globals.artifacts!,
      logger: globals.logger,
      cacheDir: globals.cache.getRoot(),
      engineVersion: globals.flutterVersion.engineRevision,
      fileSystem: globals.fs,
      flutterRootDir: globals.fs.directory(Cache.flutterRoot),
      outputDir: globals.fs.directory(getBuildDirectory()),
      processManager: globals.processManager,
      platform: globals.platform,
      usage: globals.flutterUsage,
      analytics: globals.analytics,
      projectDir: globals.fs.currentDirectory,
      generateDartPluginRegistry: generateDartPluginRegistry,
      defines: <String, String>{
        // Needed for Dart plugin registry generation.
        kTargetFile: mainPath,
      },
    );

    final CompositeTarget compositeTarget = CompositeTarget(<Target>[
      globals.buildTargets.generateLocalizationsTarget,
      globals.buildTargets.dartPluginRegistrantTarget,
    ]);

    _lastBuild = await globals.buildSystem.buildIncremental(
      compositeTarget,
      _environment!,
      _lastBuild,
    );
    if (!_lastBuild!.success) {
      for (final ExceptionMeasurement exceptionMeasurement in _lastBuild!.exceptions.values) {
        globals.printError(
          exceptionMeasurement.exception.toString(),
          stackTrace: globals.logger.isVerbose
            ? exceptionMeasurement.stackTrace
            : null,
        );
      }
    }
    globals.printTrace('complete');
  }

  @protected
  void writeVmServiceFile() {
    if (debuggingOptions.vmserviceOutFile != null) {
      try {
        final String address = flutterDevices.first.vmService!.wsAddress.toString();
        final File vmserviceOutFile = globals.fs.file(debuggingOptions.vmserviceOutFile);
        vmserviceOutFile.createSync(recursive: true);
        vmserviceOutFile.writeAsStringSync(address);
      } on FileSystemException {
        globals.printError('Failed to write vmservice-out-file at ${debuggingOptions.vmserviceOutFile}');
      }
    }
  }

  @override
  Future<void> exit() async {
    _exited = true;
    await residentDevtoolsHandler!.shutdown();
    await stopEchoingDeviceLog();
    await preExit();
    await exitApp(); // calls appFinished
    await shutdownDartDevelopmentService();
  }

  @override
  Future<void> detach() async {
    await residentDevtoolsHandler!.shutdown();
    await stopEchoingDeviceLog();
    await preExit();
    await shutdownDartDevelopmentService();
    appFinished();
  }

  Future<void> stopEchoingDeviceLog() async {
    await Future.wait<void>(
      flutterDevices.map<Future<void>>((FlutterDevice? device) => device!.stopEchoingDeviceLog())
    );
  }

  Future<void> shutdownDartDevelopmentService() async {
    await Future.wait<void>(
      flutterDevices.map<Future<void>>(
        (FlutterDevice? device) => device?.device?.dds.shutdown() ?? Future<void>.value()
      )
    );
  }

  @protected
  void cacheInitialDillCompilation() {
    if (_dillOutputPath != null) {
      return;
    }
    globals.printTrace('Caching compiled dill');
    final File outputDill = globals.fs.file(dillOutputPath);
    if (outputDill.existsSync()) {
      final String copyPath = getDefaultCachedKernelPath(
        trackWidgetCreation: trackWidgetCreation,
        dartDefines: debuggingOptions.buildInfo.dartDefines,
        extraFrontEndOptions: debuggingOptions.buildInfo.extraFrontEndOptions,
      );
      globals.fs
          .file(copyPath)
          .parent
          .createSync(recursive: true);
      outputDill.copySync(copyPath);
    }
  }

  void printStructuredErrorLog(vm_service.Event event) {
    if (event.extensionKind == 'Flutter.Error' && !machine) {
      final Map<String, Object?>? json = event.extensionData?.data;
      if (json != null && json.containsKey('renderedErrorText')) {
        final int errorsSinceReload;
        if (json.containsKey('errorsSinceReload') && json['errorsSinceReload'] is int) {
          errorsSinceReload = json['errorsSinceReload']! as int;
        } else {
          errorsSinceReload = 0;
        }
        if (errorsSinceReload == 0) {
          // We print a blank line around the first error, to more clearly emphasize it
          // in the output. (Other errors don't get this.)
          globals.printStatus('');
        }
        globals.printStatus('${json['renderedErrorText']}');
        if (errorsSinceReload == 0) {
          globals.printStatus('');
        }
      } else {
        globals.printError('Received an invalid ${globals.logger.terminal.bolden("Flutter.Error")} message from app: $json');
      }
    }
  }

  /// If the [reloadSources] parameter is not null the 'reloadSources' service
  /// will be registered.
  //
  // Failures should be indicated by completing the future with an error, using
  // a string as the error object, which will be used by the caller (attach())
  // to display an error message.
  Future<void> connectToServiceProtocol({
    ReloadSources? reloadSources,
    Restart? restart,
    CompileExpression? compileExpression,
    GetSkSLMethod? getSkSLMethod,
    required bool allowExistingDdsInstance,
  }) async {
    if (!debuggingOptions.debuggingEnabled) {
      throw Exception('The service protocol is not enabled.');
    }
    _finished = Completer<int>();
    // Listen for service protocol connection to close.
    for (final FlutterDevice? device in flutterDevices) {
      await device!.connect(
        reloadSources: reloadSources,
        restart: restart,
        compileExpression: compileExpression,
        enableDds: debuggingOptions.enableDds,
        ddsPort: debuggingOptions.ddsPort,
        allowExistingDdsInstance: allowExistingDdsInstance,
        hostVmServicePort: debuggingOptions.hostVmServicePort,
        getSkSLMethod: getSkSLMethod,
        printStructuredErrorLogMethod: printStructuredErrorLog,
        ipv6: ipv6 ?? false,
        disableServiceAuthCodes: debuggingOptions.disableServiceAuthCodes,
        cacheStartupProfile: debuggingOptions.cacheStartupProfile,
      );
      await device.vmService!.getFlutterViews();

      // This hooks up callbacks for when the connection stops in the future.
      // We don't want to wait for them. We don't handle errors in those callbacks'
      // futures either because they just print to logger and is not critical.
      unawaited(device.vmService!.service.onDone.then<void>(
        _serviceProtocolDone,
        onError: _serviceProtocolError,
      ).whenComplete(_serviceDisconnected));
    }
  }

  Future<void> _serviceProtocolDone(dynamic object) async {
    globals.printTrace('Service protocol connection closed.');
  }

  Future<void> _serviceProtocolError(Object error, StackTrace stack) {
    globals.printTrace('Service protocol connection closed with an error: $error\n$stack');
    return Future<void>.error(error, stack);
  }

  void _serviceDisconnected() {
    if (_exited) {
      // User requested the application exit.
      return;
    }
    if (_finished.isCompleted) {
      return;
    }
    globals.printStatus('Lost connection to device.');
    _finished.complete(0);
  }

  Future<void> enableObservatory() async {
    assert(debuggingOptions.serveObservatory);
    final List<Future<vm_service.Response?>> serveObservatoryRequests = <Future<vm_service.Response?>>[
      for (final FlutterDevice? device in flutterDevices)
        if (device != null)
          // Notify the VM service if the user wants Observatory to be served.
          device.vmService?.callMethodWrapper('_serveObservatory') ?? Future<vm_service.Response?>.value(),
    ];
    try {
      await Future.wait(serveObservatoryRequests);
    } on vm_service.RPCError catch (e) {
      globals.printWarning('Unable to enable Observatory: $e');
    }
  }

  void appFinished() {
    if (_finished.isCompleted) {
      return;
    }
    globals.printStatus('Application finished.');
    _finished.complete(0);
  }

  void appFailedToStart() {
    if (!_finished.isCompleted) {
      _finished.complete(1);
    }
  }

  Future<int> waitForAppToFinish() async {
    final int exitCode = await _finished.future;
    await cleanupAtFinish();
    return exitCode;
  }

  @mustCallSuper
  Future<void> preExit() async {
    // If _dillOutputPath is null, the tool created a temporary directory for
    // the dill.
    if (_dillOutputPath == null && artifactDirectory.existsSync()) {
      artifactDirectory.deleteSync(recursive: true);
    }
  }

  Future<void> exitApp() async {
    final List<Future<void>> futures = <Future<void>>[
      for (final FlutterDevice? device in flutterDevices) device!.exitApps(),
    ];
    await Future.wait(futures);
    appFinished();
  }

  bool get reportedDebuggers => _reportedDebuggers;
  bool _reportedDebuggers = false;

  void printDebuggerList({ bool includeVmService = true, bool includeDevtools = true }) {
    final DevToolsServerAddress? devToolsServerAddress = residentDevtoolsHandler!.activeDevToolsServer;
    if (!residentDevtoolsHandler!.readyToAnnounce) {
      includeDevtools = false;
    }
    assert(!includeDevtools || devToolsServerAddress != null);
    for (final FlutterDevice? device in flutterDevices) {
      if (device!.vmService == null) {
        continue;
      }
      if (includeVmService) {
        // Caution: This log line is parsed by device lab tests.
        globals.printStatus(
          'A Dart VM Service on ${device.device!.name} is available at: '
          '${device.vmService!.httpAddress}',
        );
      }
      if (includeDevtools) {
        if (_residentDevtoolsHandler!.printDtdUri) {
          final Uri? dtdUri = residentDevtoolsHandler!.dtdUri;
          if (dtdUri != null) {
            globals.printStatus('The Dart Tooling Daemon is available at: $dtdUri\n');
          }
        }
        final Uri? uri = devToolsServerAddress!.uri?.replace(
          queryParameters: <String, dynamic>{'uri': '${device.vmService!.httpAddress}'},
        );
        if (uri != null) {
          globals.printStatus(
            'The Flutter DevTools debugger and profiler '
            'on ${device.device!.name} is available at: ${urlToDisplayString(uri)}',
          );
        }
      }
    }
    _reportedDebuggers = true;
  }

  void printHelpDetails() {
    commandHelp.v.print();
    if (flutterDevices.any((FlutterDevice? d) => d!.device!.supportsScreenshot)) {
      commandHelp.s.print();
    }
    if (supportsServiceProtocol) {
      commandHelp.w.print();
      commandHelp.t.print();
      if (isRunningDebug) {
        commandHelp.L.print();
        commandHelp.f.print();
        commandHelp.S.print();
        commandHelp.U.print();
        commandHelp.i.print();
        commandHelp.p.print();
        commandHelp.I.print();
        commandHelp.o.print();
        commandHelp.b.print();
      } else {
        commandHelp.S.print();
        commandHelp.U.print();
      }
      // Performance related features: `P` should precede `a`, which should precede `M`.
      commandHelp.P.print();
      commandHelp.a.print();
      if (supportsWriteSkSL) {
        commandHelp.M.print();
      }
      if (isRunningDebug) {
        commandHelp.g.print();
      }
      commandHelp.j.print();
    }
  }

  @override
  Future<void> cleanupAfterSignal();

  /// Called right before we exit.
  Future<void> cleanupAtFinish();
}

class OperationResult {
  OperationResult(this.code, this.message, { this.fatal = false, this.updateFSReport, this.extraTimings = const <OperationResultExtraTiming>[] });

  /// The result of the operation; a non-zero code indicates a failure.
  final int code;

  /// A user facing message about the results of the operation.
  final String message;

  /// User facing extra timing information about the operation.
  final List<OperationResultExtraTiming> extraTimings;

  /// Whether this error should cause the runner to exit.
  final bool fatal;

  final UpdateFSReport? updateFSReport;

  bool get isOk => code == 0;

  static final OperationResult ok = OperationResult(0, '');
}

class OperationResultExtraTiming {
  const OperationResultExtraTiming(this.description, this.timeInMs);

  /// A user facing short description of this timing.
  final String description;

  /// The time this operation took in milliseconds.
  final int timeInMs;
}

Future<String?> getMissingPackageHintForPlatform(TargetPlatform platform) async {
  switch (platform) {
    case TargetPlatform.android_arm:
    case TargetPlatform.android_arm64:
    case TargetPlatform.android_x64:
    case TargetPlatform.android_x86:
      final FlutterProject project = FlutterProject.current();
      final String manifestPath = globals.fs.path.relative(project.android.appManifestFile.path);
      return 'Is your project missing an $manifestPath?\nConsider running "flutter create ." to create one.';
    case TargetPlatform.ios:
      return 'Is your project missing an ios/Runner/Info.plist?\nConsider running "flutter create ." to create one.';
    case TargetPlatform.android:
    case TargetPlatform.darwin:
    case TargetPlatform.fuchsia_arm64:
    case TargetPlatform.fuchsia_x64:
    case TargetPlatform.linux_arm64:
    case TargetPlatform.linux_x64:
    case TargetPlatform.tester:
    case TargetPlatform.web_javascript:
    case TargetPlatform.windows_x64:
    case TargetPlatform.windows_arm64:
      return null;
  }
}

/// Redirects terminal commands to the correct resident runner methods.
class TerminalHandler {
  TerminalHandler(this.residentRunner, {
    required Logger logger,
    required Terminal terminal,
    required Signals signals,
    required io.ProcessInfo processInfo,
    required bool reportReady,
    String? pidFile,
  }) : _logger = logger,
       _terminal = terminal,
       _signals = signals,
       _processInfo = processInfo,
       _reportReady = reportReady,
       _pidFile = pidFile;

  final Logger _logger;
  final Terminal _terminal;
  final Signals _signals;
  final io.ProcessInfo _processInfo;
  final bool _reportReady;
  final String? _pidFile;

  final ResidentHandlers residentRunner;
  bool _processingUserRequest = false;
  StreamSubscription<void>? subscription;
  File? _actualPidFile;

  @visibleForTesting
  String? lastReceivedCommand;

  /// This is only a buffer logger in unit tests
  @visibleForTesting
  BufferLogger get logger => _logger as BufferLogger;

  void setupTerminal() {
    if (!_logger.quiet) {
      _logger.printStatus('');
      residentRunner.printHelp(details: false);
    }
    _terminal.singleCharMode = true;
    subscription = _terminal.keystrokes.listen(processTerminalInput);
  }

  final Map<io.ProcessSignal, Object> _signalTokens = <io.ProcessSignal, Object>{};

  void _addSignalHandler(io.ProcessSignal signal, SignalHandler handler) {
    _signalTokens[signal] = _signals.addHandler(signal, handler);
  }

  void registerSignalHandlers() {
    assert(residentRunner.stayResident);
    _addSignalHandler(io.ProcessSignal.sigint, _cleanUp);
    _addSignalHandler(io.ProcessSignal.sigterm, _cleanUp);
    if (residentRunner.supportsServiceProtocol && residentRunner.supportsRestart) {
      _addSignalHandler(io.ProcessSignal.sigusr1, _handleSignal);
      _addSignalHandler(io.ProcessSignal.sigusr2, _handleSignal);
      if (_pidFile != null) {
        _logger.printTrace('Writing pid to: $_pidFile');
        _actualPidFile = _processInfo.writePidFile(_pidFile);
      }
    }
  }

  /// Unregisters terminal signal and keystroke handlers.
  void stop() {
    assert(residentRunner.stayResident);
    if (_actualPidFile != null) {
      try {
        _logger.printTrace('Deleting pid file (${_actualPidFile!.path}).');
        _actualPidFile!.deleteSync();
      } on FileSystemException catch (error) {
        _logger.printWarning('Failed to delete pid file (${_actualPidFile!.path}): ${error.message}');
      }
      _actualPidFile = null;
    }
    for (final MapEntry<io.ProcessSignal, Object> entry in _signalTokens.entries) {
      _signals.removeHandler(entry.key, entry.value);
    }
    _signalTokens.clear();
    subscription?.cancel();
  }

  /// Returns [true] if the input has been handled by this function.
  Future<bool> _commonTerminalInputHandler(String character) async {
    _logger.printStatus(''); // the key the user tapped might be on this line
    switch (character) {
      case 'a':
        return residentRunner.debugToggleProfileWidgetBuilds();
      case 'b':
        return residentRunner.debugToggleBrightness();
      case 'c':
        _logger.clear();
        return true;
      case 'd':
      case 'D':
        await residentRunner.detach();
        return true;
      case 'f':
        return residentRunner.debugDumpFocusTree();
      case 'g':
        await residentRunner.runSourceGenerators();
        return true;
      case 'h':
      case 'H':
      case '?':
        // help
        residentRunner.printHelp(details: true);
        return true;
      case 'i':
        return residentRunner.debugToggleWidgetInspector();
      case 'I':
        return residentRunner.debugToggleInvertOversizedImages();
      case 'j':
      case 'J':
        return residentRunner.debugFrameJankMetrics();
      case 'L':
        return residentRunner.debugDumpLayerTree();
      case 'o':
      case 'O':
        return residentRunner.debugTogglePlatform();
      case 'M':
        if (residentRunner.supportsWriteSkSL) {
          await residentRunner.writeSkSL();
          return true;
        }
        return false;
      case 'p':
        return residentRunner.debugToggleDebugPaintSizeEnabled();
      case 'P':
        return residentRunner.debugTogglePerformanceOverlayOverride();
      case 'q':
      case 'Q':
        // exit
        await residentRunner.exit();
        return true;
      case 'r':
        if (!residentRunner.canHotReload) {
          return false;
        }
        final OperationResult result = await residentRunner.restart();
        if (result.fatal) {
          throwToolExit(result.message);
        }
        if (!result.isOk) {
          _logger.printStatus('Try again after fixing the above error(s).', emphasis: true);
        }
        return true;
      case 'R':
        // If hot restart is not supported for all devices, ignore the command.
        if (!residentRunner.supportsRestart || !residentRunner.hotMode) {
          return false;
        }
        final OperationResult result = await residentRunner.restart(fullRestart: true);
        if (result.fatal) {
          throwToolExit(result.message);
        }
        if (!result.isOk) {
          _logger.printStatus('Try again after fixing the above error(s).', emphasis: true);
        }
        return true;
      case 's':
        for (final FlutterDevice? device in residentRunner.flutterDevices) {
          await residentRunner.screenshot(device!);
        }
        return true;
      case 'S':
        return residentRunner.debugDumpSemanticsTreeInTraversalOrder();
      case 't':
      case 'T':
        return residentRunner.debugDumpRenderTree();
      case 'U':
        return residentRunner.debugDumpSemanticsTreeInInverseHitTestOrder();
      case 'v':
      case 'V':
        return residentRunner.residentDevtoolsHandler!.launchDevToolsInBrowser(flutterDevices: residentRunner.flutterDevices);
      case 'w':
      case 'W':
        return residentRunner.debugDumpApp();
    }
    return false;
  }

  Future<void> processTerminalInput(String command) async {
    // When terminal doesn't support line mode, '\n' can sneak into the input.
    command = command.trim();
    if (_processingUserRequest) {
      _logger.printTrace('Ignoring terminal input: "$command" because we are busy.');
      return;
    }
    _processingUserRequest = true;
    try {
      lastReceivedCommand = command;
      await _commonTerminalInputHandler(command);
    // Catch all exception since this is doing cleanup and rethrowing.
    } catch (error, st) { // ignore: avoid_catches_without_on_clauses
      // Don't print stack traces for known error types.
      if (error is! ToolExit) {
        _logger.printError('$error\n$st');
      }
      await _cleanUp(null);
      rethrow;
    } finally {
      _processingUserRequest = false;
      if (_reportReady) {
        _logger.printStatus('ready');
      }
    }
  }

  Future<void> _handleSignal(io.ProcessSignal signal) async {
    if (_processingUserRequest) {
      _logger.printTrace('Ignoring signal: "$signal" because we are busy.');
      return;
    }
    _processingUserRequest = true;

    final bool fullRestart = signal == io.ProcessSignal.sigusr2;

    try {
      await residentRunner.restart(fullRestart: fullRestart);
    } finally {
      _processingUserRequest = false;
    }
  }

  Future<void> _cleanUp(io.ProcessSignal? signal) async {
    _terminal.singleCharMode = false;
    await subscription?.cancel();
    await residentRunner.cleanupAfterSignal();
  }
}

class DebugConnectionInfo {
  DebugConnectionInfo({ this.httpUri, this.wsUri, this.baseUri });

  final Uri? httpUri;
  final Uri? wsUri;
  final String? baseUri;
}

/// Returns the next platform value for the switcher.
///
/// These values must match what is available in
/// `packages/flutter/lib/src/foundation/binding.dart`.
String nextPlatform(String currentPlatform) {
  const List<String> platforms = <String>[
    'android',
    'iOS',
    'windows',
    'macOS',
    'linux',
    'fuchsia',
  ];
  final int index = platforms.indexOf(currentPlatform);
  assert(index >= 0, 'unknown platform "$currentPlatform"');
  return platforms[(index + 1) % platforms.length];
}

/// A launcher for the devtools debugger and analysis tool.
abstract class DevtoolsLauncher {
  static DevtoolsLauncher? get instance => context.get<DevtoolsLauncher>();

  /// Serve Dart DevTools and return the host and port they are available on.
  ///
  /// This method must return a future that is guaranteed not to fail, because it
  /// will be used in unawaited contexts. It may, however, return null.
  Future<DevToolsServerAddress?> serve();

  /// Launch a Dart DevTools process, optionally targeting a specific VM Service
  /// URI if [vmServiceUri] is non-null.
  ///
  /// [additionalArguments] may be optionally specified and are passed directly
  /// to the devtools run command.
  ///
  /// This method must return a future that is guaranteed not to fail, because it
  /// will be used in unawaited contexts.
  Future<void> launch(Uri vmServiceUri, {List<String>? additionalArguments});

  Future<void> close();

  /// When measuring devtools memory via additional arguments, the launch process
  /// will technically never complete.
  ///
  /// Us this as an indicator that the process has started.
  Future<void>? processStart;

  /// Returns a future that completes when the DevTools server is ready.
  ///
  /// Completes when [devToolsUrl] is set. That can be set either directly, or
  /// by calling [serve].
  Future<void> get ready => _readyCompleter.future;
  Completer<void> _readyCompleter = Completer<void>();

  Uri? get devToolsUrl => _devToolsUrl;
  Uri? _devToolsUrl;
  set devToolsUrl(Uri? value) {
    assert((_devToolsUrl == null) != (value == null));
    _devToolsUrl = value;
    if (_devToolsUrl != null) {
      _readyCompleter.complete();
    } else {
      _readyCompleter = Completer<void>();
    }
  }

  /// The Dart Tooling Daemon (DTD) URI for the DTD instance being hosted by
  /// DevTools server.
  ///
  /// This will be null if the DevTools server is not served through Flutter
  /// tools (e.g. if it is served from an IDE).
  Uri? get dtdUri => _dtdUri;
  Uri? _dtdUri;
  @protected
  set dtdUri(Uri? value) => _dtdUri = value;

  /// Whether to print the Dart Tooling Daemon URI.
  ///
  /// This will always return false when there is not a DTD instance being
  /// served from the DevTools server.
  bool get printDtdUri => _printDtdUri ?? false;
  bool? _printDtdUri;
  set printDtdUri(bool value) {
    _printDtdUri = value;
  }

  /// The URL of the current DevTools server.
  ///
  /// Returns null if [ready] is not complete.
  DevToolsServerAddress? get activeDevToolsServer {
    if (_devToolsUrl == null) {
      return null;
    }
    return DevToolsServerAddress(devToolsUrl!.host, devToolsUrl!.port);
  }
}

class DevToolsServerAddress {
  DevToolsServerAddress(this.host, this.port);

  final String host;
  final int port;

  Uri? get uri {
    return Uri(scheme: 'http', host: host, port: port);
  }
}<|MERGE_RESOLUTION|>--- conflicted
+++ resolved
@@ -738,19 +738,11 @@
           } else {
             logger.printWarning('Unable to get jank metrics.');
           }
-<<<<<<< HEAD
         }
       } on vm_service.RPCError catch (err) {
         if (err.code != RPCErrorCodes.kServerError || !err.message.contains('Raster status not supported on Impeller backend')) {
           rethrow;
         }
-=======
-        }
-      } on vm_service.RPCError catch (err) {
-        if (err.code != RPCErrorCodes.kServerError || !err.message.contains('Raster status not supported on Impeller backend')) {
-          rethrow;
-        }
->>>>>>> dec2ee5c
         logger.printWarning('Unable to get jank metrics for Impeller renderer');
       }
     }
