// Copyright 2016 The Chromium Authors. All rights reserved.
// Use of this source code is governed by a BSD-style license that can be
// found in the LICENSE file.

import 'dart:async';
import 'dart:io';

import 'package:meta/meta.dart';
import 'package:path/path.dart' as path;

import 'application_package.dart';
import 'base/logger.dart';
import 'build_info.dart';
import 'device.dart';
import 'globals.dart';
import 'vmservice.dart';

// Shared code between different resident application runners.
abstract class ResidentRunner {
  ResidentRunner(this.device, {
    this.target,
    this.debuggingOptions,
    this.usesTerminalUI: true
  });

  final Device device;
  final String target;
  final DebuggingOptions debuggingOptions;
  final bool usesTerminalUI;
  final Completer<int> _finished = new Completer<int>();

  bool get isRunningDebug => debuggingOptions.buildMode == BuildMode.debug;
  bool get isRunningProfile => debuggingOptions.buildMode == BuildMode.profile;
  bool get isRunningRelease => debuggingOptions.buildMode == BuildMode.release;
  bool get supportsServiceProtocol => isRunningDebug || isRunningProfile;

  VMService vmService;
  FlutterView currentView;
  StreamSubscription<String> _loggingSubscription;

  /// Start the app and keep the process running during its lifetime.
  Future<int> run({
    Completer<DebugConnectionInfo> connectionInfoCompleter,
    Completer<Null> appStartedCompleter,
    String route,
    bool shouldBuild: true
  });

  bool get supportsRestart => false;

  Future<OperationResult> restart({ bool fullRestart: false, bool pauseAfterRestart: false }) {
    throw 'unsupported';
  }

  Future<Null> stop() async {
    await stopEchoingDeviceLog();
    await preStop();
    return stopApp();
  }

  Future<Null> _debugDumpApp() async {
    if (vmService != null)
      await vmService.vm.refreshViews();

    await currentView.uiIsolate.flutterDebugDumpApp();
  }

  Future<Null> _debugDumpRenderTree() async {
    if (vmService != null)
      await vmService.vm.refreshViews();

    await currentView.uiIsolate.flutterDebugDumpRenderTree();
  }

  void registerSignalHandlers() {
    ProcessSignal.SIGINT.watch().listen((ProcessSignal signal) async {
      _resetTerminal();
      await cleanupAfterSignal();
      exit(0);
    });
    ProcessSignal.SIGTERM.watch().listen((ProcessSignal signal) async {
      _resetTerminal();
      await cleanupAfterSignal();
      exit(0);
    });
    if (!supportsServiceProtocol)
      return;
    if (!supportsRestart)
      return;
    ProcessSignal.SIGUSR1.watch().listen((ProcessSignal signal) async {
      printStatus('Caught SIGUSR1');
      await restart(fullRestart: false);
    });
    ProcessSignal.SIGUSR2.watch().listen((ProcessSignal signal) async {
      printStatus('Caught SIGUSR2');
      await restart(fullRestart: true);
    });
  }

  Future<Null> startEchoingDeviceLog(ApplicationPackage app) async {
    if (_loggingSubscription != null) {
      return;
    }
    _loggingSubscription = device.getLogReader(app: app).logLines.listen((String line) {
      if (!line.contains('Observatory listening on http') &&
          !line.contains('Diagnostic server listening on http'))
        printStatus(line);
    });
  }

  Future<Null> stopEchoingDeviceLog() async {
    if (_loggingSubscription != null) {
      await _loggingSubscription.cancel();
    }
    _loggingSubscription = null;
  }

  Future<Null> connectToServiceProtocol(Uri uri) async {
    if (!debuggingOptions.debuggingEnabled) {
      return new Future<Null>.error('Error the service protocol is not enabled.');
    }
    vmService = await VMService.connect(uri);
    printTrace('Connected to service protocol: $uri');
    await vmService.getVM();

    // Refresh the view list.
    await vmService.vm.refreshViews();
    currentView = vmService.vm.mainView;
    assert(currentView != null);

    // Listen for service protocol connection to close.
    vmService.done.whenComplete(() {
      appFinished();
    });
  }

  /// Returns [true] if the input has been handled by this function.
  Future<bool> _commonTerminalInputHandler(String character) async {
    final String lower = character.toLowerCase();

    printStatus(''); // the key the user tapped might be on this line

    if (lower == 'h' || lower == '?' || character == AnsiTerminal.KEY_F1) {
      // F1, help
      printHelp(details: true);
      return true;
    } else if (lower == 'w') {
      if (!supportsServiceProtocol)
        return true;
      await _debugDumpApp();
      return true;
    } else if (lower == 't') {
      if (!supportsServiceProtocol)
        return true;
      await _debugDumpRenderTree();
      return true;
    } else if (lower == 'q' || character == AnsiTerminal.KEY_F10) {
      // F10, exit
      await stop();
      return true;
    }

    return false;
  }

  bool _processingTerminalRequest = false;

  Future<Null> processTerminalInput(String command) async {
    if (_processingTerminalRequest) {
      printTrace('Ignoring terminal input: "$command" because we are busy.');
      return;
    }
    _processingTerminalRequest = true;
    try {
      bool handled = await _commonTerminalInputHandler(command);
      if (!handled)
        await handleTerminalCommand(command);
    } finally {
      _processingTerminalRequest = false;
    }
  }

  void appFinished() {
    if (_finished.isCompleted)
      return;
    printStatus('Application finished.');
    _resetTerminal();
    _finished.complete(0);
  }

  void _resetTerminal() {
    if (usesTerminalUI)
      terminal.singleCharMode = false;
  }

  void setupTerminal() {
    if (usesTerminalUI) {
      if (!logger.quiet) {
        printStatus('');
        printHelp(details: false);
      }
      terminal.singleCharMode = true;
      terminal.onCharInput.listen((String code) {
        processTerminalInput(code);
      });
    }
  }

  Future<int> waitForAppToFinish() async {
    int exitCode = await _finished.future;
    await cleanupAtFinish();
    return exitCode;
  }

  Future<Null> preStop() async { }

  Future<Null> stopApp() async {
    if (vmService != null && !vmService.isClosed) {
      if ((currentView != null) && (currentView.uiIsolate != null)) {
        // TODO(johnmccutchan): Wait for the exit command to complete.
        currentView.uiIsolate.flutterExit();
        await new Future<Null>.delayed(new Duration(milliseconds: 100));
      }
    }
    appFinished();
  }

  /// Called when a signal has requested we exit.
  Future<Null> cleanupAfterSignal();
  /// Called right before we exit.
  Future<Null> cleanupAtFinish();
  /// Called to print help to the terminal.
  void printHelp({ @required bool details });
  /// Called when the runner should handle a terminal command.
  Future<Null> handleTerminalCommand(String code);
}

class OperationResult {
  static final OperationResult ok = new OperationResult(0, '');

  OperationResult(this.code, this.message);

  final int code;
  final String message;

  bool get isOk => code == 0;
}

/// Given the value of the --target option, return the path of the Dart file
/// where the app's main function should be.
String findMainDartFile([String target]) {
  if (target == null)
    target = '';
  String targetPath = path.absolute(target);
  if (FileSystemEntity.isDirectorySync(targetPath))
    return path.join(targetPath, 'lib', 'main.dart');
  else
    return targetPath;
}

String getMissingPackageHintForPlatform(TargetPlatform platform) {
  switch (platform) {
    case TargetPlatform.android_arm:
    case TargetPlatform.android_x64:
      return 'Is your project missing an android/AndroidManifest.xml?\nConsider running "flutter create ." to create one.';
    case TargetPlatform.ios:
      return 'Is your project missing an ios/Runner/Info.plist?\nConsider running "flutter create ." to create one.';
    default:
      return null;
  }
}

class DebugConnectionInfo {
<<<<<<< HEAD
  DebugConnectionInfo(this.uri, { this.baseUri });

  final Uri uri;
=======
  DebugConnectionInfo({ this.port, this.wsUri, this.baseUri });

  final int port;
  final String wsUri;
>>>>>>> 56585774
  final String baseUri;
}<|MERGE_RESOLUTION|>--- conflicted
+++ resolved
@@ -271,15 +271,9 @@
 }
 
 class DebugConnectionInfo {
-<<<<<<< HEAD
-  DebugConnectionInfo(this.uri, { this.baseUri });
-
-  final Uri uri;
-=======
-  DebugConnectionInfo({ this.port, this.wsUri, this.baseUri });
-
-  final int port;
-  final String wsUri;
->>>>>>> 56585774
+  DebugConnectionInfo({ this.httpUri, this.wsUri, this.baseUri });
+
+  final Uri httpUri;
+  final Uri wsUri;
   final String baseUri;
 }