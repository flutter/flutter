--- conflicted
+++ resolved
@@ -660,9 +660,6 @@
   /// Updates the .dart_tool/version file to be equal to current Flutter
   /// version.
   ///
-  /// Calls [_updatePackageConfig] for [project] and [FlutterProject.example]
-  /// (if it exists).
-  ///
   /// This should be called after pub invocations that are expected to update
   /// the packageConfig.
   Future<void> _updateVersionAndPackageConfig(FlutterProject project) async {
@@ -680,7 +677,6 @@
     );
     lastVersion.writeAsStringSync(currentVersion.readAsStringSync());
 
-    await _updatePackageConfig(project, packageConfig);
     if (project.hasExampleApp && project.example.pubspecFile.existsSync()) {
       final File? examplePackageConfig = findPackageConfigFile(project.example.directory);
       if (examplePackageConfig == null) {
@@ -688,76 +684,6 @@
           '${project.directory}: pub did not create example/.dart_tools/package_config.json file.',
         );
       }
-      await _updatePackageConfig(project.example, examplePackageConfig);
-    }
-  }
-
-  /// Update the package configuration file in [project].
-  ///
-<<<<<<< HEAD
-  /// if `project.generateSyntheticPackage` is `true` then insert flutter_gen
-  /// synthetic package into the package configuration. This is used by the l10n
-  /// localization tooling to insert a new reference into the package_config
-  /// file, allowing the import of a package URI that is not specified in the
-  /// pubspec.yaml
-  ///
-  /// For more information, see:
-  ///   * [generateLocalizations]
-=======
-  /// Creates a corresponding `package_config_subset` file that is used by the
-  /// build system to avoid rebuilds caused by an updated pub timestamp.
->>>>>>> 07106904
-  Future<void> _updatePackageConfig(FlutterProject project, File packageConfigFile) async {
-    final PackageConfig packageConfig = await loadPackageConfigWithLogging(
-      packageConfigFile,
-      logger: _logger,
-    );
-
-<<<<<<< HEAD
-    // If we aren't generating localizations, short-circuit.
-    if (!project.manifest.generateLocalizations) {
-      return;
-    }
-
-    // Workaround for https://github.com/flutter/flutter/issues/164864.
-    // If this flag is set, synthetic packages cannot be used, so we short-circut.
-    if (featureFlags.isExplicitPackageDependenciesEnabled) {
-      return;
-    }
-
-    if (!_fileSystem.path.equals(packageConfigFile.parent.parent.path, project.directory.path)) {
-      throwToolExit(
-        '`generate: true` is not supported within workspaces unless flutter config '
-        '--explicit-package-dependencies is set.',
-      );
-    }
-
-    if (packageConfig.packages.any((Package package) => package.name == 'flutter_gen')) {
-      return;
-    }
-
-    // TODO(jonahwillams): Using raw json manipulation here because
-    // savePackageConfig always writes to local io, and it changes absolute
-    // paths to relative on round trip.
-    // See: https://github.com/dart-lang/package_config/issues/99,
-    // and: https://github.com/dart-lang/package_config/issues/100.
-
-    // Because [loadPackageConfigWithLogging] succeeded [packageConfigFile]
-    // we can rely on the file to exist and be correctly formatted.
-    final Map<String, dynamic> jsonContents =
-        json.decode(packageConfigFile.readAsStringSync()) as Map<String, dynamic>;
-
-    (jsonContents['packages'] as List<dynamic>).add(<String, dynamic>{
-      'name': 'flutter_gen',
-      'rootUri': 'flutter_gen',
-      'languageVersion': '2.12',
-    });
-
-    packageConfigFile.writeAsStringSync(json.encode(jsonContents));
-=======
-    packageConfigFile.parent
-        .childFile('package_config_subset')
-        .writeAsStringSync(_computePackageConfigSubset(packageConfig, _fileSystem));
->>>>>>> 07106904
+    }
   }
 }