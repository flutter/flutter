--- conflicted
+++ resolved
@@ -382,13 +382,7 @@
     String? flutterRootOverride,
   }) async {
     int exitCode;
-<<<<<<< HEAD
-=======
-    if (printProgress) {
-      _logger.printStatus('Running "flutter pub $command" in ${_fileSystem.path.basename(directory)}...');
-    }
-
->>>>>>> 50706203
+
     final List<String> pubCommand = _pubCommand(arguments);
     final Map<String, String> pubEnvironment = await _createPubEnvironment(context, flutterRootOverride);
 
