// Copyright 2014 The Flutter Authors. All rights reserved.
// Use of this source code is governed by a BSD-style license that can be
// found in the LICENSE file.

import 'dart:async';
import 'dart:typed_data';

import 'package:meta/meta.dart';
import 'package:package_config/package_config.dart';

import '../base/common.dart';
import '../base/file_system.dart';
import '../base/logger.dart';

// No touching!
@visibleForTesting
bool debugDangerousIgnorePackageLoadErrors = false;

const String kPackagesFileName = '.packages';

// No touching!
String get globalPackagesPath => _globalPackagesPath ?? kPackagesFileName;

set globalPackagesPath(String value) {
  _globalPackagesPath = value;
}

bool get isUsingCustomPackagesPath => _globalPackagesPath != null;

String _globalPackagesPath;

/// Load the package configuration from [file] or throws a [ToolExit]
/// if the operation would fail.
///
/// If [nonFatal] is true, in the event of an error an empty package
/// config is returned.
Future<PackageConfig> loadPackageConfigWithLogging(File file, {
  @required Logger logger,
  bool throwOnError = true,
}) async {
  final FileSystem fileSystem = file.fileSystem;
  bool didError = false;
  final PackageConfig result = await loadPackageConfigUri(
    file.absolute.uri,
    loader: (Uri uri) {
      final File configFile = fileSystem.file(uri);
      if (!configFile.existsSync()) {
        return null;
      }
      return Future<Uint8List>.value(configFile.readAsBytesSync());
    },
    onError: (dynamic error) {
      if (!throwOnError) {
        return;
      }
      logger.printTrace(error.toString());
      String message = '${file.path} does not exist.';
      final String pubspecPath = fileSystem.path.absolute(fileSystem.path.dirname(file.path), 'pubspec.yaml');
      if (fileSystem.isFileSync(pubspecPath)) {
        message += '\nDid you run "flutter pub get" in this directory?';
      } else {
        message += '\nDid you run this command from the same directory as your pubspec.yaml file?';
      }
      logger.printError(message);
<<<<<<< HEAD
      didError = true;
=======
      throwToolExit(file.path);
>>>>>>> 3e5c700f
    }
  );
  if (didError && !debugDangerousIgnorePackageLoadErrors) {
    throwToolExit(null);
  }
  return result;
}<|MERGE_RESOLUTION|>--- conflicted
+++ resolved
@@ -11,10 +11,6 @@
 import '../base/common.dart';
 import '../base/file_system.dart';
 import '../base/logger.dart';
-
-// No touching!
-@visibleForTesting
-bool debugDangerousIgnorePackageLoadErrors = false;
 
 const String kPackagesFileName = '.packages';
 
@@ -62,14 +58,10 @@
         message += '\nDid you run this command from the same directory as your pubspec.yaml file?';
       }
       logger.printError(message);
-<<<<<<< HEAD
       didError = true;
-=======
-      throwToolExit(file.path);
->>>>>>> 3e5c700f
     }
   );
-  if (didError && !debugDangerousIgnorePackageLoadErrors) {
+  if (didError) {
     throwToolExit(null);
   }
   return result;
