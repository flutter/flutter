--- conflicted
+++ resolved
@@ -57,20 +57,16 @@
 const String kCommandResult = 'cd26';
 const String kCommandHasTerminal = 'cd31';
 
+const String kCommandBuildAarTargetPlatform = 'cd34';
+const String kCommandBuildAarProjectType = 'cd35';
+
 const String reloadExceptionTargetPlatform = 'cd27';
 const String reloadExceptionSdkName = 'cd28';
 const String reloadExceptionEmulator = 'cd29';
 const String reloadExceptionFullRestart = 'cd30';
 
 const String enabledFlutterFeatures = 'cd32';
-<<<<<<< HEAD
-
-const String kCommandBuildAarTargetPlatform = 'cd33';
-const String kCommandBuildAarProjectType = 'cd34';
-// Next ID: cd35
-=======
-// Next ID: cd34
->>>>>>> 1b2e14c9
+// Next ID: cd36
 
 Usage get flutterUsage => Usage.instance;
 
