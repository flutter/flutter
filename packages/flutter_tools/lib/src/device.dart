--- conflicted
+++ resolved
@@ -1006,16 +1006,12 @@
     this.enableEmbedderApi = false,
     this.usingCISystem = false,
     this.debugLogsDirectoryPath,
-<<<<<<< HEAD
     this.enableDevTools = true,
     this.ipv6 = false,
     this.google3WorkspaceRoot,
     this.printDtd = false,
-   }) : debuggingEnabled = true;
-=======
-   })  : debuggingEnabled = true,
+   }) : debuggingEnabled = true,
         webRenderer = webRenderer ?? WebRendererMode.getDefault(useWasm: webUseWasm);
->>>>>>> fa30ecff
 
   DebuggingOptions.disabled(this.buildInfo, {
       this.dartEntrypointArgs = const <String>[],
@@ -1071,14 +1067,11 @@
       nullAssertions = false,
       nativeNullAssertions = false,
       serveObservatory = false,
-<<<<<<< HEAD
       enableDevTools = false,
       ipv6 = false,
       google3WorkspaceRoot = null,
-      printDtd = false;
-=======
+      printDtd = false,
       webRenderer = webRenderer ?? WebRendererMode.getDefault(useWasm: webUseWasm);
->>>>>>> fa30ecff
 
   DebuggingOptions._({
     required this.buildInfo,
