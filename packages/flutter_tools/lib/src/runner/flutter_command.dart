--- conflicted
+++ resolved
@@ -1907,14 +1907,10 @@
         // The preview device does not currently support any plugins.
         allowedPlugins = PreviewDevice.supportedPubPlugins;
       }
-<<<<<<< HEAD
       await project.regeneratePlatformSpecificTooling(
         allowedPlugins: allowedPlugins,
         releaseMode: getBuildMode().isRelease,
       );
-=======
-      await project.regeneratePlatformSpecificTooling(allowedPlugins: allowedPlugins);
->>>>>>> d9342ae8
       if (reportNullSafety) {
         await _sendNullSafetyAnalyticsEvents(project);
       }
