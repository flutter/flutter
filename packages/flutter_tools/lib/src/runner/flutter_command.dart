--- conflicted
+++ resolved
@@ -29,6 +29,7 @@
 import '../globals.dart' as globals;
 import '../preview_device.dart';
 import '../project.dart';
+import '../reporting/reporting.dart';
 import '../reporting/unified_analytics.dart';
 import 'flutter_command_runner.dart';
 import 'target_devices.dart';
@@ -751,6 +752,9 @@
 
   /// Whether it is safe for this command to use a cached pub invocation.
   bool get cachePubGet => true;
+
+  /// Whether this command should report null safety analytics.
+  bool get reportNullSafety => false;
 
   late final Duration? deviceDiscoveryTimeout = () {
     if ((argResults?.options.contains(FlutterOptions.kDeviceTimeout) ?? false)
@@ -1378,6 +1382,9 @@
     }
   }
 
+  /// Additional usage values to be sent with the usage ping.
+  Future<CustomDimensions> get usageValues async => const CustomDimensions();
+
   /// Additional usage values to be sent with the usage ping for
   /// package:unified_analytics.
   ///
@@ -1403,6 +1410,8 @@
         if (_usesFatalWarnings) {
           globals.logger.fatalWarnings = boolArg(FlutterOptions.kFatalWarnings);
         }
+        // Prints the welcome message if needed.
+        globals.flutterUsage.printWelcome();
         _printDeprecationWarning();
         final String? commandPath = await usagePath;
         if (commandPath != null) {
@@ -1628,6 +1637,7 @@
   ) {
     // Send command result.
     final int? maxRss = getMaxRss(processInfo);
+    CommandResultEvent(commandPath, commandResult.toString(), maxRss).send();
     analytics.send(Event.flutterCommandResult(
       commandPath: commandPath,
       result: commandResult.toString(),
@@ -1649,6 +1659,14 @@
     // If the command provides its own end time, use it. Otherwise report
     // the duration of the entire execution.
     final Duration elapsedDuration = (commandResult.endTimeOverride ?? endTime).difference(startTime);
+    globals.flutterUsage.sendTiming(
+      'flutter',
+      name,
+      elapsedDuration,
+      // Report in the form of `success-[parameter1-parameter2]`, all of which
+      // can be null if the command doesn't provide a FlutterCommandResult.
+      label: label == '' ? null : label,
+    );
     analytics.send(Event.timing(
       workflow: 'flutter',
       variableName: name,
@@ -1719,6 +1737,7 @@
         outputDir: globals.fs.directory(getBuildDirectory()),
         processManager: globals.processManager,
         platform: globals.platform,
+        usage: globals.flutterUsage,
         analytics: analytics,
         projectDir: project.directory,
         packageConfigPath: packageConfigPath(),
@@ -1743,27 +1762,42 @@
         // The preview device does not currently support any plugins.
         allowedPlugins = PreviewDevice.supportedPubPlugins;
       }
-<<<<<<< HEAD
-      await project.regeneratePlatformSpecificTooling(allowedPlugins: allowedPlugins);
-=======
       await project.regeneratePlatformSpecificTooling(
         allowedPlugins: allowedPlugins,
       );
       if (reportNullSafety) {
         await _sendNullSafetyAnalyticsEvents(project);
       }
->>>>>>> 6b5cd01e
     }
 
     setupApplicationPackages();
 
     if (commandPath != null) {
-      analytics.send(await unifiedAnalyticsUsageValues(commandPath));
+      // Until the GA4 migration is complete, we will continue to send to the GA3 instance
+      // as well as GA4. Once migration is complete, we will only make a call for GA4 values
+      final List<Object> pairOfUsageValues = await Future.wait<Object>(<Future<Object>>[
+        usageValues,
+        unifiedAnalyticsUsageValues(commandPath),
+      ]);
+
+      Usage.command(commandPath, parameters: CustomDimensions(
+        commandHasTerminal: hasTerminal,
+      ).merge(pairOfUsageValues[0] as CustomDimensions));
+      analytics.send(pairOfUsageValues[1] as Event);
     }
 
     return runCommand();
   }
 
+  Future<void> _sendNullSafetyAnalyticsEvents(FlutterProject project) async {
+    final BuildInfo buildInfo = await getBuildInfo();
+    NullSafetyAnalysisEvent(
+      buildInfo.packageConfig,
+      buildInfo.nullSafetyMode,
+      project.manifest.appName,
+      globals.flutterUsage,
+    ).send();
+  }
 
   /// The set of development artifacts required for this command.
   ///
