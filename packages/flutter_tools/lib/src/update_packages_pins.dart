--- conflicted
+++ resolved
@@ -31,15 +31,9 @@
   'hooks_runner':
       '0.19.0', // Under active development with breaking changes until 1.0.0. Manually rolled by @dcharkes.
   'material_color_utilities': '0.11.1', // Keep pinned to latest until 1.0.0.
-<<<<<<< HEAD
-=======
-  'leak_tracker': '11.0.1', // https://github.com/flutter/devtools/issues/3951
-  'leak_tracker_testing': '3.0.2', // https://github.com/flutter/devtools/issues/3951
-  'leak_tracker_flutter_testing': '3.0.10', // https://github.com/flutter/devtools/issues/3951
   'test': '1.25.15', // https://github.com/dart-lang/test/issues/2498
   'test_api': '0.7.4', // https://github.com/dart-lang/test/issues/2498
   'test_core': '0.6.8', // https://github.com/dart-lang/test/issues/2498
->>>>>>> b23840d0
 };
 
 /// These are packages that are explicitly excluded from appearing in the list
