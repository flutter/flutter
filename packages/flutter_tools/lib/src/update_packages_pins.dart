--- conflicted
+++ resolved
@@ -28,15 +28,7 @@
   'flutter_gallery_assets': '1.0.2', // Tests depend on the exact version.
   'flutter_template_images': '5.0.0', // Must always exactly match flutter_tools template.
   'google_mobile_ads': '5.1.0', // https://github.com/flutter/flutter/issues/156912
-<<<<<<< HEAD
-  'hooks':
-      '0.19.5', // Under active development with breaking changes until 1.0.0. Manually rolled by @dcharkes.
-  'hooks_runner':
-      '0.21.0', // Under active development with breaking changes until 1.0.0. Manually rolled by @dcharkes.
   'material_color_utilities': '0.13.0', // Keep pinned to latest until 1.0.0.
-=======
-  'material_color_utilities': '0.11.1', // Keep pinned to latest until 1.0.0.
->>>>>>> d307f5a7
 };
 
 /// These are packages that are explicitly excluded from appearing in the list
