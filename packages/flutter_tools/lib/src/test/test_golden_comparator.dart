--- conflicted
+++ resolved
@@ -114,23 +114,11 @@
           _flutterTesterBinPath,
           '--disable-vm-service',
           '--non-interactive',
-          '--packages=${_fileSystem.path.join('.dart_tool', 'package_config.json')}',
           outputPath,
         ];
 
         return _processManager.start(command, environment: _environment);
     }
-<<<<<<< HEAD
-=======
-    final List<String> command = <String>[
-      _flutterTesterBinPath,
-      '--disable-vm-service',
-      '--non-interactive',
-      output,
-    ];
-
-    return _processManager.start(command, environment: _environment);
->>>>>>> 8d60e7e7
   }
 
   /// Compares the golden file designated by [goldenKey], relative to [testUri], to the provide [bytes].
