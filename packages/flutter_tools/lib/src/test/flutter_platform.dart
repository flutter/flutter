--- conflicted
+++ resolved
@@ -323,7 +323,10 @@
   }) {
     _testGoldenComparator = TestGoldenComparator(
       flutterTesterBinPath: shellPath,
-      compilerFactory: () => compiler ?? TestCompiler(buildInfo, flutterProject, testTimeRecorder: testTimeRecorder),
+      compilerFactory:
+          () =>
+              compiler ??
+              TestCompiler(buildInfo, flutterProject, testTimeRecorder: testTimeRecorder),
       fileSystem: fileSystem,
       logger: logger,
       processManager: processManager,
@@ -507,11 +510,7 @@
     );
   }
 
-  void _handleStartedDevice({
-    required Uri? uri,
-    required int testCount,
-    required String testPath,
-  }) {
+  void _handleStartedDevice({required Uri? uri, required int testCount, required String testPath}) {
     if (uri != null) {
       globals.printTrace('test $testCount: VM Service uri is available at $uri');
       if (_isIntegrationTest) {
@@ -526,10 +525,7 @@
   static const String _kEventName = 'integration_test.VmServiceProxyGoldenFileComparator';
   static const String _kExtension = 'ext.$_kEventName';
 
-  Future<void> _listenToVmServiceForGoldens({
-    required Uri uri,
-    required String testPath,
-  }) async {
+  Future<void> _listenToVmServiceForGoldens({required Uri uri, required String testPath}) async {
     final Uri goldensBaseUri = Uri.parse(testPath);
     final FlutterVmService vmService = await connectToVmService(uri, logger: logger);
     final IsolateRef testAppIsolate = await vmService.findExtensionIsolate(_kExtension);
@@ -549,22 +545,14 @@
 
       final Map<String, Object?> args;
       if (e.extensionKind == 'update') {
-        switch (await _testGoldenComparator.update(
-          goldensBaseUri,
-          bytes,
-          relativePath,
-        )) {
+        switch (await _testGoldenComparator.update(goldensBaseUri, bytes, relativePath)) {
           case TestGoldenUpdateDone():
             args = <String, Object?>{'result': true};
           case TestGoldenUpdateError(error: final String error):
             args = <String, Object?>{'error': error};
         }
       } else {
-        switch (await _testGoldenComparator.compare(
-          goldensBaseUri,
-          bytes,
-          relativePath,
-        )) {
+        switch (await _testGoldenComparator.compare(goldensBaseUri, bytes, relativePath)) {
           case TestGoldenComparisonDone(matched: final bool matched):
             args = <String, Object?>{'result': matched};
           case TestGoldenComparisonError(error: final String error):
@@ -575,10 +563,7 @@
       await vmService.callMethodWrapper(
         _kExtension,
         isolateId: testAppIsolate.id,
-        args: <String, Object?>{
-          'id': id,
-          ...args,
-        },
+        args: <String, Object?>{'id': id, ...args},
       );
     });
   }
@@ -824,12 +809,7 @@
       testUrl: testUrl,
       testConfigFile: findTestConfigFile(globals.fs.file(testUrl), globals.logger),
       // This MUST be a file URI.
-<<<<<<< HEAD
       packageConfigUri: globals.fs.path.toUri(buildInfo.packageConfigPath),
-=======
-      packageConfigUri:
-          buildInfo != null ? globals.fs.path.toUri(buildInfo!.packageConfigPath) : null,
->>>>>>> 5491c8c1
       host: host!,
       updateGoldens: updateGoldens!,
       flutterTestDep: packageConfig['flutter_test'] != null,
