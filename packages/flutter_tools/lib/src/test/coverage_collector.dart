// Copyright 2016 The Chromium Authors. All rights reserved.
// Use of this source code is governed by a BSD-style license that can be
// found in the LICENSE file.

import 'dart:async';

import 'package:coverage/coverage.dart' as coverage;

import '../base/file_system.dart';
import '../base/io.dart';
import '../base/logger.dart';
import '../base/os.dart';
import '../base/platform.dart';
import '../base/process_manager.dart';
import '../dart/package_map.dart';
import '../globals.dart';
import '../project.dart';
import '../vmservice.dart';

import 'watcher.dart';

/// A class that's used to collect coverage data during tests.
class CoverageCollector extends TestWatcher {
  CoverageCollector({this.flutterProject, this.coverageDirectory});

  Map<String, dynamic> _globalHitmap;
  final Directory coverageDirectory;
  final FlutterProject flutterProject;

  @override
  Future<void> handleFinishedTest(ProcessEvent event) async {
    printTrace('test ${event.childIndex}: collecting coverage');
    await collectCoverage(event.process, event.observatoryUri);
  }

  void _addHitmap(Map<String, dynamic> hitmap) {
    if (_globalHitmap == null) {
      _globalHitmap = hitmap;
    } else {
      coverage.mergeHitmaps(hitmap, _globalHitmap);
    }
  }

  /// Collects coverage for an isolate using the given `port`.
  ///
  /// This should be called when the code whose coverage data is being collected
  /// has been run to completion so that all coverage data has been recorded.
  ///
  /// The returned [Future] completes when the coverage is collected.
  Future<void> collectCoverageIsolate(Uri observatoryUri, String debugName) async {
    assert(observatoryUri != null);
    print('collecting coverage data from $observatoryUri...');
    final Map<String, dynamic> data = await collect(observatoryUri, (String libraryName) {
      // If we have a specified coverage directory or could not find the package name, then
      // accept all libraries.
      return (coverageDirectory != null)
          || (flutterProject == null)
          || libraryName.contains(flutterProject.manifest.appName);
    }, waitPaused: true, debugName: debugName);
    if (data == null) {
      throw Exception('Failed to collect coverage.');
    }
    assert(data != null);

    print('($observatoryUri): collected coverage data; merging...');
    _addHitmap(coverage.createHitmap(data['coverage']));
    print('($observatoryUri): done merging coverage data into global coverage map.');
  }

  /// Collects coverage for the given [Process] using the given `port`.
  ///
  /// This should be called when the code whose coverage data is being collected
  /// has been run to completion so that all coverage data has been recorded.
  ///
  /// The returned [Future] completes when the coverage is collected.
  Future<void> collectCoverage(Process process, Uri observatoryUri) async {
    assert(process != null);
    assert(observatoryUri != null);
    final int pid = process.pid;
    printTrace('pid $pid: collecting coverage data from $observatoryUri...');

    Map<String, dynamic> data;
    final Future<void> processComplete = process.exitCode
      .then<void>((int code) {
        throw Exception('Failed to collect coverage, process terminated prematurely with exit code $code.');
      });
    final Future<void> collectionComplete = collect(observatoryUri, (String libraryName) {
      // If we have a specified coverage directory or could not find the package name, then
      // accept all libraries.
      if (coverageDirectory != null) {
        return true;
      }
      if (flutterProject == null) {
        return true;
      }
      return libraryName.contains(flutterProject.manifest.appName);
    })
      .then<void>((Map<String, dynamic> result) {
        if (result == null)
          throw Exception('Failed to collect coverage.');
        data = result;
      });
    await Future.any<void>(<Future<void>>[ processComplete, collectionComplete ]);
    assert(data != null);

    printTrace('pid $pid ($observatoryUri): collected coverage data; merging...');
    _addHitmap(coverage.createHitmap(data['coverage']));
    printTrace('pid $pid ($observatoryUri): done merging coverage data into global coverage map.');
  }

  /// Returns a future that will complete with the formatted coverage data
  /// (using [formatter]) once all coverage data has been collected.
  ///
  /// This will not start any collection tasks. It us up to the caller of to
  /// call [collectCoverage] for each process first.
  Future<String> finalizeCoverage({
    coverage.Formatter formatter,
    Directory coverageDirectory,
  }) async {
    if (_globalHitmap == null) {
      return null;
    }
    if (formatter == null) {
      final coverage.Resolver resolver = coverage.Resolver(packagesPath: PackageMap.globalPackagesPath);
      final String packagePath = fs.currentDirectory.path;
      final List<String> reportOn = coverageDirectory == null
        ? <String>[fs.path.join(packagePath, 'lib')]
        : <String>[coverageDirectory.path];
      formatter = coverage.LcovFormatter(resolver, reportOn: reportOn, basePath: packagePath);
    }
    final String result = await formatter.format(_globalHitmap);
    _globalHitmap = null;
    return result;
  }

  Future<bool> collectCoverageData(String coveragePath, { bool mergeCoverageData = false, Directory coverageDirectory }) async {
    final Status status = logger.startProgress('Collecting coverage information...', timeout: timeoutConfiguration.fastOperation);
    final String coverageData = await finalizeCoverage(
      coverageDirectory: coverageDirectory,
    );
    status.stop();
    printTrace('coverage information collection complete');
    if (coverageData == null)
      return false;

    final File coverageFile = fs.file(coveragePath)
      ..createSync(recursive: true)
      ..writeAsStringSync(coverageData, flush: true);
    printTrace('wrote coverage data to $coveragePath (size=${coverageData.length})');

    const String baseCoverageData = 'coverage/lcov.base.info';
    if (mergeCoverageData) {
      if (!fs.isFileSync(baseCoverageData)) {
        printError('Missing "$baseCoverageData". Unable to merge coverage data.');
        return false;
      }

      if (os.which('lcov') == null) {
        String installMessage = 'Please install lcov.';
        if (platform.isLinux)
          installMessage = 'Consider running "sudo apt-get install lcov".';
        else if (platform.isMacOS)
          installMessage = 'Consider running "brew install lcov".';
        printError('Missing "lcov" tool. Unable to merge coverage data.\n$installMessage');
        return false;
      }

      final Directory tempDir = fs.systemTempDirectory.createTempSync('flutter_tools_test_coverage.');
      try {
        final File sourceFile = coverageFile.copySync(fs.path.join(tempDir.path, 'lcov.source.info'));
        final ProcessResult result = processManager.runSync(<String>[
          'lcov',
          '--add-tracefile', baseCoverageData,
          '--add-tracefile', sourceFile.path,
          '--output-file', coverageFile.path,
        ]);
        if (result.exitCode != 0)
          return false;
      } finally {
        tempDir.deleteSync(recursive: true);
      }
    }
    return true;
  }
}

<<<<<<< HEAD
Future<Map<String, dynamic>> collect(Uri serviceUri, bool Function(String) libraryPredicate, { bool waitPaused = false, String debugName, }) async {
  final VMService vmService = await VMService.connect(serviceUri, compression: CompressionOptions.compressionOff);
=======
Future<VMService> _defaultConnect(Uri serviceUri) {
  return VMService.connect(serviceUri, compression: CompressionOptions.compressionOff);
}

Future<Map<String, dynamic>> collect(Uri serviceUri, bool Function(String) libraryPredicate,
    [Future<VMService> Function(Uri) connector = _defaultConnect]) async {
  final VMService vmService = await connector(serviceUri);
>>>>>>> a0b2878e
  await vmService.getVM();
  final Isolate isolate = vmService.vm.isolates.firstWhere((Isolate isolate) => isolate.name == debugName);
  if (!waitPaused) {
    return _getAllCoverage(vmService, libraryPredicate);
  }
  int i = 0;
  while (i < 20) {
    await isolate.load();
    if (isolate.pauseEvent?.kind == ServiceEvent.kPauseStart) {
      break;
    }
    await Future<void>.delayed(const Duration(milliseconds: 50));
    i += 1;
  }
  if (i == 20) {
    print('Isolate $debugName was never paused, refusing to collect coverage');
    return const <String, dynamic>{
      'type': 'CodeCoverage',
      'coverage': <Object>[]
    };
  }
  print('isolate is paused, collecting coverage...');
  return _getAllCoverage(vmService, libraryPredicate);
}

Future<Map<String, dynamic>> _getAllCoverage(VMService service, bool Function(String) libraryPredicate) async {
  await service.getVM();
  final List<Map<String, dynamic>> coverage = <Map<String, dynamic>>[];
  for (Isolate isolateRef in service.vm.isolates) {
    await isolateRef.load();
    final Map<String, dynamic> scriptList = await isolateRef.invokeRpcRaw('getScripts', params: <String, dynamic>{'isolateId': isolateRef.id});
    final List<Future<void>> futures = <Future<void>>[];

    final Map<String, Map<String, dynamic>> scripts = <String, Map<String, dynamic>>{};
    final Map<String, Map<String, dynamic>> sourceReports = <String, Map<String, dynamic>>{};
    // For each ScriptRef loaded into the VM, load the corresponding Script and
    // SourceReport object.

    // We may receive such objects as
    // {type: Sentinel, kind: Collected, valueAsString: <collected>}
    // that need to be skipped.
    if (scriptList['scripts'] == null) {
      continue;
    }
    for (Map<String, dynamic> script in scriptList['scripts']) {
      if (!libraryPredicate(script['uri'])) {
        continue;
      }
      final String scriptId = script['id'];
      futures.add(
        isolateRef.invokeRpcRaw('getSourceReport', params: <String, dynamic>{
          'forceCompile': true,
          'scriptId': scriptId,
          'isolateId': isolateRef.id,
          'reports': <String>['Coverage'],
        })
        .then((Map<String, dynamic> report) {
          sourceReports[scriptId] = report;
        })
      );
      futures.add(
        isolateRef.invokeRpcRaw('getObject', params: <String, dynamic>{
          'isolateId': isolateRef.id,
          'objectId': scriptId,
        })
        .then((Map<String, dynamic> script) {
          scripts[scriptId] = script;
        })
      );
    }
    await Future.wait(futures);
    _buildCoverageMap(scripts, sourceReports, coverage);
  }
  return <String, dynamic>{'type': 'CodeCoverage', 'coverage': coverage};
}

// Build a hitmap of Uri -> Line -> Hit Count for each script object.
void _buildCoverageMap(
  Map<String, Map<String, dynamic>> scripts,
  Map<String, Map<String, dynamic>> sourceReports,
  List<Map<String, dynamic>> coverage,
) {
  final Map<String, Map<int, int>> hitMaps = <String, Map<int, int>>{};
  for (String scriptId in scripts.keys) {
    final Map<String, dynamic> sourceReport = sourceReports[scriptId];
    for (Map<String, dynamic> range in sourceReport['ranges']) {
      final Map<String, dynamic> coverage = range['coverage'];
      // Coverage reports may sometimes be null for a Script.
      if (coverage == null) {
        continue;
      }
      final Map<String, dynamic> scriptRef = sourceReport['scripts'][range['scriptIndex']];
      final String uri = scriptRef['uri'];

      hitMaps[uri] ??= <int, int>{};
      final Map<int, int> hitMap = hitMaps[uri];
      final List<dynamic> hits = coverage['hits'];
      final List<dynamic> misses = coverage['misses'];
      final List<dynamic> tokenPositions = scripts[scriptRef['id']]['tokenPosTable'];
      // The token positions can be null if the script has no coverable lines.
      if (tokenPositions == null) {
        continue;
      }
      if (hits != null) {
        for (int hit in hits) {
          final int line = _lineAndColumn(hit, tokenPositions)[0];
          final int current = hitMap[line] ?? 0;
          hitMap[line] = current + 1;
        }
      }
      if (misses != null) {
        for (int miss in misses) {
          final int line = _lineAndColumn(miss, tokenPositions)[0];
          hitMap[line] ??= 0;
        }
      }
    }
  }
  hitMaps.forEach((String uri, Map<int, int> hitMap) {
    coverage.add(_toScriptCoverageJson(uri, hitMap));
  });
}

// Binary search the token position table for the line and column which
// corresponds to each token position.
// The format of this table is described in https://github.com/dart-lang/sdk/blob/master/runtime/vm/service/service.md#script
List<int> _lineAndColumn(int position, List<dynamic> tokenPositions) {
  int min = 0;
  int max = tokenPositions.length;
  while (min < max) {
    final int mid = min + ((max - min) >> 1);
    final List<dynamic> row = tokenPositions[mid];
    if (row[1] > position) {
      max = mid;
    } else {
      for (int i = 1; i < row.length; i += 2) {
        if (row[i] == position) {
          return <int>[row.first, row[i + 1]];
        }
      }
      min = mid + 1;
    }
  }
  throw StateError('Unreachable');
}

// Returns a JSON hit map backward-compatible with pre-1.16.0 SDKs.
Map<String, dynamic> _toScriptCoverageJson(String scriptUri, Map<int, int> hitMap) {
  final Map<String, dynamic> json = <String, dynamic>{};
  final List<int> hits = <int>[];
  hitMap.forEach((int line, int hitCount) {
    hits.add(line);
    hits.add(hitCount);
  });
  json['source'] = scriptUri;
  json['script'] = <String, dynamic>{
    'type': '@Script',
    'fixedId': true,
    'id': 'libraries/1/scripts/${Uri.encodeComponent(scriptUri)}',
    'uri': scriptUri,
    '_kind': 'library',
  };
  json['hits'] = hits;
  return json;
}<|MERGE_RESOLUTION|>--- conflicted
+++ resolved
@@ -184,18 +184,17 @@
   }
 }
 
-<<<<<<< HEAD
-Future<Map<String, dynamic>> collect(Uri serviceUri, bool Function(String) libraryPredicate, { bool waitPaused = false, String debugName, }) async {
-  final VMService vmService = await VMService.connect(serviceUri, compression: CompressionOptions.compressionOff);
-=======
 Future<VMService> _defaultConnect(Uri serviceUri) {
-  return VMService.connect(serviceUri, compression: CompressionOptions.compressionOff);
-}
-
-Future<Map<String, dynamic>> collect(Uri serviceUri, bool Function(String) libraryPredicate,
-    [Future<VMService> Function(Uri) connector = _defaultConnect]) async {
+  return VMService.connect(
+      serviceUri, compression: CompressionOptions.compressionOff);
+}
+
+Future<Map<String, dynamic>> collect(Uri serviceUri, bool Function(String) libraryPredicate, {
+  bool waitPaused = false,
+  String debugName,
+  Future<VMService> Function(Uri) connector = _defaultConnect,
+}) async {
   final VMService vmService = await connector(serviceUri);
->>>>>>> a0b2878e
   await vmService.getVM();
   final Isolate isolate = vmService.vm.isolates.firstWhere((Isolate isolate) => isolate.name == debugName);
   if (!waitPaused) {
