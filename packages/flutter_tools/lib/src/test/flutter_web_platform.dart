--- conflicted
+++ resolved
@@ -40,15 +40,11 @@
 class FlutterWebPlatform extends PlatformPlugin {
   FlutterWebPlatform._(this._server, this._config, this._root) {
     // Look up the location of the testing resources.
-<<<<<<< HEAD
-    final Map<String, Uri> packageMap = PackageMap(fs.path.join(Cache.flutterRoot, 'packages', 'flutter_tools', '.packages')).map;
-=======
     final Map<String, Uri> packageMap = PackageMap(fs.path.join(
       Cache.flutterRoot,
       'packages',
       'flutter_tools',
     )).map;
->>>>>>> aca694de
     testUri = packageMap['test'];
     final shelf.Cascade cascade = shelf.Cascade()
         .add(_webSocketHandler.handler)
