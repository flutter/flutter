--- conflicted
+++ resolved
@@ -348,14 +348,10 @@
           isWasm: debuggingOptions.webUseWasm,
           useLocalCanvasKit: debuggingOptions.buildInfo.useLocalCanvasKit,
           rootDirectory: fileSystem.directory(projectRootPath),
-<<<<<<< HEAD
-          isWindows: _platform.isWindows,
           useDwdsWebSocketConnection: useDwdsWebSocketConnection,
-=======
           fileSystem: fileSystem,
           logger: logger,
           platform: _platform,
->>>>>>> efeaa9a1
         );
         Uri url = await device!.devFS!.create();
         if (debuggingOptions.tlsCertKeyPath != null && debuggingOptions.tlsCertPath != null) {
