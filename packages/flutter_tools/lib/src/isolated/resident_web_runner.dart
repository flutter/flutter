// Copyright 2014 The Flutter Authors. All rights reserved.
// Use of this source code is governed by a BSD-style license that can be
// found in the LICENSE file.

import 'dart:async';

import 'package:dwds/dwds.dart';
import 'package:package_config/package_config.dart';
import 'package:unified_analytics/unified_analytics.dart';
import 'package:vm_service/vm_service.dart' as vmservice;
import 'package:webkit_inspection_protocol/webkit_inspection_protocol.dart' hide StackTrace;

import '../application_package.dart';
import '../base/async_guard.dart';
import '../base/command_help.dart';
import '../base/common.dart';
import '../base/file_system.dart';
import '../base/io.dart';
import '../base/logger.dart';
import '../base/net.dart';
import '../base/platform.dart';
import '../base/terminal.dart';
import '../base/time.dart';
import '../base/utils.dart';
import '../build_info.dart';
import '../cache.dart';
import '../dart/language_version.dart';
import '../devfs.dart';
import '../device.dart';
import '../flutter_plugins.dart';
import '../globals.dart' as globals;
import '../project.dart';
import '../reporting/reporting.dart';
import '../resident_devtools_handler.dart';
import '../resident_runner.dart';
import '../run_hot.dart';
import '../vmservice.dart';
import '../web/chrome.dart';
import '../web/compile.dart';
import '../web/file_generators/flutter_service_worker_js.dart';
import '../web/file_generators/main_dart.dart' as main_dart;
import '../web/web_device.dart';
import '../web/web_runner.dart';
import 'devfs_web.dart';

/// Injectable factory to create a [ResidentWebRunner].
class DwdsWebRunnerFactory extends WebRunnerFactory {
  @override
  ResidentRunner createWebRunner(
    FlutterDevice device, {
    String? target,
    required bool stayResident,
    required FlutterProject flutterProject,
    required DebuggingOptions debuggingOptions,
    UrlTunneller? urlTunneller,
    required Logger logger,
    required Terminal terminal,
    required Platform platform,
    required OutputPreferences outputPreferences,
    required FileSystem fileSystem,
    required SystemClock systemClock,
    required Analytics analytics,
    bool machine = false,
  }) {
    return ResidentWebRunner(
      device,
      target: target,
      flutterProject: flutterProject,
      debuggingOptions: debuggingOptions,
      stayResident: stayResident,
      urlTunneller: urlTunneller,
      machine: machine,
      analytics: analytics,
      systemClock: systemClock,
      fileSystem: fileSystem,
      logger: logger,
      terminal: terminal,
      platform: platform,
      outputPreferences: outputPreferences,
    );
  }
}

const String kExitMessage =
    'Failed to establish connection with the application '
    'instance in Chrome.\nThis can happen if the websocket connection used by the '
    'web tooling is unable to correctly establish a connection, for example due to a firewall.';

class ResidentWebRunner extends ResidentRunner {
  ResidentWebRunner(
    FlutterDevice device, {
    String? target,
    bool stayResident = true,
    bool machine = false,
    required this.flutterProject,
    required DebuggingOptions debuggingOptions,
    required FileSystem fileSystem,
    required Logger logger,
    required Terminal terminal,
    required Platform platform,
    required OutputPreferences outputPreferences,
    required SystemClock systemClock,
    required Analytics analytics,
    UrlTunneller? urlTunneller,
    // TODO(bkonyi): remove when ready to serve DevTools from DDS.
    ResidentDevtoolsHandlerFactory devtoolsHandler = createDefaultHandler,
  }) : _fileSystem = fileSystem,
       _logger = logger,
       _platform = platform,
       _systemClock = systemClock,
       _analytics = analytics,
       _urlTunneller = urlTunneller,
       super(
         <FlutterDevice>[device],
         target: target ?? fileSystem.path.join('lib', 'main.dart'),
         debuggingOptions: debuggingOptions,
         stayResident: stayResident,
         machine: machine,
         devtoolsHandler: devtoolsHandler,
         commandHelp: CommandHelp(
           logger: logger,
           terminal: terminal,
           platform: platform,
           outputPreferences: outputPreferences,
         ),
       );

  final FileSystem _fileSystem;
  final Logger _logger;
  final Platform _platform;
  final SystemClock _systemClock;
  final Analytics _analytics;
  final UrlTunneller? _urlTunneller;

  @override
  Logger get logger => _logger;

  @override
  FileSystem get fileSystem => _fileSystem;

  FlutterDevice? get device => flutterDevices.first;
  final FlutterProject flutterProject;

  // Mapping from service name to service method.
  final Map<String, String> _registeredMethodsForService = <String, String>{};

  // Used with the new compiler to generate a bootstrap file containing plugins
  // and platform initialization.
  Directory? _generatedEntrypointDirectory;

  // Only non-wasm debug builds of the web support the service protocol.
  @override
  bool get supportsServiceProtocol =>
      !debuggingOptions.webUseWasm && isRunningDebug && deviceIsDebuggable;

  @override
  bool get debuggingEnabled => isRunningDebug && deviceIsDebuggable;

  /// WebServer device is debuggable when running with --start-paused.
  bool get deviceIsDebuggable => device!.device is! WebServerDevice || debuggingOptions.startPaused;

  @override
  // Web uses a different plugin registry.
  bool get generateDartPluginRegistry => false;

  bool get _enableDwds => debuggingEnabled;

  @override
  bool get reloadIsRestart =>
      debuggingOptions.webUseWasm ||
      // Web behavior when not using the DDC library bundle format is to restart
      // when a reload is issued. We can't use `canHotReload` to signal this
      // since we still want a reload command to succeed, but to do a hot
      // restart.
      debuggingOptions.buildInfo.ddcModuleFormat != DdcModuleFormat.ddc ||
      !debuggingOptions.buildInfo.canaryFeatures;

  @override
  bool get supportsDetach => stopAppDuringCleanup;

  ConnectionResult? _connectionResult;
  StreamSubscription<vmservice.Event>? _stdOutSub;
  StreamSubscription<vmservice.Event>? _stdErrSub;
  StreamSubscription<vmservice.Event>? _serviceSub;
  StreamSubscription<vmservice.Event>? _extensionEventSub;
  bool _exited = false;
  WipConnection? _wipConnection;
  ChromiumLauncher? _chromiumLauncher;

  FlutterVmService get _vmService {
    if (_instance != null) {
      return _instance!;
    }
    final vmservice.VmService? service = _connectionResult?.vmService;
    final Uri websocketUri = Uri.parse(_connectionResult!.debugConnection!.uri);
    final Uri httpUri = _httpUriFromWebsocketUri(websocketUri);
    return _instance ??= FlutterVmService(service!, wsAddress: websocketUri, httpAddress: httpUri);
  }

  FlutterVmService? _instance;

  @override
  Future<void> cleanupAfterSignal() async {
    await _cleanup();
  }

  @override
  Future<void> cleanupAtFinish() async {
    await _cleanup();
  }

  Future<void> _cleanup() async {
    if (_exited) {
      return;
    }
    // TODO(bkonyi): remove when ready to serve DevTools from DDS.
    await residentDevtoolsHandler!.shutdown();
    await _stdOutSub?.cancel();
    await _stdErrSub?.cancel();
    await _serviceSub?.cancel();
    await _extensionEventSub?.cancel();

    if (stopAppDuringCleanup) {
      await device!.device!.stopApp(null);
    }

    _registeredMethodsForService.clear();
    try {
      _generatedEntrypointDirectory?.deleteSync(recursive: true);
    } on FileSystemException {
      // Best effort to clean up temp dirs.
      _logger.printTrace(
        'Failed to clean up temp directory: ${_generatedEntrypointDirectory!.path}',
      );
    }
    _exited = true;
  }

  Future<void> _cleanupAndExit() async {
    await _cleanup();
    appFinished();
  }

  @override
  Future<void> stopEchoingDeviceLog() async {
    // Do nothing for ResidentWebRunner
    await device!.stopEchoingDeviceLog();
  }

  @override
  Future<int> run({
    Completer<DebugConnectionInfo>? connectionInfoCompleter,
    Completer<void>? appStartedCompleter,
    String? route,
  }) async {
    final ApplicationPackage? package = await ApplicationPackageFactory.instance!
        .getPackageForPlatform(
          TargetPlatform.web_javascript,
          buildInfo: debuggingOptions.buildInfo,
        );
    if (package == null) {
      _logger.printStatus('This application is not configured to build on the web.');
      _logger.printStatus('To add web support to a project, run `flutter create .`.');
    }
    final String modeName = debuggingOptions.buildInfo.friendlyModeName;
    _logger.printStatus(
      'Launching ${getDisplayPath(target, _fileSystem)} '
      'on ${device!.device!.displayName} in $modeName mode...',
    );
    if (device!.device is ChromiumDevice) {
      _chromiumLauncher = (device!.device! as ChromiumDevice).chromeLauncher;
    }

    try {
      return await asyncGuard(() async {
        Future<int> getPort() async {
          if (debuggingOptions.port == null) {
            return globals.os.findFreePort();
          }

          final int? port = int.tryParse(debuggingOptions.port ?? '');

          if (port == null) {
            logger.printError('''
Received a non-integer value for port: ${debuggingOptions.port}
A randomly-chosen available port will be used instead.
''');
            return globals.os.findFreePort();
          }

          if (port < 0 || port > 65535) {
            throwToolExit('''
Invalid port: ${debuggingOptions.port}
Please provide a valid TCP port (an integer between 0 and 65535, inclusive).
    ''');
          }

          return port;
        }

        final ExpressionCompiler? expressionCompiler =
            debuggingOptions.webEnableExpressionEvaluation
                ? WebExpressionCompiler(device!.generator!, fileSystem: _fileSystem)
                : null;

        _logger.printStatus('creating webdevfs');
        device!.devFS = WebDevFS(
          hostname: debuggingOptions.hostname ?? 'localhost',
          port: await getPort(),
          tlsCertPath: debuggingOptions.tlsCertPath,
          tlsCertKeyPath: debuggingOptions.tlsCertKeyPath,
          packagesFilePath: packagesFilePath,
          urlTunneller: _urlTunneller,
          useSseForDebugProxy: debuggingOptions.webUseSseForDebugProxy,
          useSseForDebugBackend: debuggingOptions.webUseSseForDebugBackend,
          useSseForInjectedClient: debuggingOptions.webUseSseForInjectedClient,
          buildInfo: debuggingOptions.buildInfo,
          enableDwds: _enableDwds,
          enableDds: debuggingOptions.enableDds,
          entrypoint: _fileSystem.file(target).uri,
          expressionCompiler: expressionCompiler,
          extraHeaders: debuggingOptions.webHeaders,
          chromiumLauncher: _chromiumLauncher,
          nativeNullAssertions: debuggingOptions.nativeNullAssertions,
          ddcModuleSystem: debuggingOptions.buildInfo.ddcModuleFormat == DdcModuleFormat.ddc,
          canaryFeatures: debuggingOptions.buildInfo.canaryFeatures,
          webRenderer: debuggingOptions.webRenderer,
          isWasm: debuggingOptions.webUseWasm,
          useLocalCanvasKit: debuggingOptions.buildInfo.useLocalCanvasKit,
          rootDirectory: fileSystem.directory(projectRootPath),
          isWindows: _platform.isWindows,
        );
        Uri url = await device!.devFS!.create();
        if (debuggingOptions.tlsCertKeyPath != null && debuggingOptions.tlsCertPath != null) {
          url = url.replace(scheme: 'https');
        }
        if (debuggingOptions.buildInfo.isDebug && !debuggingOptions.webUseWasm) {
          _logger.printStatus('updating devfs');
          await runSourceGenerators();
          final UpdateFSReport report = await _updateDevFS(fullRestart: true, resetCompiler: true);
          _logger.printStatus('updated devfs');
          if (!report.success) {
            _logger.printError('Failed to compile application.');
            appFailedToStart();
            return 1;
          }
          device!.generator!.accept();
          cacheInitialDillCompilation();
        } else {
          final WebBuilder webBuilder = WebBuilder(
            logger: _logger,
            processManager: globals.processManager,
            buildSystem: globals.buildSystem,
            fileSystem: _fileSystem,
            flutterVersion: globals.flutterVersion,
            analytics: globals.analytics,
          );
          await webBuilder.buildWeb(
            flutterProject,
            target,
            debuggingOptions.buildInfo,
            ServiceWorkerStrategy.none,
            compilerConfigs: <WebCompilerConfig>[_compilerConfig],
          );
        }
<<<<<<< HEAD
        _logger.printStatus('webdevfs.connect');
        final WebDevFS webDevFS = device!.devFS! as WebDevFS;
        final bool useDebugExtension =
            device!.device is WebServerDevice && debuggingOptions.startPaused;
        final Future<ConnectionResult?>? connectDebug =
            supportsServiceProtocol ? webDevFS.connect(useDebugExtension) : null;
        _logger.printStatus('starting app');
=======
        final WebDevFS webDevFS = device!.devFS! as WebDevFS;
        final bool useDebugExtension =
            device!.device is WebServerDevice && debuggingOptions.startPaused;
        // Listen for connected apps early and then await this `Future` later
        // when we attach.
        final Future<ConnectionResult?>? connectDebug =
            supportsServiceProtocol ? webDevFS.connect(useDebugExtension) : null;
>>>>>>> 7f26571e
        await device!.device!.startApp(
          package,
          mainPath: target,
          debuggingOptions: debuggingOptions,
          platformArgs: <String, Object>{'uri': url.toString()},
        );
        _logger.printStatus('started app and attaching');
        return attach(
          connectionInfoCompleter: connectionInfoCompleter,
          appStartedCompleter: appStartedCompleter,
          connectDebug: connectDebug,
        );
      });
    } on WebSocketException catch (error, stackTrace) {
      appFailedToStart();
      _logger.printError('$error', stackTrace: stackTrace);
      throwToolExit(kExitMessage);
    } on ChromeDebugException catch (error, stackTrace) {
      appFailedToStart();
      _logger.printError('$error', stackTrace: stackTrace);
      throwToolExit(kExitMessage);
    } on AppConnectionException catch (error, stackTrace) {
      appFailedToStart();
      _logger.printError('$error', stackTrace: stackTrace);
      throwToolExit(kExitMessage);
    } on SocketException catch (error, stackTrace) {
      appFailedToStart();
      _logger.printError('$error', stackTrace: stackTrace);
      throwToolExit(kExitMessage);
    } on HttpException catch (error, stackTrace) {
      appFailedToStart();
      _logger.printError('$error', stackTrace: stackTrace);
      throwToolExit(kExitMessage);
    } on Exception {
      appFailedToStart();
      rethrow;
    }
  }

  WebCompilerConfig get _compilerConfig {
    if (debuggingOptions.webUseWasm) {
      return WasmCompilerConfig(
        optimizationLevel: 0,
        stripWasm: false,
        renderer: debuggingOptions.webRenderer,
      );
    }
    return JsCompilerConfig.run(
      nativeNullAssertions: debuggingOptions.nativeNullAssertions,
      renderer: debuggingOptions.webRenderer,
    );
  }

  @override
  Future<OperationResult> restart({
    bool fullRestart = false,
    bool? pause = false,
    String? reason,
    bool benchmarkMode = false,
  }) async {
    final DateTime start = _systemClock.now();
    final Status status;
    if (debuggingOptions.buildInfo.ddcModuleFormat != DdcModuleFormat.ddc ||
        !debuggingOptions.buildInfo.canaryFeatures) {
      // Triggering hot reload performed hot restart for the old module formats
      // historically. Keep that behavior and only perform hot reload when the
      // new module format is used.
      fullRestart = true;
    }
    if (fullRestart) {
      status = _logger.startProgress('Performing hot restart...', progressId: 'hot.restart');
    } else {
      status = _logger.startProgress('Performing hot reload...', progressId: 'hot.reload');
    }

    final String targetPlatform = getNameForTargetPlatform(TargetPlatform.web_javascript);
    final String sdkName = await device!.device!.sdkNameAndVersion;

    // Will be null if there is no report.
    final UpdateFSReport? report;
    if (debuggingOptions.buildInfo.isDebug && !debuggingOptions.webUseWasm) {
      await runSourceGenerators();
      // Don't reset the resident compiler for web, since the extra recompile is
      // wasteful.
      report = await _updateDevFS(fullRestart: fullRestart, resetCompiler: false);
      if (report.success) {
        device!.generator!.accept();
      } else {
        status.stop();
        await device!.generator!.reject();
        if (report.hotReloadRejected) {
          // We cannot capture the reason why the reload was rejected as it may
          // contain user information.
          HotEvent(
            'reload-reject',
            targetPlatform: targetPlatform,
            sdkName: sdkName,
            emulator: false,
            fullRestart: fullRestart,
          ).send();
          _analytics.send(
            Event.hotRunnerInfo(
              label: 'reload-reject',
              targetPlatform: targetPlatform,
              sdkName: sdkName,
              emulator: false,
              fullRestart: fullRestart,
            ),
          );
        }
        return OperationResult(1, 'Failed to recompile application.');
      }
    } else {
      report = null;
      try {
        final WebBuilder webBuilder = WebBuilder(
          logger: _logger,
          processManager: globals.processManager,
          buildSystem: globals.buildSystem,
          fileSystem: _fileSystem,
          flutterVersion: globals.flutterVersion,
          analytics: globals.analytics,
        );
        await webBuilder.buildWeb(
          flutterProject,
          target,
          debuggingOptions.buildInfo,
          ServiceWorkerStrategy.none,
          compilerConfigs: <WebCompilerConfig>[_compilerConfig],
        );
      } on ToolExit {
        return OperationResult(1, 'Failed to recompile application.');
      }
    }

    // Both will be null when not assigned.
    Duration? reloadDuration;
    Duration? reassembleDuration;
    try {
      if (!deviceIsDebuggable) {
        _logger.printStatus('Recompile complete. Page requires refresh.');
      } else if (isRunningDebug) {
        if (fullRestart) {
          // If the hot-restart service extension method is registered, then use
          // it. Otherwise, default to calling "hotRestart" without a namespace.
          final String hotRestartMethod =
              _registeredMethodsForService['hotRestart'] ?? 'hotRestart';
          await _vmService.service.callMethod(hotRestartMethod);
        } else {
          final DateTime reloadStart = _systemClock.now();
          final vmservice.VM vm = await _vmService.service.getVM();
          final vmservice.ReloadReport report = await _vmService.service.reloadSources(
            vm.isolates!.first.id!,
          );
          reloadDuration = _systemClock.now().difference(reloadStart);
          final ReloadReportContents contents = ReloadReportContents.fromReloadReport(report);
          final bool success = contents.success ?? false;
          if (!success) {
            // Rejections happen at compile-time for the web, so in theory,
            // nothing should go wrong here. However, if DWDS or the DDC runtime
            // has some internal error, we should still surface it to make
            // debugging easier.
            String reloadFailedMessage = 'Hot reload failed:';
            _logger.printError(reloadFailedMessage);
            for (final ReasonForCancelling reason in contents.notices) {
              reloadFailedMessage += reason.toString();
              _logger.printError(reason.toString());
            }
            return OperationResult(1, reloadFailedMessage);
          }
          String? failedReassemble;
          final DateTime reassembleStart = _systemClock.now();
          await _vmService
              .flutterReassemble(isolateId: null)
              .then(
                (Object? o) => o,
                onError: (Object error, StackTrace stackTrace) {
                  failedReassemble = 'Reassembling failed: $error\n$stackTrace';
                  _logger.printError(failedReassemble!);
                },
              );
          reassembleDuration = _systemClock.now().difference(reassembleStart);
          if (failedReassemble != null) {
            return OperationResult(1, failedReassemble!);
          }
        }
      } else {
        // On non-debug builds, a hard refresh is required to ensure the
        // up to date sources are loaded.
        await _wipConnection?.sendCommand('Page.reload', <String, Object>{
          'ignoreCache': !debuggingOptions.buildInfo.isDebug,
        });
      }
    } on Exception catch (err) {
      return OperationResult(1, err.toString(), fatal: true);
    } finally {
      status.stop();
    }

    final Duration elapsed = _systemClock.now().difference(start);
    final String elapsedMS = getElapsedAsMilliseconds(elapsed);
    _logger.printStatus('${fullRestart ? 'Restarted' : 'Reloaded'} application in $elapsedMS.');

    if (fullRestart) {
      unawaited(residentDevtoolsHandler!.hotRestart(flutterDevices));
    }

    // Don't track restart times for dart2js builds or web-server devices.
    if (debuggingOptions.buildInfo.isDebug && deviceIsDebuggable) {
      if (fullRestart) {
        _analytics.send(
          Event.timing(
            workflow: 'hot',
            variableName: 'web-incremental-restart',
            elapsedMilliseconds: elapsed.inMilliseconds,
          ),
        );
        HotEvent(
          'restart',
          targetPlatform: targetPlatform,
          sdkName: sdkName,
          emulator: false,
          fullRestart: true,
          reason: reason,
          overallTimeInMs: elapsed.inMilliseconds,
          syncedBytes: report?.syncedBytes,
          invalidatedSourcesCount: report?.invalidatedSourcesCount,
          transferTimeInMs: report?.transferDuration.inMilliseconds,
          compileTimeInMs: report?.compileDuration.inMilliseconds,
          findInvalidatedTimeInMs: report?.findInvalidatedDuration.inMilliseconds,
          scannedSourcesCount: report?.scannedSourcesCount,
        ).send();
        _analytics.send(
          Event.hotRunnerInfo(
            label: 'restart',
            targetPlatform: targetPlatform,
            sdkName: sdkName,
            emulator: false,
            fullRestart: true,
            reason: reason,
            overallTimeInMs: elapsed.inMilliseconds,
            syncedBytes: report?.syncedBytes,
            invalidatedSourcesCount: report?.invalidatedSourcesCount,
            transferTimeInMs: report?.transferDuration.inMilliseconds,
            compileTimeInMs: report?.compileDuration.inMilliseconds,
            findInvalidatedTimeInMs: report?.findInvalidatedDuration.inMilliseconds,
            scannedSourcesCount: report?.scannedSourcesCount,
          ),
        );
      } else {
        _analytics.send(
          Event.timing(
            workflow: 'hot',
            variableName: 'reload',
            elapsedMilliseconds: elapsed.inMilliseconds,
          ),
        );
        HotEvent(
          'reload',
          targetPlatform: targetPlatform,
          sdkName: sdkName,
          emulator: false,
          fullRestart: false,
          reason: reason,
          overallTimeInMs: elapsed.inMilliseconds,
          syncedBytes: report?.syncedBytes,
          invalidatedSourcesCount: report?.invalidatedSourcesCount,
          transferTimeInMs: report?.transferDuration.inMilliseconds,
          compileTimeInMs: report?.compileDuration.inMilliseconds,
          findInvalidatedTimeInMs: report?.findInvalidatedDuration.inMilliseconds,
          scannedSourcesCount: report?.scannedSourcesCount,
          reassembleTimeInMs: reassembleDuration?.inMilliseconds,
          reloadVMTimeInMs: reloadDuration?.inMilliseconds,
        ).send();
        _analytics.send(
          Event.hotRunnerInfo(
            label: 'reload',
            targetPlatform: targetPlatform,
            sdkName: sdkName,
            emulator: false,
            fullRestart: false,
            reason: reason,
            overallTimeInMs: elapsed.inMilliseconds,
            syncedBytes: report?.syncedBytes,
            invalidatedSourcesCount: report?.invalidatedSourcesCount,
            transferTimeInMs: report?.transferDuration.inMilliseconds,
            compileTimeInMs: report?.compileDuration.inMilliseconds,
            findInvalidatedTimeInMs: report?.findInvalidatedDuration.inMilliseconds,
            scannedSourcesCount: report?.scannedSourcesCount,
            reassembleTimeInMs: reassembleDuration?.inMilliseconds,
            reloadVMTimeInMs: reloadDuration?.inMilliseconds,
          ),
        );
      }
    }
    return OperationResult.ok;
  }

  // Flutter web projects need to include a generated main entrypoint to call the
  // appropriate bootstrap method and inject plugins.
  // Keep this in sync with build_system/targets/web.dart.
  Future<Uri> _generateEntrypoint(Uri mainUri, PackageConfig? packageConfig) async {
    File? result = _generatedEntrypointDirectory?.childFile('web_entrypoint.dart');
    if (_generatedEntrypointDirectory == null) {
      _generatedEntrypointDirectory ??= _fileSystem.systemTempDirectory.createTempSync(
        'flutter_tools.',
      )..createSync();
      result = _generatedEntrypointDirectory!.childFile('web_entrypoint.dart');

      // Generates the generated_plugin_registrar
      await injectBuildTimePluginFilesForWebPlatform(
        flutterProject,
        destination: _generatedEntrypointDirectory!,
      );
      // The below works because `injectBuildTimePluginFiles` is configured to write
      // the web_plugin_registrant.dart file alongside the generated main.dart
      const String generatedImport = 'web_plugin_registrant.dart';

      Uri? importedEntrypoint = packageConfig!.toPackageUri(mainUri);
      // Special handling for entrypoints that are not under lib, such as test scripts.
      if (importedEntrypoint == null) {
        final String parent = _fileSystem.file(mainUri).parent.path;
        flutterDevices.first.generator!
          ..addFileSystemRoot(parent)
          ..addFileSystemRoot(_fileSystem.directory('test').absolute.path);
        importedEntrypoint = Uri(scheme: 'org-dartlang-app', path: '/${mainUri.pathSegments.last}');
      }
      final LanguageVersion languageVersion = determineLanguageVersion(
        _fileSystem.file(mainUri),
        packageConfig[flutterProject.manifest.appName],
        Cache.flutterRoot!,
      );

      final String entrypoint = main_dart.generateMainDartFile(
        importedEntrypoint.toString(),
        languageVersion: languageVersion,
        pluginRegistrantEntrypoint: generatedImport,
      );

      result.writeAsStringSync(entrypoint);
    }
    return result!.absolute.uri;
  }

  Future<UpdateFSReport> _updateDevFS({
    required bool fullRestart,
    required bool resetCompiler,
  }) async {
    final bool isFirstUpload = !assetBundle.wasBuiltOnce();
    final bool rebuildBundle = assetBundle.needsBuild();
    if (rebuildBundle) {
      _logger.printTrace('Updating assets');
      final int result = await assetBundle.build(
        packageConfigPath: debuggingOptions.buildInfo.packageConfigPath,
        targetPlatform: TargetPlatform.web_javascript,
      );
      if (result != 0) {
        return UpdateFSReport();
      }
    }
    final InvalidationResult invalidationResult = await projectFileInvalidator.findInvalidated(
      lastCompiled: device!.devFS!.lastCompiled,
      urisToMonitor: device!.devFS!.sources,
      packagesPath: packagesFilePath,
      packageConfig: device!.devFS!.lastPackageConfig ?? debuggingOptions.buildInfo.packageConfig,
    );
    final Status devFSStatus = _logger.startProgress(
      'Waiting for connection from debug service on '
      '${device!.device!.displayName}...',
    );
    final UpdateFSReport report = await device!.devFS!.update(
      mainUri: await _generateEntrypoint(
        _fileSystem.file(mainPath).absolute.uri,
        invalidationResult.packageConfig,
      ),
      target: target,
      bundle: assetBundle,
      bundleFirstUpload: isFirstUpload,
      generator: device!.generator!,
      fullRestart: fullRestart,
      resetCompiler: resetCompiler,
      dillOutputPath: dillOutputPath,
      pathToReload: getReloadPath(resetCompiler: resetCompiler, swap: false),
      invalidatedFiles: invalidationResult.uris!,
      packageConfig: invalidationResult.packageConfig!,
      trackWidgetCreation: debuggingOptions.buildInfo.trackWidgetCreation,
      shaderCompiler: device!.developmentShaderCompiler,
    );
    devFSStatus.stop();
    _logger.printTrace('Synced ${getSizeAsPlatformMB(report.syncedBytes)}.');
    return report;
  }

  @override
  Future<int> attach({
    Completer<DebugConnectionInfo>? connectionInfoCompleter,
    Completer<void>? appStartedCompleter,
    Future<ConnectionResult?>? connectDebug,
    bool allowExistingDdsInstance = false,
    bool needsFullRestart = true,
  }) async {
    if (_chromiumLauncher != null) {
      _logger.printStatus('launching chromium');
      final Chromium chrome = await _chromiumLauncher!.connectedInstance;
      final ChromeTab? chromeTab = await getChromeTabGuarded(
        chrome.chromeConnection,
        (ChromeTab chromeTab) {
          return !chromeTab.url.startsWith('chrome-extension');
        },
        retryFor: const Duration(seconds: 5),
        onIoError: (Object error, StackTrace stackTrace) {
          // We were unable to unable to communicate with Chrome.
          _logger.printError(error.toString(), stackTrace: stackTrace);
        },
      );
      if (chromeTab == null) {
        appFailedToStart();
        throwToolExit('Failed to connect to Chrome instance.');
      }
      _wipConnection = await chromeTab.connect();
      _logger.printStatus('connected to chromium');
    }
    Uri? websocketUri;
    if (supportsServiceProtocol) {
      assert(connectDebug != null);
<<<<<<< HEAD
      _logger.printStatus('setting up vmservice');
      _connectionResult = await connectDebug;
      _logger.printStatus('webdevfs.connected');
=======
      _connectionResult = await connectDebug;
>>>>>>> 7f26571e
      unawaited(_connectionResult!.debugConnection!.onDone.whenComplete(_cleanupAndExit));

      void onLogEvent(vmservice.Event event) {
        final String message = processVmServiceMessage(event);
        _logger.printStatus(message);
      }

      // This flag is needed to manage breakpoints properly.
      if (debuggingOptions.startPaused && debuggingOptions.debuggingEnabled) {
        try {
          final vmservice.Response result = await _vmService.service.setFlag(
            'pause_isolates_on_start',
            'true',
          );
          if (result is! vmservice.Success) {
            _logger.printError('setFlag failure: $result');
          }
        } on Exception catch (e) {
          _logger.printError(
            'Failed to set pause_isolates_on_start=true, proceeding. '
            'Error: $e',
          );
        }
      }
      _logger.printStatus('set startpaused');

      _stdOutSub = _vmService.service.onStdoutEvent.listen(onLogEvent);
      _stdErrSub = _vmService.service.onStderrEvent.listen(onLogEvent);
      _serviceSub = _vmService.service.onServiceEvent.listen(_onServiceEvent);
      try {
        await _vmService.service.streamListen(vmservice.EventStreams.kStdout);
      } on vmservice.RPCError {
        // It is safe to ignore this error because we expect an error to be
        // thrown if we're already subscribed.
      }
      try {
        await _vmService.service.streamListen(vmservice.EventStreams.kStderr);
      } on vmservice.RPCError {
        // It is safe to ignore this error because we expect an error to be
        // thrown if we're already subscribed.
      }
      try {
        await _vmService.service.streamListen(vmservice.EventStreams.kService);
      } on vmservice.RPCError {
        // It is safe to ignore this error because we expect an error to be
        // thrown if we're already subscribed.
      }
      try {
        await _vmService.service.streamListen(vmservice.EventStreams.kIsolate);
      } on vmservice.RPCError {
        // It is safe to ignore this error because we expect an error to be
        // thrown if we're not already subscribed.
      }
      _logger.printStatus('setting up vmservice 2');
      await setUpVmService(
        reloadSources: (String isolateId, {bool? force, bool? pause}) async {
          await restart(pause: pause);
        },
        device: device!.device,
        flutterProject: flutterProject,
        printStructuredErrorLogMethod: printStructuredErrorLog,
        vmService: _vmService.service,
      );
      _logger.printStatus('set up vm service');

      websocketUri = Uri.parse(_connectionResult!.debugConnection!.uri);
      device!.vmService = _vmService;

      // Run main immediately if the app is not started paused or if there
      // is no debugger attached. Otherwise, runMain when a resume event
      // is received.
      if (!debuggingOptions.startPaused || !supportsServiceProtocol) {
        _logger.printStatus('running main');
        _connectionResult!.appConnection!.runMain();
      } else {
        late StreamSubscription<void> resumeSub;
        resumeSub = _vmService.service.onDebugEvent.listen((vmservice.Event event) {
          if (event.type == vmservice.EventKind.kResume) {
            _connectionResult!.appConnection!.runMain();
            resumeSub.cancel();
          }
        });
      }
    }
    // TODO(bkonyi): remove when ready to serve DevTools from DDS.
    if (debuggingOptions.enableDevTools) {
      // The method below is guaranteed never to return a failing future.
      unawaited(
        residentDevtoolsHandler!.serveAndAnnounceDevTools(
          devToolsServerAddress: debuggingOptions.devToolsServerAddress,
          flutterDevices: flutterDevices,
        ),
      );
    }
    if (websocketUri != null) {
      if (debuggingOptions.vmserviceOutFile != null) {
        _fileSystem.file(debuggingOptions.vmserviceOutFile)
          ..createSync(recursive: true)
          ..writeAsStringSync(websocketUri.toString());
      }
      _logger.printStatus('Debug service listening on $websocketUri');
    }
    _logger.printStatus('completing app start');
    appStartedCompleter?.complete();
    connectionInfoCompleter?.complete(DebugConnectionInfo(wsUri: websocketUri));
    if (stayResident) {
      await waitForAppToFinish();
    } else {
      await stopEchoingDeviceLog();
      await exitApp();
    }
    await cleanupAtFinish();
    return 0;
  }

  @override
  Future<void> exitApp() async {
    if (stopAppDuringCleanup) {
      await device!.exitApps();
    }
    appFinished();
  }

  void _onServiceEvent(vmservice.Event e) {
    if (e.kind == vmservice.EventKind.kServiceRegistered) {
      final String serviceName = e.service!;
      _registeredMethodsForService[serviceName] = e.method!;
    }

    if (e.kind == vmservice.EventKind.kServiceUnregistered) {
      final String serviceName = e.service!;
      _registeredMethodsForService.remove(serviceName);
    }
  }
}

Uri _httpUriFromWebsocketUri(Uri websocketUri) {
  const String wsPath = '/ws';
  final String path = websocketUri.path;
  return websocketUri.replace(scheme: 'http', path: path.substring(0, path.length - wsPath.length));
}<|MERGE_RESOLUTION|>--- conflicted
+++ resolved
@@ -363,15 +363,7 @@
             compilerConfigs: <WebCompilerConfig>[_compilerConfig],
           );
         }
-<<<<<<< HEAD
         _logger.printStatus('webdevfs.connect');
-        final WebDevFS webDevFS = device!.devFS! as WebDevFS;
-        final bool useDebugExtension =
-            device!.device is WebServerDevice && debuggingOptions.startPaused;
-        final Future<ConnectionResult?>? connectDebug =
-            supportsServiceProtocol ? webDevFS.connect(useDebugExtension) : null;
-        _logger.printStatus('starting app');
-=======
         final WebDevFS webDevFS = device!.devFS! as WebDevFS;
         final bool useDebugExtension =
             device!.device is WebServerDevice && debuggingOptions.startPaused;
@@ -379,7 +371,7 @@
         // when we attach.
         final Future<ConnectionResult?>? connectDebug =
             supportsServiceProtocol ? webDevFS.connect(useDebugExtension) : null;
->>>>>>> 7f26571e
+        _logger.printStatus('starting app');
         await device!.device!.startApp(
           package,
           mainPath: target,
@@ -805,13 +797,9 @@
     Uri? websocketUri;
     if (supportsServiceProtocol) {
       assert(connectDebug != null);
-<<<<<<< HEAD
       _logger.printStatus('setting up vmservice');
       _connectionResult = await connectDebug;
       _logger.printStatus('webdevfs.connected');
-=======
-      _connectionResult = await connectDebug;
->>>>>>> 7f26571e
       unawaited(_connectionResult!.debugConnection!.onDone.whenComplete(_cleanupAndExit));
 
       void onLogEvent(vmservice.Event event) {
