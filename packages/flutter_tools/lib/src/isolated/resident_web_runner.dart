// Copyright 2014 The Flutter Authors. All rights reserved.
// Use of this source code is governed by a BSD-style license that can be
// found in the LICENSE file.

import 'dart:async';

import 'package:dwds/dwds.dart';
import 'package:package_config/package_config.dart';
import 'package:unified_analytics/unified_analytics.dart';
import 'package:vm_service/vm_service.dart' as vmservice;
import 'package:webkit_inspection_protocol/webkit_inspection_protocol.dart' hide StackTrace;

import '../application_package.dart';
import '../base/async_guard.dart';
import '../base/common.dart';
import '../base/file_system.dart';
import '../base/io.dart';
import '../base/logger.dart';
import '../base/net.dart';
import '../base/terminal.dart';
import '../base/time.dart';
import '../base/utils.dart';
import '../build_info.dart';
import '../cache.dart';
import '../dart/language_version.dart';
import '../devfs.dart';
import '../device.dart';
import '../flutter_plugins.dart';
import '../globals.dart' as globals;
import '../project.dart';
import '../reporting/reporting.dart';
import '../resident_devtools_handler.dart';
import '../resident_runner.dart';
import '../run_hot.dart';
import '../vmservice.dart';
import '../web/chrome.dart';
import '../web/compile.dart';
import '../web/file_generators/flutter_service_worker_js.dart';
import '../web/file_generators/main_dart.dart' as main_dart;
import '../web/web_device.dart';
import '../web/web_runner.dart';
import 'devfs_web.dart';

/// Injectable factory to create a [ResidentWebRunner].
class DwdsWebRunnerFactory extends WebRunnerFactory {
  @override
  ResidentRunner createWebRunner(
    FlutterDevice device, {
    String? target,
    required bool stayResident,
    required FlutterProject flutterProject,
    required DebuggingOptions debuggingOptions,
    UrlTunneller? urlTunneller,
    required Logger logger,
    required FileSystem fileSystem,
    required SystemClock systemClock,
    required Analytics analytics,
    bool machine = false,
  }) {
    return ResidentWebRunner(
      device,
      target: target,
      flutterProject: flutterProject,
      debuggingOptions: debuggingOptions,
      stayResident: stayResident,
      urlTunneller: urlTunneller,
      machine: machine,
      analytics: analytics,
      systemClock: systemClock,
      fileSystem: fileSystem,
      logger: logger,
    );
  }
}

const String kExitMessage =
    'Failed to establish connection with the application '
    'instance in Chrome.\nThis can happen if the websocket connection used by the '
    'web tooling is unable to correctly establish a connection, for example due to a firewall.';

class ResidentWebRunner extends ResidentRunner {
  ResidentWebRunner(
    FlutterDevice device, {
    String? target,
    bool stayResident = true,
    bool machine = false,
    required this.flutterProject,
    required DebuggingOptions debuggingOptions,
    required FileSystem fileSystem,
    required Logger logger,
    required SystemClock systemClock,
    required Analytics analytics,
    UrlTunneller? urlTunneller,
    // TODO(bkonyi): remove when ready to serve DevTools from DDS.
    ResidentDevtoolsHandlerFactory devtoolsHandler = createDefaultHandler,
  }) : _fileSystem = fileSystem,
       _logger = logger,
       _systemClock = systemClock,
       _analytics = analytics,
       _urlTunneller = urlTunneller,
       super(
         <FlutterDevice>[device],
         target: target ?? fileSystem.path.join('lib', 'main.dart'),
         debuggingOptions: debuggingOptions,
         stayResident: stayResident,
         machine: machine,
         devtoolsHandler: devtoolsHandler,
       );

  final FileSystem _fileSystem;
  final Logger _logger;
  final SystemClock _systemClock;
  final Analytics _analytics;
  final UrlTunneller? _urlTunneller;

  @override
  Logger get logger => _logger;

  @override
  FileSystem get fileSystem => _fileSystem;

  FlutterDevice? get device => flutterDevices.first;
  final FlutterProject flutterProject;

  // Mapping from service name to service method.
  final Map<String, String> _registeredMethodsForService = <String, String>{};

  // Used with the new compiler to generate a bootstrap file containing plugins
  // and platform initialization.
  Directory? _generatedEntrypointDirectory;

  // Only non-wasm debug builds of the web support the service protocol.
  @override
  bool get supportsServiceProtocol =>
      !debuggingOptions.webUseWasm && isRunningDebug && deviceIsDebuggable;

  @override
  bool get debuggingEnabled => isRunningDebug && deviceIsDebuggable;

  /// WebServer device is debuggable when running with --start-paused.
  bool get deviceIsDebuggable => device!.device is! WebServerDevice || debuggingOptions.startPaused;

  @override
  bool get supportsWriteSkSL => false;

  @override
  // Web uses a different plugin registry.
  bool get generateDartPluginRegistry => false;

  bool get _enableDwds => debuggingEnabled;

  ConnectionResult? _connectionResult;
  StreamSubscription<vmservice.Event>? _stdOutSub;
  StreamSubscription<vmservice.Event>? _stdErrSub;
  StreamSubscription<vmservice.Event>? _serviceSub;
  StreamSubscription<vmservice.Event>? _extensionEventSub;
  bool _exited = false;
  WipConnection? _wipConnection;
  ChromiumLauncher? _chromiumLauncher;

  FlutterVmService get _vmService {
    if (_instance != null) {
      return _instance!;
    }
    final vmservice.VmService? service = _connectionResult?.vmService;
    final Uri websocketUri = Uri.parse(_connectionResult!.debugConnection!.uri);
    final Uri httpUri = _httpUriFromWebsocketUri(websocketUri);
    return _instance ??= FlutterVmService(service!, wsAddress: websocketUri, httpAddress: httpUri);
  }

  FlutterVmService? _instance;

  @override
  Future<void> cleanupAfterSignal() async {
    await _cleanup();
  }

  @override
  Future<void> cleanupAtFinish() async {
    await _cleanup();
  }

  Future<void> _cleanup() async {
    if (_exited) {
      return;
    }
    // TODO(bkonyi): remove when ready to serve DevTools from DDS.
    await residentDevtoolsHandler!.shutdown();
    await _stdOutSub?.cancel();
    await _stdErrSub?.cancel();
    await _serviceSub?.cancel();
    await _extensionEventSub?.cancel();
    await device!.device!.stopApp(null);
    _registeredMethodsForService.clear();
    try {
      _generatedEntrypointDirectory?.deleteSync(recursive: true);
    } on FileSystemException {
      // Best effort to clean up temp dirs.
      _logger.printTrace(
        'Failed to clean up temp directory: ${_generatedEntrypointDirectory!.path}',
      );
    }
    _exited = true;
  }

  Future<void> _cleanupAndExit() async {
    await _cleanup();
    appFinished();
  }

  @override
  void printHelp({bool details = true}) {
    if (details) {
      return printHelpDetails();
    }
    const String fire = '🔥';
    const String rawMessage = '  To hot restart changes while running, press "r" or "R".';
    final String message = _logger.terminal.color(
      fire + _logger.terminal.bolden(rawMessage),
      TerminalColor.red,
    );
    _logger.printStatus(message);
    const String quitMessage = 'To quit, press "q".';
    _logger.printStatus('For a more detailed help message, press "h". $quitMessage');
    _logger.printStatus('');
    printDebuggerList();
  }

  @override
  Future<void> stopEchoingDeviceLog() async {
    // Do nothing for ResidentWebRunner
    await device!.stopEchoingDeviceLog();
  }

  @override
  Future<int> run({
    Completer<DebugConnectionInfo>? connectionInfoCompleter,
    Completer<void>? appStartedCompleter,
    String? route,
  }) async {
    final ApplicationPackage? package = await ApplicationPackageFactory.instance!
        .getPackageForPlatform(
          TargetPlatform.web_javascript,
          buildInfo: debuggingOptions.buildInfo,
        );
    if (package == null) {
      _logger.printStatus('This application is not configured to build on the web.');
      _logger.printStatus('To add web support to a project, run `flutter create .`.');
    }
    final String modeName = debuggingOptions.buildInfo.friendlyModeName;
    _logger.printStatus(
      'Launching ${getDisplayPath(target, _fileSystem)} '
      'on ${device!.device!.displayName} in $modeName mode...',
    );
    if (device!.device is ChromiumDevice) {
      _chromiumLauncher = (device!.device! as ChromiumDevice).chromeLauncher;
    }

    try {
      return await asyncGuard(() async {
        Future<int> getPort() async {
          if (debuggingOptions.port == null) {
            return globals.os.findFreePort();
          }

          final int? port = int.tryParse(debuggingOptions.port ?? '');

          if (port == null) {
            logger.printError('''
Received a non-integer value for port: ${debuggingOptions.port}
A randomly-chosen available port will be used instead.
''');
            return globals.os.findFreePort();
          }

          if (port < 0 || port > 65535) {
            throwToolExit('''
Invalid port: ${debuggingOptions.port}
Please provide a valid TCP port (an integer between 0 and 65535, inclusive).
    ''');
          }

          return port;
        }

        final ExpressionCompiler? expressionCompiler =
            debuggingOptions.webEnableExpressionEvaluation
                ? WebExpressionCompiler(device!.generator!, fileSystem: _fileSystem)
                : null;

        device!.devFS = WebDevFS(
          hostname: debuggingOptions.hostname ?? 'localhost',
          port: await getPort(),
          tlsCertPath: debuggingOptions.tlsCertPath,
          tlsCertKeyPath: debuggingOptions.tlsCertKeyPath,
          packagesFilePath: packagesFilePath,
          urlTunneller: _urlTunneller,
          useSseForDebugProxy: debuggingOptions.webUseSseForDebugProxy,
          useSseForDebugBackend: debuggingOptions.webUseSseForDebugBackend,
          useSseForInjectedClient: debuggingOptions.webUseSseForInjectedClient,
          buildInfo: debuggingOptions.buildInfo,
          enableDwds: _enableDwds,
          enableDds: debuggingOptions.enableDds,
          entrypoint: _fileSystem.file(target).uri,
          expressionCompiler: expressionCompiler,
          extraHeaders: debuggingOptions.webHeaders,
          chromiumLauncher: _chromiumLauncher,
          nullAssertions: debuggingOptions.nullAssertions,
          nullSafetyMode: debuggingOptions.buildInfo.nullSafetyMode,
          nativeNullAssertions: debuggingOptions.nativeNullAssertions,
          ddcModuleSystem: debuggingOptions.buildInfo.ddcModuleFormat == DdcModuleFormat.ddc,
          canaryFeatures: debuggingOptions.buildInfo.canaryFeatures ?? false,
          webRenderer: debuggingOptions.webRenderer,
          isWasm: debuggingOptions.webUseWasm,
          useLocalCanvasKit: debuggingOptions.buildInfo.useLocalCanvasKit,
          rootDirectory: fileSystem.directory(projectRootPath),
          isWindows: globals.platform.isWindows,
        );
        Uri url = await device!.devFS!.create();
        if (debuggingOptions.tlsCertKeyPath != null && debuggingOptions.tlsCertPath != null) {
          url = url.replace(scheme: 'https');
        }
        if (debuggingOptions.buildInfo.isDebug && !debuggingOptions.webUseWasm) {
          await runSourceGenerators();
          final UpdateFSReport report = await _updateDevFS(fullRestart: true, resetCompiler: true);
          if (!report.success) {
            _logger.printError('Failed to compile application.');
            appFailedToStart();
            return 1;
          }
          device!.generator!.accept();
          cacheInitialDillCompilation();
        } else {
          final WebBuilder webBuilder = WebBuilder(
            logger: _logger,
            processManager: globals.processManager,
            buildSystem: globals.buildSystem,
            fileSystem: _fileSystem,
            flutterVersion: globals.flutterVersion,
            analytics: globals.analytics,
          );
          await webBuilder.buildWeb(
            flutterProject,
            target,
            debuggingOptions.buildInfo,
            ServiceWorkerStrategy.none,
            compilerConfigs: <WebCompilerConfig>[_compilerConfig],
          );
        }
        await device!.device!.startApp(
          package,
          mainPath: target,
          debuggingOptions: debuggingOptions,
          platformArgs: <String, Object>{'uri': url.toString()},
        );
        return attach(
          connectionInfoCompleter: connectionInfoCompleter,
          appStartedCompleter: appStartedCompleter,
        );
      });
    } on WebSocketException catch (error, stackTrace) {
      appFailedToStart();
      _logger.printError('$error', stackTrace: stackTrace);
      throwToolExit(kExitMessage);
    } on ChromeDebugException catch (error, stackTrace) {
      appFailedToStart();
      _logger.printError('$error', stackTrace: stackTrace);
      throwToolExit(kExitMessage);
    } on AppConnectionException catch (error, stackTrace) {
      appFailedToStart();
      _logger.printError('$error', stackTrace: stackTrace);
      throwToolExit(kExitMessage);
    } on SocketException catch (error, stackTrace) {
      appFailedToStart();
      _logger.printError('$error', stackTrace: stackTrace);
      throwToolExit(kExitMessage);
    } on HttpException catch (error, stackTrace) {
      appFailedToStart();
      _logger.printError('$error', stackTrace: stackTrace);
      throwToolExit(kExitMessage);
    } on Exception {
      appFailedToStart();
      rethrow;
    }
  }

  WebCompilerConfig get _compilerConfig {
    if (debuggingOptions.webUseWasm) {
      return WasmCompilerConfig(
        optimizationLevel: 0,
        stripWasm: false,
        renderer: debuggingOptions.webRenderer,
      );
    }
    return JsCompilerConfig.run(
      nativeNullAssertions: debuggingOptions.nativeNullAssertions,
      renderer: debuggingOptions.webRenderer,
    );
  }

  @override
  Future<OperationResult> restart({
    bool fullRestart = false,
    bool? pause = false,
    String? reason,
    bool benchmarkMode = false,
  }) async {
    final DateTime start = _systemClock.now();
    final Status status;
    if (debuggingOptions.buildInfo.ddcModuleFormat != DdcModuleFormat.ddc ||
        debuggingOptions.buildInfo.canaryFeatures == false) {
      // Triggering hot reload performed hot restart for the old module formats
      // historically. Keep that behavior and only perform hot reload when the
      // new module format is used.
      fullRestart = true;
    }
    if (fullRestart) {
      status = _logger.startProgress('Performing hot restart...', progressId: 'hot.restart');
    } else {
      status = _logger.startProgress('Performing hot reload...', progressId: 'hot.reload');
    }

    if (debuggingOptions.buildInfo.isDebug && !debuggingOptions.webUseWasm) {
      await runSourceGenerators();
      // Don't reset the resident compiler for web, since the extra recompile is
      // wasteful.
      final UpdateFSReport report = await _updateDevFS(
        fullRestart: fullRestart,
        resetCompiler: false,
      );
      if (report.success) {
        device!.generator!.accept();
      } else {
        status.stop();
        await device!.generator!.reject();
        return OperationResult(1, 'Failed to recompile application.');
      }
    } else {
      try {
        final WebBuilder webBuilder = WebBuilder(
          logger: _logger,
          processManager: globals.processManager,
          buildSystem: globals.buildSystem,
          fileSystem: _fileSystem,
          flutterVersion: globals.flutterVersion,
          analytics: globals.analytics,
        );
        await webBuilder.buildWeb(
          flutterProject,
          target,
          debuggingOptions.buildInfo,
          ServiceWorkerStrategy.none,
          compilerConfigs: <WebCompilerConfig>[_compilerConfig],
        );
      } on ToolExit {
        return OperationResult(1, 'Failed to recompile application.');
      }
    }

    try {
      if (!deviceIsDebuggable) {
        _logger.printStatus('Recompile complete. Page requires refresh.');
      } else if (isRunningDebug) {
        if (fullRestart) {
          // If the hot-restart service extension method is registered, then use
          // it. Otherwise, default to calling "hotRestart" without a namespace.
          final String hotRestartMethod =
              _registeredMethodsForService['hotRestart'] ?? 'hotRestart';
          await _vmService.service.callMethod(hotRestartMethod);
        } else {
          // Isolates don't work on web. For lack of a better value, pass an
          // empty string for the isolate id.
          final vmservice.ReloadReport report = await _vmService.service.reloadSources('');
          final ReloadReportContents contents = ReloadReportContents.fromReloadReport(report);
          final bool success = contents.success ?? false;
          if (!success) {
            // Rejections happen at compile-time for the web, so in theory,
            // nothing should go wrong here. However, if DWDS or the DDC runtime
            // has some internal error, we should still surface it to make
            // debugging easier.
            String reloadFailedMessage = 'Hot reload failed:';
            globals.printError(reloadFailedMessage);
            for (final ReasonForCancelling reason in contents.notices) {
              reloadFailedMessage += reason.toString();
              globals.printError(reason.toString());
            }
            return OperationResult(1, reloadFailedMessage);
          }
        }
      } else {
        // On non-debug builds, a hard refresh is required to ensure the
        // up to date sources are loaded.
        await _wipConnection?.sendCommand('Page.reload', <String, Object>{
          'ignoreCache': !debuggingOptions.buildInfo.isDebug,
        });
      }
    } on Exception catch (err) {
      return OperationResult(1, err.toString(), fatal: true);
    } finally {
      status.stop();
    }

    final Duration elapsed = _systemClock.now().difference(start);
    final String elapsedMS = getElapsedAsMilliseconds(elapsed);
    _logger.printStatus('${fullRestart ? 'Restarted' : 'Reloaded'} application in $elapsedMS.');

    if (fullRestart) {
      unawaited(residentDevtoolsHandler!.hotRestart(flutterDevices));
    }

    // Don't track restart times for dart2js builds or web-server devices.
    if (debuggingOptions.buildInfo.isDebug && deviceIsDebuggable) {
<<<<<<< HEAD
      // TODO(srujzs): There are a number of fields that the VM tracks in the
      // analytics that we do not for both hot restart and reload. We should
      // unify that.
      final String targetPlatform = getNameForTargetPlatform(TargetPlatform.web_javascript);
=======
      _analytics.send(
        Event.timing(
          workflow: 'hot',
          variableName: 'web-incremental-restart',
          elapsedMilliseconds: elapsed.inMilliseconds,
        ),
      );
>>>>>>> e578cb23
      final String sdkName = await device!.device!.sdkNameAndVersion;
      if (fullRestart) {
        _usage.sendTiming('hot', 'web-incremental-restart', elapsed);
        _analytics.send(
          Event.timing(
            workflow: 'hot',
            variableName: 'web-incremental-restart',
            elapsedMilliseconds: elapsed.inMilliseconds,
          ),
        );
        HotEvent(
          'restart',
          targetPlatform: targetPlatform,
          sdkName: sdkName,
          emulator: false,
          fullRestart: true,
          reason: reason,
          overallTimeInMs: elapsed.inMilliseconds,
        ).send();
        _analytics.send(
          Event.hotRunnerInfo(
            label: 'restart',
            targetPlatform: targetPlatform,
            sdkName: sdkName,
            emulator: false,
            fullRestart: true,
            reason: reason,
            overallTimeInMs: elapsed.inMilliseconds,
          ),
        );
      } else {
        _usage.sendTiming('hot', 'reload', elapsed);
        _analytics.send(
          Event.timing(
            workflow: 'hot',
            variableName: 'reload',
            elapsedMilliseconds: elapsed.inMilliseconds,
          ),
        );
        HotEvent(
          'reload',
          targetPlatform: targetPlatform,
          sdkName: sdkName,
          emulator: false,
          fullRestart: false,
          reason: reason,
          overallTimeInMs: elapsed.inMilliseconds,
        ).send();
        _analytics.send(
          Event.hotRunnerInfo(
            label: 'reload',
            targetPlatform: targetPlatform,
            sdkName: sdkName,
            emulator: false,
            fullRestart: false,
            reason: reason,
            overallTimeInMs: elapsed.inMilliseconds,
          ),
        );
      }
    }
    return OperationResult.ok;
  }

  // Flutter web projects need to include a generated main entrypoint to call the
  // appropriate bootstrap method and inject plugins.
  // Keep this in sync with build_system/targets/web.dart.
  Future<Uri> _generateEntrypoint(Uri mainUri, PackageConfig? packageConfig) async {
    File? result = _generatedEntrypointDirectory?.childFile('web_entrypoint.dart');
    if (_generatedEntrypointDirectory == null) {
      _generatedEntrypointDirectory ??= _fileSystem.systemTempDirectory.createTempSync(
        'flutter_tools.',
      )..createSync();
      result = _generatedEntrypointDirectory!.childFile('web_entrypoint.dart');

      // Generates the generated_plugin_registrar
      await injectBuildTimePluginFilesForWebPlatform(
        flutterProject,
        destination: _generatedEntrypointDirectory!,
      );
      // The below works because `injectBuildTimePluginFiles` is configured to write
      // the web_plugin_registrant.dart file alongside the generated main.dart
      const String generatedImport = 'web_plugin_registrant.dart';

      Uri? importedEntrypoint = packageConfig!.toPackageUri(mainUri);
      // Special handling for entrypoints that are not under lib, such as test scripts.
      if (importedEntrypoint == null) {
        final String parent = _fileSystem.file(mainUri).parent.path;
        flutterDevices.first.generator!
          ..addFileSystemRoot(parent)
          ..addFileSystemRoot(_fileSystem.directory('test').absolute.path);
        importedEntrypoint = Uri(scheme: 'org-dartlang-app', path: '/${mainUri.pathSegments.last}');
      }
      final LanguageVersion languageVersion = determineLanguageVersion(
        _fileSystem.file(mainUri),
        packageConfig[flutterProject.manifest.appName],
        Cache.flutterRoot!,
      );

      final String entrypoint = main_dart.generateMainDartFile(
        importedEntrypoint.toString(),
        languageVersion: languageVersion,
        pluginRegistrantEntrypoint: generatedImport,
      );

      result.writeAsStringSync(entrypoint);
    }
    return result!.absolute.uri;
  }

  Future<UpdateFSReport> _updateDevFS({
    required bool fullRestart,
    required bool resetCompiler,
  }) async {
    final bool isFirstUpload = !assetBundle.wasBuiltOnce();
    final bool rebuildBundle = assetBundle.needsBuild();
    if (rebuildBundle) {
      _logger.printTrace('Updating assets');
      final int result = await assetBundle.build(
        packageConfigPath: debuggingOptions.buildInfo.packageConfigPath,
        targetPlatform: TargetPlatform.web_javascript,
      );
      if (result != 0) {
        return UpdateFSReport();
      }
    }
    final InvalidationResult invalidationResult = await projectFileInvalidator.findInvalidated(
      lastCompiled: device!.devFS!.lastCompiled,
      urisToMonitor: device!.devFS!.sources,
      packagesPath: packagesFilePath,
      packageConfig: device!.devFS!.lastPackageConfig ?? debuggingOptions.buildInfo.packageConfig,
    );
    final Status devFSStatus = _logger.startProgress(
      'Waiting for connection from debug service on '
      '${device!.device!.displayName}...',
    );
    final UpdateFSReport report = await device!.devFS!.update(
      mainUri: await _generateEntrypoint(
        _fileSystem.file(mainPath).absolute.uri,
        invalidationResult.packageConfig,
      ),
      target: target,
      bundle: assetBundle,
      bundleFirstUpload: isFirstUpload,
      generator: device!.generator!,
      fullRestart: fullRestart,
      resetCompiler: resetCompiler,
      dillOutputPath: dillOutputPath,
      pathToReload: getReloadPath(resetCompiler: resetCompiler, swap: false),
      invalidatedFiles: invalidationResult.uris!,
      packageConfig: invalidationResult.packageConfig!,
      trackWidgetCreation: debuggingOptions.buildInfo.trackWidgetCreation,
      shaderCompiler: device!.developmentShaderCompiler,
    );
    devFSStatus.stop();
    _logger.printTrace('Synced ${getSizeAsPlatformMB(report.syncedBytes)}.');
    return report;
  }

  @override
  Future<int> attach({
    Completer<DebugConnectionInfo>? connectionInfoCompleter,
    Completer<void>? appStartedCompleter,
    bool allowExistingDdsInstance = false,
    bool needsFullRestart = true,
  }) async {
    if (_chromiumLauncher != null) {
      final Chromium chrome = await _chromiumLauncher!.connectedInstance;
      final ChromeTab? chromeTab = await getChromeTabGuarded(
        chrome.chromeConnection,
        (ChromeTab chromeTab) {
          return !chromeTab.url.startsWith('chrome-extension');
        },
        retryFor: const Duration(seconds: 5),
        onIoError: (Object error, StackTrace stackTrace) {
          // We were unable to unable to communicate with Chrome.
          _logger.printError(error.toString(), stackTrace: stackTrace);
        },
      );
      if (chromeTab == null) {
        appFailedToStart();
        throwToolExit('Failed to connect to Chrome instance.');
      }
      _wipConnection = await chromeTab.connect();
    }
    Uri? websocketUri;
    if (supportsServiceProtocol) {
      final WebDevFS webDevFS = device!.devFS! as WebDevFS;
      final bool useDebugExtension =
          device!.device is WebServerDevice && debuggingOptions.startPaused;
      _connectionResult = await webDevFS.connect(useDebugExtension);
      unawaited(_connectionResult!.debugConnection!.onDone.whenComplete(_cleanupAndExit));

      void onLogEvent(vmservice.Event event) {
        final String message = processVmServiceMessage(event);
        _logger.printStatus(message);
      }

      _stdOutSub = _vmService.service.onStdoutEvent.listen(onLogEvent);
      _stdErrSub = _vmService.service.onStderrEvent.listen(onLogEvent);
      _serviceSub = _vmService.service.onServiceEvent.listen(_onServiceEvent);
      try {
        await _vmService.service.streamListen(vmservice.EventStreams.kStdout);
      } on vmservice.RPCError {
        // It is safe to ignore this error because we expect an error to be
        // thrown if we're already subscribed.
      }
      try {
        await _vmService.service.streamListen(vmservice.EventStreams.kStderr);
      } on vmservice.RPCError {
        // It is safe to ignore this error because we expect an error to be
        // thrown if we're already subscribed.
      }
      try {
        await _vmService.service.streamListen(vmservice.EventStreams.kService);
      } on vmservice.RPCError {
        // It is safe to ignore this error because we expect an error to be
        // thrown if we're already subscribed.
      }
      try {
        await _vmService.service.streamListen(vmservice.EventStreams.kIsolate);
      } on vmservice.RPCError {
        // It is safe to ignore this error because we expect an error to be
        // thrown if we're not already subscribed.
      }
      await setUpVmService(
        reloadSources: (String isolateId, {bool? force, bool? pause}) async {
          await restart(pause: pause);
        },
        device: device!.device,
        flutterProject: flutterProject,
        printStructuredErrorLogMethod: printStructuredErrorLog,
        vmService: _vmService.service,
      );

      websocketUri = Uri.parse(_connectionResult!.debugConnection!.uri);
      device!.vmService = _vmService;

      // Run main immediately if the app is not started paused or if there
      // is no debugger attached. Otherwise, runMain when a resume event
      // is received.
      if (!debuggingOptions.startPaused || !supportsServiceProtocol) {
        _connectionResult!.appConnection!.runMain();
      } else {
        late StreamSubscription<void> resumeSub;
        resumeSub = _vmService.service.onDebugEvent.listen((vmservice.Event event) {
          if (event.type == vmservice.EventKind.kResume) {
            _connectionResult!.appConnection!.runMain();
            resumeSub.cancel();
          }
        });
      }
    }
    // TODO(bkonyi): remove when ready to serve DevTools from DDS.
    if (debuggingOptions.enableDevTools) {
      // The method below is guaranteed never to return a failing future.
      unawaited(
        residentDevtoolsHandler!.serveAndAnnounceDevTools(
          devToolsServerAddress: debuggingOptions.devToolsServerAddress,
          flutterDevices: flutterDevices,
        ),
      );
    }
    if (websocketUri != null) {
      if (debuggingOptions.vmserviceOutFile != null) {
        _fileSystem.file(debuggingOptions.vmserviceOutFile)
          ..createSync(recursive: true)
          ..writeAsStringSync(websocketUri.toString());
      }
      _logger.printStatus('Debug service listening on $websocketUri');
      if (debuggingOptions.buildInfo.nullSafetyMode != NullSafetyMode.sound) {
        _logger.printStatus('');
        _logger.printStatus('Running without sound null safety ⚠️', emphasis: true);
        _logger.printStatus(
          'Dart 3 will only support sound null safety, see https://dart.dev/null-safety',
        );
      }
    }
    appStartedCompleter?.complete();
    connectionInfoCompleter?.complete(DebugConnectionInfo(wsUri: websocketUri));
    if (stayResident) {
      await waitForAppToFinish();
    } else {
      await stopEchoingDeviceLog();
      await exitApp();
    }
    await cleanupAtFinish();
    return 0;
  }

  @override
  Future<void> exitApp() async {
    await device!.exitApps();
    appFinished();
  }

  void _onServiceEvent(vmservice.Event e) {
    if (e.kind == vmservice.EventKind.kServiceRegistered) {
      final String serviceName = e.service!;
      _registeredMethodsForService[serviceName] = e.method!;
    }

    if (e.kind == vmservice.EventKind.kServiceUnregistered) {
      final String serviceName = e.service!;
      _registeredMethodsForService.remove(serviceName);
    }
  }
}

Uri _httpUriFromWebsocketUri(Uri websocketUri) {
  const String wsPath = '/ws';
  final String path = websocketUri.path;
  return websocketUri.replace(scheme: 'http', path: path.substring(0, path.length - wsPath.length));
}<|MERGE_RESOLUTION|>--- conflicted
+++ resolved
@@ -510,23 +510,12 @@
 
     // Don't track restart times for dart2js builds or web-server devices.
     if (debuggingOptions.buildInfo.isDebug && deviceIsDebuggable) {
-<<<<<<< HEAD
       // TODO(srujzs): There are a number of fields that the VM tracks in the
       // analytics that we do not for both hot restart and reload. We should
       // unify that.
       final String targetPlatform = getNameForTargetPlatform(TargetPlatform.web_javascript);
-=======
-      _analytics.send(
-        Event.timing(
-          workflow: 'hot',
-          variableName: 'web-incremental-restart',
-          elapsedMilliseconds: elapsed.inMilliseconds,
-        ),
-      );
->>>>>>> e578cb23
       final String sdkName = await device!.device!.sdkNameAndVersion;
       if (fullRestart) {
-        _usage.sendTiming('hot', 'web-incremental-restart', elapsed);
         _analytics.send(
           Event.timing(
             workflow: 'hot',
@@ -555,7 +544,6 @@
           ),
         );
       } else {
-        _usage.sendTiming('hot', 'reload', elapsed);
         _analytics.send(
           Event.timing(
             workflow: 'hot',
