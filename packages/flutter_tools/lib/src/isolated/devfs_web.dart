// Copyright 2014 The Flutter Authors. All rights reserved.
// Use of this source code is governed by a BSD-style license that can be
// found in the LICENSE file.

import 'dart:async';
import 'dart:typed_data';

import 'package:dwds/data/build_result.dart';
import 'package:dwds/dwds.dart';
import 'package:logging/logging.dart' as logging;
import 'package:meta/meta.dart';
import 'package:mime/mime.dart' as mime;
import 'package:package_config/package_config.dart';
import 'package:shelf/shelf.dart' as shelf;
import 'package:shelf/shelf_io.dart' as shelf;
import 'package:vm_service/vm_service.dart' as vm_service;

import '../artifacts.dart';
import '../asset.dart';
import '../base/common.dart';
import '../base/file_system.dart';
import '../base/io.dart';
import '../base/logger.dart';
import '../base/net.dart';
import '../base/platform.dart';
import '../build_info.dart';
import '../build_system/tools/shader_compiler.dart';
import '../bundle_builder.dart';
import '../cache.dart';
import '../compile.dart';
import '../convert.dart';
import '../dart/package_map.dart';
import '../devfs.dart';
import '../device.dart';
import '../globals.dart' as globals;
import '../project.dart';
import '../vmservice.dart';
import '../web/bootstrap.dart';
import '../web/chrome.dart';
import '../web/compile.dart';
import '../web/memory_fs.dart';
import '../web/module_metadata.dart';
import '../web/web_constants.dart';
import '../web/web_device.dart';
import '../web_template.dart';

typedef DwdsLauncher =
    Future<Dwds> Function({
      required AssetReader assetReader,
      required Stream<BuildResult> buildResults,
      required ConnectionProvider chromeConnection,
      required ToolConfiguration toolConfiguration,
      bool useDwdsWebSocketConnection,
    });

// A minimal index for projects that do not yet support web. A meta tag is used
// to ensure loaded scripts are always parsed as UTF-8.
const String _kDefaultIndex = '''
<html>
    <head>
        <meta charset='utf-8'>
        <base href="/">
    </head>
    <body>
        <script src="main.dart.js"></script>
    </body>
</html>
''';

const String kLuciEnvName = 'LUCI_CONTEXT';

/// An expression compiler connecting to FrontendServer.
///
/// This is only used in development mode.
class WebExpressionCompiler implements ExpressionCompiler {
  WebExpressionCompiler(this._generator, {required FileSystem fileSystem})
    : _fileSystem = fileSystem;

  final ResidentCompiler _generator;
  final FileSystem _fileSystem;

  @override
  Future<ExpressionCompilationResult> compileExpressionToJs(
    String isolateId,
    String libraryUri,
    int line,
    int column,
    Map<String, String> jsModules,
    Map<String, String> jsFrameValues,
    String moduleName,
    String expression,
  ) async {
    final CompilerOutput? compilerOutput = await _generator.compileExpressionToJs(
      libraryUri,
      line,
      column,
      jsModules,
      jsFrameValues,
      moduleName,
      expression,
    );

    if (compilerOutput != null) {
      final String content = utf8.decode(
        _fileSystem.file(compilerOutput.outputFilename).readAsBytesSync(),
      );
      return ExpressionCompilationResult(content, compilerOutput.errorCount > 0);
    }

    return ExpressionCompilationResult(
      "InternalError: frontend server failed to compile '$expression'",
      true,
    );
  }

  @override
  Future<void> initialize(CompilerOptions options) async {}

  @override
  Future<bool> updateDependencies(Map<String, ModuleInfo> modules) async => true;
}

/// A web server which handles serving JavaScript and assets.
///
/// This is only used in development mode.
class WebAssetServer implements AssetReader {
  @visibleForTesting
  WebAssetServer(
    this._httpServer,
    this._packages,
    this.internetAddress,
    this._modules,
    this._digests,
    this._ddcModuleSystem,
    this._canaryFeatures, {
    required this.webRenderer,
    required this.useLocalCanvasKit,
    required this.fileSystem,
  }) : basePath = WebTemplate.baseHref(_htmlTemplate(fileSystem, 'index.html', _kDefaultIndex)) {
    // TODO(srujzs): Remove this assertion when the library bundle format is
    // supported without canary mode.
    if (_ddcModuleSystem) {
      assert(_canaryFeatures);
    }
  }

  // Fallback to "application/octet-stream" on null which
  // makes no claims as to the structure of the data.
  static const String _kDefaultMimeType = 'application/octet-stream';

  final Map<String, String> _modules;
  final Map<String, String> _digests;

  int get selectedPort => _httpServer.port;

  /// Given a list of [modules] that need to be loaded, compute module names and
  /// digests.
  ///
  /// If [writeRestartScripts] is true, writes a list of sources mapped to their
  /// ids to the file system that can then be consumed by the hot restart
  /// callback.
  ///
  /// For example:
  /// ```json
  /// [
  ///   {
  ///     "src": "<file_name>",
  ///     "id": "<id>",
  ///   },
  /// ]
  /// ```
  void performRestart(List<String> modules, {required bool writeRestartScripts}) {
    for (final String module in modules) {
      // We skip computing the digest by using the hashCode of the underlying buffer.
      // Whenever a file is updated, the corresponding Uint8List.view it corresponds
      // to will change.
      final String moduleName = module.startsWith('/') ? module.substring(1) : module;
      final String name = moduleName.replaceAll('.lib.js', '');
      final String path = moduleName.replaceAll('.js', '');
      _modules[name] = path;
      _digests[name] = _webMemoryFS.files[moduleName].hashCode.toString();
    }
    if (writeRestartScripts) {
      final List<Map<String, String>> srcIdsList = <Map<String, String>>[];
      for (final String src in modules) {
        srcIdsList.add(<String, String>{'src': src, 'id': src});
      }
      writeFile('restart_scripts.json', json.encode(srcIdsList));
    }
  }

  static const String _reloadScriptsFileName = 'reload_scripts.json';

  /// Given a list of [modules] that need to be reloaded, writes a file that
  /// contains a list of objects each with two fields:
  ///
  /// `src`: A string that corresponds to the file path containing a DDC library
  /// bundle. To support embedded libraries, the path should include the
  /// `baseUri` of the web server.
  /// `libraries`: An array of strings containing the libraries that were
  /// compiled in `src`.
  ///
  /// For example:
  /// ```json
  /// [
  ///   {
  ///     "src": "<baseUri>/<file_name>",
  ///     "libraries": ["<lib1>", "<lib2>"],
  ///   },
  /// ]
  /// ```
  ///
  /// The path of the output file should stay consistent across the lifetime of
  /// the app.
  void performReload(List<String> modules) {
    final List<Map<String, Object>> moduleToLibrary = <Map<String, Object>>[];
    for (final String module in modules) {
      final ModuleMetadata metadata = ModuleMetadata.fromJson(
        json.decode(utf8.decode(_webMemoryFS.metadataFiles['$module.metadata']!.toList()))
            as Map<String, dynamic>,
      );
      final List<String> libraries = metadata.libraries.keys.toList();
      final String moduleUri = baseUri != null ? '$baseUri/$module' : module;
      moduleToLibrary.add(<String, Object>{'src': moduleUri, 'libraries': libraries});
    }
    writeFile(_reloadScriptsFileName, json.encode(moduleToLibrary));
  }

  @visibleForTesting
  List<String> write(File codeFile, File manifestFile, File sourcemapFile, File metadataFile) {
    return _webMemoryFS.write(codeFile, manifestFile, sourcemapFile, metadataFile);
  }

  Uri? get baseUri => _baseUri;
  Uri? _baseUri;

  /// Start the web asset server on a [hostname] and [port].
  ///
  /// If [testMode] is true, do not actually initialize dwds or the shelf static
  /// server.
  ///
  /// Unhandled exceptions will throw a [ToolExit] with the error and stack
  /// trace.
  static Future<WebAssetServer> start(
    ChromiumLauncher? chromiumLauncher,
    String hostname,
    int port,
    String? tlsCertPath,
    String? tlsCertKeyPath,
    UrlTunneller? urlTunneller,
    bool useSseForDebugProxy,
    bool useSseForDebugBackend,
    bool useSseForInjectedClient,
    BuildInfo buildInfo,
    bool enableDwds,
    bool enableDds,
    Uri entrypoint,
    ExpressionCompiler? expressionCompiler,
    Map<String, String> extraHeaders, {
    required WebRendererMode webRenderer,
    required bool isWasm,
    required bool useLocalCanvasKit,
    bool testMode = false,
    DwdsLauncher dwdsLauncher = Dwds.start,
    // TODO(markzipan): Make sure this default value aligns with that in the debugger options.
    bool ddcModuleSystem = false,
    bool canaryFeatures = false,
<<<<<<< HEAD
    bool useDwdsWebSocketConnection = false,
=======
    required FileSystem fileSystem,
    required Logger logger,
    required Platform platform,
>>>>>>> efeaa9a1
  }) async {
    // TODO(srujzs): Remove this assertion when the library bundle format is
    // supported without canary mode.
    if (ddcModuleSystem) {
      assert(canaryFeatures);
    }
    InternetAddress address;
    if (hostname == 'any') {
      address = InternetAddress.anyIPv4;
    } else {
      address = (await InternetAddress.lookup(hostname)).first;
    }
    HttpServer? httpServer;
    const int kMaxRetries = 4;
    for (int i = 0; i <= kMaxRetries; i++) {
      try {
        if (tlsCertPath != null && tlsCertKeyPath != null) {
          final SecurityContext serverContext =
              SecurityContext()
                ..useCertificateChain(tlsCertPath)
                ..usePrivateKey(tlsCertKeyPath);
          httpServer = await HttpServer.bindSecure(address, port, serverContext);
        } else {
          httpServer = await HttpServer.bind(address, port);
        }
        break;
      } on SocketException catch (e, s) {
        if (i >= kMaxRetries) {
          logger.printError('Failed to bind web development server:\n$e', stackTrace: s);
          throwToolExit('Failed to bind web development server:\n$e');
        }
        await Future<void>.delayed(const Duration(milliseconds: 100));
      }
    }

    // Allow rendering in a iframe.
    httpServer!.defaultResponseHeaders.remove('x-frame-options', 'SAMEORIGIN');

    for (final MapEntry<String, String> header in extraHeaders.entries) {
      httpServer.defaultResponseHeaders.add(header.key, header.value);
    }

    final PackageConfig packageConfig = buildInfo.packageConfig;
    final Map<String, String> modules = <String, String>{};
    final Map<String, String> digests = <String, String>{};
    final WebAssetServer server = WebAssetServer(
      httpServer,
      packageConfig,
      address,
      modules,
      digests,
      ddcModuleSystem,
      canaryFeatures,
      webRenderer: webRenderer,
      useLocalCanvasKit: useLocalCanvasKit,
      fileSystem: fileSystem,
    );
    final int selectedPort = server.selectedPort;
    String url = '$hostname:$selectedPort';
    if (hostname == 'any') {
      url = 'localhost:$selectedPort';
    }
    server._baseUri = Uri.http(url, server.basePath);
    if (tlsCertPath != null && tlsCertKeyPath != null) {
      server._baseUri = Uri.https(url, server.basePath);
    }
    if (testMode) {
      return server;
    }

    // In release builds (or wasm builds) deploy a simpler proxy server.
    if (buildInfo.mode != BuildMode.debug || isWasm) {
      final ReleaseAssetServer releaseAssetServer = ReleaseAssetServer(
        entrypoint,
        fileSystem: fileSystem,
        platform: platform,
        flutterRoot: Cache.flutterRoot,
        webBuildDirectory: getWebBuildDirectory(),
        basePath: server.basePath,
        needsCoopCoep: webRenderer == WebRendererMode.skwasm,
      );
      runZonedGuarded(
        () {
          shelf.serveRequests(httpServer!, releaseAssetServer.handle);
        },
        (Object e, StackTrace s) {
          logger.printTrace('Release asset server: error serving requests: $e:$s');
        },
      );
      return server;
    }

    // Return a version string for all active modules. This is populated
    // along with the `moduleProvider` update logic.
    Future<Map<String, String>> digestProvider() async => digests;

    // Ensure dwds is present and provide middleware to avoid trying to
    // load the through the isolate APIs.
    final Directory directory = await _loadDwdsDirectory(fileSystem, logger);
    shelf.Handler middleware(FutureOr<shelf.Response> Function(shelf.Request) innerHandler) {
      return (shelf.Request request) async {
        if (request.url.path.endsWith('dwds/src/injected/client.js')) {
          final Uri uri = directory.uri.resolve('src/injected/client.js');
          final String result = await fileSystem.file(uri.toFilePath()).readAsString();
          return shelf.Response.ok(
            result,
            headers: <String, String>{HttpHeaders.contentTypeHeader: 'application/javascript'},
          );
        }
        return innerHandler(request);
      };
    }

    logging.Logger.root.level = logging.Level.ALL;
    logging.Logger.root.onRecord.listen((logging.LogRecord event) => log(logger, event));

    // In debug builds, spin up DWDS and the full asset server.
    final Dwds dwds = await dwdsLauncher(
      assetReader: server,
      buildResults: const Stream<BuildResult>.empty(),
      chromeConnection: () async {
        final Chromium chromium = await chromiumLauncher!.connectedInstance;
        return chromium.chromeConnection;
      },
      toolConfiguration: ToolConfiguration(
        loadStrategy:
            ddcModuleSystem
                ? FrontendServerDdcLibraryBundleStrategyProvider(
                  ReloadConfiguration.none,
                  server,
                  PackageUriMapper(packageConfig),
                  digestProvider,
                  BuildSettings(
                    appEntrypoint: packageConfig.toPackageUri(
                      fileSystem.file(entrypoint).absolute.uri,
                    ),
                  ),
                  packageConfigPath: buildInfo.packageConfigPath,
                  hotReloadSourcesUri: server._baseUri!.replace(
                    pathSegments: List<String>.from(server._baseUri!.pathSegments)
                      ..add(_reloadScriptsFileName),
                  ),
                ).strategy
                : FrontendServerRequireStrategyProvider(
                  ReloadConfiguration.none,
                  server,
                  PackageUriMapper(packageConfig),
                  digestProvider,
                  BuildSettings(
                    appEntrypoint: packageConfig.toPackageUri(
                      fileSystem.file(entrypoint).absolute.uri,
                    ),
                  ),
                  packageConfigPath: buildInfo.packageConfigPath,
                ).strategy,
        debugSettings: DebugSettings(
          enableDebugExtension: true,
          urlEncoder: urlTunneller,
          useSseForDebugProxy: useSseForDebugProxy,
          useSseForDebugBackend: useSseForDebugBackend,
          useSseForInjectedClient: useSseForInjectedClient,
          expressionCompiler: expressionCompiler,
          spawnDds: enableDds,
        ),
        appMetadata: AppMetadata(hostname: hostname),
      ),
      // Use DWDS WebSocket-based connection instead of Chrome-based connection for debugging
      useDwdsWebSocketConnection: useDwdsWebSocketConnection,
    );
    shelf.Pipeline pipeline = const shelf.Pipeline();

    final bool shouldEnableMiddleware =
        globals.deviceManager?.specifiedDeviceId == GoogleChromeDevice.kChromeDeviceId ||
        ddcModuleSystem;
    if (shouldEnableMiddleware) {
      pipeline = pipeline.addMiddleware(middleware);
      pipeline = pipeline.addMiddleware(dwds.middleware);
    }
    final shelf.Handler dwdsHandler = pipeline.addHandler(server.handleRequest);
    final shelf.Cascade cascade = shelf.Cascade().add(dwds.handler).add(dwdsHandler);
    runZonedGuarded(
      () {
        shelf.serveRequests(httpServer!, cascade.handler);
      },
      (Object e, StackTrace s) {
        logger.printTrace('Dwds server: error serving requests: $e:$s');
      },
    );
    server.dwds = dwds;
    server._dwdsInit = true;
    return server;
  }

  final bool _ddcModuleSystem;
  final bool _canaryFeatures;
  final HttpServer _httpServer;
  final WebMemoryFS _webMemoryFS = WebMemoryFS();
  final PackageConfig _packages;
  final InternetAddress internetAddress;
  late final Dwds dwds;
  late Directory entrypointCacheDirectory;
  bool _dwdsInit = false;

  @visibleForTesting
  HttpHeaders get defaultResponseHeaders => _httpServer.defaultResponseHeaders;

  @visibleForTesting
  Uint8List? getFile(String path) => _webMemoryFS.files[path];

  @visibleForTesting
  Uint8List? getSourceMap(String path) => _webMemoryFS.sourcemaps[path];

  @visibleForTesting
  Uint8List? getMetadata(String path) => _webMemoryFS.metadataFiles[path];

  /// The base path to serve from.
  ///
  /// It should have no leading or trailing slashes.
  @visibleForTesting
  @override
  String basePath;

  // handle requests for JavaScript source, dart sources maps, or asset files.
  @visibleForTesting
  Future<shelf.Response> handleRequest(shelf.Request request) async {
    if (request.method != 'GET') {
      // Assets are served via GET only.
      return shelf.Response.notFound('');
    }

    final String? requestPath = _stripBasePath(request.url.path, basePath);

    if (requestPath == null) {
      return shelf.Response.notFound('');
    }

    // If the response is `/`, then we are requesting the index file.
    if (requestPath == '/' || requestPath.isEmpty) {
      return _serveIndexHtml();
    }

    if (requestPath == 'flutter_bootstrap.js') {
      return _serveFlutterBootstrapJs();
    }

    final Map<String, String> headers = <String, String>{};

    // Track etag headers for better caching of resources.
    final String? ifNoneMatch = request.headers[HttpHeaders.ifNoneMatchHeader];
    headers[HttpHeaders.cacheControlHeader] = 'max-age=0, must-revalidate';

    // If this is a JavaScript file, it must be in the in-memory cache.
    // Attempt to look up the file by URI.
    final String webServerPath = requestPath.replaceFirst('.dart.js', '.dart.lib.js');
    if (_webMemoryFS.files.containsKey(requestPath) ||
        _webMemoryFS.files.containsKey(webServerPath)) {
      final List<int>? bytes = getFile(requestPath) ?? getFile(webServerPath);
      // Use the underlying buffer hashCode as a revision string. This buffer is
      // replaced whenever the frontend_server produces new output files, which
      // will also change the hashCode.
      final String etag = bytes.hashCode.toString();
      if (ifNoneMatch == etag) {
        return shelf.Response.notModified();
      }
      headers[HttpHeaders.contentTypeHeader] = 'application/javascript';
      headers[HttpHeaders.etagHeader] = etag;
      return shelf.Response.ok(bytes, headers: headers);
    }
    // If this is a sourcemap file, then it might be in the in-memory cache.
    // Attempt to lookup the file by URI.
    if (_webMemoryFS.sourcemaps.containsKey(requestPath)) {
      final List<int>? bytes = getSourceMap(requestPath);
      final String etag = bytes.hashCode.toString();
      if (ifNoneMatch == etag) {
        return shelf.Response.notModified();
      }
      headers[HttpHeaders.contentTypeHeader] = 'application/json';
      headers[HttpHeaders.etagHeader] = etag;
      return shelf.Response.ok(bytes, headers: headers);
    }

    // If this is a metadata file, then it might be in the in-memory cache.
    // Attempt to lookup the file by URI.
    if (_webMemoryFS.metadataFiles.containsKey(requestPath)) {
      final List<int>? bytes = getMetadata(requestPath);
      final String etag = bytes.hashCode.toString();
      if (ifNoneMatch == etag) {
        return shelf.Response.notModified();
      }
      headers[HttpHeaders.contentTypeHeader] = 'application/json';
      headers[HttpHeaders.etagHeader] = etag;
      return shelf.Response.ok(bytes, headers: headers);
    }

    File file = _resolveDartFile(requestPath);

    if (!file.existsSync() && requestPath.startsWith('canvaskit/')) {
      final Directory canvasKitDirectory = fileSystem.directory(
        fileSystem.path.join(
          globals.artifacts!.getHostArtifact(HostArtifact.flutterWebSdk).path,
          'canvaskit',
        ),
      );
      final Uri potential = canvasKitDirectory.uri.resolve(
        requestPath.replaceFirst('canvaskit/', ''),
      );
      file = fileSystem.file(potential);
    }

    // If all of the lookups above failed, the file might have been an asset.
    // Try and resolve the path relative to the built asset directory.
    if (!file.existsSync()) {
      final Uri potential = fileSystem
          .directory(getAssetBuildDirectory())
          .uri
          .resolve(requestPath.replaceFirst('assets/', ''));
      file = fileSystem.file(potential);
    }

    if (!file.existsSync()) {
      final Uri webPath = fileSystem.currentDirectory
          .childDirectory('web')
          .uri
          .resolve(requestPath);
      file = fileSystem.file(webPath);
    }

    if (!file.existsSync()) {
      // Paths starting with these prefixes should've been resolved above.
      if (requestPath.startsWith('assets/') ||
          requestPath.startsWith('packages/') ||
          requestPath.startsWith('canvaskit/')) {
        return shelf.Response.notFound('');
      }
      return _serveIndexHtml();
    }

    // For real files, use a serialized file stat plus path as a revision.
    // This allows us to update between canvaskit and non-canvaskit SDKs.
    final String etag = file.lastModifiedSync().toIso8601String() + Uri.encodeComponent(file.path);
    if (ifNoneMatch == etag) {
      return shelf.Response.notModified();
    }

    final int length = file.lengthSync();
    // Attempt to determine the file's mime type. if this is not provided some
    // browsers will refuse to render images/show video etc. If the tool
    // cannot determine a mime type, fall back to application/octet-stream.
    final String mimeType =
        mime.lookupMimeType(
          file.path,
          headerBytes: await file.openRead(0, mime.defaultMagicNumbersMaxLength).first,
        ) ??
        _kDefaultMimeType;

    headers[HttpHeaders.contentLengthHeader] = length.toString();
    headers[HttpHeaders.contentTypeHeader] = mimeType;
    headers[HttpHeaders.etagHeader] = etag;
    return shelf.Response.ok(file.openRead(), headers: headers);
  }

  /// Tear down the http server running.
  Future<void> dispose() async {
    if (_dwdsInit) {
      await dwds.stop();
    }
    return _httpServer.close();
  }

  /// Write a single file into the in-memory cache.
  void writeFile(String filePath, String contents) {
    writeBytes(filePath, const Utf8Encoder().convert(contents));
  }

  void writeBytes(String filePath, Uint8List contents) {
    _webMemoryFS.files[filePath] = contents;
  }

  /// Determines what rendering backed to use.
  final WebRendererMode webRenderer;

  final bool useLocalCanvasKit;

  final FileSystem fileSystem;

  String get _buildConfigString {
    final Map<String, dynamic> buildConfig = <String, dynamic>{
      'engineRevision': globals.flutterVersion.engineRevision,
      'builds': <dynamic>[
        <String, dynamic>{
          'compileTarget': 'dartdevc',
          'renderer': webRenderer.name,
          'mainJsPath': 'main.dart.js',
        },
      ],
      if (useLocalCanvasKit) 'useLocalCanvasKit': true,
    };
    return '''
if (!window._flutter) {
  window._flutter = {};
}
_flutter.buildConfig = ${jsonEncode(buildConfig)};
''';
  }

  File get _flutterJsFile => fileSystem.file(
    fileSystem.path.join(
      globals.artifacts!.getHostArtifact(HostArtifact.flutterJsDirectory).path,
      'flutter.js',
    ),
  );

  String get _flutterBootstrapJsContent {
    final WebTemplate bootstrapTemplate = _getWebTemplate(
      fileSystem,
      'flutter_bootstrap.js',
      generateDefaultFlutterBootstrapScript(includeServiceWorkerSettings: false),
    );
    return bootstrapTemplate.withSubstitutions(
      baseHref: '/',
      serviceWorkerVersion: null,
      buildConfig: _buildConfigString,
      flutterJsFile: _flutterJsFile,
    );
  }

  shelf.Response _serveFlutterBootstrapJs() {
    return shelf.Response.ok(
      _flutterBootstrapJsContent,
      headers: <String, String>{HttpHeaders.contentTypeHeader: 'text/javascript'},
    );
  }

  shelf.Response _serveIndexHtml() {
    final WebTemplate indexHtml = _getWebTemplate(fileSystem, 'index.html', _kDefaultIndex);
    return shelf.Response.ok(
      indexHtml.withSubstitutions(
        // Currently, we don't support --base-href for the "run" command.
        baseHref: '/',
        serviceWorkerVersion: null,
        buildConfig: _buildConfigString,
        flutterJsFile: _flutterJsFile,
        flutterBootstrapJs: _flutterBootstrapJsContent,
      ),
      headers: <String, String>{HttpHeaders.contentTypeHeader: 'text/html'},
    );
  }

  // Attempt to resolve `path` to a dart file.
  File _resolveDartFile(String path) {
    // Return the actual file objects so that local engine changes are automatically picked up.
    switch (path) {
      case 'dart_sdk.js':
        return _resolveDartSdkJsFile;
      case 'dart_sdk.js.map':
        return _resolveDartSdkJsMapFile;
    }
    // This is the special generated entrypoint.
    if (path == 'web_entrypoint.dart') {
      return entrypointCacheDirectory.childFile('web_entrypoint.dart');
    }

    // If this is a dart file, it must be on the local file system and is
    // likely coming from a source map request. The tool doesn't currently
    // consider the case of Dart files as assets.
    final File dartFile = fileSystem.file(fileSystem.currentDirectory.uri.resolve(path));
    if (dartFile.existsSync()) {
      return dartFile;
    }

    final List<String> segments = path.split('/');
    if (segments.first.isEmpty) {
      segments.removeAt(0);
    }

    // The file might have been a package file which is signaled by a
    // `/packages/<package>/<path>` request.
    if (segments.first == 'packages') {
      final Uri? filePath = _packages.resolve(
        Uri(scheme: 'package', pathSegments: segments.skip(1)),
      );
      if (filePath != null) {
        final File packageFile = fileSystem.file(filePath);
        if (packageFile.existsSync()) {
          return packageFile;
        }
      }
    }

    // Otherwise it must be a Dart SDK source or a Flutter Web SDK source.
    final Directory dartSdkParent =
        fileSystem
            .directory(
              globals.artifacts!.getArtifactPath(
                Artifact.engineDartSdkPath,
                platform: TargetPlatform.web_javascript,
              ),
            )
            .parent;
    final File dartSdkFile = fileSystem.file(dartSdkParent.uri.resolve(path));
    if (dartSdkFile.existsSync()) {
      return dartSdkFile;
    }

    final Directory flutterWebSdk = fileSystem.directory(
      globals.artifacts!.getHostArtifact(HostArtifact.flutterWebSdk),
    );
    final File webSdkFile = fileSystem.file(flutterWebSdk.uri.resolve(path));

    return webSdkFile;
  }

  File get _resolveDartSdkJsFile {
    final Map<WebRendererMode, HostArtifact> dartSdkArtifactMap =
        _ddcModuleSystem ? kDdcLibraryBundleDartSdkJsArtifactMap : kAmdDartSdkJsArtifactMap;
    return fileSystem.file(globals.artifacts!.getHostArtifact(dartSdkArtifactMap[webRenderer]!));
  }

  File get _resolveDartSdkJsMapFile {
    final Map<WebRendererMode, HostArtifact> dartSdkArtifactMap =
        _ddcModuleSystem ? kDdcLibraryBundleDartSdkJsMapArtifactMap : kAmdDartSdkJsMapArtifactMap;
    return fileSystem.file(globals.artifacts!.getHostArtifact(dartSdkArtifactMap[webRenderer]!));
  }

  @override
  Future<String?> dartSourceContents(String serverPath) async {
    serverPath = _stripBasePath(serverPath, basePath)!;
    final File result = _resolveDartFile(serverPath);
    if (result.existsSync()) {
      return result.readAsString();
    }
    return null;
  }

  @override
  Future<String> sourceMapContents(String serverPath) async {
    serverPath = _stripBasePath(serverPath, basePath)!;
    return utf8.decode(_webMemoryFS.sourcemaps[serverPath]!);
  }

  @override
  Future<String?> metadataContents(String serverPath) async {
    final String? resultPath = _stripBasePath(serverPath, basePath);
    if (resultPath == 'main_module.ddc_merged_metadata') {
      return _webMemoryFS.mergedMetadata;
    }
    if (_webMemoryFS.metadataFiles.containsKey(resultPath)) {
      return utf8.decode(_webMemoryFS.metadataFiles[resultPath]!);
    }
    throw Exception('Could not find metadata contents for $serverPath');
  }

  @override
  Future<void> close() async {}
}

class ConnectionResult {
  ConnectionResult(this.appConnection, this.debugConnection, this.vmService);

  final AppConnection? appConnection;
  final DebugConnection? debugConnection;
  final vm_service.VmService vmService;
}

typedef VmServiceFactory =
    Future<vm_service.VmService> Function(
      Uri, {
      CompressionOptions compression,
      required Logger logger,
    });

/// The web specific DevFS implementation.
class WebDevFS implements DevFS {
  /// Create a new [WebDevFS] instance.
  ///
  /// [testMode] is true, do not actually initialize dwds or the shelf static
  /// server.
  WebDevFS({
    required this.hostname,
    required int port,
    required this.tlsCertPath,
    required this.tlsCertKeyPath,
    required this.packagesFilePath,
    required this.urlTunneller,
    required this.useSseForDebugProxy,
    required this.useSseForDebugBackend,
    required this.useSseForInjectedClient,
    required this.buildInfo,
    required this.enableDwds,
    required this.enableDds,
    required this.entrypoint,
    required this.expressionCompiler,
    required this.extraHeaders,
    required this.chromiumLauncher,
    required this.nativeNullAssertions,
    required this.ddcModuleSystem,
    required this.canaryFeatures,
    required this.webRenderer,
    required this.isWasm,
    required this.useLocalCanvasKit,
    required this.rootDirectory,
<<<<<<< HEAD
    required this.isWindows,
    this.useDwdsWebSocketConnection = false,
=======
    required this.fileSystem,
    required this.logger,
    required this.platform,
>>>>>>> efeaa9a1
    this.testMode = false,
  }) : _port = port {
    // TODO(srujzs): Remove this assertion when the library bundle format is
    // supported without canary mode.
    if (ddcModuleSystem) {
      assert(canaryFeatures);
    }
  }

  final Uri entrypoint;
  final String hostname;
  final String packagesFilePath;
  final UrlTunneller? urlTunneller;
  final bool useSseForDebugProxy;
  final bool useSseForDebugBackend;
  final bool useSseForInjectedClient;
  final BuildInfo buildInfo;
  final bool enableDwds;
  final bool enableDds;
  final Map<String, String> extraHeaders;
  final bool testMode;
  final bool ddcModuleSystem;
  final bool canaryFeatures;
  final ExpressionCompiler? expressionCompiler;
  final ChromiumLauncher? chromiumLauncher;
  final bool nativeNullAssertions;
  final int _port;
  final String? tlsCertPath;
  final String? tlsCertKeyPath;
  final WebRendererMode webRenderer;
  final bool isWasm;
  final bool useLocalCanvasKit;
<<<<<<< HEAD
  final bool isWindows;
  final bool useDwdsWebSocketConnection;
=======
  final FileSystem fileSystem;
  final Logger logger;
  final Platform platform;
>>>>>>> efeaa9a1

  late WebAssetServer webAssetServer;

  Dwds get dwds => webAssetServer.dwds;

  // A flag to indicate whether we have called `setAssetDirectory` on the target device.
  @override
  bool hasSetAssetDirectory = false;

  @override
  bool didUpdateFontManifest = false;

  Future<DebugConnection>? _cachedExtensionFuture;
  StreamSubscription<void>? _connectedApps;

  /// Connect and retrieve the [DebugConnection] for the current application.
  ///
  /// Only calls [AppConnection.runMain] on the subsequent connections. This
  /// should be called before the browser is launched to make sure the listener
  /// is registered early enough.
  Future<ConnectionResult?> connect(
    bool useDebugExtension, {
    @visibleForTesting VmServiceFactory vmServiceFactory = createVmServiceDelegate,
  }) {
    final Completer<ConnectionResult> firstConnection = Completer<ConnectionResult>();
    // Note there is an asynchronous gap between this being set to true and
    // [firstConnection] completing; thus test the boolean to determine if
    // the current connection is the first.
    bool foundFirstConnection = false;
    _connectedApps = dwds.connectedApps.listen(
      (AppConnection appConnection) async {
        try {
          final DebugConnection debugConnection =
              useDebugExtension
                  ? await (_cachedExtensionFuture ??= dwds.extensionDebugConnections.stream.first)
                  : await dwds.debugConnection(appConnection);
          if (foundFirstConnection) {
            appConnection.runMain();
          } else {
            foundFirstConnection = true;
            final vm_service.VmService vmService = await vmServiceFactory(
              Uri.parse(debugConnection.uri),
              logger: logger,
            );
            firstConnection.complete(ConnectionResult(appConnection, debugConnection, vmService));
          }
        } on Exception catch (error, stackTrace) {
          if (!firstConnection.isCompleted) {
            firstConnection.completeError(error, stackTrace);
          }
        }
      },
      onError: (Object error, StackTrace stackTrace) {
        logger.printError('Unknown error while waiting for debug connection:$error\n$stackTrace');
        if (!firstConnection.isCompleted) {
          firstConnection.completeError(error, stackTrace);
        }
      },
    );
    return firstConnection.future;
  }

  @override
  List<Uri> sources = <Uri>[];

  @override
  DateTime? lastCompiled;

  @override
  PackageConfig? lastPackageConfig;

  // We do not evict assets on the web.
  @override
  Set<String> get assetPathsToEvict => const <String>{};

  @override
  Uri? get baseUri => webAssetServer._baseUri;

  @override
  Future<Uri> create() async {
    webAssetServer = await WebAssetServer.start(
      chromiumLauncher,
      hostname,
      _port,
      tlsCertPath,
      tlsCertKeyPath,
      urlTunneller,
      useSseForDebugProxy,
      useSseForDebugBackend,
      useSseForInjectedClient,
      buildInfo,
      enableDwds,
      enableDds,
      entrypoint,
      expressionCompiler,
      extraHeaders,
      webRenderer: webRenderer,
      isWasm: isWasm,
      useLocalCanvasKit: useLocalCanvasKit,
      testMode: testMode,
      ddcModuleSystem: ddcModuleSystem,
      canaryFeatures: canaryFeatures,
<<<<<<< HEAD
      useDwdsWebSocketConnection: useDwdsWebSocketConnection,
=======
      fileSystem: fileSystem,
      logger: logger,
      platform: platform,
>>>>>>> efeaa9a1
    );
    return baseUri!;
  }

  @override
  Future<void> destroy() async {
    await webAssetServer.dispose();
    await _connectedApps?.cancel();
  }

  @override
  Uri deviceUriToHostUri(Uri deviceUri) {
    return deviceUri;
  }

  @override
  String get fsName => 'web_asset';

  @override
  final Directory rootDirectory;

  Future<void> _validateTemplateFile(String filename) async {
    final File file = fileSystem.currentDirectory.childDirectory('web').childFile(filename);
    if (!await file.exists()) {
      return;
    }

    final WebTemplate template = WebTemplate(await file.readAsString());
    for (final WebTemplateWarning warning in template.getWarnings()) {
      logger.printWarning('Warning: In $filename:${warning.lineNumber}: ${warning.warningText}');
    }
  }

  @override
  Future<UpdateFSReport> update({
    required Uri mainUri,
    required ResidentCompiler generator,
    required bool trackWidgetCreation,
    required String pathToReload,
    required List<Uri> invalidatedFiles,
    required PackageConfig packageConfig,
    required String dillOutputPath,
    required DevelopmentShaderCompiler shaderCompiler,
    DevFSWriter? devFSWriter,
    String? target,
    AssetBundle? bundle,
    bool bundleFirstUpload = false,
    bool fullRestart = false,
    bool resetCompiler = false,
    String? projectRootPath,
    File? dartPluginRegistrant,
  }) async {
    lastPackageConfig = packageConfig;
    final File mainFile = fileSystem.file(mainUri);
    final String outputDirectoryPath = mainFile.parent.path;

    if (bundleFirstUpload) {
      webAssetServer.entrypointCacheDirectory = fileSystem.directory(outputDirectoryPath);
      generator.addFileSystemRoot(outputDirectoryPath);
      final String entrypoint = fileSystem.path.basename(mainFile.path);
      webAssetServer.writeBytes(entrypoint, mainFile.readAsBytesSync());
      if (ddcModuleSystem) {
        webAssetServer.writeBytes('ddc_module_loader.js', ddcModuleLoaderJS.readAsBytesSync());
      } else {
        webAssetServer.writeBytes('require.js', requireJS.readAsBytesSync());
      }
      webAssetServer.writeBytes('flutter.js', flutterJs.readAsBytesSync());
      webAssetServer.writeBytes('stack_trace_mapper.js', stackTraceMapper.readAsBytesSync());
      webAssetServer.writeFile('manifest.json', '{"info":"manifest not generated in run mode."}');
      webAssetServer.writeFile(
        'flutter_service_worker.js',
        '// Service worker not loaded in run mode.',
      );
      webAssetServer.writeFile('version.json', FlutterProject.current().getVersionInfo());
      final bool shouldEnabledLoadIndicator =
          globals.deviceManager?.specifiedDeviceId != WebServerDevice.kWebServerDeviceId;
      webAssetServer.writeFile(
        'main.dart.js',
        ddcModuleSystem
            ? generateDDCLibraryBundleBootstrapScript(
              entrypoint: entrypoint,
              ddcModuleLoaderUrl: 'ddc_module_loader.js',
              mapperUrl: 'stack_trace_mapper.js',
<<<<<<< HEAD
              generateLoadingIndicator: shouldEnabledLoadIndicator,
              isWindows: isWindows,
=======
              generateLoadingIndicator: enableDwds,
              isWindows: platform.isWindows,
>>>>>>> efeaa9a1
            )
            : generateBootstrapScript(
              requireUrl: 'require.js',
              mapperUrl: 'stack_trace_mapper.js',
              generateLoadingIndicator: shouldEnabledLoadIndicator,
            ),
      );
      const String onLoadEndBootstrap = 'on_load_end_bootstrap.js';
      if (ddcModuleSystem) {
        webAssetServer.writeFile(onLoadEndBootstrap, generateDDCLibraryBundleOnLoadEndBootstrap());
      }
      webAssetServer.writeFile(
        'main_module.bootstrap.js',
        ddcModuleSystem
            ? generateDDCLibraryBundleMainModule(
              entrypoint: entrypoint,
              nativeNullAssertions: nativeNullAssertions,
              onLoadEndBootstrap: onLoadEndBootstrap,
              isCi: platform.environment.containsKey(kLuciEnvName),
            )
            : generateMainModule(
              entrypoint: entrypoint,
              nativeNullAssertions: nativeNullAssertions,
              loaderRootDirectory: baseUri.toString(),
            ),
      );
      // TODO(zanderso): refactor the asset code in this and the regular devfs to
      // be shared.
      if (bundle != null) {
        await writeBundle(
          fileSystem.directory(getAssetBuildDirectory()),
          bundle.entries,
          targetPlatform: TargetPlatform.web_javascript,
          impellerStatus: ImpellerStatus.disabled,
          processManager: globals.processManager,
          fileSystem: fileSystem,
          artifacts: globals.artifacts!,
          logger: logger,
          projectDir: rootDirectory,
          buildMode: buildInfo.mode,
        );
      }
    }
    await _validateTemplateFile('index.html');
    await _validateTemplateFile('flutter_bootstrap.js');
    final DateTime candidateCompileTime = DateTime.now();
    if (resetCompiler) {
      generator.reset();
    }

    // The tool generates an entrypoint file in a temp directory to handle
    // the web specific bootstrap logic. To make it easier for DWDS to handle
    // mapping the file name, this is done via an additional file root and
    // special hard-coded scheme.
    final CompilerOutput? compilerOutput = await generator.recompile(
      Uri(scheme: 'org-dartlang-app', path: '/${mainUri.pathSegments.last}'),
      invalidatedFiles,
      outputPath: dillOutputPath,
      packageConfig: packageConfig,
      projectRootPath: projectRootPath,
      fs: fileSystem,
      dartPluginRegistrant: dartPluginRegistrant,
      recompileRestart: fullRestart,
    );
    if (compilerOutput == null || compilerOutput.errorCount > 0) {
      return UpdateFSReport(
        // TODO(srujzs): We're currently reliant on compile error string parsing
        // as hot reload rejections are sent to stderr just like other
        // compilation errors. Ideally, we should have some shared parsing
        // functionality, but that would require a shared package.
        // See https://github.com/dart-lang/sdk/issues/60275.
        hotReloadRejected: compilerOutput?.errorMessage?.contains('Hot reload rejected') ?? false,
      );
    }

    // Only update the last compiled time if we successfully compiled.
    lastCompiled = candidateCompileTime;
    // list of sources that needs to be monitored are in [compilerOutput.sources]
    sources = compilerOutput.sources;
    late File codeFile;
    File manifestFile;
    File sourcemapFile;
    File metadataFile;
    late List<String> modules;
    try {
      final Directory parentDirectory = fileSystem.directory(outputDirectoryPath);
      codeFile = parentDirectory.childFile('${compilerOutput.outputFilename}.sources');
      manifestFile = parentDirectory.childFile('${compilerOutput.outputFilename}.json');
      sourcemapFile = parentDirectory.childFile('${compilerOutput.outputFilename}.map');
      metadataFile = parentDirectory.childFile('${compilerOutput.outputFilename}.metadata');
      modules = webAssetServer._webMemoryFS.write(
        codeFile,
        manifestFile,
        sourcemapFile,
        metadataFile,
      );
    } on FileSystemException catch (err) {
      throwToolExit('Failed to load recompiled sources:\n$err');
    }
    if (fullRestart) {
      webAssetServer.performRestart(
        modules,
        writeRestartScripts: ddcModuleSystem && !bundleFirstUpload,
      );
    } else {
      webAssetServer.performReload(modules);
    }
    return UpdateFSReport(
      success: true,
      syncedBytes: codeFile.lengthSync(),
      invalidatedSourcesCount: invalidatedFiles.length,
    );
  }

  @visibleForTesting
  File get requireJS => fileSystem.file(
    fileSystem.path.join(
      globals.artifacts!.getArtifactPath(
        Artifact.engineDartSdkPath,
        platform: TargetPlatform.web_javascript,
      ),
      'lib',
      'dev_compiler',
      'amd',
      'require.js',
    ),
  );

  @visibleForTesting
  File get ddcModuleLoaderJS => fileSystem.file(
    fileSystem.path.join(
      globals.artifacts!.getArtifactPath(
        Artifact.engineDartSdkPath,
        platform: TargetPlatform.web_javascript,
      ),
      'lib',
      'dev_compiler',
      'ddc',
      'ddc_module_loader.js',
    ),
  );

  @visibleForTesting
  File get flutterJs => fileSystem.file(
    fileSystem.path.join(
      globals.artifacts!.getHostArtifact(HostArtifact.flutterJsDirectory).path,
      'flutter.js',
    ),
  );

  @visibleForTesting
  File get stackTraceMapper => fileSystem.file(
    fileSystem.path.join(
      globals.artifacts!.getArtifactPath(
        Artifact.engineDartSdkPath,
        platform: TargetPlatform.web_javascript,
      ),
      'lib',
      'dev_compiler',
      'web',
      'dart_stack_trace_mapper.js',
    ),
  );

  @override
  void resetLastCompiled() {
    // Not used for web compilation.
  }

  @override
  Set<String> get shaderPathsToEvict => <String>{};
}

class ReleaseAssetServer {
  ReleaseAssetServer(
    this.entrypoint, {
    required FileSystem fileSystem,
    required String? webBuildDirectory,
    required String? flutterRoot,
    required Platform platform,
    required bool needsCoopCoep,
    this.basePath = '',
  }) : _fileSystem = fileSystem,
       _platform = platform,
       _flutterRoot = flutterRoot,
       _webBuildDirectory = webBuildDirectory,
       _needsCoopCoep = needsCoopCoep,
       _fileSystemUtils = FileSystemUtils(fileSystem: fileSystem, platform: platform);

  final Uri entrypoint;
  final String? _flutterRoot;
  final String? _webBuildDirectory;
  final FileSystem _fileSystem;
  final FileSystemUtils _fileSystemUtils;
  final Platform _platform;
  final bool _needsCoopCoep;

  /// The base path to serve from.
  ///
  /// It should have no leading or trailing slashes.
  @visibleForTesting
  final String basePath;

  // Locations where source files, assets, or source maps may be located.
  List<Uri> _searchPaths() => <Uri>[
    _fileSystem.directory(_webBuildDirectory).uri,
    _fileSystem.directory(_flutterRoot).uri,
    _fileSystem.directory(_flutterRoot).parent.uri,
    _fileSystem.currentDirectory.uri,
    _fileSystem.directory(_fileSystemUtils.homeDirPath).uri,
  ];

  Future<shelf.Response> handle(shelf.Request request) async {
    if (request.method != 'GET') {
      // Assets are served via GET only.
      return shelf.Response.notFound('');
    }

    Uri? fileUri;
    final String? requestPath = _stripBasePath(request.url.path, basePath);

    if (requestPath == null) {
      return shelf.Response.notFound('');
    }

    if (request.url.toString() == 'main.dart') {
      fileUri = entrypoint;
    } else {
      for (final Uri uri in _searchPaths()) {
        final Uri potential = uri.resolve(requestPath);
        if (!_fileSystem.isFileSync(potential.toFilePath(windows: _platform.isWindows))) {
          continue;
        }
        fileUri = potential;
        break;
      }
    }
    if (fileUri != null) {
      final File file = _fileSystem.file(fileUri);
      final Uint8List bytes = file.readAsBytesSync();
      // Fallback to "application/octet-stream" on null which
      // makes no claims as to the structure of the data.
      final String mimeType =
          mime.lookupMimeType(file.path, headerBytes: bytes) ?? 'application/octet-stream';
      return shelf.Response.ok(
        bytes,
        headers: <String, String>{
          'Content-Type': mimeType,
          'Cross-Origin-Resource-Policy': 'cross-origin',
          'Access-Control-Allow-Origin': '*',
          if (_needsCoopCoep && _fileSystem.path.extension(file.path) == '.html')
            ...kMultiThreadedHeaders,
        },
      );
    }

    final File file = _fileSystem.file(_fileSystem.path.join(_webBuildDirectory!, 'index.html'));
    return shelf.Response.ok(
      file.readAsBytesSync(),
      headers: <String, String>{
        'Content-Type': 'text/html',
        if (_needsCoopCoep) ...kMultiThreadedHeaders,
      },
    );
  }
}

@visibleForTesting
void log(Logger logger, logging.LogRecord event) {
  final String error = event.error == null ? '' : 'Error: ${event.error}';
  if (event.level >= logging.Level.SEVERE) {
    logger.printError('${event.loggerName}: ${event.message}$error', stackTrace: event.stackTrace);
  } else if (event.level == logging.Level.WARNING) {
    // Temporary fix for https://github.com/flutter/flutter/issues/109792
    // TODO(annagrin): Remove the condition after the bogus warning is
    // removed in dwds: https://github.com/dart-lang/webdev/issues/1722
    if (!event.message.contains('No module for')) {
      logger.printWarning('${event.loggerName}: ${event.message}$error');
    }
  } else {
    logger.printTrace('${event.loggerName}: ${event.message}$error');
  }
}

Future<Directory> _loadDwdsDirectory(FileSystem fileSystem, Logger logger) async {
  final PackageConfig packageConfig = await currentPackageConfig();
  return fileSystem.directory(packageConfig['dwds']!.packageUriRoot);
}

String? _stripBasePath(String path, String basePath) {
  path = stripLeadingSlash(path);
  if (path.startsWith(basePath)) {
    path = path.substring(basePath.length);
  } else {
    // The given path isn't under base path, return null to indicate that.
    return null;
  }
  return stripLeadingSlash(path);
}

WebTemplate _getWebTemplate(FileSystem fileSystem, String filename, String fallbackContent) {
  final String htmlContent = _htmlTemplate(fileSystem, filename, fallbackContent);
  return WebTemplate(htmlContent);
}

String _htmlTemplate(FileSystem fileSystem, String filename, String fallbackContent) {
  final File template = fileSystem.currentDirectory.childDirectory('web').childFile(filename);
  return template.existsSync() ? template.readAsStringSync() : fallbackContent;
}<|MERGE_RESOLUTION|>--- conflicted
+++ resolved
@@ -265,13 +265,10 @@
     // TODO(markzipan): Make sure this default value aligns with that in the debugger options.
     bool ddcModuleSystem = false,
     bool canaryFeatures = false,
-<<<<<<< HEAD
     bool useDwdsWebSocketConnection = false,
-=======
     required FileSystem fileSystem,
     required Logger logger,
     required Platform platform,
->>>>>>> efeaa9a1
   }) async {
     // TODO(srujzs): Remove this assertion when the library bundle format is
     // supported without canary mode.
@@ -873,14 +870,10 @@
     required this.isWasm,
     required this.useLocalCanvasKit,
     required this.rootDirectory,
-<<<<<<< HEAD
-    required this.isWindows,
     this.useDwdsWebSocketConnection = false,
-=======
     required this.fileSystem,
     required this.logger,
     required this.platform,
->>>>>>> efeaa9a1
     this.testMode = false,
   }) : _port = port {
     // TODO(srujzs): Remove this assertion when the library bundle format is
@@ -913,14 +906,10 @@
   final WebRendererMode webRenderer;
   final bool isWasm;
   final bool useLocalCanvasKit;
-<<<<<<< HEAD
-  final bool isWindows;
   final bool useDwdsWebSocketConnection;
-=======
   final FileSystem fileSystem;
   final Logger logger;
   final Platform platform;
->>>>>>> efeaa9a1
 
   late WebAssetServer webAssetServer;
 
@@ -1023,13 +1012,10 @@
       testMode: testMode,
       ddcModuleSystem: ddcModuleSystem,
       canaryFeatures: canaryFeatures,
-<<<<<<< HEAD
       useDwdsWebSocketConnection: useDwdsWebSocketConnection,
-=======
       fileSystem: fileSystem,
       logger: logger,
       platform: platform,
->>>>>>> efeaa9a1
     );
     return baseUri!;
   }
@@ -1113,13 +1099,8 @@
               entrypoint: entrypoint,
               ddcModuleLoaderUrl: 'ddc_module_loader.js',
               mapperUrl: 'stack_trace_mapper.js',
-<<<<<<< HEAD
               generateLoadingIndicator: shouldEnabledLoadIndicator,
-              isWindows: isWindows,
-=======
-              generateLoadingIndicator: enableDwds,
               isWindows: platform.isWindows,
->>>>>>> efeaa9a1
             )
             : generateBootstrapScript(
               requireUrl: 'require.js',
