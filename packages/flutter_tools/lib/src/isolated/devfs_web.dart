// Copyright 2014 The Flutter Authors. All rights reserved.
// Use of this source code is governed by a BSD-style license that can be
// found in the LICENSE file.

import 'dart:async';
import 'dart:typed_data';

import 'package:dwds/data/build_result.dart';
// ignore: import_of_legacy_library_into_null_safe
import 'package:dwds/dwds.dart';
import 'package:logging/logging.dart' as logging;
import 'package:meta/meta.dart';
import 'package:mime/mime.dart' as mime;
import 'package:package_config/package_config.dart';
import 'package:shelf/shelf.dart' as shelf;
import 'package:shelf/shelf_io.dart' as shelf;
import 'package:vm_service/vm_service.dart' as vm_service;

import '../artifacts.dart';
import '../asset.dart';
import '../base/common.dart';
import '../base/file_system.dart';
import '../base/io.dart';
import '../base/logger.dart';
import '../base/net.dart';
import '../base/platform.dart';
import '../build_info.dart';
import '../build_system/targets/scene_importer.dart';
import '../build_system/targets/shader_compiler.dart';
import '../bundle_builder.dart';
import '../cache.dart';
import '../compile.dart';
import '../convert.dart';
import '../dart/package_map.dart';
import '../devfs.dart';
import '../globals.dart' as globals;
import '../html_utils.dart';
import '../project.dart';
import '../vmservice.dart';
import '../web/bootstrap.dart';
import '../web/chrome.dart';
import '../web/compile.dart';
import '../web/file_generators/flutter_js.dart' as flutter_js;
import '../web/memory_fs.dart';

typedef DwdsLauncher = Future<Dwds> Function({
  required AssetReader assetReader,
  required Stream<BuildResult> buildResults,
  required ConnectionProvider chromeConnection,
  required LoadStrategy loadStrategy,
  required bool enableDebugging,
  ExpressionCompiler? expressionCompiler,
  bool enableDebugExtension,
  String hostname,
  bool useSseForDebugProxy,
  bool useSseForDebugBackend,
  bool useSseForInjectedClient,
  UrlEncoder? urlEncoder,
  bool spawnDds,
  bool enableDevtoolsLaunch,
  DevtoolsLauncher? devtoolsLauncher,
  bool launchDevToolsInNewWindow,
  bool emitDebugEvents,
  bool isInternalBuild,
  Future<bool> Function()? isFlutterApp,
});

// A minimal index for projects that do not yet support web.
const String _kDefaultIndex = '''
<html>
    <head>
        <base href="/">
    </head>
    <body>
        <script src="main.dart.js"></script>
    </body>
</html>
''';

/// An expression compiler connecting to FrontendServer.
///
/// This is only used in development mode.
class WebExpressionCompiler implements ExpressionCompiler {
  WebExpressionCompiler(this._generator, {
    required FileSystem fileSystem,
  }) : _fileSystem = fileSystem;

  final ResidentCompiler _generator;
  final FileSystem _fileSystem;

  @override
  Future<ExpressionCompilationResult> compileExpressionToJs(
    String isolateId,
    String libraryUri,
    int line,
    int column,
    Map<String, String> jsModules,
    Map<String, String> jsFrameValues,
    String moduleName,
    String expression,
  ) async {
    final CompilerOutput? compilerOutput =
        await _generator.compileExpressionToJs(libraryUri, line, column,
            jsModules, jsFrameValues, moduleName, expression);

    if (compilerOutput != null) {
      final String content = utf8.decode(
          _fileSystem.file(compilerOutput.outputFilename).readAsBytesSync());
      return ExpressionCompilationResult(
          content, compilerOutput.errorCount > 0);
    }

    return ExpressionCompilationResult(
        "InternalError: frontend server failed to compile '$expression'",
        true);
  }

  @override
  Future<void> initialize({String? moduleFormat, bool? soundNullSafety}) async {}

  @override
  Future<bool> updateDependencies(Map<String, ModuleInfo> modules) async => true;
}

/// A web server which handles serving JavaScript and assets.
///
/// This is only used in development mode.
class WebAssetServer implements AssetReader {
  @visibleForTesting
  WebAssetServer(
    this._httpServer,
    this._packages,
    this.internetAddress,
    this._modules,
    this._digests,
    this._nullSafetyMode,
  ) : basePath = _getIndexHtml().getBaseHref();

  // Fallback to "application/octet-stream" on null which
  // makes no claims as to the structure of the data.
  static const String _kDefaultMimeType = 'application/octet-stream';

  final Map<String, String> _modules;
  final Map<String, String> _digests;

  int get selectedPort => _httpServer.port;

  void performRestart(List<String> modules) {
    for (final String module in modules) {
      // We skip computing the digest by using the hashCode of the underlying buffer.
      // Whenever a file is updated, the corresponding Uint8List.view it corresponds
      // to will change.
      final String moduleName =
          module.startsWith('/') ? module.substring(1) : module;
      final String name = moduleName.replaceAll('.lib.js', '');
      final String path = moduleName.replaceAll('.js', '');
      _modules[name] = path;
      _digests[name] = _webMemoryFS.files[moduleName].hashCode.toString();
    }
  }

  @visibleForTesting
  List<String> write(
    File codeFile,
    File manifestFile,
    File sourcemapFile,
    File metadataFile,
  ) {
    return _webMemoryFS.write(codeFile, manifestFile, sourcemapFile, metadataFile);
  }

  /// Start the web asset server on a [hostname] and [port].
  ///
  /// If [testMode] is true, do not actually initialize dwds or the shelf static
  /// server.
  ///
  /// Unhandled exceptions will throw a [ToolExit] with the error and stack
  /// trace.
  static Future<WebAssetServer> start(
    ChromiumLauncher? chromiumLauncher,
    String hostname,
<<<<<<< HEAD
    int? port,
    String? tlsCertPath,
    String? tlsCertKeyPath,
=======
    int port,
>>>>>>> dffef271
    UrlTunneller? urlTunneller,
    bool useSseForDebugProxy,
    bool useSseForDebugBackend,
    bool useSseForInjectedClient,
    BuildInfo buildInfo,
    bool enableDwds,
    bool enableDds,
    Uri entrypoint,
    ExpressionCompiler? expressionCompiler,
    NullSafetyMode nullSafetyMode, {
    bool testMode = false,
    DwdsLauncher dwdsLauncher = Dwds.start,
  }) async {
    InternetAddress address;
    if (hostname == 'any') {
      address = InternetAddress.anyIPv4;
    } else {
      address = (await InternetAddress.lookup(hostname)).first;
    }
    HttpServer? httpServer;
    const int kMaxRetries = 4;
    for (int i = 0; i <= kMaxRetries; i++) {
      try {
<<<<<<< HEAD
        final int httpServerPort = port ?? await globals.os.findFreePort();
        if (tlsCertPath != null && tlsCertKeyPath != null) {
          final SecurityContext serverContext = SecurityContext()
             ..useCertificateChain(tlsCertPath)
             ..usePrivateKey(tlsCertKeyPath);
          httpServer = await HttpServer.bindSecure(address, httpServerPort, serverContext);
        } else {
          httpServer = await HttpServer.bind(address, httpServerPort);
        }
=======
        httpServer = await HttpServer.bind(address, port);
>>>>>>> dffef271
        break;
      } on SocketException catch (e, s) {
        if (i >= kMaxRetries) {
          globals.printError('Failed to bind web development server:\n$e', stackTrace: s);
          throwToolExit('Failed to bind web development server:\n$e');
        }
        await Future<void>.delayed(const Duration(milliseconds: 100));
      }
    }

    // Allow rendering in a iframe.
    httpServer!.defaultResponseHeaders.remove('x-frame-options', 'SAMEORIGIN');

    final PackageConfig packageConfig = buildInfo.packageConfig;
    final Map<String, String> digests = <String, String>{};
    final Map<String, String> modules = <String, String>{};
    final WebAssetServer server = WebAssetServer(
      httpServer,
      packageConfig,
      address,
      modules,
      digests,
      nullSafetyMode,
    );
    if (testMode) {
      return server;
    }

    // In release builds deploy a simpler proxy server.
    if (buildInfo.mode != BuildMode.debug) {
      final ReleaseAssetServer releaseAssetServer = ReleaseAssetServer(
        entrypoint,
        fileSystem: globals.fs,
        platform: globals.platform,
        flutterRoot: Cache.flutterRoot,
        webBuildDirectory: getWebBuildDirectory(),
        basePath: server.basePath,
      );
      runZonedGuarded(() {
        shelf.serveRequests(httpServer!, releaseAssetServer.handle);
      }, (Object e, StackTrace s) {
        globals.printTrace('Release asset server: error serving requests: $e:$s');
      });
      return server;
    }

    // Return a version string for all active modules. This is populated
    // along with the `moduleProvider` update logic.
    Future<Map<String, String>> digestProvider() async => digests;

    // Ensure dwds is present and provide middleware to avoid trying to
    // load the through the isolate APIs.
    final Directory directory =
        await _loadDwdsDirectory(globals.fs, globals.logger);
    shelf.Handler middleware(FutureOr<shelf.Response> Function(shelf.Request) innerHandler) {
      return (shelf.Request request) async {
        if (request.url.path.endsWith('dwds/src/injected/client.js')) {
          final Uri uri = directory.uri.resolve('src/injected/client.js');
          final String result =
              await globals.fs.file(uri.toFilePath()).readAsString();
          return shelf.Response.ok(result, headers: <String, String>{
            HttpHeaders.contentTypeHeader: 'application/javascript',
          });
        }
        return innerHandler(request);
      };
    }

    logging.Logger.root.level = logging.Level.ALL;
    logging.Logger.root.onRecord.listen(log);

    // In debug builds, spin up DWDS and the full asset server.
    final Dwds dwds = await dwdsLauncher(
      assetReader: server,
      enableDebugExtension: true,
      buildResults: const Stream<BuildResult>.empty(),
      chromeConnection: () async {
        final Chromium chromium = await chromiumLauncher!.connectedInstance;
        return chromium.chromeConnection;
      },
      hostname: hostname,
      urlEncoder: urlTunneller,
      enableDebugging: true,
      useSseForDebugProxy: useSseForDebugProxy,
      useSseForDebugBackend: useSseForDebugBackend,
      useSseForInjectedClient: useSseForInjectedClient,
      loadStrategy: FrontendServerRequireStrategyProvider(
        ReloadConfiguration.none,
        server,
        PackageUriMapper(packageConfig),
        digestProvider,
        server.basePath,
        packageConfig.toPackageUri(
          globals.fs.file(entrypoint).absolute.uri,
        ),
      ).strategy,
      expressionCompiler: expressionCompiler,
      spawnDds: enableDds,
    );
    shelf.Pipeline pipeline = const shelf.Pipeline();
    if (enableDwds) {
      pipeline = pipeline.addMiddleware(middleware);
      pipeline = pipeline.addMiddleware(dwds.middleware);
    }
    final shelf.Handler dwdsHandler =
        pipeline.addHandler(server.handleRequest);
    final shelf.Cascade cascade =
        shelf.Cascade().add(dwds.handler).add(dwdsHandler);
    runZonedGuarded(() {
      shelf.serveRequests(httpServer!, cascade.handler);
    }, (Object e, StackTrace s) {
      globals.printTrace('Dwds server: error serving requests: $e:$s');
    });
    server.dwds = dwds;
    server._dwdsInit = true;
    return server;
  }

  final NullSafetyMode _nullSafetyMode;
  final HttpServer _httpServer;
  final WebMemoryFS _webMemoryFS = WebMemoryFS();
  final PackageConfig _packages;
  final InternetAddress internetAddress;
  late final Dwds dwds;
  late Directory entrypointCacheDirectory;
  bool _dwdsInit = false;

  @visibleForTesting
  HttpHeaders get defaultResponseHeaders => _httpServer.defaultResponseHeaders;

  @visibleForTesting
  Uint8List? getFile(String path) => _webMemoryFS.files[path];

  @visibleForTesting
  Uint8List? getSourceMap(String path) => _webMemoryFS.sourcemaps[path];

  @visibleForTesting
  Uint8List? getMetadata(String path) => _webMemoryFS.metadataFiles[path];

  /// The base path to serve from.
  ///
  /// It should have no leading or trailing slashes.
  @visibleForTesting
  String basePath;

  // handle requests for JavaScript source, dart sources maps, or asset files.
  @visibleForTesting
  Future<shelf.Response> handleRequest(shelf.Request request) async {
    if (request.method != 'GET') {
      // Assets are served via GET only.
      return shelf.Response.notFound('');
    }

    final String? requestPath = _stripBasePath(request.url.path, basePath);

    if (requestPath == null) {
      return shelf.Response.notFound('');
    }

    // If the response is `/`, then we are requesting the index file.
    if (requestPath == '/' || requestPath.isEmpty) {
      return _serveIndex();
    }

    final Map<String, String> headers = <String, String>{};

    // Track etag headers for better caching of resources.
    final String? ifNoneMatch = request.headers[HttpHeaders.ifNoneMatchHeader];
    headers[HttpHeaders.cacheControlHeader] = 'max-age=0, must-revalidate';

    // If this is a JavaScript file, it must be in the in-memory cache.
    // Attempt to look up the file by URI.
    final String webServerPath =
        requestPath.replaceFirst('.dart.js', '.dart.lib.js');
    if (_webMemoryFS.files.containsKey(requestPath) || _webMemoryFS.files.containsKey(webServerPath)) {
      final List<int>? bytes = getFile(requestPath) ?? getFile(webServerPath);
      // Use the underlying buffer hashCode as a revision string. This buffer is
      // replaced whenever the frontend_server produces new output files, which
      // will also change the hashCode.
      final String etag = bytes.hashCode.toString();
      if (ifNoneMatch == etag) {
        return shelf.Response.notModified();
      }
      headers[HttpHeaders.contentTypeHeader] = 'application/javascript';
      headers[HttpHeaders.etagHeader] = etag;
      return shelf.Response.ok(bytes, headers: headers);
    }
    // If this is a sourcemap file, then it might be in the in-memory cache.
    // Attempt to lookup the file by URI.
    if (_webMemoryFS.sourcemaps.containsKey(requestPath)) {
      final List<int>? bytes = getSourceMap(requestPath);
      final String etag = bytes.hashCode.toString();
      if (ifNoneMatch == etag) {
        return shelf.Response.notModified();
      }
      headers[HttpHeaders.contentTypeHeader] = 'application/json';
      headers[HttpHeaders.etagHeader] = etag;
      return shelf.Response.ok(bytes, headers: headers);
    }

    // If this is a metadata file, then it might be in the in-memory cache.
    // Attempt to lookup the file by URI.
    if (_webMemoryFS.metadataFiles.containsKey(requestPath)) {
      final List<int>? bytes = getMetadata(requestPath);
      final String etag = bytes.hashCode.toString();
      if (ifNoneMatch == etag) {
        return shelf.Response.notModified();
      }
      headers[HttpHeaders.contentTypeHeader] = 'application/json';
      headers[HttpHeaders.etagHeader] = etag;
      return shelf.Response.ok(bytes, headers: headers);
    }

    File file = _resolveDartFile(requestPath);

    if (!file.existsSync() && requestPath.startsWith('canvaskit/')) {
      final Directory canvasKitDirectory = globals.fs.directory(
        globals.fs.path.join(
          globals.artifacts!.getHostArtifact(HostArtifact.flutterWebSdk).path,
          'canvaskit',
        )
      );
      final Uri potential = canvasKitDirectory
          .uri
          .resolve(requestPath.replaceFirst('canvaskit/', ''));
      file = globals.fs.file(potential);
    }

    // If all of the lookups above failed, the file might have been an asset.
    // Try and resolve the path relative to the built asset directory.
    if (!file.existsSync()) {
      final Uri potential = globals.fs
          .directory(getAssetBuildDirectory())
          .uri
          .resolve(requestPath.replaceFirst('assets/', ''));
      file = globals.fs.file(potential);
    }

    if (!file.existsSync()) {
      final Uri webPath = globals.fs.currentDirectory
          .childDirectory('web')
          .uri
          .resolve(requestPath);
      file = globals.fs.file(webPath);
    }

    if (!file.existsSync()) {
      // Paths starting with these prefixes should've been resolved above.
      if (requestPath.startsWith('assets/') ||
          requestPath.startsWith('packages/') ||
          requestPath.startsWith('canvaskit/')) {
        return shelf.Response.notFound('');
      }
      return _serveIndex();
    }

    // For real files, use a serialized file stat plus path as a revision.
    // This allows us to update between canvaskit and non-canvaskit SDKs.
    final String etag = file.lastModifiedSync().toIso8601String() +
        Uri.encodeComponent(file.path);
    if (ifNoneMatch == etag) {
      return shelf.Response.notModified();
    }

    final int length = file.lengthSync();
    // Attempt to determine the file's mime type. if this is not provided some
    // browsers will refuse to render images/show video etc. If the tool
    // cannot determine a mime type, fall back to application/octet-stream.
    final String mimeType = mime.lookupMimeType(
        file.path,
        headerBytes: await file.openRead(0, mime.defaultMagicNumbersMaxLength).first,
    ) ?? _kDefaultMimeType;

    headers[HttpHeaders.contentLengthHeader] = length.toString();
    headers[HttpHeaders.contentTypeHeader] = mimeType;
    headers[HttpHeaders.etagHeader] = etag;
    return shelf.Response.ok(file.openRead(), headers: headers);
  }

  /// Tear down the http server running.
  Future<void> dispose() async {
    if (_dwdsInit) {
      await dwds.stop();
    }
    return _httpServer.close();
  }

  /// Write a single file into the in-memory cache.
  void writeFile(String filePath, String contents) {
    writeBytes(filePath, utf8.encode(contents) as Uint8List);
  }

  void writeBytes(String filePath, Uint8List contents) {
    _webMemoryFS.files[filePath] = contents;
  }

  /// Determines what rendering backed to use.
  WebRendererMode webRenderer = WebRendererMode.html;

  shelf.Response _serveIndex() {

    final IndexHtml indexHtml = _getIndexHtml();

    indexHtml.applySubstitutions(
      // Currently, we don't support --base-href for the "run" command.
      baseHref: '/',
      serviceWorkerVersion: null,
    );

    final Map<String, String> headers = <String, String>{
      HttpHeaders.contentTypeHeader: 'text/html',
    };
    return shelf.Response.ok(indexHtml.content, headers: headers);
  }

  // Attempt to resolve `path` to a dart file.
  File _resolveDartFile(String path) {
    // Return the actual file objects so that local engine changes are automatically picked up.
    switch (path) {
      case 'dart_sdk.js':
        return _resolveDartSdkJsFile;
      case 'dart_sdk.js.map':
        return _resolveDartSdkJsMapFile;
    }
    // This is the special generated entrypoint.
    if (path == 'web_entrypoint.dart') {
      return entrypointCacheDirectory.childFile('web_entrypoint.dart');
    }

    // If this is a dart file, it must be on the local file system and is
    // likely coming from a source map request. The tool doesn't currently
    // consider the case of Dart files as assets.
    final File dartFile =
        globals.fs.file(globals.fs.currentDirectory.uri.resolve(path));
    if (dartFile.existsSync()) {
      return dartFile;
    }

    final List<String> segments = path.split('/');
    if (segments.first.isEmpty) {
      segments.removeAt(0);
    }

    // The file might have been a package file which is signaled by a
    // `/packages/<package>/<path>` request.
    if (segments.first == 'packages') {
      final Uri? filePath = _packages
          .resolve(Uri(scheme: 'package', pathSegments: segments.skip(1)));
      if (filePath != null) {
        final File packageFile = globals.fs.file(filePath);
        if (packageFile.existsSync()) {
          return packageFile;
        }
      }
    }

    // Otherwise it must be a Dart SDK source or a Flutter Web SDK source.
    final Directory dartSdkParent = globals.fs
        .directory(globals.artifacts!.getArtifactPath(
          Artifact.engineDartSdkPath,
          platform: TargetPlatform.web_javascript))
        .parent;
    final File dartSdkFile = globals.fs.file(dartSdkParent.uri.resolve(path));
    if (dartSdkFile.existsSync()) {
      return dartSdkFile;
    }

    final Directory flutterWebSdk = globals.fs
        .directory(globals.artifacts!.getHostArtifact(HostArtifact.flutterWebSdk));
    final File webSdkFile = globals.fs.file(flutterWebSdk.uri.resolve(path));

    return webSdkFile;
  }

  File get _resolveDartSdkJsFile =>
      globals.fs.file(globals.artifacts!.getHostArtifact(
          kDartSdkJsArtifactMap[webRenderer]![_nullSafetyMode]!
      ));

  File get _resolveDartSdkJsMapFile =>
    globals.fs.file(globals.artifacts!.getHostArtifact(
        kDartSdkJsMapArtifactMap[webRenderer]![_nullSafetyMode]!
    ));

  @override
  Future<String?> dartSourceContents(String serverPath) async {
    serverPath = _stripBasePath(serverPath, basePath)!;
    final File result = _resolveDartFile(serverPath);
    if (result.existsSync()) {
      return result.readAsString();
    }
    return null;
  }

  @override
  Future<String> sourceMapContents(String serverPath) async {
    serverPath = _stripBasePath(serverPath, basePath)!;
    return utf8.decode(_webMemoryFS.sourcemaps[serverPath]!);
  }

  @override
  Future<String?> metadataContents(String serverPath) async {
    final String? resultPath = _stripBasePath(serverPath, basePath);
    if (resultPath == 'main_module.ddc_merged_metadata') {
      return _webMemoryFS.mergedMetadata;
    }
    if (_webMemoryFS.metadataFiles.containsKey(resultPath)) {
      return utf8.decode(_webMemoryFS.metadataFiles[resultPath]!);
    }
    throw Exception('Could not find metadata contents for $serverPath');
  }

  @override
  Future<void> close() async {}
}

class ConnectionResult {
  ConnectionResult(this.appConnection, this.debugConnection, this.vmService);

  final AppConnection? appConnection;
  final DebugConnection? debugConnection;
  final vm_service.VmService vmService;
}

typedef VmServiceFactory = Future<vm_service.VmService> Function(
  Uri, {
  CompressionOptions compression,
  required Logger logger,
});

/// The web specific DevFS implementation.
class WebDevFS implements DevFS {
  /// Create a new [WebDevFS] instance.
  ///
  /// [testMode] is true, do not actually initialize dwds or the shelf static
  /// server.
  WebDevFS({
    required this.hostname,
<<<<<<< HEAD
    required int? port,
    required this.tlsCertPath,
    required this.tlsCertKeyPath,
=======
    required int port,
>>>>>>> dffef271
    required this.packagesFilePath,
    required this.urlTunneller,
    required this.useSseForDebugProxy,
    required this.useSseForDebugBackend,
    required this.useSseForInjectedClient,
    required this.buildInfo,
    required this.enableDwds,
    required this.enableDds,
    required this.entrypoint,
    required this.expressionCompiler,
    required this.chromiumLauncher,
    required this.nullAssertions,
    required this.nativeNullAssertions,
    required this.nullSafetyMode,
    this.testMode = false,
  }) : _port = port;

  final Uri entrypoint;
  final String hostname;
  final String packagesFilePath;
  final UrlTunneller? urlTunneller;
  final bool useSseForDebugProxy;
  final bool useSseForDebugBackend;
  final bool useSseForInjectedClient;
  final BuildInfo buildInfo;
  final bool enableDwds;
  final bool enableDds;
  final bool testMode;
  final ExpressionCompiler? expressionCompiler;
  final ChromiumLauncher? chromiumLauncher;
  final bool nullAssertions;
  final bool nativeNullAssertions;
  final int _port;
  final NullSafetyMode nullSafetyMode;
  final String? tlsCertPath;
  final String? tlsCertKeyPath;

  late WebAssetServer webAssetServer;

  Dwds get dwds => webAssetServer.dwds;

  // A flag to indicate whether we have called `setAssetDirectory` on the target device.
  @override
  bool hasSetAssetDirectory = false;

  @override
  bool didUpdateFontManifest = false;

  Future<DebugConnection>? _cachedExtensionFuture;
  StreamSubscription<void>? _connectedApps;

  /// Connect and retrieve the [DebugConnection] for the current application.
  ///
  /// Only calls [AppConnection.runMain] on the subsequent connections.
  Future<ConnectionResult?> connect(
    bool useDebugExtension, {
    @visibleForTesting
    VmServiceFactory vmServiceFactory = createVmServiceDelegate,
  }) {
    final Completer<ConnectionResult> firstConnection =
        Completer<ConnectionResult>();
    // Note there is an asynchronous gap between this being set to true and
    // [firstConnection] completing; thus test the boolean to determine if
    // the current connection is the first.
    bool foundFirstConnection = false;
    _connectedApps =
        dwds.connectedApps.listen((AppConnection appConnection) async {
      try {
        final DebugConnection debugConnection = useDebugExtension
            ? await (_cachedExtensionFuture ??=
                dwds.extensionDebugConnections.stream.first)
            : await dwds.debugConnection(appConnection);
        if (foundFirstConnection) {
          appConnection.runMain();
        } else {
          foundFirstConnection = true;
          final vm_service.VmService vmService = await vmServiceFactory(
            Uri.parse(debugConnection.uri),
            logger: globals.logger,
          );
          firstConnection
              .complete(ConnectionResult(appConnection, debugConnection, vmService));
        }
      } on Exception catch (error, stackTrace) {
        if (!firstConnection.isCompleted) {
          firstConnection.completeError(error, stackTrace);
        }
      }
    }, onError: (Object error, StackTrace stackTrace) {
      globals.printError(
        'Unknown error while waiting for debug connection:$error\n$stackTrace',
      );
      if (!firstConnection.isCompleted) {
        firstConnection.completeError(error, stackTrace);
      }
    });
    return firstConnection.future;
  }

  @override
  List<Uri> sources = <Uri>[];

  @override
  DateTime? lastCompiled;

  @override
  PackageConfig? lastPackageConfig;

  // We do not evict assets on the web.
  @override
  Set<String> get assetPathsToEvict => const <String>{};

  @override
  Uri? get baseUri => _baseUri;
  Uri? _baseUri;

  @override
  Future<Uri> create() async {
    webAssetServer = await WebAssetServer.start(
      chromiumLauncher,
      hostname,
      _port,
      tlsCertPath,
      tlsCertKeyPath,
      urlTunneller,
      useSseForDebugProxy,
      useSseForDebugBackend,
      useSseForInjectedClient,
      buildInfo,
      enableDwds,
      enableDds,
      entrypoint,
      expressionCompiler,
      nullSafetyMode,
      testMode: testMode,
    );

    final int selectedPort = webAssetServer.selectedPort;
    if (buildInfo.dartDefines.contains('FLUTTER_WEB_AUTO_DETECT=true')) {
      webAssetServer.webRenderer = WebRendererMode.auto;
    } else if (buildInfo.dartDefines.contains('FLUTTER_WEB_USE_SKIA=true')) {
      webAssetServer.webRenderer = WebRendererMode.canvaskit;
    }
    if (hostname == 'any') {
      _baseUri = Uri.http('localhost:$selectedPort', webAssetServer.basePath);
    } else {
      _baseUri = Uri.http('$hostname:$selectedPort', webAssetServer.basePath);
    }
    return _baseUri!;
  }

  @override
  Future<void> destroy() async {
    await webAssetServer.dispose();
    await _connectedApps?.cancel();
  }

  @override
  Uri deviceUriToHostUri(Uri deviceUri) {
    return deviceUri;
  }

  @override
  String get fsName => 'web_asset';

  @override
  Directory? get rootDirectory => null;

  @override
  Future<UpdateFSReport> update({
    required Uri mainUri,
    required ResidentCompiler generator,
    required bool trackWidgetCreation,
    required String pathToReload,
    required List<Uri> invalidatedFiles,
    required PackageConfig packageConfig,
    required String dillOutputPath,
    required DevelopmentShaderCompiler shaderCompiler,
    DevelopmentSceneImporter? sceneImporter,
    DevFSWriter? devFSWriter,
    String? target,
    AssetBundle? bundle,
    DateTime? firstBuildTime,
    bool bundleFirstUpload = false,
    bool fullRestart = false,
    String? projectRootPath,
    File? dartPluginRegistrant,
  }) async {
    lastPackageConfig = packageConfig;
    final File mainFile = globals.fs.file(mainUri);
    final String outputDirectoryPath = mainFile.parent.path;

    if (bundleFirstUpload) {
      webAssetServer.entrypointCacheDirectory =
          globals.fs.directory(outputDirectoryPath);
      generator.addFileSystemRoot(outputDirectoryPath);
      final String entrypoint = globals.fs.path.basename(mainFile.path);
      webAssetServer.writeBytes(entrypoint, mainFile.readAsBytesSync());
      webAssetServer.writeBytes('require.js', requireJS.readAsBytesSync());
      webAssetServer.writeBytes(
          'stack_trace_mapper.js', stackTraceMapper.readAsBytesSync());
      webAssetServer.writeFile(
          'manifest.json', '{"info":"manifest not generated in run mode."}');
      final String fileGeneratorsPath = globals.artifacts!
          .getArtifactPath(Artifact.flutterToolsFileGenerators);
      webAssetServer.writeFile(
          'flutter.js', flutter_js.generateFlutterJsFile(fileGeneratorsPath));
      webAssetServer.writeFile('flutter_service_worker.js',
          '// Service worker not loaded in run mode.');
      webAssetServer.writeFile(
          'version.json', FlutterProject.current().getVersionInfo());
      webAssetServer.writeFile(
        'main.dart.js',
        generateBootstrapScript(
          requireUrl: 'require.js',
          mapperUrl: 'stack_trace_mapper.js',
        ),
      );
      webAssetServer.writeFile(
        'main_module.bootstrap.js',
        generateMainModule(
          entrypoint: entrypoint,
          nullAssertions: nullAssertions,
          nativeNullAssertions: nativeNullAssertions,
        ),
      );
      // TODO(zanderso): refactor the asset code in this and the regular devfs to
      // be shared.
      if (bundle != null) {
        await writeBundle(
          globals.fs.directory(getAssetBuildDirectory()),
          bundle.entries,
          bundle.entryKinds,
          targetPlatform: TargetPlatform.web_javascript,
        );
      }
    }
    final DateTime candidateCompileTime = DateTime.now();
    if (fullRestart) {
      generator.reset();
    }

    // The tool generates an entrypoint file in a temp directory to handle
    // the web specific bootstrap logic. To make it easier for DWDS to handle
    // mapping the file name, this is done via an additional file root and
    // special hard-coded scheme.
    final CompilerOutput? compilerOutput = await generator.recompile(
      Uri(
        scheme: 'org-dartlang-app',
        path: '/${mainUri.pathSegments.last}',
      ),
      invalidatedFiles,
      outputPath: dillOutputPath,
      packageConfig: packageConfig,
      projectRootPath: projectRootPath,
      fs: globals.fs,
      dartPluginRegistrant: dartPluginRegistrant,
    );
    if (compilerOutput == null || compilerOutput.errorCount > 0) {
      return UpdateFSReport();
    }

    // Only update the last compiled time if we successfully compiled.
    lastCompiled = candidateCompileTime;
    // list of sources that needs to be monitored are in [compilerOutput.sources]
    sources = compilerOutput.sources;
    late File codeFile;
    File manifestFile;
    File sourcemapFile;
    File metadataFile;
    late List<String> modules;
    try {
      final Directory parentDirectory = globals.fs.directory(outputDirectoryPath);
      codeFile = parentDirectory.childFile('${compilerOutput.outputFilename}.sources');
      manifestFile = parentDirectory.childFile('${compilerOutput.outputFilename}.json');
      sourcemapFile = parentDirectory.childFile('${compilerOutput.outputFilename}.map');
      metadataFile = parentDirectory.childFile('${compilerOutput.outputFilename}.metadata');
      modules = webAssetServer._webMemoryFS.write(codeFile, manifestFile, sourcemapFile, metadataFile);
    } on FileSystemException catch (err) {
      throwToolExit('Failed to load recompiled sources:\n$err');
    }
    webAssetServer.performRestart(modules);
    return UpdateFSReport(
      success: true,
      syncedBytes: codeFile.lengthSync(),
      invalidatedSourcesCount: invalidatedFiles.length,
    );
  }

  @visibleForTesting
  final File requireJS = globals.fs.file(globals.fs.path.join(
    globals.artifacts!.getArtifactPath(Artifact.engineDartSdkPath, platform: TargetPlatform.web_javascript),
    'lib',
    'dev_compiler',
    'amd',
    'require.js',
  ));

  @visibleForTesting
  final File stackTraceMapper = globals.fs.file(globals.fs.path.join(
    globals.artifacts!.getArtifactPath(Artifact.engineDartSdkPath, platform: TargetPlatform.web_javascript),
    'lib',
    'dev_compiler',
    'web',
    'dart_stack_trace_mapper.js',
  ));

  @override
  void resetLastCompiled() {
    // Not used for web compilation.
  }

  @override
  Set<String> get shaderPathsToEvict => <String>{};

  @override
  Set<String> get scenePathsToEvict => <String>{};
}

class ReleaseAssetServer {
  ReleaseAssetServer(
    this.entrypoint, {
    required FileSystem fileSystem,
    required String? webBuildDirectory,
    required String? flutterRoot,
    required Platform platform,
    this.basePath = '',
  })  : _fileSystem = fileSystem,
        _platform = platform,
        _flutterRoot = flutterRoot,
        _webBuildDirectory = webBuildDirectory,
        _fileSystemUtils =
            FileSystemUtils(fileSystem: fileSystem, platform: platform);

  final Uri entrypoint;
  final String? _flutterRoot;
  final String? _webBuildDirectory;
  final FileSystem _fileSystem;
  final FileSystemUtils _fileSystemUtils;
  final Platform _platform;

  /// The base path to serve from.
  ///
  /// It should have no leading or trailing slashes.
  @visibleForTesting
  final String basePath;

  // Locations where source files, assets, or source maps may be located.
  List<Uri> _searchPaths() => <Uri>[
        _fileSystem.directory(_webBuildDirectory).uri,
        _fileSystem.directory(_flutterRoot).uri,
        _fileSystem.directory(_flutterRoot).parent.uri,
        _fileSystem.currentDirectory.uri,
        _fileSystem.directory(_fileSystemUtils.homeDirPath).uri,
      ];

  Future<shelf.Response> handle(shelf.Request request) async {
    if (request.method != 'GET') {
      // Assets are served via GET only.
      return shelf.Response.notFound('');
    }

    Uri? fileUri;
    final String? requestPath = _stripBasePath(request.url.path, basePath);

    if (requestPath == null) {
      return shelf.Response.notFound('');
    }

    if (request.url.toString() == 'main.dart') {
      fileUri = entrypoint;
    } else {
      for (final Uri uri in _searchPaths()) {
        final Uri potential = uri.resolve(requestPath);
        if (!_fileSystem.isFileSync(
                potential.toFilePath(windows: _platform.isWindows))) {
          continue;
        }
        fileUri = potential;
        break;
      }
    }
    if (fileUri != null) {
      final File file = _fileSystem.file(fileUri);
      final Uint8List bytes = file.readAsBytesSync();
      // Fallback to "application/octet-stream" on null which
      // makes no claims as to the structure of the data.
      final String mimeType =
          mime.lookupMimeType(file.path, headerBytes: bytes) ??
              'application/octet-stream';
      return shelf.Response.ok(bytes, headers: <String, String>{
        'Content-Type': mimeType,
      });
    }

    final File file = _fileSystem
        .file(_fileSystem.path.join(_webBuildDirectory!, 'index.html'));
    return shelf.Response.ok(file.readAsBytesSync(), headers: <String, String>{
      'Content-Type': 'text/html',
    });
  }
}

@visibleForTesting
void log(logging.LogRecord event) {
  final String error = event.error == null? '': 'Error: ${event.error}';
  if (event.level >= logging.Level.SEVERE) {
    globals.printError('${event.loggerName}: ${event.message}$error', stackTrace: event.stackTrace);
  } else if (event.level == logging.Level.WARNING) {
    // Temporary fix for https://github.com/flutter/flutter/issues/109792
    // TODO(annagrin): Remove the condition after the bogus warning is
    // removed in dwds: https://github.com/dart-lang/webdev/issues/1722
    if (!event.message.contains('No module for')) {
      globals.printWarning('${event.loggerName}: ${event.message}$error');
    }
  } else  {
    globals.printTrace('${event.loggerName}: ${event.message}$error');
  }
}

Future<Directory> _loadDwdsDirectory(
    FileSystem fileSystem, Logger logger) async {
  final String toolPackagePath =
      fileSystem.path.join(Cache.flutterRoot!, 'packages', 'flutter_tools');
  final String packageFilePath =
      fileSystem.path.join(toolPackagePath, '.dart_tool', 'package_config.json');
  final PackageConfig packageConfig = await loadPackageConfigWithLogging(
    fileSystem.file(packageFilePath),
    logger: logger,
  );
  return fileSystem.directory(packageConfig['dwds']!.packageUriRoot);
}

String? _stripBasePath(String path, String basePath) {
  path = stripLeadingSlash(path);
  if (path.startsWith(basePath)) {
    path = path.substring(basePath.length);
  } else {
    // The given path isn't under base path, return null to indicate that.
    return null;
  }
  return stripLeadingSlash(path);
}

IndexHtml _getIndexHtml() {
  final File indexHtml =
      globals.fs.currentDirectory.childDirectory('web').childFile('index.html');
  final String htmlContent =
      indexHtml.existsSync() ? indexHtml.readAsStringSync() : _kDefaultIndex;
  return IndexHtml(htmlContent);
}<|MERGE_RESOLUTION|>--- conflicted
+++ resolved
@@ -179,13 +179,9 @@
   static Future<WebAssetServer> start(
     ChromiumLauncher? chromiumLauncher,
     String hostname,
-<<<<<<< HEAD
-    int? port,
+    int port,
     String? tlsCertPath,
     String? tlsCertKeyPath,
-=======
-    int port,
->>>>>>> dffef271
     UrlTunneller? urlTunneller,
     bool useSseForDebugProxy,
     bool useSseForDebugBackend,
@@ -209,19 +205,14 @@
     const int kMaxRetries = 4;
     for (int i = 0; i <= kMaxRetries; i++) {
       try {
-<<<<<<< HEAD
-        final int httpServerPort = port ?? await globals.os.findFreePort();
         if (tlsCertPath != null && tlsCertKeyPath != null) {
           final SecurityContext serverContext = SecurityContext()
              ..useCertificateChain(tlsCertPath)
              ..usePrivateKey(tlsCertKeyPath);
-          httpServer = await HttpServer.bindSecure(address, httpServerPort, serverContext);
+          httpServer = await HttpServer.bindSecure(address, port, serverContext);
         } else {
-          httpServer = await HttpServer.bind(address, httpServerPort);
+          httpServer = await HttpServer.bind(address, port);
         }
-=======
-        httpServer = await HttpServer.bind(address, port);
->>>>>>> dffef271
         break;
       } on SocketException catch (e, s) {
         if (i >= kMaxRetries) {
@@ -660,13 +651,9 @@
   /// server.
   WebDevFS({
     required this.hostname,
-<<<<<<< HEAD
-    required int? port,
+    required int port,
     required this.tlsCertPath,
     required this.tlsCertKeyPath,
-=======
-    required int port,
->>>>>>> dffef271
     required this.packagesFilePath,
     required this.urlTunneller,
     required this.useSseForDebugProxy,
