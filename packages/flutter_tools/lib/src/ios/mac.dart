--- conflicted
+++ resolved
@@ -89,7 +89,6 @@
   }
 }
 
-<<<<<<< HEAD
 Future<ParsedProjectInfo> _valdateXcodeBuild({
   @required BuildableIOSApp app,
   @required BuildInfo buildInfo,
@@ -97,17 +96,6 @@
   @required bool buildForDevice,
   @required String targetOverride,
   @required String deviceID,
-=======
-Future<XcodeBuildResult> buildXcodeProject({
-  BuildableIOSApp app,
-  BuildInfo buildInfo,
-  String targetOverride,
-  bool buildForDevice,
-  DarwinArch activeArch,
-  bool codesign = true,
-  String deviceID,
-  bool configOnly = false,
->>>>>>> 08e3ed9e
 }) async {
   if (!upgradePbxProjWithFlutterAssets(app.project, globals.logger)) {
     return null;
@@ -242,6 +230,7 @@
   DarwinArch activeArch,
   bool codesign = true,
   String deviceID,
+  bool configOnly = false,
 }) async {
   final ParsedProjectInfo parsedProjectInfo = await _valdateXcodeBuild(
     app: app,
@@ -253,6 +242,9 @@
   );
   if (parsedProjectInfo == null) {
     return XcodeBuildResult(success: false);
+  }
+  if (configOnly) {
+    return XcodeBuildResult(success: true);
   }
   final List<String> buildCommands = <String>[
     '/usr/bin/env',
