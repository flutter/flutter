// Copyright 2016 The Chromium Authors. All rights reserved.
// Use of this source code is governed by a BSD-style license that can be
// found in the LICENSE file.

import 'dart:async';
import 'dart:convert';
import 'dart:math' as math;

import '../application_package.dart';
import '../base/common.dart';
import '../base/context.dart';
import '../base/file_system.dart';
import '../base/io.dart';
import '../base/platform.dart';
import '../base/process.dart';
import '../base/process_manager.dart';
import '../build_info.dart';
import '../device.dart';
import '../flx.dart' as flx;
import '../globals.dart';
import '../protocol_discovery.dart';
import 'ios_workflow.dart';
import 'mac.dart';

const String _xcrunPath = '/usr/bin/xcrun';

class IOSSimulators extends PollingDeviceDiscovery {
  IOSSimulators() : super('iOS simulators');

  @override
  bool get supportsPlatform => platform.isMacOS;

  @override
  bool get canListAnything => iosWorkflow.canListDevices;

  @override
  Future<List<Device>> pollingGetDevices() async => IOSSimulatorUtils.instance.getAttachedDevices();
}

class IOSSimulatorUtils {
  /// Returns [IOSSimulatorUtils] active in the current app context (i.e. zone).
  static IOSSimulatorUtils get instance => context[IOSSimulatorUtils];

  List<IOSSimulator> getAttachedDevices() {
    if (!xcode.isInstalledAndMeetsVersionCheck)
      return <IOSSimulator>[];

    return SimControl.instance.getConnectedDevices().map((SimDevice device) {
      return new IOSSimulator(device.udid, name: device.name, category: device.category);
    }).toList();
  }
}

/// A wrapper around the `simctl` command line tool.
class SimControl {
  /// Returns [SimControl] active in the current app context (i.e. zone).
  static SimControl get instance => context[SimControl];

  /// Runs `simctl list --json` and returns the JSON of the corresponding
  /// [section].
  ///
  /// The return type depends on the [section] being listed but is usually
  /// either a [Map] or a [List].
  dynamic _list(SimControlListSection section) {
    // Sample output from `simctl list --json`:
    //
    // {
    //   "devicetypes": { ... },
    //   "runtimes": { ... },
    //   "devices" : {
    //     "com.apple.CoreSimulator.SimRuntime.iOS-8-2" : [
    //       {
    //         "state" : "Shutdown",
    //         "availability" : " (unavailable, runtime profile not found)",
    //         "name" : "iPhone 4s",
    //         "udid" : "1913014C-6DCB-485D-AC6B-7CD76D322F5B"
    //       },
    //       ...
    //   },
    //   "pairs": { ... },

    final List<String> command = <String>[_xcrunPath, 'simctl', 'list', '--json', section.name];
    printTrace(command.join(' '));
    final ProcessResult results = processManager.runSync(command);
    if (results.exitCode != 0) {
      printError('Error executing simctl: ${results.exitCode}\n${results.stderr}');
      return <String, Map<String, dynamic>>{};
    }

    return JSON.decode(results.stdout)[section.name];
  }

  /// Returns a list of all available devices, both potential and connected.
  List<SimDevice> getDevices() {
    final List<SimDevice> devices = <SimDevice>[];

    final Map<String, dynamic> devicesSection = _list(SimControlListSection.devices);

    for (String deviceCategory in devicesSection.keys) {
      final List<Map<String, String>> devicesData = devicesSection[deviceCategory];

      for (Map<String, String> data in devicesData) {
        devices.add(new SimDevice(deviceCategory, data));
      }
    }

    return devices;
  }

  /// Returns all the connected simulator devices.
  List<SimDevice> getConnectedDevices() {
    return getDevices().where((SimDevice device) => device.isBooted).toList();
  }

  Future<bool> isInstalled(String deviceId, String appId) {
    return exitsHappyAsync(<String>[
      _xcrunPath,
      'simctl',
      'get_app_container',
      deviceId,
      appId,
    ]);
  }

  Future<Null> install(String deviceId, String appPath) {
    return runCheckedAsync(<String>[_xcrunPath, 'simctl', 'install', deviceId, appPath]);
  }

  Future<Null> uninstall(String deviceId, String appId) {
    return runCheckedAsync(<String>[_xcrunPath, 'simctl', 'uninstall', deviceId, appId]);
  }

  Future<Null> launch(String deviceId, String appIdentifier, [List<String> launchArgs]) {
    final List<String> args = <String>[_xcrunPath, 'simctl', 'launch', deviceId, appIdentifier];
    if (launchArgs != null)
      args.addAll(launchArgs);
    return runCheckedAsync(args);
  }

  Future<Null> takeScreenshot(String deviceId, String outputPath) {
    return runCheckedAsync(<String>[_xcrunPath, 'simctl', 'io', deviceId, 'screenshot', outputPath]);
  }
}

/// Enumerates all data sections of `xcrun simctl list --json` command.
class SimControlListSection {
  const SimControlListSection._(this.name);

  final String name;

  static const SimControlListSection devices = const SimControlListSection._('devices');
  static const SimControlListSection devicetypes = const SimControlListSection._('devicetypes');
  static const SimControlListSection runtimes = const SimControlListSection._('runtimes');
  static const SimControlListSection pairs = const SimControlListSection._('pairs');
}

/// A simulated device type.
///
/// Simulated device types can be listed using the command
/// `xcrun simctl list devicetypes`.
class SimDeviceType {
  SimDeviceType(this.name, this.identifier);

  /// The name of the device type.
  ///
  /// Examples:
  ///
  ///     "iPhone 6s"
  ///     "iPhone 6 Plus"
  final String name;

  /// The identifier of the device type.
  ///
  /// Examples:
  ///
  ///     "com.apple.CoreSimulator.SimDeviceType.iPhone-6s"
  ///     "com.apple.CoreSimulator.SimDeviceType.iPhone-6-Plus"
  final String identifier;
}

class SimDevice {
  SimDevice(this.category, this.data);

  final String category;
  final Map<String, String> data;

  String get state => data['state'];
  String get availability => data['availability'];
  String get name => data['name'];
  String get udid => data['udid'];

  bool get isBooted => state == 'Booted';
}

class IOSSimulator extends Device {
  IOSSimulator(String id, { this.name, this.category }) : super(id);

  @override
  final String name;

  final String category;

  @override
  Future<bool> get isLocalEmulator async => true;

  @override
  bool get supportsHotMode => true;

  Map<ApplicationPackage, _IOSSimulatorLogReader> _logReaders;
  _IOSSimulatorDevicePortForwarder _portForwarder;

  String get xcrunPath => fs.path.join('/usr', 'bin', 'xcrun');

  @override
  Future<bool> isAppInstalled(ApplicationPackage app) {
    return SimControl.instance.isInstalled(id, app.id);
  }

  @override
  Future<bool> isLatestBuildInstalled(ApplicationPackage app) async => false;

  @override
  Future<bool> installApp(ApplicationPackage app) async {
    try {
      final IOSApp iosApp = app;
      await SimControl.instance.install(id, iosApp.simulatorBundlePath);
      return true;
    } catch (e) {
      return false;
    }
  }

  @override
  Future<bool> uninstallApp(ApplicationPackage app) async {
    try {
      await SimControl.instance.uninstall(id, app.id);
      return true;
    } catch (e) {
      return false;
    }
  }

  @override
  bool isSupported() {
    if (!platform.isMacOS) {
      _supportMessage = 'iOS devices require a Mac host machine.';
      return false;
    }

    // Step 1: Check if the device is part of a blacklisted category.
    //         We do not support WatchOS or tvOS devices.

    final RegExp blacklist = new RegExp(r'Apple (TV|Watch)', caseSensitive: false);
    if (blacklist.hasMatch(name)) {
      _supportMessage = 'Flutter does not support Apple TV or Apple Watch. Select an iPhone 5s or above.';
      return false;
    }

    // Step 2: Check if the device must be rejected because of its version.
    //         There is an artificial check on older simulators where arm64
    //         targeted applications cannot be run (even though the Flutter
    //         runner on the simulator is completely different).

    // Check for unsupported iPads.
    final Match iPadMatch = new RegExp(r'iPad (2|Retina)', caseSensitive: false).firstMatch(name);
    if (iPadMatch != null) {
      _supportMessage = 'Flutter does not yet support iPad 2 or iPad Retina. Select an iPad Air or above.';
      return false;
    }

    // Check for unsupported iPhones.
    final Match iPhoneMatch = new RegExp(r'iPhone [0-5]').firstMatch(name);
    if (iPhoneMatch != null) {
      if (name == 'iPhone 5s')
        return true;
      _supportMessage = 'Flutter does not yet support iPhone 5 or earlier. Select an iPhone 5s or above.';
      return false;
    }

    return true;
  }

  String _supportMessage;

  @override
  String supportMessage() {
    if (isSupported())
      return 'Supported';

    return _supportMessage != null ? _supportMessage : 'Unknown';
  }

  @override
  Future<LaunchResult> startApp(
    ApplicationPackage app, {
    String mainPath,
    String route,
    DebuggingOptions debuggingOptions,
    Map<String, dynamic> platformArgs,
    bool prebuiltApplication: false,
    bool applicationNeedsRebuild: false,
    bool usesTerminalUi: true,
    bool ipv6: false,
  }) async {
    if (!prebuiltApplication) {
      printTrace('Building ${app.name} for $id.');

      try {
        await _setupUpdatedApplicationBundle(app, debuggingOptions.buildInfo);
      } on ToolExit catch (e) {
        printError(e.message);
        return new LaunchResult.failed();
      }
    } else {
      if (!await installApp(app))
        return new LaunchResult.failed();
    }

    // Prepare launch arguments.
    final List<String> args = <String>['--enable-dart-profiling'];

    if (!prebuiltApplication) {
      args.addAll(<String>[
        '--flutter-assets-dir=${fs.path.absolute(getAssetBuildDirectory())}',
        '--dart-main=${fs.path.absolute(mainPath)}${debuggingOptions.buildInfo.previewDart2?".dill":""}',
        '--packages=${fs.path.absolute('.packages')}',
      ]);
    }

    if (debuggingOptions.debuggingEnabled) {
      if (debuggingOptions.buildInfo.isDebug)
        args.add('--enable-checked-mode');
      if (debuggingOptions.startPaused)
        args.add('--start-paused');
      if (debuggingOptions.useTestFonts)
        args.add('--use-test-fonts');

      final int observatoryPort = await debuggingOptions.findBestObservatoryPort();
      args.add('--observatory-port=$observatoryPort');
    }

    ProtocolDiscovery observatoryDiscovery;
    if (debuggingOptions.debuggingEnabled)
      observatoryDiscovery = new ProtocolDiscovery.observatory(
          getLogReader(app: app), ipv6: ipv6);

    // Launch the updated application in the simulator.
    try {
      await SimControl.instance.launch(id, app.id, args);
    } catch (error) {
      printError('$error');
      return new LaunchResult.failed();
    }

    if (!debuggingOptions.debuggingEnabled) {
      return new LaunchResult.succeeded();
    }

    // Wait for the service protocol port here. This will complete once the
    // device has printed "Observatory is listening on..."
    printTrace('Waiting for observatory port to be available...');

    try {
      final Uri deviceUri = await observatoryDiscovery.uri;
      return new LaunchResult.succeeded(observatoryUri: deviceUri);
    } catch (error) {
      printError('Error waiting for a debug connection: $error');
      return new LaunchResult.failed();
    } finally {
      await observatoryDiscovery.cancel();
    }
  }

  Future<bool> _applicationIsInstalledAndRunning(ApplicationPackage app) async {
    final List<bool> criteria = await Future.wait(<Future<bool>>[
      isAppInstalled(app),
      exitsHappyAsync(<String>['/usr/bin/killall', 'Runner']),
    ]);
    return criteria.reduce((bool a, bool b) => a && b);
  }

  Future<Null> _setupUpdatedApplicationBundle(ApplicationPackage app, BuildInfo buildInfo) async {
<<<<<<< HEAD
    await _sideloadUpdatedAssetsForInstalledApplicationBundle(app);
=======
    await _sideloadUpdatedAssetsForInstalledApplicationBundle(app, buildInfo);
>>>>>>> 99176578

    if (!await _applicationIsInstalledAndRunning(app))
      return _buildAndInstallApplicationBundle(app, buildInfo);
  }

  Future<Null> _buildAndInstallApplicationBundle(ApplicationPackage app, BuildInfo buildInfo) async {
    // Step 1: Build the Xcode project.
    // The build mode for the simulator is always debug.

    final BuildInfo debugBuildInfo = new BuildInfo(BuildMode.debug, buildInfo.flavor,
        previewDart2: buildInfo.previewDart2,
        strongMode: buildInfo.strongMode,
        extraFrontEndOptions: buildInfo.extraFrontEndOptions,
        extraGenSnapshotOptions: buildInfo.extraGenSnapshotOptions,
        preferSharedLibrary: buildInfo.preferSharedLibrary);

    final XcodeBuildResult buildResult = await buildXcodeProject(app: app, buildInfo: debugBuildInfo, buildForDevice: false);
    if (!buildResult.success)
      throwToolExit('Could not build the application for the simulator.');

    // Step 2: Assert that the Xcode project was successfully built.
    final IOSApp iosApp = app;
    final Directory bundle = fs.directory(iosApp.simulatorBundlePath);
    final bool bundleExists = bundle.existsSync();
    if (!bundleExists)
      throwToolExit('Could not find the built application bundle at ${bundle.path}.');

    // Step 3: Install the updated bundle to the simulator.
    await SimControl.instance.install(id, fs.path.absolute(bundle.path));
  }

  Future<Null> _sideloadUpdatedAssetsForInstalledApplicationBundle(ApplicationPackage app, BuildInfo buildInfo) =>
      flx.build(precompiledSnapshot: true, previewDart2: buildInfo.previewDart2, strongMode: buildInfo.strongMode);

  @override
  Future<bool> stopApp(ApplicationPackage app) async {
    // Currently we don't have a way to stop an app running on iOS.
    return false;
  }

  String get logFilePath {
    return platform.environment.containsKey('IOS_SIMULATOR_LOG_FILE_PATH')
        ? platform.environment['IOS_SIMULATOR_LOG_FILE_PATH'].replaceAll('%{id}', id)
        : fs.path.join(homeDirPath, 'Library', 'Logs', 'CoreSimulator', id, 'system.log');
  }

  @override
  Future<TargetPlatform> get targetPlatform async => TargetPlatform.ios;

  @override
  Future<String> get sdkNameAndVersion async => category;

  final RegExp _iosSdkRegExp = new RegExp(r'iOS (\d+)');

  Future<int> get sdkMajorVersion async {
    final Match sdkMatch = _iosSdkRegExp.firstMatch(await sdkNameAndVersion);
    return int.parse(sdkMatch.group(1) ?? 11);
  }

  @override
  DeviceLogReader getLogReader({ApplicationPackage app}) {
    assert(app is IOSApp);
    _logReaders ??= <ApplicationPackage, _IOSSimulatorLogReader>{};
    return _logReaders.putIfAbsent(app, () => new _IOSSimulatorLogReader(this, app));
  }

  @override
  DevicePortForwarder get portForwarder => _portForwarder ??= new _IOSSimulatorDevicePortForwarder(this);

  @override
  void clearLogs() {
    final File logFile = fs.file(logFilePath);
    if (logFile.existsSync()) {
      final RandomAccessFile randomFile = logFile.openSync(mode: FileMode.WRITE);
      randomFile.truncateSync(0);
      randomFile.closeSync();
    }
  }

  Future<Null> ensureLogsExists() async {
    if (await sdkMajorVersion < 11) {
      final File logFile = fs.file(logFilePath);
      if (!logFile.existsSync())
        logFile.writeAsBytesSync(<int>[]);
    }
  }

  bool get _xcodeVersionSupportsScreenshot {
    return xcode.xcodeMajorVersion > 8 || (xcode.xcodeMajorVersion == 8 && xcode.xcodeMinorVersion >= 2);
  }

  @override
  bool get supportsScreenshot => _xcodeVersionSupportsScreenshot;

  @override
  Future<Null> takeScreenshot(File outputFile) {
    return SimControl.instance.takeScreenshot(id, outputFile.path);
  }
}

/// Launches the device log reader process on the host.
Future<Process> launchDeviceLogTool(IOSSimulator device) async {
  // Versions of iOS prior to iOS 11 log to the simulator syslog file.
  if (await device.sdkMajorVersion < 11)
    return runCommand(<String>['tail', '-n', '0', '-F', device.logFilePath]);

  // For iOS 11 and above, use /usr/bin/log to tail process logs.
  // Run in interactive mode (via script), otherwise /usr/bin/log buffers in 4k chunks. (radar: 34420207)
  return runCommand(<String>[
    'script', '/dev/null', '/usr/bin/log', 'stream', '--style', 'syslog', '--predicate', 'processImagePath CONTAINS "${device.id}"',
  ]);
}

Future<Process> launchSystemLogTool(IOSSimulator device) async {
  // Versions of iOS prior to 11 tail the simulator syslog file.
  if (await device.sdkMajorVersion < 11)
    return runCommand(<String>['tail', '-n', '0', '-F', '/private/var/log/system.log']);

  // For iOS 11 and later, all relevant detail is in the device log.
  return null;
}

class _IOSSimulatorLogReader extends DeviceLogReader {
  String _appName;

  _IOSSimulatorLogReader(this.device, IOSApp app) {
    _linesController = new StreamController<String>.broadcast(
      onListen: _start,
      onCancel: _stop
    );
    _appName = app == null ? null : app.name.replaceAll('.app', '');
  }

  final IOSSimulator device;

  StreamController<String> _linesController;

  // We log from two files: the device and the system log.
  Process _deviceProcess;
  Process _systemProcess;

  @override
  Stream<String> get logLines => _linesController.stream;

  @override
  String get name => device.name;

  Future<Null> _start() async {
    // Device log.
    await device.ensureLogsExists();
    _deviceProcess = await launchDeviceLogTool(device);
    _deviceProcess.stdout.transform(UTF8.decoder).transform(const LineSplitter()).listen(_onDeviceLine);
    _deviceProcess.stderr.transform(UTF8.decoder).transform(const LineSplitter()).listen(_onDeviceLine);

    // Track system.log crashes.
    // ReportCrash[37965]: Saved crash report for FlutterRunner[37941]...
    _systemProcess = await launchSystemLogTool(device);
    if (_systemProcess != null) {
      _systemProcess.stdout.transform(UTF8.decoder).transform(const LineSplitter()).listen(_onSystemLine);
      _systemProcess.stderr.transform(UTF8.decoder).transform(const LineSplitter()).listen(_onSystemLine);
    }

    // We don't want to wait for the process or its callback. Best effort
    // cleanup in the callback.
    _deviceProcess.exitCode.whenComplete(() { // ignore: unawaited_futures
      if (_linesController.hasListener)
        _linesController.close();
    });
  }

  // Match the log prefix (in order to shorten it):
  // * Xcode 8: Sep 13 15:28:51 cbracken-macpro localhost Runner[37195]: (Flutter) Observatory listening on http://127.0.0.1:57701/
  // * Xcode 9: 2017-09-13 15:26:57.228948-0700  localhost Runner[37195]: (Flutter) Observatory listening on http://127.0.0.1:57701/
  static final RegExp _mapRegex = new RegExp(r'\S+ +\S+ +\S+ +(\S+ +)?(\S+)\[\d+\]\)?: (\(.*?\))? *(.*)$');

  // Jan 31 19:23:28 --- last message repeated 1 time ---
  static final RegExp _lastMessageSingleRegex = new RegExp(r'\S+ +\S+ +\S+ --- last message repeated 1 time ---$');
  static final RegExp _lastMessageMultipleRegex = new RegExp(r'\S+ +\S+ +\S+ --- last message repeated (\d+) times ---$');

  static final RegExp _flutterRunnerRegex = new RegExp(r' FlutterRunner\[\d+\] ');

  String _filterDeviceLine(String string) {
    final Match match = _mapRegex.matchAsPrefix(string);
    if (match != null) {
      final String category = match.group(2);
      final String tag = match.group(3);
      final String content = match.group(4);

      // Filter out non-Flutter originated noise from the engine.
      if (_appName != null && category != _appName)
        return null;

      if (tag != null && tag != '(Flutter)')
        return null;

      // Filter out some messages that clearly aren't related to Flutter.
      if (string.contains(': could not find icon for representation -> com.apple.'))
        return null;

      // assertion failed: 15G1212 13E230: libxpc.dylib + 57882 [66C28065-C9DB-3C8E-926F-5A40210A6D1B]: 0x7d
      if (content.startsWith('assertion failed: ') && content.contains(' libxpc.dylib '))
        return null;

      if (_appName == null)
        return '$category: $content';
      else if (category == _appName)
        return content;

      return null;
    }

    if (string.startsWith('Filtering the log data using '))
      return null;

    if (string.startsWith('Timestamp                       (process)[PID]'))
      return null;

    if (_lastMessageSingleRegex.matchAsPrefix(string) != null)
      return null;

    if (new RegExp(r'assertion failed: .* libxpc.dylib .* 0x7d$').matchAsPrefix(string) != null)
      return null;

    return string;
  }

  String _lastLine;

  void _onDeviceLine(String line) {
    printTrace('[DEVICE LOG] $line');
    final Match multi = _lastMessageMultipleRegex.matchAsPrefix(line);

    if (multi != null) {
      if (_lastLine != null) {
        int repeat = int.parse(multi.group(1));
        repeat = math.max(0, math.min(100, repeat));
        for (int i = 1; i < repeat; i++)
          _linesController.add(_lastLine);
      }
    } else {
      _lastLine = _filterDeviceLine(line);
      if (_lastLine != null)
        _linesController.add(_lastLine);
    }
  }

  String _filterSystemLog(String string) {
    final Match match = _mapRegex.matchAsPrefix(string);
    return match == null ? string : '${match.group(1)}: ${match.group(2)}';
  }

  void _onSystemLine(String line) {
    printTrace('[SYS LOG] $line');
    if (!_flutterRunnerRegex.hasMatch(line))
      return;

    final String filteredLine = _filterSystemLog(line);
    if (filteredLine == null)
      return;

    _linesController.add(filteredLine);
  }

  void _stop() {
    _deviceProcess?.kill();
    _systemProcess?.kill();
  }
}

int compareIosVersions(String v1, String v2) {
  final List<int> v1Fragments = v1.split('.').map(int.parse).toList();
  final List<int> v2Fragments = v2.split('.').map(int.parse).toList();

  int i = 0;
  while (i < v1Fragments.length && i < v2Fragments.length) {
    final int v1Fragment = v1Fragments[i];
    final int v2Fragment = v2Fragments[i];
    if (v1Fragment != v2Fragment)
      return v1Fragment.compareTo(v2Fragment);
    i += 1;
  }
  return v1Fragments.length.compareTo(v2Fragments.length);
}

/// Matches on device type given an identifier.
///
/// Example device type identifiers:
///   ✓ com.apple.CoreSimulator.SimDeviceType.iPhone-5
///   ✓ com.apple.CoreSimulator.SimDeviceType.iPhone-6
///   ✓ com.apple.CoreSimulator.SimDeviceType.iPhone-6s-Plus
///   ✗ com.apple.CoreSimulator.SimDeviceType.iPad-2
///   ✗ com.apple.CoreSimulator.SimDeviceType.Apple-Watch-38mm
final RegExp _iosDeviceTypePattern =
    new RegExp(r'com.apple.CoreSimulator.SimDeviceType.iPhone-(\d+)(.*)');

int compareIphoneVersions(String id1, String id2) {
  final Match m1 = _iosDeviceTypePattern.firstMatch(id1);
  final Match m2 = _iosDeviceTypePattern.firstMatch(id2);

  final int v1 = int.parse(m1[1]);
  final int v2 = int.parse(m2[1]);

  if (v1 != v2)
    return v1.compareTo(v2);

  // Sorted in the least preferred first order.
  const List<String> qualifiers = const <String>['-Plus', '', 's-Plus', 's'];

  final int q1 = qualifiers.indexOf(m1[2]);
  final int q2 = qualifiers.indexOf(m2[2]);
  return q1.compareTo(q2);
}

class _IOSSimulatorDevicePortForwarder extends DevicePortForwarder {
  _IOSSimulatorDevicePortForwarder(this.device);

  final IOSSimulator device;

  final List<ForwardedPort> _ports = <ForwardedPort>[];

  @override
  List<ForwardedPort> get forwardedPorts {
    return _ports;
  }

  @override
  Future<int> forward(int devicePort, {int hostPort}) async {
    if ((hostPort == null) || (hostPort == 0)) {
      hostPort = devicePort;
    }
    assert(devicePort == hostPort);
    _ports.add(new ForwardedPort(devicePort, hostPort));
    return hostPort;
  }

  @override
  Future<Null> unforward(ForwardedPort forwardedPort) async {
    _ports.remove(forwardedPort);
  }
}<|MERGE_RESOLUTION|>--- conflicted
+++ resolved
@@ -380,11 +380,7 @@
   }
 
   Future<Null> _setupUpdatedApplicationBundle(ApplicationPackage app, BuildInfo buildInfo) async {
-<<<<<<< HEAD
-    await _sideloadUpdatedAssetsForInstalledApplicationBundle(app);
-=======
     await _sideloadUpdatedAssetsForInstalledApplicationBundle(app, buildInfo);
->>>>>>> 99176578
 
     if (!await _applicationIsInstalledAndRunning(app))
       return _buildAndInstallApplicationBundle(app, buildInfo);
