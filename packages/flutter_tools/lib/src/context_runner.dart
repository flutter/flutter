// Copyright 2014 The Flutter Authors. All rights reserved.
// Use of this source code is governed by a BSD-style license that can be
// found in the LICENSE file.

import 'dart:async';

import 'package:process/process.dart';
import 'package:unified_analytics/unified_analytics.dart';

import 'android/android_builder.dart';
import 'android/android_sdk.dart';
import 'android/android_studio.dart';
import 'android/android_workflow.dart';
import 'android/gradle.dart';
import 'android/gradle_utils.dart';
import 'android/java.dart';
import 'application_package.dart';
import 'artifacts.dart';
import 'asset.dart';
import 'base/config.dart';
import 'base/context.dart';
import 'base/error_handling_io.dart';
import 'base/io.dart';
import 'base/logger.dart';
import 'base/os.dart';
import 'base/process.dart';
import 'base/terminal.dart';
import 'base/time.dart';
import 'base/user_messages.dart';
import 'build_system/build_system.dart';
import 'cache.dart';
import 'custom_devices/custom_devices_config.dart';
import 'dart/pub.dart';
import 'devfs.dart';
import 'device.dart';
import 'devtools_launcher.dart';
import 'doctor.dart';
import 'emulator.dart';
import 'features.dart';
import 'flutter_application_package.dart';
import 'flutter_cache.dart';
import 'flutter_device_manager.dart';
import 'flutter_features.dart';
import 'flutter_features_config.dart';
import 'flutter_manifest.dart';
import 'globals.dart' as globals;
import 'ios/ios_workflow.dart';
import 'ios/iproxy.dart';
import 'ios/simulators.dart';
import 'ios/xcodeproj.dart';
import 'macos/cocoapods.dart';
import 'macos/cocoapods_validator.dart';
import 'macos/macos_workflow.dart';
import 'macos/xcdevice.dart';
import 'macos/xcode.dart';
import 'mdns_discovery.dart';
import 'persistent_tool_state.dart';
import 'reporting/crash_reporting.dart';
import 'reporting/unified_analytics.dart';
import 'resident_runner.dart';
import 'run_hot.dart';
import 'runner/local_engine.dart';
import 'version.dart';
import 'web/workflow.dart';
import 'windows/visual_studio.dart';
import 'windows/visual_studio_validator.dart';
import 'windows/windows_workflow.dart';

Future<T> runInContext<T>(FutureOr<T> Function() runner, {Map<Type, Generator>? overrides}) async {
  // Wrap runner with any asynchronous initialization that should run with the
  // overrides and callbacks.
  late bool runningOnBot;
  FutureOr<T> runnerWrapper() async {
    runningOnBot = await globals.isRunningOnBot;
    return runner();
  }

  // TODO(ianh): We should split this into two, one for tests (which should be
  // in test/), and one for production (which should be in executable.dart).
  return context.run<T>(
    name: 'global fallbacks',
    body: runnerWrapper,
    overrides: overrides,
    fallbacks: <Type, Generator>{
      Analytics: () => getAnalytics(
        runningOnBot: runningOnBot,
        flutterVersion: globals.flutterVersion,
        environment: globals.platform.environment,
        clientIde: globals.platform.environment['FLUTTER_HOST'],
        config: globals.config,
      ),
      AndroidBuilder: () => AndroidGradleBuilder(
        java: globals.java,
        logger: globals.logger,
        processManager: globals.processManager,
        fileSystem: globals.fs,
        artifacts: globals.artifacts!,
        analytics: globals.analytics,
        gradleUtils: globals.gradleUtils!,
        platform: globals.platform,
        androidStudio: globals.androidStudio,
      ),
      AndroidLicenseValidator: () => AndroidLicenseValidator(
        platform: globals.platform,
        userMessages: globals.userMessages,
        processManager: globals.processManager,
        java: globals.java,
        androidSdk: globals.androidSdk,
        logger: globals.logger,
        stdio: globals.stdio,
      ),
      AndroidSdk: AndroidSdk.locateAndroidSdk,
      AndroidStudio: AndroidStudio.latestValid,
      AndroidValidator: () => AndroidValidator(
        java: globals.java,
        androidSdk: globals.androidSdk,
        logger: globals.logger,
        platform: globals.platform,
        userMessages: globals.userMessages,
        processManager: globals.processManager,
      ),
      AndroidWorkflow: () =>
          AndroidWorkflow(androidSdk: globals.androidSdk, featureFlags: featureFlags),
      ApplicationPackageFactory: () => FlutterApplicationPackageFactory(
        userMessages: globals.userMessages,
        processManager: globals.processManager,
        logger: globals.logger,
        fileSystem: globals.fs,
        androidSdk: globals.androidSdk,
      ),
      Artifacts: () => CachedArtifacts(
        fileSystem: globals.fs,
        cache: globals.cache,
        platform: globals.platform,
        operatingSystemUtils: globals.os,
      ),
      AssetBundleFactory: () {
        return AssetBundleFactory.defaultInstance(
          logger: globals.logger,
          fileSystem: globals.fs,
          platform: globals.platform,
        );
      },
      BuildSystem: () => FlutterBuildSystem(
        fileSystem: globals.fs,
        logger: globals.logger,
        platform: globals.platform,
      ),
      Cache: () => FlutterCache(
        fileSystem: globals.fs,
        logger: globals.logger,
        platform: globals.platform,
        osUtils: globals.os,
        projectFactory: globals.projectFactory,
      ),
      CocoaPods: () => CocoaPods(
        fileSystem: globals.fs,
        processManager: globals.processManager,
        logger: globals.logger,
        platform: globals.platform,
        xcodeProjectInterpreter: globals.xcodeProjectInterpreter!,
        analytics: globals.analytics,
      ),
      CocoaPodsValidator: () => CocoaPodsValidator(globals.cocoaPods!, globals.userMessages),
      Config: () => Config(
        Config.kFlutterSettings,
        fileSystem: globals.fs,
        logger: globals.logger,
        platform: globals.platform,
      ),
      CustomDevicesConfig: () => CustomDevicesConfig(
        fileSystem: globals.fs,
        logger: globals.logger,
        platform: globals.platform,
      ),
      CrashReporter: () => CrashReporter(
        fileSystem: globals.fs,
        logger: globals.logger,
        flutterProjectFactory: globals.projectFactory,
      ),
      DevFSConfig: () => DevFSConfig(),
      DeviceManager: () => FlutterDeviceManager(
        logger: globals.logger,
        processManager: globals.processManager,
        platform: globals.platform,
        androidSdk: globals.androidSdk,
        iosSimulatorUtils: globals.iosSimulatorUtils!,
        featureFlags: featureFlags,
        fileSystem: globals.fs,
        iosWorkflow: globals.iosWorkflow!,
        artifacts: globals.artifacts!,
        flutterVersion: globals.flutterVersion,
        androidWorkflow: androidWorkflow!,
        xcDevice: globals.xcdevice!,
        userMessages: globals.userMessages,
        windowsWorkflow: windowsWorkflow!,
        macOSWorkflow: MacOSWorkflow(platform: globals.platform, featureFlags: featureFlags),
        operatingSystemUtils: globals.os,
        customDevicesConfig: globals.customDevicesConfig,
        nativeAssetsBuilder: globals.nativeAssetsBuilder,
      ),
      DevtoolsLauncher: () => DevtoolsServerLauncher(
        processManager: globals.processManager,
        artifacts: globals.artifacts!,
        logger: globals.logger,
        botDetector: globals.botDetector,
      ),
      Doctor: () => Doctor(logger: globals.logger, clock: globals.systemClock),
      DoctorValidatorsProvider: () => DoctorValidatorsProvider.defaultInstance,
      EmulatorManager: () => EmulatorManager(
        java: globals.java,
        androidSdk: globals.androidSdk,
        processManager: globals.processManager,
        logger: globals.logger,
        fileSystem: globals.fs,
        androidWorkflow: androidWorkflow!,
      ),
      FeatureFlags: () => FlutterFeatureFlags(
        flutterVersion: globals.flutterVersion,
        featuresConfig: FlutterFeaturesConfig(
          globalConfig: globals.config,
          platform: globals.platform,
          projectManifest: FlutterManifest.createFromPath(
            globals.fs.path.join(globals.fs.currentDirectory.path, 'pubspec.yaml'),
            fileSystem: globals.fs,
            logger: globals.logger,
          ),
        ),
        platform: globals.platform,
      ),
      FlutterVersion: () => FlutterVersion(fs: globals.fs, flutterRoot: Cache.flutterRoot!),
      GradleUtils: () => GradleUtils(
        operatingSystemUtils: globals.os,
        logger: globals.logger,
        platform: globals.platform,
        cache: globals.cache,
      ),
      HotRunnerConfig: () => HotRunnerConfig(),
      IOSSimulatorUtils: () => IOSSimulatorUtils(
        logger: globals.logger,
        processManager: globals.processManager,
        xcode: globals.xcode!,
      ),
      IOSWorkflow: () => IOSWorkflow(
        featureFlags: featureFlags,
        xcode: globals.xcode!,
        platform: globals.platform,
      ),
      Java: () => Java.find(
        config: globals.config,
        androidStudio: globals.androidStudio,
        logger: globals.logger,
        fileSystem: globals.fs,
        platform: globals.platform,
        processManager: globals.processManager,
      ),
      LocalEngineLocator: () => LocalEngineLocator(
        userMessages: globals.userMessages,
        logger: globals.logger,
        platform: globals.platform,
        fileSystem: globals.fs,
        flutterRoot: Cache.flutterRoot!,
      ),
      Logger: () => globals.platform.isWindows
          ? WindowsStdoutLogger(
              terminal: globals.terminal,
              stdio: globals.stdio,
              outputPreferences: globals.outputPreferences,
            )
          : StdoutLogger(
              terminal: globals.terminal,
              stdio: globals.stdio,
              outputPreferences: globals.outputPreferences,
            ),
      MacOSWorkflow: () => MacOSWorkflow(featureFlags: featureFlags, platform: globals.platform),
      MDnsVmServiceDiscovery: () =>
          MDnsVmServiceDiscovery(logger: globals.logger, analytics: globals.analytics),
      OperatingSystemUtils: () => OperatingSystemUtils(
        fileSystem: globals.fs,
        logger: globals.logger,
        platform: globals.platform,
        processManager: globals.processManager,
      ),
      OutputPreferences: () => OutputPreferences(
        wrapText: globals.stdio.hasTerminal,
        showColor: globals.platform.stdoutSupportsAnsi,
        stdio: globals.stdio,
      ),
      PersistentToolState: () => PersistentToolState(
        fileSystem: globals.fs,
        logger: globals.logger,
        platform: globals.platform,
      ),
      ProcessInfo: () => ProcessInfo(globals.fs),
      ProcessManager: () => ErrorHandlingProcessManager(
        delegate: const LocalProcessManager(),
        platform: globals.platform,
      ),
      ProcessUtils: () =>
          ProcessUtils(processManager: globals.processManager, logger: globals.logger),
      Pub: () => Pub(
        fileSystem: globals.fs,
        logger: globals.logger,
        processManager: globals.processManager,
        botDetector: globals.botDetector,
        platform: globals.platform,
      ),
      Stdio: () => Stdio(),
      SystemClock: () => const SystemClock(),
<<<<<<< HEAD
=======
      Usage: () => Usage(
        runningOnBot: runningOnBot,
        firstRunMessenger: FirstRunMessenger(persistentToolState: globals.persistentToolState!),
      ),
>>>>>>> a04fb324
      UserMessages: () => UserMessages(),
      VisualStudioValidator: () => VisualStudioValidator(
        userMessages: globals.userMessages,
        visualStudio: VisualStudio(
          fileSystem: globals.fs,
          platform: globals.platform,
          logger: globals.logger,
          processManager: globals.processManager,
          osUtils: globals.os,
        ),
      ),
      WebWorkflow: () => WebWorkflow(featureFlags: featureFlags, platform: globals.platform),
      WindowsWorkflow: () =>
          WindowsWorkflow(featureFlags: featureFlags, platform: globals.platform),
      Xcode: () => Xcode(
        logger: globals.logger,
        processManager: globals.processManager,
        platform: globals.platform,
        fileSystem: globals.fs,
        xcodeProjectInterpreter: globals.xcodeProjectInterpreter!,
        userMessages: globals.userMessages,
      ),
      XCDevice: () => XCDevice(
        processManager: globals.processManager,
        logger: globals.logger,
        artifacts: globals.artifacts!,
        cache: globals.cache,
        platform: globals.platform,
        xcode: globals.xcode!,
        iproxy: IProxy(
          iproxyPath: globals.artifacts!.getHostArtifact(HostArtifact.iproxy).path,
          logger: globals.logger,
          processManager: globals.processManager,
          dyLdLibEntry: globals.cache.dyLdLibEntry,
        ),
        fileSystem: globals.fs,
        analytics: globals.analytics,
        shutdownHooks: globals.shutdownHooks,
      ),
      XcodeProjectInterpreter: () => XcodeProjectInterpreter(
        logger: globals.logger,
        processManager: globals.processManager,
        platform: globals.platform,
        fileSystem: globals.fs,
        analytics: globals.analytics,
      ),
    },
  );
}<|MERGE_RESOLUTION|>--- conflicted
+++ resolved
@@ -307,13 +307,6 @@
       ),
       Stdio: () => Stdio(),
       SystemClock: () => const SystemClock(),
-<<<<<<< HEAD
-=======
-      Usage: () => Usage(
-        runningOnBot: runningOnBot,
-        firstRunMessenger: FirstRunMessenger(persistentToolState: globals.persistentToolState!),
-      ),
->>>>>>> a04fb324
       UserMessages: () => UserMessages(),
       VisualStudioValidator: () => VisualStudioValidator(
         userMessages: globals.userMessages,
