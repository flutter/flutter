// Copyright 2014 The Flutter Authors. All rights reserved.
// Use of this source code is governed by a BSD-style license that can be
// found in the LICENSE file.

import 'dart:async';

import 'package:meta/meta.dart';
import 'package:multicast_dns/multicast_dns.dart';
import 'package:unified_analytics/unified_analytics.dart';

import 'base/common.dart';
import 'base/context.dart';
import 'base/io.dart';
import 'base/logger.dart';
import 'build_info.dart';
import 'convert.dart';
import 'device.dart';
<<<<<<< HEAD
=======
import 'globals.dart' as globals;
import 'reporting/reporting.dart';
>>>>>>> 6b5cd01e

/// A wrapper around [MDnsClient] to find a Dart VM Service instance.
class MDnsVmServiceDiscovery {
  /// Creates a new [MDnsVmServiceDiscovery] object.
  ///
  /// The [_client] parameter will be defaulted to a new [MDnsClient] if null.
  MDnsVmServiceDiscovery({
    MDnsClient? mdnsClient,
    MDnsClient? preliminaryMDnsClient,
    required Logger logger,
    required Analytics analytics,
  })  : _client = mdnsClient ?? MDnsClient(),
        _preliminaryClient = preliminaryMDnsClient,
        _logger = logger,
        _analytics = analytics;

  final MDnsClient _client;

  // Used when discovering VM services with `queryForAttach` to do a preliminary
  // check for already running services so that results are not cached in _client.
  final MDnsClient? _preliminaryClient;

  final Logger _logger;
  final Analytics _analytics;

  @visibleForTesting
  static const String dartVmServiceName = '_dartVmService._tcp.local';

  static MDnsVmServiceDiscovery? get instance => context.get<MDnsVmServiceDiscovery>();

  /// Executes an mDNS query for Dart VM Services.
  /// Checks for services that have already been launched.
  /// If none are found, it will listen for new services to become active
  /// and return the first it finds that match the parameters.
  ///
  /// The [applicationId] parameter may be used to specify which application
  /// to find. For Android, it refers to the package name; on iOS, it refers to
  /// the bundle ID.
  ///
  /// The [deviceVmservicePort] parameter may be used to specify which port
  /// to find.
  ///
  /// The [useDeviceIPAsHost] parameter flags whether to get the device IP
  /// and the [ipv6] parameter flags whether to get an iPv6 address
  /// (otherwise it will get iPv4).
  ///
  /// The [timeout] parameter determines how long to continue to wait for
  /// services to become active.
  ///
  /// If [applicationId] is not null, this method will find the port and authentication code
  /// of the Dart VM Service for that application. If it cannot find a service matching
  /// that application identifier after the [timeout], it will call [throwToolExit].
  ///
  /// If [applicationId] is null and there are multiple Dart VM Services available,
  /// the user will be prompted with a list of available services with the respective
  /// app-id and device-vmservice-port to use and asked to select one.
  ///
  /// If it is null and there is only one available or it's the first found instance
  /// of Dart VM Service, it will return that instance's information regardless of
  /// what application the service instance is for.
  @visibleForTesting
  Future<MDnsVmServiceDiscoveryResult?> queryForAttach({
    String? applicationId,
    int? deviceVmservicePort,
    bool ipv6 = false,
    bool useDeviceIPAsHost = false,
    Duration timeout = const Duration(minutes: 10),
  }) async {
    // Poll for 5 seconds to see if there are already services running.
    // Use a new instance of MDnsClient so results don't get cached in _client.
    // If no results are found, poll for a longer duration to wait for connections.
    // If more than 1 result is found, throw an error since it can't be determined which to pick.
    // If only one is found, return it.
    final List<MDnsVmServiceDiscoveryResult> results = await _pollingVmService(
      _preliminaryClient ?? MDnsClient(),
      applicationId: applicationId,
      deviceVmservicePort: deviceVmservicePort,
      ipv6: ipv6,
      useDeviceIPAsHost: useDeviceIPAsHost,
      timeout: const Duration(seconds: 5),
    );
    if (results.isEmpty) {
      return firstMatchingVmService(
        _client,
        applicationId: applicationId,
        deviceVmservicePort: deviceVmservicePort,
        ipv6: ipv6,
        useDeviceIPAsHost: useDeviceIPAsHost,
        timeout: timeout,
      );
    } else if (results.length > 1) {
      final StringBuffer buffer = StringBuffer();
      buffer.writeln('There are multiple Dart VM Services available.');
      buffer.writeln('Rerun this command with one of the following passed in as the app-id and device-vmservice-port:');
      buffer.writeln();
      for (final MDnsVmServiceDiscoveryResult result in results) {
        buffer.writeln(
            '  flutter attach --app-id "${result.domainName.replaceAll('.$dartVmServiceName', '')}" --device-vmservice-port ${result.port}');
      }
      throwToolExit(buffer.toString());
    }
    return results.first;
  }

  /// Executes an mDNS query for Dart VM Services.
  /// Listens for new services to become active and returns the first it finds that
  /// match the parameters.
  ///
  /// The [applicationId] parameter must be set to specify which application
  /// to find. For Android, it refers to the package name; on iOS, it refers to
  /// the bundle ID.
  ///
  /// The [deviceVmservicePort] parameter must be set to specify which port
  /// to find.
  ///
  /// [applicationId] and either [deviceVmservicePort] or [deviceName] are
  /// required for launch so that if multiple flutter apps are running on
  /// different devices, it will only match with the device running the desired app.
  ///
  /// The [useDeviceIPAsHost] parameter flags whether to get the device IP
  /// and the [ipv6] parameter flags whether to get an iPv6 address
  /// (otherwise it will get iPv4).
  ///
  /// The [timeout] parameter determines how long to continue to wait for
  /// services to become active.
  ///
  /// If a Dart VM Service matching the [applicationId] and
  /// [deviceVmservicePort]/[deviceName] cannot be found before the [timeout]
  /// is reached, it will call [throwToolExit].
  @visibleForTesting
  Future<MDnsVmServiceDiscoveryResult?> queryForLaunch({
    required String applicationId,
    int? deviceVmservicePort,
    String? deviceName,
    bool ipv6 = false,
    bool useDeviceIPAsHost = false,
    Duration timeout = const Duration(minutes: 10),
  }) async {
    // Either the device port or the device name must be provided.
    assert(deviceVmservicePort != null || deviceName != null);

    // Query for a specific application matching on either device port or device name.
    return firstMatchingVmService(
      _client,
      applicationId: applicationId,
      deviceVmservicePort: deviceVmservicePort,
      deviceName: deviceName,
      ipv6: ipv6,
      useDeviceIPAsHost: useDeviceIPAsHost,
      timeout: timeout,
    );
  }

  /// Polls for Dart VM Services and returns the first it finds that match
  /// the [applicationId]/[deviceVmservicePort] (if applicable).
  /// Returns null if no results are found.
  @visibleForTesting
  Future<MDnsVmServiceDiscoveryResult?> firstMatchingVmService(
    MDnsClient client, {
    String? applicationId,
    int? deviceVmservicePort,
    String? deviceName,
    bool ipv6 = false,
    bool useDeviceIPAsHost = false,
    Duration timeout = const Duration(minutes: 10),
  }) async {
    final List<MDnsVmServiceDiscoveryResult> results = await _pollingVmService(
      client,
      applicationId: applicationId,
      deviceVmservicePort: deviceVmservicePort,
      deviceName: deviceName,
      ipv6: ipv6,
      useDeviceIPAsHost: useDeviceIPAsHost,
      timeout: timeout,
      quitOnFind: true,
    );
    if (results.isEmpty) {
      return null;
    }
    return results.first;
  }

  Future<List<MDnsVmServiceDiscoveryResult>> _pollingVmService(
    MDnsClient client, {
    String? applicationId,
    int? deviceVmservicePort,
    String? deviceName,
    bool ipv6 = false,
    bool useDeviceIPAsHost = false,
    required Duration timeout,
    bool quitOnFind = false,
  }) async {
    _logger.printTrace('Checking for advertised Dart VM Services...');
    try {
      await client.start();

      final List<MDnsVmServiceDiscoveryResult> results =
          <MDnsVmServiceDiscoveryResult>[];

      // uniqueDomainNames is used to track all domain names of Dart VM services
      // It is later used in this function to determine whether or not to throw an error.
      // We do not want to throw the error if it was unable to find any domain
      // names because that indicates it may be a problem with mDNS, which has
      // a separate error message in _checkForIPv4LinkLocal.
      final Set<String> uniqueDomainNames = <String>{};
      // uniqueDomainNamesInResults is used to filter out duplicates with exactly
      // the same domain name from the results.
      final Set<String> uniqueDomainNamesInResults = <String>{};

      // Listen for mDNS connections until timeout.
      final Stream<PtrResourceRecord> ptrResourceStream;

      try {
        ptrResourceStream = client.lookup<PtrResourceRecord>(
          ResourceRecordQuery.serverPointer(dartVmServiceName),
          timeout: timeout,
        );
      } on SocketException catch (e, stacktrace) {
        _logger.printError(e.message);
        _logger.printTrace(stacktrace.toString());
        if (globals.platform.isMacOS) {
          throwToolExit(
            'You might be having a permissions issue with your IDE. '
            'Please try going to '
            'System Settings -> Privacy & Security -> Local Network -> '
            '[Find your IDE] -> Toggle ON, then restart your phone.'
          );
        } else {
          rethrow;
        }
      }

      await for (final PtrResourceRecord ptr in ptrResourceStream) {
        uniqueDomainNames.add(ptr.domainName);

        String? domainName;
        if (applicationId != null) {
          // If applicationId is set, only use records that match it
          if (ptr.domainName.toLowerCase().startsWith(applicationId.toLowerCase())) {
            domainName = ptr.domainName;
          } else {
            continue;
          }
        } else {
          domainName = ptr.domainName;
        }

        // Result with same domain name was already found, skip it.
        if (uniqueDomainNamesInResults.contains(domainName)) {
          continue;
        }

        _logger.printTrace('Checking for available port on $domainName');
        final List<SrvResourceRecord> srvRecords = await client
          .lookup<SrvResourceRecord>(
            ResourceRecordQuery.service(domainName),
          )
          .toList();
        if (srvRecords.isEmpty) {
          continue;
        }

        // If more than one SrvResourceRecord found, it should just be a duplicate.
        final SrvResourceRecord srvRecord = srvRecords.first;
        if (srvRecords.length > 1) {
          _logger.printWarning(
              'Unexpectedly found more than one Dart VM Service report for $domainName '
              '- using first one (${srvRecord.port}).');
        }

        // If deviceVmservicePort is set, only use records that match it
        if (deviceVmservicePort != null && srvRecord.port != deviceVmservicePort) {
          continue;
        }

        // If deviceName is set, only use records that match it
        if (deviceName != null && !deviceNameMatchesTargetName(deviceName, srvRecord.target)) {
          continue;
        }

        // Get the IP address of the device if using the IP as the host.
        InternetAddress? ipAddress;
        if (useDeviceIPAsHost) {
          List<IPAddressResourceRecord> ipAddresses = await client
            .lookup<IPAddressResourceRecord>(
              ipv6
                  ? ResourceRecordQuery.addressIPv6(srvRecord.target)
                  : ResourceRecordQuery.addressIPv4(srvRecord.target),
            )
            .toList();
          if (ipAddresses.isEmpty) {
            throwToolExit('Did not find IP for service ${srvRecord.target}.');
          }

          // Filter out link-local addresses.
          if (ipAddresses.length > 1) {
            ipAddresses = ipAddresses.where((IPAddressResourceRecord element) => !element.address.isLinkLocal).toList();
          }

          ipAddress = ipAddresses.first.address;
          if (ipAddresses.length > 1) {
            _logger.printWarning(
                'Unexpectedly found more than one IP for Dart VM Service ${srvRecord.target} '
                '- using first one ($ipAddress).');
          }
        }

        _logger.printTrace('Checking for authentication code for $domainName');
        final List<TxtResourceRecord> txt = await client
          .lookup<TxtResourceRecord>(
              ResourceRecordQuery.text(domainName),
          )
          .toList();

        String authCode = '';
        if (txt.isNotEmpty) {
          authCode = _getAuthCode(txt.first.text);
        }
        results.add(MDnsVmServiceDiscoveryResult(
          domainName,
          srvRecord.port,
          authCode,
          ipAddress: ipAddress
        ));
        uniqueDomainNamesInResults.add(domainName);
        if (quitOnFind) {
          return results;
        }
      }

      // If applicationId is set and quitOnFind is true and no results matching
      // the applicationId were found but other results were found, throw an error.
      if (applicationId != null &&
          quitOnFind &&
          results.isEmpty &&
          uniqueDomainNames.isNotEmpty) {
        String message = 'Did not find a Dart VM Service advertised for $applicationId';
        if (deviceVmservicePort != null) {
          message += ' on port $deviceVmservicePort';
        }
        throwToolExit('$message.');
      }

      return results;
    } finally {
      client.stop();
    }
  }

  @visibleForTesting
  bool deviceNameMatchesTargetName(String deviceName, String targetName) {
    // Remove `.local` from the name along with any non-word, non-digit characters.
    final RegExp cleanedNameRegex = RegExp(r'\.local|\W');
    final String cleanedDeviceName = deviceName.trim().toLowerCase().replaceAll(cleanedNameRegex, '');
    final String cleanedTargetName = targetName.toLowerCase().replaceAll(cleanedNameRegex, '');
    return cleanedDeviceName == cleanedTargetName;
  }

  String _getAuthCode(String txtRecord) {
    const String authCodePrefix = 'authCode=';
    final Iterable<String> matchingRecords =
        LineSplitter.split(txtRecord).where((String record) => record.startsWith(authCodePrefix));
    if (matchingRecords.isEmpty) {
      return '';
    }
    String authCode = matchingRecords.first.substring(authCodePrefix.length);
    // The Dart VM Service currently expects a trailing '/' as part of the
    // URI, otherwise an invalid authentication code response is given.
    if (!authCode.endsWith('/')) {
      authCode += '/';
    }
    return authCode;
  }

  /// Gets Dart VM Service Uri for `flutter attach`.
  /// Executes an mDNS query and waits until a Dart VM Service is found.
  ///
  /// When [useDeviceIPAsHost] is true, it will use the device's IP as the
  /// host and will not forward the port.
  ///
  /// Differs from [getVMServiceUriForLaunch] because it can search for any available Dart VM Service.
  /// Since [applicationId] and [deviceVmservicePort] are optional, it can either look for any service
  /// or a specific service matching [applicationId]/[deviceVmservicePort].
  /// It may find more than one service, which will throw an error listing the found services.
  Future<Uri?> getVMServiceUriForAttach(
    String? applicationId,
    Device device, {
    bool usesIpv6 = false,
    int? hostVmservicePort,
    int? deviceVmservicePort,
    bool useDeviceIPAsHost = false,
    Duration timeout = const Duration(minutes: 10),
  }) async {
    final MDnsVmServiceDiscoveryResult? result = await queryForAttach(
      applicationId: applicationId,
      deviceVmservicePort: deviceVmservicePort,
      ipv6: usesIpv6,
      useDeviceIPAsHost: useDeviceIPAsHost,
      timeout: timeout,
    );
    return _handleResult(
      result,
      device,
      applicationId: applicationId,
      deviceVmservicePort: deviceVmservicePort,
      hostVmservicePort: hostVmservicePort,
      usesIpv6: usesIpv6,
      useDeviceIPAsHost: useDeviceIPAsHost
    );
  }

  /// Gets Dart VM Service Uri for `flutter run`.
  /// Executes an mDNS query and waits until the Dart VM Service service is found.
  ///
  /// When [useDeviceIPAsHost] is true, it will use the device's IP as the
  /// host and will not forward the port.
  ///
  /// Differs from [getVMServiceUriForAttach] because it only searches for a specific service.
  /// This is enforced by [applicationId] being required and using either the
  /// [deviceVmservicePort] or the [device]'s name to query.
  Future<Uri?> getVMServiceUriForLaunch(
    String applicationId,
    Device device, {
    bool usesIpv6 = false,
    int? hostVmservicePort,
    int? deviceVmservicePort,
    bool useDeviceIPAsHost = false,
    Duration timeout = const Duration(minutes: 10),
  }) async {
    final MDnsVmServiceDiscoveryResult? result = await queryForLaunch(
      applicationId: applicationId,
      deviceVmservicePort: deviceVmservicePort,
      deviceName: deviceVmservicePort == null ? device.name : null,
      ipv6: usesIpv6,
      useDeviceIPAsHost: useDeviceIPAsHost,
      timeout: timeout,
    );
    return _handleResult(
      result,
      device,
      applicationId: applicationId,
      deviceVmservicePort: deviceVmservicePort,
      hostVmservicePort: hostVmservicePort,
      usesIpv6: usesIpv6,
      useDeviceIPAsHost: useDeviceIPAsHost
    );
  }

  Future<Uri?> _handleResult(
    MDnsVmServiceDiscoveryResult? result,
    Device device, {
    String? applicationId,
    int? deviceVmservicePort,
    int? hostVmservicePort,
    bool usesIpv6 = false,
    bool useDeviceIPAsHost = false,
  }) async {
    if (result == null) {
      await _checkForIPv4LinkLocal(device);
      return null;
    }
    final String host;

    final InternetAddress? ipAddress = result.ipAddress;
    if (useDeviceIPAsHost && ipAddress != null) {
      host = ipAddress.address;
    } else {
      host = usesIpv6
      ? InternetAddress.loopbackIPv6.address
      : InternetAddress.loopbackIPv4.address;
    }
    return buildVMServiceUri(
      device,
      host,
      result.port,
      hostVmservicePort,
      result.authCode,
      useDeviceIPAsHost,
    );
  }

  // If there's not an ipv4 link local address in `NetworkInterfaces.list`,
  // then request user interventions with a `printError()` if possible.
  Future<void> _checkForIPv4LinkLocal(Device device) async {
    _logger.printTrace(
      'mDNS query failed. Checking for an interface with a ipv4 link local address.'
    );
    final List<NetworkInterface> interfaces = await listNetworkInterfaces(
      includeLinkLocal: true,
      type: InternetAddressType.IPv4,
    );
    if (_logger.isVerbose) {
      _logInterfaces(interfaces);
    }
    final bool hasIPv4LinkLocal = interfaces.any(
      (NetworkInterface interface) => interface.addresses.any(
        (InternetAddress address) => address.isLinkLocal,
      ),
    );
    if (hasIPv4LinkLocal) {
      _logger.printTrace('An interface with an ipv4 link local address was found.');
      return;
    }
    final TargetPlatform targetPlatform = await device.targetPlatform;
    switch (targetPlatform) {
      case TargetPlatform.ios:
        _analytics.send(Event.appleUsageEvent(workflow: 'ios-mdns', parameter: 'no-ipv4-link-local'));
        _logger.printError(
          'The mDNS query for an attached iOS device failed. It may '
          'be necessary to disable the "Personal Hotspot" on the device, and '
          'to ensure that the "Disable unless needed" setting is unchecked '
          'under System Preferences > Network > iPhone USB. '
          'See https://github.com/flutter/flutter/issues/46698 for details.'
        );
      case TargetPlatform.android:
      case TargetPlatform.android_arm:
      case TargetPlatform.android_arm64:
      case TargetPlatform.android_x64:
      case TargetPlatform.android_x86:
      case TargetPlatform.darwin:
      case TargetPlatform.fuchsia_arm64:
      case TargetPlatform.fuchsia_x64:
      case TargetPlatform.linux_arm64:
      case TargetPlatform.linux_x64:
      case TargetPlatform.tester:
      case TargetPlatform.web_javascript:
      case TargetPlatform.windows_x64:
      case TargetPlatform.windows_arm64:
        _logger.printTrace('No interface with an ipv4 link local address was found.');
    }
  }

  void _logInterfaces(List<NetworkInterface> interfaces) {
    for (final NetworkInterface interface in interfaces) {
      if (_logger.isVerbose) {
        _logger.printTrace('Found interface "${interface.name}":');
        for (final InternetAddress address in interface.addresses) {
          final String linkLocal = address.isLinkLocal ? 'link local' : '';
          _logger.printTrace('\tBound address: "${address.address}" $linkLocal');
        }
      }
    }
  }
}

class MDnsVmServiceDiscoveryResult {
  MDnsVmServiceDiscoveryResult(
    this.domainName,
    this.port,
    this.authCode, {
    this.ipAddress
  });
  final String domainName;
  final int port;
  final String authCode;
  final InternetAddress? ipAddress;
}

Future<Uri> buildVMServiceUri(
  Device device,
  String host,
  int devicePort, [
  int? hostVmservicePort,
  String? authCode,
  bool useDeviceIPAsHost = false,
]) async {
  String path = '/';
  if (authCode != null) {
    path = authCode;
  }
  // Not having a trailing slash can cause problems in some situations.
  // Ensure that there's one present.
  if (!path.endsWith('/')) {
    path += '/';
  }
  hostVmservicePort ??= 0;

  final int? actualHostPort;
  if (useDeviceIPAsHost) {
    // When using the device's IP as the host, port forwarding is not required
    // so just use the device's port.
    actualHostPort = devicePort;
  } else {
    actualHostPort = hostVmservicePort == 0 ?
    await device.portForwarder?.forward(devicePort) :
    hostVmservicePort;
  }
  return Uri(scheme: 'http', host: host, port: actualHostPort, path: path);
}<|MERGE_RESOLUTION|>--- conflicted
+++ resolved
@@ -15,11 +15,8 @@
 import 'build_info.dart';
 import 'convert.dart';
 import 'device.dart';
-<<<<<<< HEAD
-=======
 import 'globals.dart' as globals;
 import 'reporting/reporting.dart';
->>>>>>> 6b5cd01e
 
 /// A wrapper around [MDnsClient] to find a Dart VM Service instance.
 class MDnsVmServiceDiscovery {
@@ -30,10 +27,12 @@
     MDnsClient? mdnsClient,
     MDnsClient? preliminaryMDnsClient,
     required Logger logger,
+    required Usage flutterUsage,
     required Analytics analytics,
   })  : _client = mdnsClient ?? MDnsClient(),
         _preliminaryClient = preliminaryMDnsClient,
         _logger = logger,
+        _flutterUsage = flutterUsage,
         _analytics = analytics;
 
   final MDnsClient _client;
@@ -43,6 +42,7 @@
   final MDnsClient? _preliminaryClient;
 
   final Logger _logger;
+  final Usage _flutterUsage;
   final Analytics _analytics;
 
   @visibleForTesting
@@ -526,6 +526,7 @@
     final TargetPlatform targetPlatform = await device.targetPlatform;
     switch (targetPlatform) {
       case TargetPlatform.ios:
+        UsageEvent('ios-mdns', 'no-ipv4-link-local', flutterUsage: _flutterUsage).send();
         _analytics.send(Event.appleUsageEvent(workflow: 'ios-mdns', parameter: 'no-ipv4-link-local'));
         _logger.printError(
           'The mDNS query for an attached iOS device failed. It may '
