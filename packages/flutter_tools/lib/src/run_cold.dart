// Copyright 2014 The Flutter Authors. All rights reserved.
// Use of this source code is governed by a BSD-style license that can be
// found in the LICENSE file.

import 'dart:async';

import 'base/file_system.dart';
import 'base/logger.dart';
import 'build_info.dart';
import 'globals.dart' as globals;
import 'resident_runner.dart';
import 'tracing.dart';
import 'vmservice.dart';

const kFlutterTestOutputsDirEnvName = 'FLUTTER_TEST_OUTPUTS_DIR';

class ColdRunner extends ResidentRunner {
  ColdRunner(
    super.flutterDevices, {
    required super.target,
    required super.debuggingOptions,
    this.traceStartup = false,
    this.awaitFirstFrameWhenTracing = true,
    this.applicationBinary,
    super.stayResident,
    super.machine,
<<<<<<< HEAD
=======
    super.devtoolsHandler,
    super.dartBuilder,
>>>>>>> 87d5b753
  }) : super(hotMode: false);

  final bool traceStartup;
  final bool awaitFirstFrameWhenTracing;
  final File? applicationBinary;
  var _didAttach = false;

  @override
  bool get canHotReload => false;

  @override
  Logger get logger => globals.logger;

  @override
  FileSystem get fileSystem => globals.fs;

  @override
  bool get supportsDetach => _didAttach;

  @override
  Future<int> run({
    Completer<DebugConnectionInfo>? connectionInfoCompleter,
    Completer<void>? appStartedCompleter,
    String? route,
  }) async {
    try {
      for (final FlutterDevice? device in flutterDevices) {
        final int result = await device!.runCold(coldRunner: this, route: route);
        if (result != 0) {
          appFailedToStart();
          return result;
        }
      }
    } on Exception catch (err, stack) {
      globals.printError('$err\n$stack');
      appFailedToStart();
      return 1;
    }

    // Connect to the VM Service.
    if (debuggingEnabled) {
      try {
        await connectToServiceProtocol();
      } on Exception catch (exception) {
        globals.printError(exception.toString());
        appFailedToStart();
        return 2;
      }
    }

    if (flutterDevices.first.vmServiceUris != null) {
      // For now, only support one debugger connection.
      connectionInfoCompleter?.complete(
        DebugConnectionInfo(
          httpUri: flutterDevices.first.vmService!.httpAddress,
          wsUri: flutterDevices.first.vmService!.wsAddress,
        ),
      );
    }

    globals.printTrace('Application running.');

    for (final FlutterDevice? device in flutterDevices) {
      if (device!.vmService == null) {
        continue;
      }
      globals.printTrace('Connected to ${device.device!.displayName}');
    }

    if (traceStartup) {
      // Only trace startup for the first device.
      final FlutterDevice device = flutterDevices.first;
      if (device.vmService != null) {
        globals.printStatus('Tracing startup on ${device.device!.displayName}.');
        final String outputPath =
            globals.platform.environment[kFlutterTestOutputsDirEnvName] ?? getBuildDirectory();
        await downloadStartupTrace(
          device.vmService!,
          awaitFirstFrame: awaitFirstFrameWhenTracing,
          logger: globals.logger,
          output: globals.fs.directory(outputPath),
        );
      }
      appFinished();
    }

    appStartedCompleter?.complete();

    writeVmServiceFile();

    if (stayResident && !traceStartup) {
      return waitForAppToFinish();
    }
    await cleanupAtFinish();
    return 0;
  }

  @override
  Future<int> attach({
    Completer<DebugConnectionInfo>? connectionInfoCompleter,
    Completer<void>? appStartedCompleter,
    bool needsFullRestart = true,
  }) async {
    _didAttach = true;
    try {
      await connectToServiceProtocol();
    } on Exception catch (error) {
      globals.printError('Error connecting to the service protocol: $error');
      return 2;
    }

    for (final FlutterDevice? device in flutterDevices) {
      final List<FlutterView> views = await device!.vmService!.getFlutterViews();
      for (final view in views) {
        globals.printTrace('Connected to $view.');
      }
    }

    appStartedCompleter?.complete();
    if (stayResident) {
      return waitForAppToFinish();
    }
    await cleanupAtFinish();
    return 0;
  }

  @override
  Future<void> cleanupAfterSignal() async {
    await stopEchoingDeviceLog();
    if (_didAttach) {
      appFinished();
    }
    await exitApp();
  }

  @override
  Future<void> cleanupAtFinish() async {
    for (final FlutterDevice? flutterDevice in flutterDevices) {
      await flutterDevice!.device!.dispose();
    }
    await stopEchoingDeviceLog();
  }

  @override
  Future<void> preExit() async {
    for (final FlutterDevice? device in flutterDevices) {
      // If we're running in release mode, stop the app using the device logic.
      if (device!.vmService == null) {
        await device.device!.stopApp(device.package, userIdentifier: device.userIdentifier);
      }
    }
    await super.preExit();
  }
}<|MERGE_RESOLUTION|>--- conflicted
+++ resolved
@@ -24,11 +24,7 @@
     this.applicationBinary,
     super.stayResident,
     super.machine,
-<<<<<<< HEAD
-=======
-    super.devtoolsHandler,
     super.dartBuilder,
->>>>>>> 87d5b753
   }) : super(hotMode: false);
 
   final bool traceStartup;
