// Copyright 2014 The Flutter Authors. All rights reserved.
// Use of this source code is governed by a BSD-style license that can be
// found in the LICENSE file.

import 'package:file/memory.dart';
import 'package:meta/meta.dart';
import 'package:process/process.dart';

import 'base/common.dart';
import 'base/file_system.dart';
import 'base/os.dart';
import 'base/platform.dart';
import 'base/user_messages.dart';
import 'base/utils.dart';
import 'build_info.dart';
import 'cache.dart';
import 'globals.dart' as globals;

enum Artifact {
  /// The tool which compiles a dart kernel file into native code.
  genSnapshot,

  /// The flutter tester binary.
  flutterTester,
  flutterFramework,
  flutterFrameworkDsym,
  flutterXcframework,

  /// The framework directory of the macOS desktop.
  flutterMacOSFramework,
  flutterMacOSFrameworkDsym,
  flutterMacOSXcframework,
  vmSnapshotData,
  isolateSnapshotData,
  icuData,
  platformKernelDill,
  platformLibrariesJson,
  flutterPatchedSdkPath,

  /// The root directory of the dart SDK.
  engineDartSdkPath,

  /// The dart binary used to execute any of the required snapshots.
  engineDartBinary,

  /// The dart binary for running aot snapshots
  engineDartAotRuntime,

  /// The snapshot of frontend_server compiler.
  frontendServerSnapshotForEngineDartSdk,

  /// The root of the Linux desktop sources.
  linuxDesktopPath,
  // The root of the cpp headers for Linux desktop.
  linuxHeaders,

  /// The root of the Windows desktop sources.
  windowsDesktopPath,

  /// The root of the cpp client code for Windows desktop.
  windowsCppClientWrapper,

  /// The root of the sky_engine package.
  skyEnginePath,

  // Fuchsia artifacts from the engine prebuilts.
  fuchsiaKernelCompiler,
  fuchsiaFlutterRunner,

  /// Tools related to subsetting or icon font files.
  fontSubset,
  constFinder,

  /// The location of file generators.
  flutterToolsFileGenerators,
}

/// A subset of [Artifact]s that are platform and build mode independent
enum HostArtifact {
  /// The root of the web implementation of the dart SDK.
  flutterWebSdk,

  /// The libraries JSON file for web release builds.
  flutterWebLibrariesJson,

  // The flutter.js bootstrapping file provided by the engine.
  flutterJsDirectory,

  /// Folder that contains platform dill files for the web sdk.
  webPlatformKernelFolder,

  // **NOTE**: All of the precompiled SDKs, summaries, and source maps are
  // strictly with sound null-safety, there is no longer support for unsound
  // null-safety within the Flutter tool or SDK.
  //
  // See https://github.com/flutter/flutter/issues/162846.

  /// The summary dill for the dartdevc target.
  webPlatformDDCKernelDill,

  /// The summary dill for the dart2js target.
  webPlatformDart2JSKernelDill,

  /// The precompiled SDKs and sourcemaps for web debug builds with the AMD module system.
  // TODO(markzipan): delete these when DDC's AMD module system is deprecated, https://github.com/flutter/flutter/issues/142060.
  webPrecompiledAmdCanvaskitSdk,
  webPrecompiledAmdCanvaskitSdkSourcemaps,
<<<<<<< HEAD
  webPrecompiledAmdCanvaskitSoundSdk,
  webPrecompiledAmdCanvaskitSoundSdkSourcemaps,

  /// The precompiled SDKs and sourcemaps for web debug builds with the DDC
  /// library bundle module system. Only SDKs built with sound null-safety are
  /// provided here.
  webPrecompiledDdcLibraryBundleCanvaskitSoundSdk,
  webPrecompiledDdcLibraryBundleCanvaskitSoundSdkSourcemaps,
=======
  webPrecompiledAmdCanvaskitAndHtmlSdk,
  webPrecompiledAmdCanvaskitAndHtmlSdkSourcemaps,

  /// The precompiled SDKs and sourcemaps for web debug builds with the DDC
  /// library bundle module system.
  webPrecompiledDdcLibraryBundleSdk,
  webPrecompiledDdcLibraryBundleSdkSourcemaps,
  webPrecompiledDdcLibraryBundleCanvaskitSdk,
  webPrecompiledDdcLibraryBundleCanvaskitSdkSourcemaps,
  webPrecompiledDdcLibraryBundleCanvaskitAndHtmlSdk,
  webPrecompiledDdcLibraryBundleCanvaskitAndHtmlSdkSourcemaps,
>>>>>>> 1cd3ab16

  iosDeploy,
  idevicesyslog,
  idevicescreenshot,
  iproxy,

  /// The root of the sky_engine package.
  skyEnginePath,

  // The Impeller shader compiler.
  impellerc,
  // The Impeller Scene 3D model importer.
  scenec,
  // Impeller's tessellation library.
  libtessellator,
}

// TODO(knopp): Remove once darwin artifacts are universal and moved out of darwin-x64
String _enginePlatformDirectoryName(TargetPlatform platform) {
  if (platform == TargetPlatform.darwin) {
    return 'darwin-x64';
  }
  return getNameForTargetPlatform(platform);
}

// Remove android target platform type.
TargetPlatform? _mapTargetPlatform(TargetPlatform? targetPlatform) {
  switch (targetPlatform) {
    case TargetPlatform.android:
      return TargetPlatform.android_arm64;
    case TargetPlatform.ios:
    case TargetPlatform.darwin:
    case TargetPlatform.linux_x64:
    case TargetPlatform.linux_arm64:
    case TargetPlatform.windows_x64:
    case TargetPlatform.windows_arm64:
    case TargetPlatform.fuchsia_arm64:
    case TargetPlatform.fuchsia_x64:
    case TargetPlatform.tester:
    case TargetPlatform.web_javascript:
    case TargetPlatform.android_arm:
    case TargetPlatform.android_arm64:
    case TargetPlatform.android_x64:
    case TargetPlatform.android_x86:
    case null:
      return targetPlatform;
  }
}

String? _artifactToFileName(Artifact artifact, Platform hostPlatform, [BuildMode? mode]) {
  final String exe = hostPlatform.isWindows ? '.exe' : '';
  switch (artifact) {
    case Artifact.genSnapshot:
      return 'gen_snapshot';
    case Artifact.flutterTester:
      return 'flutter_tester$exe';
    case Artifact.flutterFramework:
      return 'Flutter.framework';
    case Artifact.flutterFrameworkDsym:
      return 'Flutter.framework.dSYM';
    case Artifact.flutterXcframework:
      return 'Flutter.xcframework';
    case Artifact.flutterMacOSFramework:
      return 'FlutterMacOS.framework';
    case Artifact.flutterMacOSFrameworkDsym:
      return 'FlutterMacOS.framework.dSYM';
    case Artifact.flutterMacOSXcframework:
      return 'FlutterMacOS.xcframework';
    case Artifact.vmSnapshotData:
      return 'vm_isolate_snapshot.bin';
    case Artifact.isolateSnapshotData:
      return 'isolate_snapshot.bin';
    case Artifact.icuData:
      return 'icudtl.dat';
    case Artifact.platformKernelDill:
      return 'platform_strong.dill';
    case Artifact.platformLibrariesJson:
      return 'libraries.json';
    case Artifact.flutterPatchedSdkPath:
      assert(false, 'No filename for sdk path, should not be invoked');
      return null;
    case Artifact.engineDartSdkPath:
      return 'dart-sdk';
    case Artifact.engineDartBinary:
      return 'dart$exe';
    case Artifact.engineDartAotRuntime:
      return 'dartaotruntime$exe';
    case Artifact.frontendServerSnapshotForEngineDartSdk:
      return 'frontend_server_aot.dart.snapshot';
    case Artifact.linuxDesktopPath:
      return '';
    case Artifact.linuxHeaders:
      return 'flutter_linux';
    case Artifact.windowsCppClientWrapper:
      return 'cpp_client_wrapper';
    case Artifact.windowsDesktopPath:
      return '';
    case Artifact.skyEnginePath:
      return 'sky_engine';
    case Artifact.fuchsiaKernelCompiler:
      return 'kernel_compiler.snapshot';
    case Artifact.fuchsiaFlutterRunner:
      final String jitOrAot = mode!.isJit ? '_jit' : '_aot';
      final String productOrNo = mode.isRelease ? '_product' : '';
      return 'flutter$jitOrAot${productOrNo}_runner-0.far';
    case Artifact.fontSubset:
      return 'font-subset$exe';
    case Artifact.constFinder:
      return 'const_finder.dart.snapshot';
    case Artifact.flutterToolsFileGenerators:
      return '';
  }
}

String _hostArtifactToFileName(HostArtifact artifact, Platform platform) {
  final String exe = platform.isWindows ? '.exe' : '';
  String dll = '.so';
  if (platform.isWindows) {
    dll = '.dll';
  } else if (platform.isMacOS) {
    dll = '.dylib';
  }
  switch (artifact) {
    case HostArtifact.flutterWebSdk:
      return '';
    case HostArtifact.flutterJsDirectory:
      return 'flutter_js';
    case HostArtifact.iosDeploy:
      return 'ios-deploy';
    case HostArtifact.idevicesyslog:
      return 'idevicesyslog';
    case HostArtifact.idevicescreenshot:
      return 'idevicescreenshot';
    case HostArtifact.iproxy:
      return 'iproxy';
    case HostArtifact.skyEnginePath:
      return 'sky_engine';
    case HostArtifact.webPlatformKernelFolder:
      return 'kernel';
    case HostArtifact.webPlatformDDCKernelDill:
      return 'ddc_outline.dill';
    case HostArtifact.webPlatformDart2JSKernelDill:
      return 'dart2js_platform.dill';
    case HostArtifact.flutterWebLibrariesJson:
      return 'libraries.json';
    case HostArtifact.webPrecompiledAmdCanvaskitSdk:
<<<<<<< HEAD
    case HostArtifact.webPrecompiledAmdCanvaskitSoundSdk:
    case HostArtifact.webPrecompiledDdcLibraryBundleCanvaskitSoundSdk:
=======
    case HostArtifact.webPrecompiledAmdCanvaskitAndHtmlSdk:
    case HostArtifact.webPrecompiledDdcLibraryBundleSdk:
    case HostArtifact.webPrecompiledDdcLibraryBundleCanvaskitSdk:
    case HostArtifact.webPrecompiledDdcLibraryBundleCanvaskitAndHtmlSdk:
>>>>>>> 1cd3ab16
      return 'dart_sdk.js';
    case HostArtifact.webPrecompiledAmdCanvaskitSdkSourcemaps:
<<<<<<< HEAD
    case HostArtifact.webPrecompiledAmdCanvaskitSoundSdkSourcemaps:
    case HostArtifact.webPrecompiledDdcLibraryBundleCanvaskitSoundSdkSourcemaps:
=======
    case HostArtifact.webPrecompiledAmdCanvaskitAndHtmlSdkSourcemaps:
    case HostArtifact.webPrecompiledDdcLibraryBundleSdkSourcemaps:
    case HostArtifact.webPrecompiledDdcLibraryBundleCanvaskitSdkSourcemaps:
    case HostArtifact.webPrecompiledDdcLibraryBundleCanvaskitAndHtmlSdkSourcemaps:
>>>>>>> 1cd3ab16
      return 'dart_sdk.js.map';
    case HostArtifact.impellerc:
      return 'impellerc$exe';
    case HostArtifact.scenec:
      return 'scenec$exe';
    case HostArtifact.libtessellator:
      return 'libtessellator$dll';
  }
}

class EngineBuildPaths {
  const EngineBuildPaths({
    required this.targetEngine,
    required this.hostEngine,
    required this.webSdk,
  });

  final String? targetEngine;
  final String? hostEngine;
  final String? webSdk;
}

/// Information about a local engine build (i.e. `--local-engine[-host]=...`).
///
/// See https://github.com/flutter/flutter/blob/main/docs/tool/README.md#using-a-locally-built-engine-with-the-flutter-tool
/// for more information about local engine builds.
class LocalEngineInfo {
  /// Creates a reference to a local engine build.
  ///
  /// The [targetOutPath] and [hostOutPath] are assumed to be resolvable
  /// paths to the built engine artifacts for the target (device) and host
  /// (build) platforms, respectively.
  const LocalEngineInfo({required this.targetOutPath, required this.hostOutPath});

  /// The path to the engine artifacts for the target (device) platform.
  ///
  /// For example, if the target platform is Android debug, this would be a path
  /// like `/path/to/engine/src/out/android_debug_unopt`. To retrieve just the
  /// name (platform), see [localTargetName].
  final String targetOutPath;

  /// The path to the engine artifacts for the host (build) platform.
  ///
  /// For example, if the host platform is debug, this would be a path like
  /// `/path/to/engine/src/out/host_debug_unopt`. To retrieve just the name
  /// (platform), see [localHostName].
  final String hostOutPath;

  /// The name of the target (device) platform, i.e. `android_debug_unopt`.
  String get localTargetName => globals.fs.path.basename(targetOutPath);

  /// The name of the host (build) platform, e.g. `host_debug_unopt`.
  String get localHostName => globals.fs.path.basename(hostOutPath);
}

// Manages the engine artifacts of Flutter.
abstract class Artifacts {
  /// A test-specific implementation of artifacts that returns stable paths for
  /// all artifacts.
  ///
  /// If a [fileSystem] is not provided, creates a new [MemoryFileSystem] instance.
  ///
  /// Creates a [LocalEngineArtifacts] if `localEngine` is non-null
  @visibleForTesting
  factory Artifacts.test({FileSystem? fileSystem}) {
    return _TestArtifacts(fileSystem ?? MemoryFileSystem.test());
  }

  /// A test-specific implementation of artifacts that returns stable paths for
  /// all artifacts, and uses a local engine.
  ///
  /// If a [fileSystem] is not provided, creates a new [MemoryFileSystem] instance.
  @visibleForTesting
  factory Artifacts.testLocalEngine({
    required String localEngine,
    required String localEngineHost,
    FileSystem? fileSystem,
  }) {
    return _TestLocalEngine(localEngine, localEngineHost, fileSystem ?? MemoryFileSystem.test());
  }

  static Artifacts getLocalEngine(EngineBuildPaths engineBuildPaths) {
    Artifacts artifacts = CachedArtifacts(
      fileSystem: globals.fs,
      platform: globals.platform,
      cache: globals.cache,
      operatingSystemUtils: globals.os,
    );
    if (engineBuildPaths.hostEngine != null && engineBuildPaths.targetEngine != null) {
      artifacts = CachedLocalEngineArtifacts(
        engineBuildPaths.hostEngine!,
        engineOutPath: engineBuildPaths.targetEngine!,
        cache: globals.cache,
        fileSystem: globals.fs,
        processManager: globals.processManager,
        platform: globals.platform,
        operatingSystemUtils: globals.os,
        parent: artifacts,
      );
    }
    if (engineBuildPaths.webSdk != null) {
      artifacts = CachedLocalWebSdkArtifacts(
        parent: artifacts,
        webSdkPath: engineBuildPaths.webSdk!,
        fileSystem: globals.fs,
        platform: globals.platform,
        operatingSystemUtils: globals.os,
      );
    }
    return artifacts;
  }

  /// Returns the requested [artifact] for the [platform], [mode], and [environmentType] combination.
  String getArtifactPath(
    Artifact artifact, {
    TargetPlatform? platform,
    BuildMode? mode,
    EnvironmentType? environmentType,
  });

  /// Retrieve a host specific artifact that does not depend on the
  /// current build mode or environment.
  FileSystemEntity getHostArtifact(HostArtifact artifact);

  // Returns which set of engine artifacts is currently used for the [platform]
  // and [mode] combination.
  String getEngineType(TargetPlatform platform, [BuildMode? mode]);

  /// Whether these artifacts use any locally built files that are not part of
  /// a versioned engine.
  bool get usesLocalArtifacts;

  /// If these artifacts are bound to a local engine build, returns info about
  /// the location and name of the local engine, otherwise returns null.
  LocalEngineInfo? get localEngineInfo;
}

/// Manages the engine artifacts downloaded to the local cache.
class CachedArtifacts implements Artifacts {
  CachedArtifacts({
    required FileSystem fileSystem,
    required Platform platform,
    required Cache cache,
    required OperatingSystemUtils operatingSystemUtils,
  }) : _fileSystem = fileSystem,
       _platform = platform,
       _cache = cache,
       _operatingSystemUtils = operatingSystemUtils;

  final FileSystem _fileSystem;
  final Platform _platform;
  final Cache _cache;
  final OperatingSystemUtils _operatingSystemUtils;

  @override
  LocalEngineInfo? get localEngineInfo => null;

  @override
  FileSystemEntity getHostArtifact(HostArtifact artifact) {
    switch (artifact) {
      case HostArtifact.flutterWebSdk:
        final String path = _getFlutterWebSdkPath();
        return _fileSystem.directory(path);
      case HostArtifact.flutterWebLibrariesJson:
        final String path = _fileSystem.path.join(
          _getFlutterWebSdkPath(),
          _hostArtifactToFileName(artifact, _platform),
        );
        return _fileSystem.file(path);
      case HostArtifact.flutterJsDirectory:
        final String path = _fileSystem.path.join(_getFlutterWebSdkPath(), 'flutter_js');
        return _fileSystem.directory(path);
      case HostArtifact.webPlatformKernelFolder:
        final String path = _fileSystem.path.join(_getFlutterWebSdkPath(), 'kernel');
        return _fileSystem.file(path);
      case HostArtifact.webPlatformDDCKernelDill:
      case HostArtifact.webPlatformDart2JSKernelDill:
        final String path = _fileSystem.path.join(
          _getFlutterWebSdkPath(),
          'kernel',
          _hostArtifactToFileName(artifact, _platform),
        );
        return _fileSystem.file(path);
      case HostArtifact.webPrecompiledAmdCanvaskitSdk:
      case HostArtifact.webPrecompiledAmdCanvaskitSdkSourcemaps:
        final String path = _fileSystem.path.join(
          _getFlutterWebSdkPath(),
          'kernel',
          'amd-canvaskit',
          _hostArtifactToFileName(artifact, _platform),
        );
        return _fileSystem.file(path);
<<<<<<< HEAD
      case HostArtifact.webPrecompiledAmdCanvaskitSoundSdk:
      case HostArtifact.webPrecompiledAmdCanvaskitSoundSdkSourcemaps:
        final String path = _fileSystem.path.join(
          _getFlutterWebSdkPath(),
          'kernel',
          'amd-canvaskit-sound',
          _hostArtifactToFileName(artifact, _platform),
        );
        return _fileSystem.file(path);
      case HostArtifact.webPrecompiledDdcLibraryBundleCanvaskitSoundSdk:
      case HostArtifact.webPrecompiledDdcLibraryBundleCanvaskitSoundSdkSourcemaps:
        final String path = _fileSystem.path.join(
          _getFlutterWebSdkPath(),
          'kernel',
          'ddcLibraryBundle-canvaskit-sound',
=======
      case HostArtifact.webPrecompiledAmdCanvaskitAndHtmlSdk:
      case HostArtifact.webPrecompiledAmdCanvaskitAndHtmlSdkSourcemaps:
        final String path = _fileSystem.path.join(
          _getFlutterWebSdkPath(),
          'kernel',
          'amd-canvaskit-html',
          _hostArtifactToFileName(artifact, _platform),
        );
        return _fileSystem.file(path);
      case HostArtifact.webPrecompiledDdcLibraryBundleSdk:
      case HostArtifact.webPrecompiledDdcLibraryBundleSdkSourcemaps:
        final String path = _fileSystem.path.join(
          _getFlutterWebSdkPath(),
          'kernel',
          'ddcLibraryBundle',
          _hostArtifactToFileName(artifact, _platform),
        );
        return _fileSystem.file(path);
      case HostArtifact.webPrecompiledDdcLibraryBundleCanvaskitSdk:
      case HostArtifact.webPrecompiledDdcLibraryBundleCanvaskitSdkSourcemaps:
        final String path = _fileSystem.path.join(
          _getFlutterWebSdkPath(),
          'kernel',
          'ddcLibraryBundle-canvaskit',
          _hostArtifactToFileName(artifact, _platform),
        );
        return _fileSystem.file(path);
      case HostArtifact.webPrecompiledDdcLibraryBundleCanvaskitAndHtmlSdk:
      case HostArtifact.webPrecompiledDdcLibraryBundleCanvaskitAndHtmlSdkSourcemaps:
        final String path = _fileSystem.path.join(
          _getFlutterWebSdkPath(),
          'kernel',
          'ddcLibraryBundle-canvaskit-html',
>>>>>>> 1cd3ab16
          _hostArtifactToFileName(artifact, _platform),
        );
        return _fileSystem.file(path);
      case HostArtifact.idevicesyslog:
      case HostArtifact.idevicescreenshot:
        final String artifactFileName = _hostArtifactToFileName(artifact, _platform);
        return _cache.getArtifactDirectory('libimobiledevice').childFile(artifactFileName);
      case HostArtifact.skyEnginePath:
        final Directory dartPackageDirectory = _cache.getCacheDir('pkg');
        final String path = _fileSystem.path.join(
          dartPackageDirectory.path,
          _hostArtifactToFileName(artifact, _platform),
        );
        return _fileSystem.directory(path);
      case HostArtifact.iosDeploy:
        final String artifactFileName = _hostArtifactToFileName(artifact, _platform);
        return _cache.getArtifactDirectory('ios-deploy').childFile(artifactFileName);
      case HostArtifact.iproxy:
        final String artifactFileName = _hostArtifactToFileName(artifact, _platform);
        return _cache.getArtifactDirectory('usbmuxd').childFile(artifactFileName);
      case HostArtifact.impellerc:
      case HostArtifact.scenec:
      case HostArtifact.libtessellator:
        final String artifactFileName = _hostArtifactToFileName(artifact, _platform);
        final String engineDir =
            _getEngineArtifactsPath(_currentHostPlatform(_platform, _operatingSystemUtils))!;
        return _fileSystem.file(_fileSystem.path.join(engineDir, artifactFileName));
    }
  }

  @override
  String getArtifactPath(
    Artifact artifact, {
    TargetPlatform? platform,
    BuildMode? mode,
    EnvironmentType? environmentType,
  }) {
    platform = _mapTargetPlatform(platform);
    switch (platform) {
      case TargetPlatform.android:
      case TargetPlatform.android_arm:
      case TargetPlatform.android_arm64:
      case TargetPlatform.android_x64:
      case TargetPlatform.android_x86:
        assert(platform != TargetPlatform.android);
        return _getAndroidArtifactPath(artifact, platform!, mode!);
      case TargetPlatform.ios:
        return _getIosArtifactPath(artifact, platform!, mode, environmentType);
      case TargetPlatform.darwin:
      case TargetPlatform.linux_x64:
      case TargetPlatform.linux_arm64:
      case TargetPlatform.windows_x64:
      case TargetPlatform.windows_arm64:
        return _getDesktopArtifactPath(artifact, platform!, mode);
      case TargetPlatform.fuchsia_arm64:
      case TargetPlatform.fuchsia_x64:
        return _getFuchsiaArtifactPath(artifact, platform!, mode!);
      case TargetPlatform.tester:
      case TargetPlatform.web_javascript:
      case null:
        return _getHostArtifactPath(
          artifact,
          platform ?? _currentHostPlatform(_platform, _operatingSystemUtils),
          mode,
        );
    }
  }

  @override
  String getEngineType(TargetPlatform platform, [BuildMode? mode]) {
    return _fileSystem.path.basename(_getEngineArtifactsPath(platform, mode)!);
  }

  String _getDesktopArtifactPath(Artifact artifact, TargetPlatform platform, BuildMode? mode) {
    // When platform is null, a generic host platform artifact is being requested
    // and not the gen_snapshot for darwin as a target platform.
    final String engineDir = _getEngineArtifactsPath(platform, mode)!;
    switch (artifact) {
      case Artifact.genSnapshot:
        return _fileSystem.path.join(engineDir, _artifactToFileName(artifact, _platform));
      case Artifact.engineDartSdkPath:
      case Artifact.engineDartBinary:
      case Artifact.engineDartAotRuntime:
      case Artifact.frontendServerSnapshotForEngineDartSdk:
      case Artifact.constFinder:
      case Artifact.flutterFramework:
      case Artifact.flutterFrameworkDsym:
      case Artifact.flutterMacOSFramework:
        return _getMacOSFrameworkPath(engineDir, _fileSystem, _platform);
      case Artifact.flutterMacOSFrameworkDsym:
        return _getMacOSFrameworkDsymPath(engineDir, _fileSystem, _platform);
      case Artifact.flutterMacOSXcframework:
      case Artifact.flutterPatchedSdkPath:
      case Artifact.flutterTester:
      case Artifact.flutterXcframework:
      case Artifact.fontSubset:
      case Artifact.fuchsiaFlutterRunner:
      case Artifact.fuchsiaKernelCompiler:
      case Artifact.icuData:
      case Artifact.isolateSnapshotData:
      case Artifact.linuxDesktopPath:
      case Artifact.linuxHeaders:
      case Artifact.platformKernelDill:
      case Artifact.platformLibrariesJson:
      case Artifact.skyEnginePath:
      case Artifact.vmSnapshotData:
      case Artifact.windowsCppClientWrapper:
      case Artifact.windowsDesktopPath:
      case Artifact.flutterToolsFileGenerators:
        return _getHostArtifactPath(artifact, platform, mode);
    }
  }

  String _getAndroidArtifactPath(Artifact artifact, TargetPlatform platform, BuildMode mode) {
    final String engineDir = _getEngineArtifactsPath(platform, mode)!;
    switch (artifact) {
      case Artifact.genSnapshot:
        assert(mode != BuildMode.debug, 'Artifact $artifact only available in non-debug mode.');

        // TODO(cbracken): Build Android gen_snapshot as Arm64 binary to run
        // natively on Apple Silicon. See:
        // https://github.com/flutter/flutter/issues/152281
        HostPlatform hostPlatform = getCurrentHostPlatform();
        if (hostPlatform == HostPlatform.darwin_arm64) {
          hostPlatform = HostPlatform.darwin_x64;
        }

        final String hostPlatformName = getNameForHostPlatform(hostPlatform);
        return _fileSystem.path.join(
          engineDir,
          hostPlatformName,
          _artifactToFileName(artifact, _platform),
        );
      case Artifact.engineDartSdkPath:
      case Artifact.engineDartBinary:
      case Artifact.engineDartAotRuntime:
      case Artifact.frontendServerSnapshotForEngineDartSdk:
      case Artifact.constFinder:
      case Artifact.flutterFramework:
      case Artifact.flutterFrameworkDsym:
      case Artifact.flutterMacOSFramework:
      case Artifact.flutterMacOSFrameworkDsym:
      case Artifact.flutterMacOSXcframework:
      case Artifact.flutterPatchedSdkPath:
      case Artifact.flutterTester:
      case Artifact.flutterXcframework:
      case Artifact.fontSubset:
      case Artifact.fuchsiaFlutterRunner:
      case Artifact.fuchsiaKernelCompiler:
      case Artifact.icuData:
      case Artifact.isolateSnapshotData:
      case Artifact.linuxDesktopPath:
      case Artifact.linuxHeaders:
      case Artifact.platformKernelDill:
      case Artifact.platformLibrariesJson:
      case Artifact.skyEnginePath:
      case Artifact.vmSnapshotData:
      case Artifact.windowsCppClientWrapper:
      case Artifact.windowsDesktopPath:
      case Artifact.flutterToolsFileGenerators:
        return _getHostArtifactPath(artifact, platform, mode);
    }
  }

  String _getIosArtifactPath(
    Artifact artifact,
    TargetPlatform platform,
    BuildMode? mode,
    EnvironmentType? environmentType,
  ) {
    switch (artifact) {
      case Artifact.genSnapshot:
      case Artifact.flutterXcframework:
        final String artifactFileName = _artifactToFileName(artifact, _platform)!;
        final String engineDir = _getEngineArtifactsPath(platform, mode)!;
        return _fileSystem.path.join(engineDir, artifactFileName);
      case Artifact.flutterFramework:
        final String engineDir = _getEngineArtifactsPath(platform, mode)!;
        return _getIosFrameworkPath(engineDir, environmentType, _fileSystem, _platform);
      case Artifact.flutterFrameworkDsym:
        final String engineDir = _getEngineArtifactsPath(platform, mode)!;
        return _getIosFrameworkDsymPath(engineDir, environmentType, _fileSystem, _platform);
      case Artifact.engineDartSdkPath:
      case Artifact.engineDartBinary:
      case Artifact.engineDartAotRuntime:
      case Artifact.frontendServerSnapshotForEngineDartSdk:
      case Artifact.constFinder:
      case Artifact.flutterMacOSFramework:
      case Artifact.flutterMacOSFrameworkDsym:
      case Artifact.flutterMacOSXcframework:
      case Artifact.flutterPatchedSdkPath:
      case Artifact.flutterTester:
      case Artifact.fontSubset:
      case Artifact.fuchsiaFlutterRunner:
      case Artifact.fuchsiaKernelCompiler:
      case Artifact.icuData:
      case Artifact.isolateSnapshotData:
      case Artifact.linuxDesktopPath:
      case Artifact.linuxHeaders:
      case Artifact.platformKernelDill:
      case Artifact.platformLibrariesJson:
      case Artifact.skyEnginePath:
      case Artifact.vmSnapshotData:
      case Artifact.windowsCppClientWrapper:
      case Artifact.windowsDesktopPath:
      case Artifact.flutterToolsFileGenerators:
        return _getHostArtifactPath(artifact, platform, mode);
    }
  }

  String _getFuchsiaArtifactPath(Artifact artifact, TargetPlatform platform, BuildMode mode) {
    final String root = _fileSystem.path.join(
      _cache.getArtifactDirectory('flutter_runner').path,
      'flutter',
      platform.fuchsiaArchForTargetPlatform,
      mode.isRelease ? 'release' : mode.toString(),
    );
    final String runtime = mode.isJit ? 'jit' : 'aot';
    switch (artifact) {
      case Artifact.genSnapshot:
        final String genSnapshot = mode.isRelease ? 'gen_snapshot_product' : 'gen_snapshot';
        return _fileSystem.path.join(root, runtime, 'dart_binaries', genSnapshot);
      case Artifact.flutterPatchedSdkPath:
        const String artifactFileName = 'flutter_runner_patched_sdk';
        return _fileSystem.path.join(root, runtime, artifactFileName);
      case Artifact.platformKernelDill:
        final String artifactFileName = _artifactToFileName(artifact, _platform, mode)!;
        return _fileSystem.path.join(root, runtime, 'flutter_runner_patched_sdk', artifactFileName);
      case Artifact.fuchsiaKernelCompiler:
        final String artifactFileName = _artifactToFileName(artifact, _platform, mode)!;
        return _fileSystem.path.join(root, runtime, 'dart_binaries', artifactFileName);
      case Artifact.fuchsiaFlutterRunner:
        final String artifactFileName = _artifactToFileName(artifact, _platform, mode)!;
        return _fileSystem.path.join(root, runtime, artifactFileName);
      case Artifact.constFinder:
      case Artifact.flutterFramework:
      case Artifact.flutterFrameworkDsym:
      case Artifact.flutterMacOSFramework:
      case Artifact.flutterMacOSFrameworkDsym:
      case Artifact.flutterMacOSXcframework:
      case Artifact.flutterTester:
      case Artifact.flutterXcframework:
      case Artifact.fontSubset:
      case Artifact.engineDartSdkPath:
      case Artifact.engineDartBinary:
      case Artifact.engineDartAotRuntime:
      case Artifact.frontendServerSnapshotForEngineDartSdk:
      case Artifact.icuData:
      case Artifact.isolateSnapshotData:
      case Artifact.linuxDesktopPath:
      case Artifact.linuxHeaders:
      case Artifact.platformLibrariesJson:
      case Artifact.skyEnginePath:
      case Artifact.vmSnapshotData:
      case Artifact.windowsCppClientWrapper:
      case Artifact.windowsDesktopPath:
      case Artifact.flutterToolsFileGenerators:
        return _getHostArtifactPath(artifact, platform, mode);
    }
  }

  String _getFlutterPatchedSdkPath(BuildMode? mode) {
    final String engineArtifactsPath = _cache.getArtifactDirectory('engine').path;
    return _fileSystem.path.join(
      engineArtifactsPath,
      'common',
      mode == BuildMode.release ? 'flutter_patched_sdk_product' : 'flutter_patched_sdk',
    );
  }

  String _getFlutterWebSdkPath() {
    return _cache.getWebSdkDirectory().path;
  }

  String _getHostArtifactPath(Artifact artifact, TargetPlatform platform, BuildMode? mode) {
    switch (artifact) {
      case Artifact.genSnapshot:
        // For script snapshots any gen_snapshot binary will do. Returning gen_snapshot for
        // android_arm in profile mode because it is available on all supported host platforms.
        return _getAndroidArtifactPath(artifact, TargetPlatform.android_arm, BuildMode.profile);
      case Artifact.frontendServerSnapshotForEngineDartSdk:
        return _fileSystem.path.join(
          _dartSdkPath(_cache),
          'bin',
          'snapshots',
          _artifactToFileName(artifact, _platform),
        );
      case Artifact.flutterTester:
      case Artifact.vmSnapshotData:
      case Artifact.isolateSnapshotData:
      case Artifact.icuData:
        final String engineArtifactsPath = _cache.getArtifactDirectory('engine').path;
        final String platformDirName = _enginePlatformDirectoryName(platform);
        return _fileSystem.path.join(
          engineArtifactsPath,
          platformDirName,
          _artifactToFileName(artifact, _platform, mode),
        );
      case Artifact.platformKernelDill:
        return _fileSystem.path.join(
          _getFlutterPatchedSdkPath(mode),
          _artifactToFileName(artifact, _platform),
        );
      case Artifact.platformLibrariesJson:
        return _fileSystem.path.join(
          _getFlutterPatchedSdkPath(mode),
          'lib',
          _artifactToFileName(artifact, _platform),
        );
      case Artifact.flutterPatchedSdkPath:
        return _getFlutterPatchedSdkPath(mode);
      case Artifact.engineDartSdkPath:
        return _dartSdkPath(_cache);
      case Artifact.engineDartBinary:
      case Artifact.engineDartAotRuntime:
        return _fileSystem.path.join(
          _dartSdkPath(_cache),
          'bin',
          _artifactToFileName(artifact, _platform),
        );
      case Artifact.flutterMacOSFramework:
        String platformDirName = _enginePlatformDirectoryName(platform);
        if (mode == BuildMode.profile || mode == BuildMode.release) {
          platformDirName = '$platformDirName-${mode!.cliName}';
        }
        final String engineArtifactsPath = _cache.getArtifactDirectory('engine').path;
        return _getMacOSFrameworkPath(
          _fileSystem.path.join(engineArtifactsPath, platformDirName),
          _fileSystem,
          _platform,
        );
      case Artifact.flutterMacOSFrameworkDsym:
        String platformDirName = _enginePlatformDirectoryName(platform);
        if (mode == BuildMode.profile || mode == BuildMode.release) {
          platformDirName = '$platformDirName-${mode!.cliName}';
        }
        final String engineArtifactsPath = _cache.getArtifactDirectory('engine').path;
        return _getMacOSFrameworkDsymPath(
          _fileSystem.path.join(engineArtifactsPath, platformDirName),
          _fileSystem,
          _platform,
        );
      case Artifact.flutterMacOSXcframework:
      case Artifact.linuxDesktopPath:
      case Artifact.windowsDesktopPath:
      case Artifact.linuxHeaders:
        // TODO(zanderso): remove once debug desktop artifacts are uploaded
        // under a separate directory from the host artifacts.
        // https://github.com/flutter/flutter/issues/38935
        String platformDirName = _enginePlatformDirectoryName(platform);
        if (mode == BuildMode.profile || mode == BuildMode.release) {
          platformDirName = '$platformDirName-${mode!.cliName}';
        }
        final String engineArtifactsPath = _cache.getArtifactDirectory('engine').path;
        return _fileSystem.path.join(
          engineArtifactsPath,
          platformDirName,
          _artifactToFileName(artifact, _platform, mode),
        );
      case Artifact.windowsCppClientWrapper:
        final String platformDirName = _enginePlatformDirectoryName(platform);
        final String engineArtifactsPath = _cache.getArtifactDirectory('engine').path;
        return _fileSystem.path.join(
          engineArtifactsPath,
          platformDirName,
          _artifactToFileName(artifact, _platform, mode),
        );
      case Artifact.skyEnginePath:
        final Directory dartPackageDirectory = _cache.getCacheDir('pkg');
        return _fileSystem.path.join(
          dartPackageDirectory.path,
          _artifactToFileName(artifact, _platform),
        );
      case Artifact.fontSubset:
      case Artifact.constFinder:
        return _cache
            .getArtifactDirectory('engine')
            .childDirectory(_enginePlatformDirectoryName(platform))
            .childFile(_artifactToFileName(artifact, _platform, mode)!)
            .path;
      case Artifact.flutterFramework:
      case Artifact.flutterFrameworkDsym:
      case Artifact.flutterXcframework:
      case Artifact.fuchsiaFlutterRunner:
      case Artifact.fuchsiaKernelCompiler:
        throw StateError('Artifact $artifact not available for platform $platform.');
      case Artifact.flutterToolsFileGenerators:
        return _getFileGeneratorsPath();
    }
  }

  String? _getEngineArtifactsPath(TargetPlatform platform, [BuildMode? mode]) {
    final String engineDir = _cache.getArtifactDirectory('engine').path;
    final String platformName = _enginePlatformDirectoryName(platform);
    switch (platform) {
      case TargetPlatform.linux_x64:
      case TargetPlatform.linux_arm64:
      case TargetPlatform.darwin:
      case TargetPlatform.windows_x64:
      case TargetPlatform.windows_arm64:
        // TODO(zanderso): remove once debug desktop artifacts are uploaded
        // under a separate directory from the host artifacts.
        // https://github.com/flutter/flutter/issues/38935
        if (mode == BuildMode.debug || mode == null) {
          return _fileSystem.path.join(engineDir, platformName);
        }
        final String suffix = mode != BuildMode.debug ? '-${kebabCase(mode.cliName)}' : '';
        return _fileSystem.path.join(engineDir, platformName + suffix);
      case TargetPlatform.fuchsia_arm64:
      case TargetPlatform.fuchsia_x64:
      case TargetPlatform.tester:
      case TargetPlatform.web_javascript:
        assert(mode == null, 'Platform $platform does not support different build modes.');
        return _fileSystem.path.join(engineDir, platformName);
      case TargetPlatform.ios:
      case TargetPlatform.android_arm:
      case TargetPlatform.android_arm64:
      case TargetPlatform.android_x64:
      case TargetPlatform.android_x86:
        assert(mode != null, 'Need to specify a build mode for platform $platform.');
        final String suffix = mode != BuildMode.debug ? '-${kebabCase(mode!.cliName)}' : '';
        return _fileSystem.path.join(engineDir, platformName + suffix);
      case TargetPlatform.android:
        assert(false, 'cannot use TargetPlatform.android to look up artifacts');
        return null;
    }
  }

  @override
  bool get usesLocalArtifacts => false;
}

TargetPlatform _currentHostPlatform(Platform platform, OperatingSystemUtils operatingSystemUtils) {
  if (platform.isMacOS) {
    return TargetPlatform.darwin;
  }
  if (platform.isLinux) {
    return operatingSystemUtils.hostPlatform == HostPlatform.linux_x64
        ? TargetPlatform.linux_x64
        : TargetPlatform.linux_arm64;
  }
  if (platform.isWindows) {
    return operatingSystemUtils.hostPlatform == HostPlatform.windows_arm64
        ? TargetPlatform.windows_arm64
        : TargetPlatform.windows_x64;
  }
  throw UnimplementedError('Host OS not supported.');
}

/// Returns the Flutter.xcframework platform directory for the specified environment type.
///
/// `Flutter.xcframework` contains target environment/architecture-specific
/// subdirectories containing the appropriate `Flutter.framework` and
/// `dSYMs/Flutter.framework.dSYMs` bundles for that target architecture.
Directory _getIosFlutterFrameworkPlatformDirectory(
  String engineDirectory,
  EnvironmentType? environmentType,
  FileSystem fileSystem,
  Platform hostPlatform,
) {
  final Directory xcframeworkDirectory = fileSystem
      .directory(engineDirectory)
      .childDirectory(_artifactToFileName(Artifact.flutterXcframework, hostPlatform)!);

  if (!xcframeworkDirectory.existsSync()) {
    throwToolExit(
      'No xcframework found at ${xcframeworkDirectory.path}. Try running "flutter precache --ios".',
    );
  }
  for (final Directory platformDirectory
      in xcframeworkDirectory.listSync().whereType<Directory>()) {
    if (!platformDirectory.basename.startsWith('ios-')) {
      continue;
    }
    // ios-x86_64-simulator, ios-arm64_x86_64-simulator, or ios-arm64.
    final bool simulatorDirectory = platformDirectory.basename.endsWith('-simulator');
    if ((environmentType == EnvironmentType.simulator && simulatorDirectory) ||
        (environmentType == EnvironmentType.physical && !simulatorDirectory)) {
      return platformDirectory;
    }
  }
  throwToolExit('No iOS frameworks found in ${xcframeworkDirectory.path}');
}

/// Returns the path to Flutter.framework.
String _getIosFrameworkPath(
  String engineDirectory,
  EnvironmentType? environmentType,
  FileSystem fileSystem,
  Platform hostPlatform,
) {
  final Directory platformDir = _getIosFlutterFrameworkPlatformDirectory(
    engineDirectory,
    environmentType,
    fileSystem,
    hostPlatform,
  );
  return platformDir
      .childDirectory(_artifactToFileName(Artifact.flutterFramework, hostPlatform)!)
      .path;
}

/// Returns the path to Flutter.framework.dSYM.
String _getIosFrameworkDsymPath(
  String engineDirectory,
  EnvironmentType? environmentType,
  FileSystem fileSystem,
  Platform hostPlatform,
) {
  final Directory platformDir = _getIosFlutterFrameworkPlatformDirectory(
    engineDirectory,
    environmentType,
    fileSystem,
    hostPlatform,
  );
  return platformDir
      .childDirectory('dSYMs')
      .childDirectory(_artifactToFileName(Artifact.flutterFrameworkDsym, hostPlatform)!)
      .path;
}

/// Returns the Flutter.xcframework platform directory for the specified environment type.
///
/// `FlutterMacOS.xcframework` contains target environment/architecture-specific
/// subdirectories containing the appropriate `FlutterMacOS.framework` and
/// `FlutterMacOS.framework.dSYM` bundles for that target architecture. At present,
/// there is only one such directory: `macos-arm64_x86_64`.
Directory _getMacOSFrameworkPlatformDirectory(
  String engineDirectory,
  FileSystem fileSystem,
  Platform hostPlatform,
) {
  final Directory xcframeworkDirectory = fileSystem
      .directory(engineDirectory)
      .childDirectory(_artifactToFileName(Artifact.flutterMacOSXcframework, hostPlatform)!);

  if (!xcframeworkDirectory.existsSync()) {
    throwToolExit(
      'No xcframework found at ${xcframeworkDirectory.path}. Try running "flutter precache --macos".',
    );
  }
  final Directory? platformDirectory =
      xcframeworkDirectory
          .listSync()
          .whereType<Directory>()
          .where((Directory platformDirectory) => platformDirectory.basename.startsWith('macos-'))
          .firstOrNull;
  if (platformDirectory == null) {
    throwToolExit('No macOS frameworks found in ${xcframeworkDirectory.path}');
  }
  return platformDirectory;
}

/// Returns the path to `FlutterMacOS.framework`.
String _getMacOSFrameworkPath(
  String engineDirectory,
  FileSystem fileSystem,
  Platform hostPlatform,
) {
  final Directory platformDirectory = _getMacOSFrameworkPlatformDirectory(
    engineDirectory,
    fileSystem,
    hostPlatform,
  );
  return platformDirectory
      .childDirectory(_artifactToFileName(Artifact.flutterMacOSFramework, hostPlatform)!)
      .path;
}

/// Returns the path to `FlutterMacOS.framework`.
String _getMacOSFrameworkDsymPath(
  String engineDirectory,
  FileSystem fileSystem,
  Platform hostPlatform,
) {
  final Directory platformDirectory = _getMacOSFrameworkPlatformDirectory(
    engineDirectory,
    fileSystem,
    hostPlatform,
  );
  return platformDirectory
      .childDirectory('dSYMs')
      .childDirectory(_artifactToFileName(Artifact.flutterMacOSFrameworkDsym, hostPlatform)!)
      .path;
}

/// Manages the artifacts of a locally built engine.
class CachedLocalEngineArtifacts implements Artifacts {
  CachedLocalEngineArtifacts(
    this._hostEngineOutPath, {
    required String engineOutPath,
    required FileSystem fileSystem,
    required Cache cache,
    required ProcessManager processManager,
    required Platform platform,
    required OperatingSystemUtils operatingSystemUtils,
    Artifacts? parent,
  }) : _fileSystem = fileSystem,
       localEngineInfo = LocalEngineInfo(
         targetOutPath: engineOutPath,
         hostOutPath: _hostEngineOutPath,
       ),
       _cache = cache,
       _processManager = processManager,
       _platform = platform,
       _operatingSystemUtils = operatingSystemUtils,
       _backupCache =
           parent ??
           CachedArtifacts(
             fileSystem: fileSystem,
             platform: platform,
             cache: cache,
             operatingSystemUtils: operatingSystemUtils,
           );

  @override
  final LocalEngineInfo localEngineInfo;

  final String _hostEngineOutPath;
  final FileSystem _fileSystem;
  final Cache _cache;
  final ProcessManager _processManager;
  final Platform _platform;
  final OperatingSystemUtils _operatingSystemUtils;
  final Artifacts _backupCache;

  @override
  FileSystemEntity getHostArtifact(HostArtifact artifact) {
    switch (artifact) {
      case HostArtifact.flutterWebSdk:
        final String path = _getFlutterWebSdkPath();
        return _fileSystem.directory(path);
      case HostArtifact.flutterWebLibrariesJson:
        final String path = _fileSystem.path.join(
          _getFlutterWebSdkPath(),
          _hostArtifactToFileName(artifact, _platform),
        );
        return _fileSystem.file(path);
      case HostArtifact.flutterJsDirectory:
        final String path = _fileSystem.path.join(_getFlutterWebSdkPath(), 'flutter_js');
        return _fileSystem.directory(path);
      case HostArtifact.webPlatformKernelFolder:
        final String path = _fileSystem.path.join(_getFlutterWebSdkPath(), 'kernel');
        return _fileSystem.file(path);
      case HostArtifact.webPlatformDDCKernelDill:
      case HostArtifact.webPlatformDart2JSKernelDill:
        final String path = _fileSystem.path.join(
          _getFlutterWebSdkPath(),
          'kernel',
          _hostArtifactToFileName(artifact, _platform),
        );
        return _fileSystem.file(path);
      case HostArtifact.webPrecompiledAmdCanvaskitSdk:
      case HostArtifact.webPrecompiledAmdCanvaskitSdkSourcemaps:
        final String path = _fileSystem.path.join(
          _getFlutterWebSdkPath(),
          'kernel',
          'amd-canvaskit',
          _hostArtifactToFileName(artifact, _platform),
        );
        return _fileSystem.file(path);
<<<<<<< HEAD
      case HostArtifact.webPrecompiledAmdCanvaskitSoundSdk:
      case HostArtifact.webPrecompiledAmdCanvaskitSoundSdkSourcemaps:
=======
      case HostArtifact.webPrecompiledAmdCanvaskitAndHtmlSdk:
      case HostArtifact.webPrecompiledAmdCanvaskitAndHtmlSdkSourcemaps:
        final String path = _fileSystem.path.join(
          _getFlutterWebSdkPath(),
          'kernel',
          'amd-canvaskit-html',
          _hostArtifactToFileName(artifact, _platform),
        );
        return _fileSystem.file(path);
      case HostArtifact.webPrecompiledDdcLibraryBundleSdk:
      case HostArtifact.webPrecompiledDdcLibraryBundleSdkSourcemaps:
>>>>>>> 1cd3ab16
        final String path = _fileSystem.path.join(
          _getFlutterWebSdkPath(),
          'kernel',
          'ddcLibraryBundle',
          _hostArtifactToFileName(artifact, _platform),
        );
        return _fileSystem.file(path);
<<<<<<< HEAD
      case HostArtifact.webPrecompiledDdcLibraryBundleCanvaskitSoundSdk:
      case HostArtifact.webPrecompiledDdcLibraryBundleCanvaskitSoundSdkSourcemaps:
        final String path = _fileSystem.path.join(
          _getFlutterWebSdkPath(),
          'kernel',
          'ddcLibraryBundle-canvaskit-sound',
=======
      case HostArtifact.webPrecompiledDdcLibraryBundleCanvaskitSdk:
      case HostArtifact.webPrecompiledDdcLibraryBundleCanvaskitSdkSourcemaps:
        final String path = _fileSystem.path.join(
          _getFlutterWebSdkPath(),
          'kernel',
          'ddcLibraryBundle-canvaskit',
          _hostArtifactToFileName(artifact, _platform),
        );
        return _fileSystem.file(path);
      case HostArtifact.webPrecompiledDdcLibraryBundleCanvaskitAndHtmlSdk:
      case HostArtifact.webPrecompiledDdcLibraryBundleCanvaskitAndHtmlSdkSourcemaps:
        final String path = _fileSystem.path.join(
          _getFlutterWebSdkPath(),
          'kernel',
          'ddcLibraryBundle-canvaskit-html',
>>>>>>> 1cd3ab16
          _hostArtifactToFileName(artifact, _platform),
        );
        return _fileSystem.file(path);
      case HostArtifact.idevicesyslog:
      case HostArtifact.idevicescreenshot:
        final String artifactFileName = _hostArtifactToFileName(artifact, _platform);
        return _cache.getArtifactDirectory('libimobiledevice').childFile(artifactFileName);
      case HostArtifact.skyEnginePath:
        final Directory dartPackageDirectory = _cache.getCacheDir('pkg');
        final String path = _fileSystem.path.join(
          dartPackageDirectory.path,
          _hostArtifactToFileName(artifact, _platform),
        );
        return _fileSystem.directory(path);
      case HostArtifact.iosDeploy:
        final String artifactFileName = _hostArtifactToFileName(artifact, _platform);
        return _cache.getArtifactDirectory('ios-deploy').childFile(artifactFileName);
      case HostArtifact.iproxy:
        final String artifactFileName = _hostArtifactToFileName(artifact, _platform);
        return _cache.getArtifactDirectory('usbmuxd').childFile(artifactFileName);
      case HostArtifact.impellerc:
      case HostArtifact.scenec:
      case HostArtifact.libtessellator:
        final String artifactFileName = _hostArtifactToFileName(artifact, _platform);
        final File file = _fileSystem.file(
          _fileSystem.path.join(_hostEngineOutPath, artifactFileName),
        );
        if (!file.existsSync()) {
          return _backupCache.getHostArtifact(artifact);
        }
        return file;
    }
  }

  @override
  String getArtifactPath(
    Artifact artifact, {
    TargetPlatform? platform,
    BuildMode? mode,
    EnvironmentType? environmentType,
  }) {
    platform ??= _currentHostPlatform(_platform, _operatingSystemUtils);
    platform = _mapTargetPlatform(platform);
    final bool isDirectoryArtifact = artifact == Artifact.flutterPatchedSdkPath;
    final String? artifactFileName =
        isDirectoryArtifact ? null : _artifactToFileName(artifact, _platform, mode);
    switch (artifact) {
      case Artifact.genSnapshot:
        return _genSnapshotPath();
      case Artifact.flutterTester:
        return _flutterTesterPath(platform!);
      case Artifact.isolateSnapshotData:
      case Artifact.vmSnapshotData:
        return _fileSystem.path.join(
          localEngineInfo.targetOutPath,
          'gen',
          'flutter',
          'lib',
          'snapshot',
          artifactFileName,
        );
      case Artifact.icuData:
      case Artifact.flutterXcframework:
      case Artifact.flutterMacOSXcframework:
        return _fileSystem.path.join(localEngineInfo.targetOutPath, artifactFileName);
      case Artifact.platformKernelDill:
        if (platform == TargetPlatform.fuchsia_x64 || platform == TargetPlatform.fuchsia_arm64) {
          return _fileSystem.path.join(
            localEngineInfo.targetOutPath,
            'flutter_runner_patched_sdk',
            artifactFileName,
          );
        }
        return _fileSystem.path.join(_getFlutterPatchedSdkPath(mode), artifactFileName);
      case Artifact.platformLibrariesJson:
        return _fileSystem.path.join(_getFlutterPatchedSdkPath(mode), 'lib', artifactFileName);
      case Artifact.flutterFramework:
        return _getIosFrameworkPath(
          localEngineInfo.targetOutPath,
          environmentType,
          _fileSystem,
          _platform,
        );
      case Artifact.flutterFrameworkDsym:
        return _getIosFrameworkDsymPath(
          localEngineInfo.targetOutPath,
          environmentType,
          _fileSystem,
          _platform,
        );
      case Artifact.flutterMacOSFramework:
        return _getMacOSFrameworkPath(localEngineInfo.targetOutPath, _fileSystem, _platform);
      case Artifact.flutterMacOSFrameworkDsym:
        return _getMacOSFrameworkDsymPath(localEngineInfo.targetOutPath, _fileSystem, _platform);
      case Artifact.flutterPatchedSdkPath:
        // When using local engine always use [BuildMode.debug] regardless of
        // what was specified in [mode] argument because local engine will
        // have only one flutter_patched_sdk in standard location, that
        // is happen to be what debug(non-release) mode is using.
        if (platform == TargetPlatform.fuchsia_x64 || platform == TargetPlatform.fuchsia_arm64) {
          return _fileSystem.path.join(localEngineInfo.targetOutPath, 'flutter_runner_patched_sdk');
        }
        return _getFlutterPatchedSdkPath(BuildMode.debug);
      case Artifact.skyEnginePath:
        return _fileSystem.path.join(_hostEngineOutPath, 'gen', 'dart-pkg', artifactFileName);
      case Artifact.fuchsiaKernelCompiler:
        final String hostPlatform = getNameForHostPlatform(getCurrentHostPlatform());
        final String modeName = mode!.isRelease ? 'release' : mode.toString();
        final String dartBinaries = 'dart_binaries-$modeName-$hostPlatform';
        return _fileSystem.path.join(
          localEngineInfo.targetOutPath,
          'host_bundle',
          dartBinaries,
          'kernel_compiler.dart.snapshot',
        );
      case Artifact.fuchsiaFlutterRunner:
        final String jitOrAot = mode!.isJit ? '_jit' : '_aot';
        final String productOrNo = mode.isRelease ? '_product' : '';
        return _fileSystem.path.join(
          localEngineInfo.targetOutPath,
          'flutter$jitOrAot${productOrNo}_runner-0.far',
        );
      case Artifact.fontSubset:
        return _fileSystem.path.join(_hostEngineOutPath, artifactFileName);
      case Artifact.constFinder:
        return _fileSystem.path.join(_hostEngineOutPath, 'gen', artifactFileName);
      case Artifact.linuxDesktopPath:
      case Artifact.linuxHeaders:
      case Artifact.windowsDesktopPath:
      case Artifact.windowsCppClientWrapper:
        return _fileSystem.path.join(_hostEngineOutPath, artifactFileName);
      case Artifact.engineDartSdkPath:
        return _getDartSdkPath();
      case Artifact.engineDartBinary:
      case Artifact.engineDartAotRuntime:
        return _fileSystem.path.join(_getDartSdkPath(), 'bin', artifactFileName);
      case Artifact.frontendServerSnapshotForEngineDartSdk:
        return _fileSystem.path.join(_getDartSdkPath(), 'bin', 'snapshots', artifactFileName);
      case Artifact.flutterToolsFileGenerators:
        return _getFileGeneratorsPath();
    }
  }

  @override
  String getEngineType(TargetPlatform platform, [BuildMode? mode]) {
    return _fileSystem.path.basename(localEngineInfo.targetOutPath);
  }

  String _getFlutterPatchedSdkPath(BuildMode? buildMode) {
    return _fileSystem.path.join(
      localEngineInfo.targetOutPath,
      buildMode == BuildMode.release ? 'flutter_patched_sdk_product' : 'flutter_patched_sdk',
    );
  }

  String _getDartSdkPath() {
    final String builtPath = _fileSystem.path.join(_hostEngineOutPath, 'dart-sdk');
    if (_fileSystem.isDirectorySync(_fileSystem.path.join(builtPath, 'bin'))) {
      return builtPath;
    }

    // If we couldn't find a built dart sdk, let's look for a prebuilt one.
    final String prebuiltPath = _fileSystem.path.join(
      _getFlutterPrebuiltsPath(),
      _getPrebuiltTarget(),
      'dart-sdk',
    );
    if (_fileSystem.isDirectorySync(prebuiltPath)) {
      return prebuiltPath;
    }

    throwToolExit(
      'Unable to find a built dart sdk at: "$builtPath" or a prebuilt dart sdk at: "$prebuiltPath"',
    );
  }

  String _getFlutterPrebuiltsPath() {
    final String engineSrcPath = _fileSystem.path.dirname(
      _fileSystem.path.dirname(_hostEngineOutPath),
    );
    return _fileSystem.path.join(engineSrcPath, 'flutter', 'prebuilts');
  }

  String _getPrebuiltTarget() {
    final TargetPlatform hostPlatform = _currentHostPlatform(_platform, _operatingSystemUtils);
    switch (hostPlatform) {
      case TargetPlatform.darwin:
        return 'macos-x64';
      case TargetPlatform.linux_arm64:
        return 'linux-arm64';
      case TargetPlatform.linux_x64:
        return 'linux-x64';
      case TargetPlatform.windows_x64:
        return 'windows-x64';
      case TargetPlatform.windows_arm64:
        return 'windows-arm64';
      case TargetPlatform.ios:
      case TargetPlatform.android:
      case TargetPlatform.android_arm:
      case TargetPlatform.android_arm64:
      case TargetPlatform.android_x64:
      case TargetPlatform.android_x86:
      case TargetPlatform.fuchsia_arm64:
      case TargetPlatform.fuchsia_x64:
      case TargetPlatform.web_javascript:
      case TargetPlatform.tester:
        throwToolExit('Unsupported host platform: $hostPlatform');
    }
  }

  String _getFlutterWebSdkPath() {
    return _fileSystem.path.join(localEngineInfo.targetOutPath, 'flutter_web_sdk');
  }

  String _genSnapshotPath() {
    const List<String> clangDirs = <String>[
      '.',
      'clang_x64',
      'clang_x86',
      'clang_i386',
      'clang_arm64',
    ];
    final String genSnapshotName = _artifactToFileName(Artifact.genSnapshot, _platform)!;
    for (final String clangDir in clangDirs) {
      final String genSnapshotPath = _fileSystem.path.join(
        localEngineInfo.targetOutPath,
        clangDir,
        genSnapshotName,
      );
      if (_processManager.canRun(genSnapshotPath)) {
        return genSnapshotPath;
      }
    }
    throw Exception('Unable to find $genSnapshotName');
  }

  String _flutterTesterPath(TargetPlatform platform) {
    return _fileSystem.path.join(
      localEngineInfo.hostOutPath,
      _artifactToFileName(Artifact.flutterTester, _platform),
    );
  }

  @override
  bool get usesLocalArtifacts => true;
}

class CachedLocalWebSdkArtifacts implements Artifacts {
  CachedLocalWebSdkArtifacts({
    required Artifacts parent,
    required String webSdkPath,
    required FileSystem fileSystem,
    required Platform platform,
    required OperatingSystemUtils operatingSystemUtils,
  }) : _parent = parent,
       _webSdkPath = webSdkPath,
       _fileSystem = fileSystem,
       _platform = platform,
       _operatingSystemUtils = operatingSystemUtils;

  final Artifacts _parent;
  final String _webSdkPath;
  final FileSystem _fileSystem;
  final Platform _platform;
  final OperatingSystemUtils _operatingSystemUtils;

  @override
  String getArtifactPath(
    Artifact artifact, {
    TargetPlatform? platform,
    BuildMode? mode,
    EnvironmentType? environmentType,
  }) {
    if (platform == TargetPlatform.web_javascript) {
      switch (artifact) {
        case Artifact.engineDartSdkPath:
          return _getDartSdkPath();
        case Artifact.engineDartBinary:
        case Artifact.engineDartAotRuntime:
          return _fileSystem.path.join(
            _getDartSdkPath(),
            'bin',
            _artifactToFileName(artifact, _platform, mode),
          );
        case Artifact.frontendServerSnapshotForEngineDartSdk:
          return _fileSystem.path.join(
            _getDartSdkPath(),
            'bin',
            'snapshots',
            _artifactToFileName(artifact, _platform, mode),
          );
        case Artifact.genSnapshot:
        case Artifact.flutterTester:
        case Artifact.flutterFramework:
        case Artifact.flutterFrameworkDsym:
        case Artifact.flutterXcframework:
        case Artifact.flutterMacOSFramework:
        case Artifact.flutterMacOSFrameworkDsym:
        case Artifact.flutterMacOSXcframework:
        case Artifact.vmSnapshotData:
        case Artifact.isolateSnapshotData:
        case Artifact.icuData:
        case Artifact.platformKernelDill:
        case Artifact.platformLibrariesJson:
        case Artifact.flutterPatchedSdkPath:
        case Artifact.linuxDesktopPath:
        case Artifact.linuxHeaders:
        case Artifact.windowsDesktopPath:
        case Artifact.windowsCppClientWrapper:
        case Artifact.skyEnginePath:
        case Artifact.fuchsiaKernelCompiler:
        case Artifact.fuchsiaFlutterRunner:
        case Artifact.fontSubset:
        case Artifact.constFinder:
        case Artifact.flutterToolsFileGenerators:
          break;
      }
    }
    return _parent.getArtifactPath(
      artifact,
      platform: platform,
      mode: mode,
      environmentType: environmentType,
    );
  }

  @override
  String getEngineType(TargetPlatform platform, [BuildMode? mode]) =>
      _parent.getEngineType(platform, mode);

  @override
  FileSystemEntity getHostArtifact(HostArtifact artifact) {
    switch (artifact) {
      case HostArtifact.flutterWebSdk:
        final String path = _getFlutterWebSdkPath();
        return _fileSystem.directory(path);
      case HostArtifact.flutterWebLibrariesJson:
        final String path = _fileSystem.path.join(
          _getFlutterWebSdkPath(),
          _hostArtifactToFileName(artifact, _platform),
        );
        return _fileSystem.file(path);
      case HostArtifact.flutterJsDirectory:
        final String path = _fileSystem.path.join(_getFlutterWebSdkPath(), 'flutter_js');
        return _fileSystem.directory(path);
      case HostArtifact.webPlatformKernelFolder:
        final String path = _fileSystem.path.join(_getFlutterWebSdkPath(), 'kernel');
        return _fileSystem.file(path);
      case HostArtifact.webPlatformDDCKernelDill:
      case HostArtifact.webPlatformDart2JSKernelDill:
        final String path = _fileSystem.path.join(
          _getFlutterWebSdkPath(),
          'kernel',
          _hostArtifactToFileName(artifact, _platform),
        );
        return _fileSystem.file(path);
      case HostArtifact.webPrecompiledAmdCanvaskitSdk:
      case HostArtifact.webPrecompiledAmdCanvaskitSdkSourcemaps:
        final String path = _fileSystem.path.join(
          _getFlutterWebSdkPath(),
          'kernel',
          'amd-canvaskit',
          _hostArtifactToFileName(artifact, _platform),
        );
        return _fileSystem.file(path);
<<<<<<< HEAD
      case HostArtifact.webPrecompiledAmdCanvaskitSoundSdk:
      case HostArtifact.webPrecompiledAmdCanvaskitSoundSdkSourcemaps:
        final String path = _fileSystem.path.join(
          _getFlutterWebSdkPath(),
          'kernel',
          'amd-canvaskit-sound',
          _hostArtifactToFileName(artifact, _platform),
        );
        return _fileSystem.file(path);
      case HostArtifact.webPrecompiledDdcLibraryBundleCanvaskitSoundSdk:
      case HostArtifact.webPrecompiledDdcLibraryBundleCanvaskitSoundSdkSourcemaps:
=======
      case HostArtifact.webPrecompiledAmdCanvaskitAndHtmlSdk:
      case HostArtifact.webPrecompiledAmdCanvaskitAndHtmlSdkSourcemaps:
        final String path = _fileSystem.path.join(
          _getFlutterWebSdkPath(),
          'kernel',
          'amd-canvaskit-html',
          _hostArtifactToFileName(artifact, _platform),
        );
        return _fileSystem.file(path);
      case HostArtifact.webPrecompiledDdcLibraryBundleSdk:
      case HostArtifact.webPrecompiledDdcLibraryBundleSdkSourcemaps:
        final String path = _fileSystem.path.join(
          _getFlutterWebSdkPath(),
          'kernel',
          'ddcLibraryBundle',
          _hostArtifactToFileName(artifact, _platform),
        );
        return _fileSystem.file(path);
      case HostArtifact.webPrecompiledDdcLibraryBundleCanvaskitSdk:
      case HostArtifact.webPrecompiledDdcLibraryBundleCanvaskitSdkSourcemaps:
>>>>>>> 1cd3ab16
        final String path = _fileSystem.path.join(
          _getFlutterWebSdkPath(),
          'kernel',
          'ddcLibraryBundle-canvaskit',
          _hostArtifactToFileName(artifact, _platform),
        );
        return _fileSystem.file(path);
<<<<<<< HEAD
=======
      case HostArtifact.webPrecompiledDdcLibraryBundleCanvaskitAndHtmlSdk:
      case HostArtifact.webPrecompiledDdcLibraryBundleCanvaskitAndHtmlSdkSourcemaps:
        final String path = _fileSystem.path.join(
          _getFlutterWebSdkPath(),
          'kernel',
          'ddcLibraryBundle-canvaskit-html',
          _hostArtifactToFileName(artifact, _platform),
        );
        return _fileSystem.file(path);
>>>>>>> 1cd3ab16
      case HostArtifact.iosDeploy:
      case HostArtifact.idevicesyslog:
      case HostArtifact.idevicescreenshot:
      case HostArtifact.iproxy:
      case HostArtifact.skyEnginePath:
      case HostArtifact.impellerc:
      case HostArtifact.scenec:
      case HostArtifact.libtessellator:
        return _parent.getHostArtifact(artifact);
    }
  }

  String _getDartSdkPath() {
    // If we couldn't find a built dart sdk, let's look for a prebuilt one.
    final String prebuiltPath = _fileSystem.path.join(
      _getFlutterPrebuiltsPath(),
      _getPrebuiltTarget(),
      'dart-sdk',
    );
    if (_fileSystem.isDirectorySync(prebuiltPath)) {
      return prebuiltPath;
    }

    throwToolExit('Unable to find a prebuilt dart sdk at: "$prebuiltPath"');
  }

  String _getFlutterPrebuiltsPath() {
    final String engineSrcPath = _fileSystem.path.dirname(_fileSystem.path.dirname(_webSdkPath));
    return _fileSystem.path.join(engineSrcPath, 'flutter', 'prebuilts');
  }

  String _getPrebuiltTarget() {
    final TargetPlatform hostPlatform = _currentHostPlatform(_platform, _operatingSystemUtils);
    switch (hostPlatform) {
      case TargetPlatform.darwin:
        return 'macos-x64';
      case TargetPlatform.linux_arm64:
        return 'linux-arm64';
      case TargetPlatform.linux_x64:
        return 'linux-x64';
      case TargetPlatform.windows_x64:
        return 'windows-x64';
      case TargetPlatform.windows_arm64:
        return 'windows-arm64';
      case TargetPlatform.ios:
      case TargetPlatform.android:
      case TargetPlatform.android_arm:
      case TargetPlatform.android_arm64:
      case TargetPlatform.android_x64:
      case TargetPlatform.android_x86:
      case TargetPlatform.fuchsia_arm64:
      case TargetPlatform.fuchsia_x64:
      case TargetPlatform.web_javascript:
      case TargetPlatform.tester:
        throwToolExit('Unsupported host platform: $hostPlatform');
    }
  }

  String _getFlutterWebSdkPath() {
    return _fileSystem.path.join(_webSdkPath, 'flutter_web_sdk');
  }

  @override
  bool get usesLocalArtifacts => true;

  @override
  LocalEngineInfo? get localEngineInfo => _parent.localEngineInfo;
}

/// An implementation of [Artifacts] that provides individual overrides.
///
/// If an artifact is not provided, the lookup delegates to the parent.
class OverrideArtifacts implements Artifacts {
  /// Creates a new [OverrideArtifacts].
  ///
  /// [parent] must be provided.
  OverrideArtifacts({
    required this.parent,
    this.frontendServer,
    this.engineDartBinary,
    this.platformKernelDill,
    this.flutterPatchedSdk,
  });

  final Artifacts parent;
  final File? frontendServer;
  final File? engineDartBinary;
  final File? platformKernelDill;
  final File? flutterPatchedSdk;

  @override
  LocalEngineInfo? get localEngineInfo => parent.localEngineInfo;

  @override
  String getArtifactPath(
    Artifact artifact, {
    TargetPlatform? platform,
    BuildMode? mode,
    EnvironmentType? environmentType,
  }) {
    if (artifact == Artifact.engineDartBinary && engineDartBinary != null) {
      return engineDartBinary!.path;
    }
    if (artifact == Artifact.frontendServerSnapshotForEngineDartSdk && frontendServer != null) {
      return frontendServer!.path;
    }
    if (artifact == Artifact.platformKernelDill && platformKernelDill != null) {
      return platformKernelDill!.path;
    }
    if (artifact == Artifact.flutterPatchedSdkPath && flutterPatchedSdk != null) {
      return flutterPatchedSdk!.path;
    }
    return parent.getArtifactPath(
      artifact,
      platform: platform,
      mode: mode,
      environmentType: environmentType,
    );
  }

  @override
  String getEngineType(TargetPlatform platform, [BuildMode? mode]) =>
      parent.getEngineType(platform, mode);

  @override
  bool get usesLocalArtifacts => parent.usesLocalArtifacts;

  @override
  FileSystemEntity getHostArtifact(HostArtifact artifact) {
    return parent.getHostArtifact(artifact);
  }
}

/// Locate the Dart SDK.
String _dartSdkPath(Cache cache) {
  return cache.getRoot().childDirectory('dart-sdk').path;
}

class _TestArtifacts implements Artifacts {
  _TestArtifacts(this.fileSystem);

  final FileSystem fileSystem;

  @override
  LocalEngineInfo? get localEngineInfo => null;

  @override
  String getArtifactPath(
    Artifact artifact, {
    TargetPlatform? platform,
    BuildMode? mode,
    EnvironmentType? environmentType,
  }) {
    // The path to file generators is the same even in the test environment.
    if (artifact == Artifact.flutterToolsFileGenerators) {
      return _getFileGeneratorsPath();
    }

    final StringBuffer buffer = StringBuffer();
    buffer.write(artifact);
    if (platform != null) {
      buffer.write('.$platform');
    }
    if (mode != null) {
      buffer.write('.$mode');
    }
    if (environmentType != null) {
      buffer.write('.$environmentType');
    }
    return buffer.toString();
  }

  @override
  String getEngineType(TargetPlatform platform, [BuildMode? mode]) {
    return 'test-engine';
  }

  @override
  bool get usesLocalArtifacts => false;

  @override
  FileSystemEntity getHostArtifact(HostArtifact artifact) {
    return fileSystem.file(artifact.toString());
  }
}

class _TestLocalEngine extends _TestArtifacts {
  _TestLocalEngine(String engineOutPath, String engineHostOutPath, super.fileSystem)
    : localEngineInfo = LocalEngineInfo(
        targetOutPath: engineOutPath,
        hostOutPath: engineHostOutPath,
      );

  @override
  bool get usesLocalArtifacts => true;

  @override
  final LocalEngineInfo localEngineInfo;
}

String _getFileGeneratorsPath() {
  final String flutterRoot = Cache.defaultFlutterRoot(
    fileSystem: globals.localFileSystem,
    platform: const LocalPlatform(),
    userMessages: UserMessages(),
  );
  return globals.localFileSystem.path.join(
    flutterRoot,
    'packages',
    'flutter_tools',
    'lib',
    'src',
    'web',
    'file_generators',
  );
}<|MERGE_RESOLUTION|>--- conflicted
+++ resolved
@@ -105,28 +105,12 @@
   // TODO(markzipan): delete these when DDC's AMD module system is deprecated, https://github.com/flutter/flutter/issues/142060.
   webPrecompiledAmdCanvaskitSdk,
   webPrecompiledAmdCanvaskitSdkSourcemaps,
-<<<<<<< HEAD
-  webPrecompiledAmdCanvaskitSoundSdk,
-  webPrecompiledAmdCanvaskitSoundSdkSourcemaps,
 
   /// The precompiled SDKs and sourcemaps for web debug builds with the DDC
   /// library bundle module system. Only SDKs built with sound null-safety are
   /// provided here.
-  webPrecompiledDdcLibraryBundleCanvaskitSoundSdk,
-  webPrecompiledDdcLibraryBundleCanvaskitSoundSdkSourcemaps,
-=======
-  webPrecompiledAmdCanvaskitAndHtmlSdk,
-  webPrecompiledAmdCanvaskitAndHtmlSdkSourcemaps,
-
-  /// The precompiled SDKs and sourcemaps for web debug builds with the DDC
-  /// library bundle module system.
-  webPrecompiledDdcLibraryBundleSdk,
-  webPrecompiledDdcLibraryBundleSdkSourcemaps,
   webPrecompiledDdcLibraryBundleCanvaskitSdk,
   webPrecompiledDdcLibraryBundleCanvaskitSdkSourcemaps,
-  webPrecompiledDdcLibraryBundleCanvaskitAndHtmlSdk,
-  webPrecompiledDdcLibraryBundleCanvaskitAndHtmlSdkSourcemaps,
->>>>>>> 1cd3ab16
 
   iosDeploy,
   idevicesyslog,
@@ -273,26 +257,10 @@
     case HostArtifact.flutterWebLibrariesJson:
       return 'libraries.json';
     case HostArtifact.webPrecompiledAmdCanvaskitSdk:
-<<<<<<< HEAD
-    case HostArtifact.webPrecompiledAmdCanvaskitSoundSdk:
-    case HostArtifact.webPrecompiledDdcLibraryBundleCanvaskitSoundSdk:
-=======
-    case HostArtifact.webPrecompiledAmdCanvaskitAndHtmlSdk:
-    case HostArtifact.webPrecompiledDdcLibraryBundleSdk:
     case HostArtifact.webPrecompiledDdcLibraryBundleCanvaskitSdk:
-    case HostArtifact.webPrecompiledDdcLibraryBundleCanvaskitAndHtmlSdk:
->>>>>>> 1cd3ab16
       return 'dart_sdk.js';
     case HostArtifact.webPrecompiledAmdCanvaskitSdkSourcemaps:
-<<<<<<< HEAD
-    case HostArtifact.webPrecompiledAmdCanvaskitSoundSdkSourcemaps:
-    case HostArtifact.webPrecompiledDdcLibraryBundleCanvaskitSoundSdkSourcemaps:
-=======
-    case HostArtifact.webPrecompiledAmdCanvaskitAndHtmlSdkSourcemaps:
-    case HostArtifact.webPrecompiledDdcLibraryBundleSdkSourcemaps:
     case HostArtifact.webPrecompiledDdcLibraryBundleCanvaskitSdkSourcemaps:
-    case HostArtifact.webPrecompiledDdcLibraryBundleCanvaskitAndHtmlSdkSourcemaps:
->>>>>>> 1cd3ab16
       return 'dart_sdk.js.map';
     case HostArtifact.impellerc:
       return 'impellerc$exe';
@@ -485,57 +453,12 @@
           _hostArtifactToFileName(artifact, _platform),
         );
         return _fileSystem.file(path);
-<<<<<<< HEAD
-      case HostArtifact.webPrecompiledAmdCanvaskitSoundSdk:
-      case HostArtifact.webPrecompiledAmdCanvaskitSoundSdkSourcemaps:
-        final String path = _fileSystem.path.join(
-          _getFlutterWebSdkPath(),
-          'kernel',
-          'amd-canvaskit-sound',
-          _hostArtifactToFileName(artifact, _platform),
-        );
-        return _fileSystem.file(path);
-      case HostArtifact.webPrecompiledDdcLibraryBundleCanvaskitSoundSdk:
-      case HostArtifact.webPrecompiledDdcLibraryBundleCanvaskitSoundSdkSourcemaps:
-        final String path = _fileSystem.path.join(
-          _getFlutterWebSdkPath(),
-          'kernel',
-          'ddcLibraryBundle-canvaskit-sound',
-=======
-      case HostArtifact.webPrecompiledAmdCanvaskitAndHtmlSdk:
-      case HostArtifact.webPrecompiledAmdCanvaskitAndHtmlSdkSourcemaps:
-        final String path = _fileSystem.path.join(
-          _getFlutterWebSdkPath(),
-          'kernel',
-          'amd-canvaskit-html',
-          _hostArtifactToFileName(artifact, _platform),
-        );
-        return _fileSystem.file(path);
-      case HostArtifact.webPrecompiledDdcLibraryBundleSdk:
-      case HostArtifact.webPrecompiledDdcLibraryBundleSdkSourcemaps:
-        final String path = _fileSystem.path.join(
-          _getFlutterWebSdkPath(),
-          'kernel',
-          'ddcLibraryBundle',
-          _hostArtifactToFileName(artifact, _platform),
-        );
-        return _fileSystem.file(path);
       case HostArtifact.webPrecompiledDdcLibraryBundleCanvaskitSdk:
       case HostArtifact.webPrecompiledDdcLibraryBundleCanvaskitSdkSourcemaps:
         final String path = _fileSystem.path.join(
           _getFlutterWebSdkPath(),
           'kernel',
           'ddcLibraryBundle-canvaskit',
-          _hostArtifactToFileName(artifact, _platform),
-        );
-        return _fileSystem.file(path);
-      case HostArtifact.webPrecompiledDdcLibraryBundleCanvaskitAndHtmlSdk:
-      case HostArtifact.webPrecompiledDdcLibraryBundleCanvaskitAndHtmlSdkSourcemaps:
-        final String path = _fileSystem.path.join(
-          _getFlutterWebSdkPath(),
-          'kernel',
-          'ddcLibraryBundle-canvaskit-html',
->>>>>>> 1cd3ab16
           _hostArtifactToFileName(artifact, _platform),
         );
         return _fileSystem.file(path);
@@ -1197,53 +1120,12 @@
           _hostArtifactToFileName(artifact, _platform),
         );
         return _fileSystem.file(path);
-<<<<<<< HEAD
-      case HostArtifact.webPrecompiledAmdCanvaskitSoundSdk:
-      case HostArtifact.webPrecompiledAmdCanvaskitSoundSdkSourcemaps:
-=======
-      case HostArtifact.webPrecompiledAmdCanvaskitAndHtmlSdk:
-      case HostArtifact.webPrecompiledAmdCanvaskitAndHtmlSdkSourcemaps:
-        final String path = _fileSystem.path.join(
-          _getFlutterWebSdkPath(),
-          'kernel',
-          'amd-canvaskit-html',
-          _hostArtifactToFileName(artifact, _platform),
-        );
-        return _fileSystem.file(path);
-      case HostArtifact.webPrecompiledDdcLibraryBundleSdk:
-      case HostArtifact.webPrecompiledDdcLibraryBundleSdkSourcemaps:
->>>>>>> 1cd3ab16
-        final String path = _fileSystem.path.join(
-          _getFlutterWebSdkPath(),
-          'kernel',
-          'ddcLibraryBundle',
-          _hostArtifactToFileName(artifact, _platform),
-        );
-        return _fileSystem.file(path);
-<<<<<<< HEAD
-      case HostArtifact.webPrecompiledDdcLibraryBundleCanvaskitSoundSdk:
-      case HostArtifact.webPrecompiledDdcLibraryBundleCanvaskitSoundSdkSourcemaps:
-        final String path = _fileSystem.path.join(
-          _getFlutterWebSdkPath(),
-          'kernel',
-          'ddcLibraryBundle-canvaskit-sound',
-=======
       case HostArtifact.webPrecompiledDdcLibraryBundleCanvaskitSdk:
       case HostArtifact.webPrecompiledDdcLibraryBundleCanvaskitSdkSourcemaps:
         final String path = _fileSystem.path.join(
           _getFlutterWebSdkPath(),
           'kernel',
           'ddcLibraryBundle-canvaskit',
-          _hostArtifactToFileName(artifact, _platform),
-        );
-        return _fileSystem.file(path);
-      case HostArtifact.webPrecompiledDdcLibraryBundleCanvaskitAndHtmlSdk:
-      case HostArtifact.webPrecompiledDdcLibraryBundleCanvaskitAndHtmlSdkSourcemaps:
-        final String path = _fileSystem.path.join(
-          _getFlutterWebSdkPath(),
-          'kernel',
-          'ddcLibraryBundle-canvaskit-html',
->>>>>>> 1cd3ab16
           _hostArtifactToFileName(artifact, _platform),
         );
         return _fileSystem.file(path);
@@ -1609,40 +1491,8 @@
           _hostArtifactToFileName(artifact, _platform),
         );
         return _fileSystem.file(path);
-<<<<<<< HEAD
-      case HostArtifact.webPrecompiledAmdCanvaskitSoundSdk:
-      case HostArtifact.webPrecompiledAmdCanvaskitSoundSdkSourcemaps:
-        final String path = _fileSystem.path.join(
-          _getFlutterWebSdkPath(),
-          'kernel',
-          'amd-canvaskit-sound',
-          _hostArtifactToFileName(artifact, _platform),
-        );
-        return _fileSystem.file(path);
-      case HostArtifact.webPrecompiledDdcLibraryBundleCanvaskitSoundSdk:
-      case HostArtifact.webPrecompiledDdcLibraryBundleCanvaskitSoundSdkSourcemaps:
-=======
-      case HostArtifact.webPrecompiledAmdCanvaskitAndHtmlSdk:
-      case HostArtifact.webPrecompiledAmdCanvaskitAndHtmlSdkSourcemaps:
-        final String path = _fileSystem.path.join(
-          _getFlutterWebSdkPath(),
-          'kernel',
-          'amd-canvaskit-html',
-          _hostArtifactToFileName(artifact, _platform),
-        );
-        return _fileSystem.file(path);
-      case HostArtifact.webPrecompiledDdcLibraryBundleSdk:
-      case HostArtifact.webPrecompiledDdcLibraryBundleSdkSourcemaps:
-        final String path = _fileSystem.path.join(
-          _getFlutterWebSdkPath(),
-          'kernel',
-          'ddcLibraryBundle',
-          _hostArtifactToFileName(artifact, _platform),
-        );
-        return _fileSystem.file(path);
       case HostArtifact.webPrecompiledDdcLibraryBundleCanvaskitSdk:
       case HostArtifact.webPrecompiledDdcLibraryBundleCanvaskitSdkSourcemaps:
->>>>>>> 1cd3ab16
         final String path = _fileSystem.path.join(
           _getFlutterWebSdkPath(),
           'kernel',
@@ -1650,18 +1500,6 @@
           _hostArtifactToFileName(artifact, _platform),
         );
         return _fileSystem.file(path);
-<<<<<<< HEAD
-=======
-      case HostArtifact.webPrecompiledDdcLibraryBundleCanvaskitAndHtmlSdk:
-      case HostArtifact.webPrecompiledDdcLibraryBundleCanvaskitAndHtmlSdkSourcemaps:
-        final String path = _fileSystem.path.join(
-          _getFlutterWebSdkPath(),
-          'kernel',
-          'ddcLibraryBundle-canvaskit-html',
-          _hostArtifactToFileName(artifact, _platform),
-        );
-        return _fileSystem.file(path);
->>>>>>> 1cd3ab16
       case HostArtifact.iosDeploy:
       case HostArtifact.idevicesyslog:
       case HostArtifact.idevicescreenshot:
