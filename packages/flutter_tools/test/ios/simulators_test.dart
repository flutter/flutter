// Copyright 2017 The Chromium Authors. All rights reserved.
// Use of this source code is governed by a BSD-style license that can be
// found in the LICENSE file.

import 'dart:async';
import 'dart:io' show ProcessResult, Process;

import 'package:file/file.dart';
<<<<<<< HEAD
import 'package:flutter_tools/src/build_info.dart';
=======
import 'package:file/memory.dart';
>>>>>>> d51c6b50
import 'package:flutter_tools/src/device.dart';
import 'package:flutter_tools/src/application_package.dart';
import 'package:flutter_tools/src/base/file_system.dart';
import 'package:flutter_tools/src/ios/ios_workflow.dart';
import 'package:flutter_tools/src/ios/mac.dart';
import 'package:flutter_tools/src/ios/simulators.dart';
import 'package:flutter_tools/src/project.dart';
import 'package:mockito/mockito.dart';
import 'package:platform/platform.dart';
import 'package:process/process.dart';

import '../src/common.dart';
import '../src/context.dart';
import '../src/mocks.dart';

class MockFile extends Mock implements File {}
class MockIMobileDevice extends Mock implements IMobileDevice {}
class MockProcess extends Mock implements Process {}
class MockProcessManager extends Mock implements ProcessManager {}
class MockXcode extends Mock implements Xcode {}
class MockSimControl extends Mock implements SimControl {}
class MockIOSWorkflow extends Mock implements IOSWorkflow {}

void main() {
  FakePlatform osx;

  setUp(() {
    osx = FakePlatform.fromPlatform(const LocalPlatform());
    osx.operatingSystem = 'macos';
  });

  group('logFilePath', () {
    testUsingContext('defaults to rooted from HOME', () {
      osx.environment['HOME'] = '/foo/bar';
      expect(IOSSimulator('123').logFilePath, '/foo/bar/Library/Logs/CoreSimulator/123/system.log');
    }, overrides: <Type, Generator>{
      Platform: () => osx,
    }, testOn: 'posix');

    testUsingContext('respects IOS_SIMULATOR_LOG_FILE_PATH', () {
      osx.environment['HOME'] = '/foo/bar';
      osx.environment['IOS_SIMULATOR_LOG_FILE_PATH'] = '/baz/qux/%{id}/system.log';
      expect(IOSSimulator('456').logFilePath, '/baz/qux/456/system.log');
    }, overrides: <Type, Generator>{
      Platform: () => osx,
    });
  });

  group('compareIosVersions', () {
    test('compares correctly', () {
      // This list must be sorted in ascending preference order
      final List<String> testList = <String>[
        '8', '8.0', '8.1', '8.2',
        '9', '9.0', '9.1', '9.2',
        '10', '10.0', '10.1',
      ];

      for (int i = 0; i < testList.length; i++) {
        expect(compareIosVersions(testList[i], testList[i]), 0);
      }

      for (int i = 0; i < testList.length - 1; i++) {
        for (int j = i + 1; j < testList.length; j++) {
          expect(compareIosVersions(testList[i], testList[j]), lessThan(0));
          expect(compareIosVersions(testList[j], testList[i]), greaterThan(0));
        }
      }
    });
  });

  group('compareIphoneVersions', () {
    test('compares correctly', () {
      // This list must be sorted in ascending preference order
      final List<String> testList = <String>[
        'com.apple.CoreSimulator.SimDeviceType.iPhone-4s',
        'com.apple.CoreSimulator.SimDeviceType.iPhone-5',
        'com.apple.CoreSimulator.SimDeviceType.iPhone-5s',
        'com.apple.CoreSimulator.SimDeviceType.iPhone-6strange',
        'com.apple.CoreSimulator.SimDeviceType.iPhone-6-Plus',
        'com.apple.CoreSimulator.SimDeviceType.iPhone-6',
        'com.apple.CoreSimulator.SimDeviceType.iPhone-6s-Plus',
        'com.apple.CoreSimulator.SimDeviceType.iPhone-6s',
      ];

      for (int i = 0; i < testList.length; i++) {
        expect(compareIphoneVersions(testList[i], testList[i]), 0);
      }

      for (int i = 0; i < testList.length - 1; i++) {
        for (int j = i + 1; j < testList.length; j++) {
          expect(compareIphoneVersions(testList[i], testList[j]), lessThan(0));
          expect(compareIphoneVersions(testList[j], testList[i]), greaterThan(0));
        }
      }
    });
  });

  group('sdkMajorVersion', () {
    // This new version string appears in SimulatorApp-850 CoreSimulator-518.16 beta.
    test('can be parsed from iOS-11-3', () async {
      final IOSSimulator device = IOSSimulator('x', name: 'iPhone SE', category: 'com.apple.CoreSimulator.SimRuntime.iOS-11-3');

      expect(await device.sdkMajorVersion, 11);
    });

    test('can be parsed from iOS 11.2', () async {
      final IOSSimulator device = IOSSimulator('x', name: 'iPhone SE', category: 'iOS 11.2');

      expect(await device.sdkMajorVersion, 11);
    });
  });

  group('IOSSimulator.isSupported', () {
    testUsingContext('Apple TV is unsupported', () {
      expect(IOSSimulator('x', name: 'Apple TV').isSupported(), false);
    }, overrides: <Type, Generator>{
      Platform: () => osx,
    });

    testUsingContext('Apple Watch is unsupported', () {
      expect(IOSSimulator('x', name: 'Apple Watch').isSupported(), false);
    }, overrides: <Type, Generator>{
      Platform: () => osx,
    });

    testUsingContext('iPad 2 is supported', () {
      expect(IOSSimulator('x', name: 'iPad 2').isSupported(), true);
    }, overrides: <Type, Generator>{
      Platform: () => osx,
    });

    testUsingContext('iPad Retina is supported', () {
      expect(IOSSimulator('x', name: 'iPad Retina').isSupported(), true);
    }, overrides: <Type, Generator>{
      Platform: () => osx,
    });

    testUsingContext('iPhone 5 is supported', () {
      expect(IOSSimulator('x', name: 'iPhone 5').isSupported(), true);
    }, overrides: <Type, Generator>{
      Platform: () => osx,
    });

    testUsingContext('iPhone 5s is supported', () {
      expect(IOSSimulator('x', name: 'iPhone 5s').isSupported(), true);
    }, overrides: <Type, Generator>{
      Platform: () => osx,
    });

    testUsingContext('iPhone SE is supported', () {
      expect(IOSSimulator('x', name: 'iPhone SE').isSupported(), true);
    }, overrides: <Type, Generator>{
      Platform: () => osx,
    });

    testUsingContext('iPhone 7 Plus is supported', () {
      expect(IOSSimulator('x', name: 'iPhone 7 Plus').isSupported(), true);
    }, overrides: <Type, Generator>{
      Platform: () => osx,
    });

    testUsingContext('iPhone X is supported', () {
      expect(IOSSimulator('x', name: 'iPhone X').isSupported(), true);
    }, overrides: <Type, Generator>{
      Platform: () => osx,
    });
  });

  group('Simulator screenshot', () {
    MockXcode mockXcode;
    MockProcessManager mockProcessManager;
    IOSSimulator deviceUnderTest;

    setUp(() {
      mockXcode = MockXcode();
      mockProcessManager = MockProcessManager();
      // Let everything else return exit code 0 so process.dart doesn't crash.
      when(
        mockProcessManager.run(any, environment: null, workingDirectory: null)
      ).thenAnswer((Invocation invocation) =>
        Future<ProcessResult>.value(ProcessResult(2, 0, '', ''))
      );
      // Doesn't matter what the device is.
      deviceUnderTest = IOSSimulator('x', name: 'iPhone SE');
    });

    testUsingContext(
      'old Xcode doesn\'t support screenshot',
      () {
        when(mockXcode.majorVersion).thenReturn(7);
        when(mockXcode.minorVersion).thenReturn(1);
        expect(deviceUnderTest.supportsScreenshot, false);
      },
      overrides: <Type, Generator>{Xcode: () => mockXcode},
    );

    testUsingContext(
      'Xcode 8.2+ supports screenshots',
      () async {
        when(mockXcode.majorVersion).thenReturn(8);
        when(mockXcode.minorVersion).thenReturn(2);
        expect(deviceUnderTest.supportsScreenshot, true);
        final MockFile mockFile = MockFile();
        when(mockFile.path).thenReturn(fs.path.join('some', 'path', 'to', 'screenshot.png'));
        await deviceUnderTest.takeScreenshot(mockFile);
        verify(mockProcessManager.run(
          <String>[
              '/usr/bin/xcrun',
              'simctl',
              'io',
              'x',
              'screenshot',
              fs.path.join('some', 'path', 'to', 'screenshot.png'),
          ],
          environment: null,
          workingDirectory: null,
        ));
      },
      overrides: <Type, Generator>{
        ProcessManager: () => mockProcessManager,
        // Test a real one. Screenshot doesn't require instance states.
        SimControl: () => SimControl(),
        Xcode: () => mockXcode,
      },
    );
  });

  group('launchDeviceLogTool', () {
    MockProcessManager mockProcessManager;

    setUp(() {
      mockProcessManager = MockProcessManager();
      when(mockProcessManager.start(any, environment: null, workingDirectory: null))
        .thenAnswer((Invocation invocation) => Future<Process>.value(MockProcess()));
    });

    testUsingContext('uses tail on iOS versions prior to iOS 11', () async {
      final IOSSimulator device = IOSSimulator('x', name: 'iPhone SE', category: 'iOS 9.3');
      await launchDeviceLogTool(device);
      expect(
        verify(mockProcessManager.start(captureAny, environment: null, workingDirectory: null)).captured.single,
        contains('tail'),
      );
    },
    overrides: <Type, Generator>{
      ProcessManager: () => mockProcessManager,
    });

    testUsingContext('uses /usr/bin/log on iOS 11 and above', () async {
      final IOSSimulator device = IOSSimulator('x', name: 'iPhone SE', category: 'iOS 11.0');
      await launchDeviceLogTool(device);
      expect(
        verify(mockProcessManager.start(captureAny, environment: null, workingDirectory: null)).captured.single,
        contains('/usr/bin/log'),
      );
    },
    overrides: <Type, Generator>{
      ProcessManager: () => mockProcessManager,
    });
  });

  group('launchSystemLogTool', () {
    MockProcessManager mockProcessManager;

    setUp(() {
      mockProcessManager = MockProcessManager();
      when(mockProcessManager.start(any, environment: null, workingDirectory: null))
        .thenAnswer((Invocation invocation) => Future<Process>.value(MockProcess()));
    });

    testUsingContext('uses tail on iOS versions prior to iOS 11', () async {
      final IOSSimulator device = IOSSimulator('x', name: 'iPhone SE', category: 'iOS 9.3');
      await launchSystemLogTool(device);
      expect(
        verify(mockProcessManager.start(captureAny, environment: null, workingDirectory: null)).captured.single,
        contains('tail'),
      );
    },
    overrides: <Type, Generator>{
      ProcessManager: () => mockProcessManager,
    });

    testUsingContext('uses /usr/bin/log on iOS 11 and above', () async {
      final IOSSimulator device = IOSSimulator('x', name: 'iPhone SE', category: 'iOS 11.0');
      await launchSystemLogTool(device);
      verifyNever(mockProcessManager.start(any, environment: null, workingDirectory: null));
    },
    overrides: <Type, Generator>{
      ProcessManager: () => mockProcessManager,
    });
  });

  group('log reader', () {
    MockProcessManager mockProcessManager;
    MockIosProject mockIosProject;

    setUp(() {
      mockProcessManager = MockProcessManager();
      mockIosProject = MockIosProject();
    });

    testUsingContext('simulator can output `)`', () async {
      when(mockProcessManager.start(any, environment: null, workingDirectory: null))
        .thenAnswer((Invocation invocation) {
          final Process mockProcess = MockProcess();
          when(mockProcess.stdout)
            .thenAnswer((Invocation invocation) {
              return Stream<List<int>>.fromIterable(<List<int>>['''
2017-09-13 15:26:57.228948-0700  localhost Runner[37195]: (Flutter) Observatory listening on http://127.0.0.1:57701/
2017-09-13 15:26:57.228948-0700  localhost Runner[37195]: (Flutter) ))))))))))
2017-09-13 15:26:57.228948-0700  localhost Runner[37195]: (Flutter) #0      Object.noSuchMethod (dart:core-patch/dart:core/object_patch.dart:46)'''
                .codeUnits]);
            });
          when(mockProcess.stderr)
              .thenAnswer((Invocation invocation) => const Stream<List<int>>.empty());
          // Delay return of exitCode until after stdout stream data, since it terminates the logger.
          when(mockProcess.exitCode)
              .thenAnswer((Invocation invocation) => Future<int>.delayed(Duration.zero, () => 0));
          return Future<Process>.value(mockProcess);
        });

      final IOSSimulator device = IOSSimulator('123456', category: 'iOS 11.0');
      final DeviceLogReader logReader = device.getLogReader(
        app: BuildableIOSApp(mockIosProject),
      );

      final List<String> lines = await logReader.logLines.toList();
      expect(lines, <String>[
        'Observatory listening on http://127.0.0.1:57701/',
        '))))))))))',
        '#0      Object.noSuchMethod (dart:core-patch/dart:core/object_patch.dart:46)',
      ]);
    }, overrides: <Type, Generator>{
      ProcessManager: () => mockProcessManager,
    });
  });

  group('SimControl', () {
    const int mockPid = 123;
    const String validSimControlOutput = '''
{
  "devices" : {
    "watchOS 4.3" : [
      {
        "state" : "Shutdown",
        "availability" : "(available)",
        "name" : "Apple Watch - 38mm",
        "udid" : "TEST-WATCH-UDID"
      }
    ],
    "iOS 11.4" : [
      {
        "state" : "Booted",
        "availability" : "(available)",
        "name" : "iPhone 5s",
        "udid" : "TEST-PHONE-UDID"
      }
    ],
    "tvOS 11.4" : [
      {
        "state" : "Shutdown",
        "availability" : "(available)",
        "name" : "Apple TV",
        "udid" : "TEST-TV-UDID"
      }
    ]
  }
}
    ''';

    MockProcessManager mockProcessManager;
    SimControl simControl;

    setUp(() {
      mockProcessManager = MockProcessManager();
      when(mockProcessManager.runSync(any))
          .thenReturn(ProcessResult(mockPid, 0, validSimControlOutput, ''));

      simControl = SimControl();
    });

    testUsingContext('getDevices succeeds', () {
      final List<SimDevice> devices = simControl.getDevices();

      final SimDevice watch = devices[0];
      expect(watch.category, 'watchOS 4.3');
      expect(watch.state, 'Shutdown');
      expect(watch.availability, '(available)');
      expect(watch.name, 'Apple Watch - 38mm');
      expect(watch.udid, 'TEST-WATCH-UDID');
      expect(watch.isBooted, isFalse);

      final SimDevice phone = devices[1];
      expect(phone.category, 'iOS 11.4');
      expect(phone.state, 'Booted');
      expect(phone.availability, '(available)');
      expect(phone.name, 'iPhone 5s');
      expect(phone.udid, 'TEST-PHONE-UDID');
      expect(phone.isBooted, isTrue);

      final SimDevice tv = devices[2];
      expect(tv.category, 'tvOS 11.4');
      expect(tv.state, 'Shutdown');
      expect(tv.availability, '(available)');
      expect(tv.name, 'Apple TV');
      expect(tv.udid, 'TEST-TV-UDID');
      expect(tv.isBooted, isFalse);
    }, overrides: <Type, Generator>{
      ProcessManager: () => mockProcessManager,
      SimControl: () => simControl,
    });
  });

<<<<<<< HEAD
  group('startApp', () {
    SimControl simControl;

    setUp(() {
      simControl = MockSimControl();
    });

    testUsingContext(
      "startApp uses compiled app's Info.plist to find CFBundleIdentifier",
          () async {
        final IOSSimulator device = IOSSimulator('x', name: 'iPhone SE', category: 'iOS 11.2');
        when(iosWorkflow.getPlistValueFromFile(any, any)).thenReturn('correct');

        final Directory mockDir = fs.currentDirectory;
        final IOSApp package = PrebuiltIOSApp(projectBundleId: 'incorrect', bundleName: 'name', bundleDir: mockDir);

        const BuildInfo mockInfo = BuildInfo(BuildMode.debug, 'flavor');
        final DebuggingOptions mockOptions = DebuggingOptions.disabled(mockInfo);
        await device.startApp(package,
            prebuiltApplication: true,
            debuggingOptions: mockOptions);

        verify(simControl.launch(any, 'correct', any));
      },
      overrides: <Type, Generator>{
        SimControl: () => simControl,
        IOSWorkflow: () => MockIOSWorkflow()
      },
    );
=======
  testUsingContext('IOSDevice.isSupportedForProject is true on module project', () async {
    fs.file('pubspec.yaml')
      ..createSync()
      ..writeAsStringSync(r'''
name: example

flutter:
  module: {}
''');
    fs.file('.packages').createSync();
    final FlutterProject flutterProject = await FlutterProject.current();

    expect(IOSSimulator('test').isSupportedForProject(flutterProject), true);
  }, overrides: <Type, Generator>{
    FileSystem: () => MemoryFileSystem(),
  });

  testUsingContext('IOSDevice.isSupportedForProject is true with editable host app', () async {
    fs.file('pubspec.yaml').createSync();
    fs.file('.packages').createSync();
    fs.directory('ios').createSync();
    final FlutterProject flutterProject = await FlutterProject.current();

    expect(IOSSimulator('test').isSupportedForProject(flutterProject), true);
  }, overrides: <Type, Generator>{
    FileSystem: () => MemoryFileSystem(),
  });

  testUsingContext('IOSDevice.isSupportedForProject is false with no host app and no module', () async {
    fs.file('pubspec.yaml').createSync();
    fs.file('.packages').createSync();
    final FlutterProject flutterProject = await FlutterProject.current();

    expect(IOSSimulator('test').isSupportedForProject(flutterProject), false);
  }, overrides: <Type, Generator>{
    FileSystem: () => MemoryFileSystem(),
>>>>>>> d51c6b50
  });
}<|MERGE_RESOLUTION|>--- conflicted
+++ resolved
@@ -6,11 +6,8 @@
 import 'dart:io' show ProcessResult, Process;
 
 import 'package:file/file.dart';
-<<<<<<< HEAD
 import 'package:flutter_tools/src/build_info.dart';
-=======
 import 'package:file/memory.dart';
->>>>>>> d51c6b50
 import 'package:flutter_tools/src/device.dart';
 import 'package:flutter_tools/src/application_package.dart';
 import 'package:flutter_tools/src/base/file_system.dart';
@@ -424,7 +421,6 @@
     });
   });
 
-<<<<<<< HEAD
   group('startApp', () {
     SimControl simControl;
 
@@ -454,7 +450,8 @@
         IOSWorkflow: () => MockIOSWorkflow()
       },
     );
-=======
+  });
+
   testUsingContext('IOSDevice.isSupportedForProject is true on module project', () async {
     fs.file('pubspec.yaml')
       ..createSync()
@@ -491,6 +488,5 @@
     expect(IOSSimulator('test').isSupportedForProject(flutterProject), false);
   }, overrides: <Type, Generator>{
     FileSystem: () => MemoryFileSystem(),
->>>>>>> d51c6b50
   });
 }