// Copyright 2014 The Flutter Authors. All rights reserved.
// Use of this source code is governed by a BSD-style license that can be
// found in the LICENSE file.

import 'dart:async';

import 'package:file/file.dart';
import 'package:flutter_tools/src/web/web_device.dart' show GoogleChromeDevice;

import '../../integration.shard/test_data/hot_reload_project.dart';
import '../../integration.shard/test_driver.dart';
import '../../integration.shard/test_utils.dart';
import '../../src/common.dart';

import 'hot_reload_index_html_samples.dart';

Future<void> testAll({required bool useDDCLibraryBundleFormat}) async {
  await _testProject(
    HotReloadProject(),
    useDDCLibraryBundleFormat: useDDCLibraryBundleFormat,
  ); // default
  await _testProject(
    HotReloadProject(constApp: true),
    name: 'Default) (with `const MyApp()`)',
    useDDCLibraryBundleFormat: useDDCLibraryBundleFormat,
  ); // runApp(const MyApp());
  await _testProject(
    HotReloadProject(indexHtml: indexHtmlFlutterJsCallback),
    name: 'flutter.js (callback)',
    useDDCLibraryBundleFormat: useDDCLibraryBundleFormat,
  );
  await _testProject(
    HotReloadProject(indexHtml: indexHtmlFlutterJsPromisesFull),
    name: 'flutter.js (promises)',
    useDDCLibraryBundleFormat: useDDCLibraryBundleFormat,
  );
  await _testProject(
    HotReloadProject(indexHtml: indexHtmlFlutterJsPromisesShort),
    name: 'flutter.js (promises, short)',
    useDDCLibraryBundleFormat: useDDCLibraryBundleFormat,
  );
  await _testProject(
    HotReloadProject(indexHtml: indexHtmlFlutterJsLoad),
    name: 'flutter.js (load)',
    useDDCLibraryBundleFormat: useDDCLibraryBundleFormat,
  );
  await _testProject(
    HotReloadProject(indexHtml: indexHtmlNoFlutterJs),
    name: 'No flutter.js',
    useDDCLibraryBundleFormat: useDDCLibraryBundleFormat,
  );
  await _testProject(
    HotReloadProject(indexHtml: indexHtmlWithFlutterBootstrapScriptTag),
    name: 'Using flutter_bootstrap.js script tag',
    useDDCLibraryBundleFormat: useDDCLibraryBundleFormat,
  );
  await _testProject(
    HotReloadProject(indexHtml: indexHtmlWithInlinedFlutterBootstrapScript),
    name: 'Using inlined flutter_bootstrap.js',
    useDDCLibraryBundleFormat: useDDCLibraryBundleFormat,
  );
}

Future<void> _testProject(
  HotReloadProject project, {
  String name = 'Default',
  required bool useDDCLibraryBundleFormat,
}) async {
  late Directory tempDir;
  late FlutterRunTestDriver flutter;

  final String testName =
      'Hot restart (index.html: $name), DDC library bundle format: $useDDCLibraryBundleFormat';

  setUp(() async {
    tempDir = createResolvedTempDirectorySync('hot_restart_test.');
    await project.setUpIn(tempDir);
    flutter = FlutterRunTestDriver(tempDir);
  });

  tearDown(() async {
    await flutter.stop();
    await flutter.done;
    tryToDelete(tempDir);
  });

<<<<<<< HEAD
  tearDownAll(() {
    throw 'done'; // Used to retry tests if the flake passes without uploading a new change.
  });

  testWithoutContext('$testName: hot restart works without error', () async {
    flutter.stdout.listen(printOnFailure);
    await flutter.run(
      device: GoogleChromeDevice.kChromeDeviceId,
      additionalCommandArgs: <String>[
        '--verbose',
        if (useDDCLibraryBundleFormat)
          '--web-experimental-hot-reload'
        else
          '--no-web-experimental-hot-reload',
      ],
    );
    await flutter.hotRestart();
  });

=======
>>>>>>> 7f26571e
  testWithoutContext(
    '$testName: hot restart works without error and newly added code executes',
    () async {
      await flutter.run(
        device: GoogleChromeDevice.kChromeDeviceId,
        additionalCommandArgs: <String>[
          '--verbose',
          if (useDDCLibraryBundleFormat)
            '--web-experimental-hot-reload'
          else
            '--no-web-experimental-hot-reload',
        ],
      );
      // hot restart works without error
      await flutter.hotRestart();

      final Completer<void> completer = Completer<void>();
      final StreamSubscription<String> subscription = flutter.stdout.listen((String line) {
        printOnFailure(line);
        if (line.contains('(((((RELOAD WORKED)))))')) {
          completer.complete();
        }
      });
      project.uncommentHotReloadPrint();
      try {
        await flutter.hotRestart();
        await completer.future.timeout(const Duration(seconds: 15));
      } finally {
        await subscription.cancel();
      }
    },
  );
}<|MERGE_RESOLUTION|>--- conflicted
+++ resolved
@@ -84,28 +84,10 @@
     tryToDelete(tempDir);
   });
 
-<<<<<<< HEAD
   tearDownAll(() {
     throw 'done'; // Used to retry tests if the flake passes without uploading a new change.
   });
 
-  testWithoutContext('$testName: hot restart works without error', () async {
-    flutter.stdout.listen(printOnFailure);
-    await flutter.run(
-      device: GoogleChromeDevice.kChromeDeviceId,
-      additionalCommandArgs: <String>[
-        '--verbose',
-        if (useDDCLibraryBundleFormat)
-          '--web-experimental-hot-reload'
-        else
-          '--no-web-experimental-hot-reload',
-      ],
-    );
-    await flutter.hotRestart();
-  });
-
-=======
->>>>>>> 7f26571e
   testWithoutContext(
     '$testName: hot restart works without error and newly added code executes',
     () async {
