--- conflicted
+++ resolved
@@ -130,7 +130,6 @@
       await runWidgetPreview(expectedMessages: firstLaunchMessagesWebServer, useWebServer: true);
     });
 
-<<<<<<< HEAD
     testWithoutContext(
       'does not recreate project on subsequent runs',
       () async {
@@ -143,7 +142,7 @@
       // Project is always regenerated.
       skip: true, // See https://github.com/flutter/flutter/issues/179036.
     );
-=======
+
     testWithoutContext('runs flutter pub get in widget_preview_scaffold if '
         "widget_preview_scaffold/.dart_tool doesn't exist", () async {
       // Regression test for https://github.com/flutter/flutter/issues/178660
@@ -173,15 +172,6 @@
       // widget_preview_scaffold/.dart_tool/package_config.json not existing.
       await runWidgetPreview(expectedMessages: subsequentLaunchMessagesWeb);
     });
-
-    testWithoutContext('does not recreate project on subsequent runs', () async {
-      // The first run of 'flutter widget-preview start' should generate a new preview scaffold
-      await runWidgetPreview(expectedMessages: firstLaunchMessagesWeb);
-
-      // We shouldn't regenerate the scaffold after the initial run.
-      await runWidgetPreview(expectedMessages: subsequentLaunchMessagesWeb);
-    });
->>>>>>> 79e60d73
 
     testUsingContext('can connect to an existing DTD instance', () async {
       dtdLauncher = DtdLauncher(
