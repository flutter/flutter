--- conflicted
+++ resolved
@@ -44,11 +44,7 @@
     sdk: flutter
   flutter_localizations:
     sdk: flutter
-<<<<<<< HEAD
-  intl: 0.17.0
-=======
   intl: any # Pick up the pinned version from flutter_localizations
->>>>>>> 02c026b0
 ''';
 
   @override
