// Copyright 2014 The Flutter Authors. All rights reserved.
// Use of this source code is governed by a BSD-style license that can be
// found in the LICENSE file.

import 'project.dart';

class BasicProject extends Project {

  @override
  final String pubspec = '''
  name: test
  environment:
    sdk: ">=2.0.0-dev.68.0 <3.0.0"

  dependencies:
    flutter:
      sdk: flutter
  ''';

  @override
  final String main = r'''
  import 'dart:async';

  import 'package:flutter/material.dart';

  Future<void> main() async {
    while (true) {
      runApp(new MyApp());
      await Future.delayed(const Duration(milliseconds: 50));
    }
  }

  class MyApp extends StatelessWidget {
    @override
    Widget build(BuildContext context) {
      topLevelFunction();
      return new MaterialApp( // BUILD BREAKPOINT
        title: 'Flutter Demo',
        home: new Container(),
      );
    }
  }

  topLevelFunction() {
    print("topLevelFunction"); // TOP LEVEL BREAKPOINT
  }
  ''';

  Uri get buildMethodBreakpointUri => mainDart;
  int get buildMethodBreakpointLine => lineContaining(main, '// BUILD BREAKPOINT');

  Uri get topLevelFunctionBreakpointUri => mainDart;
  int get topLevelFunctionBreakpointLine => lineContaining(main, '// TOP LEVEL BREAKPOINT');
}

<<<<<<< HEAD
class BasicProjectWithFlutterGen extends Project {
  @override
  final String generatedFile = '''
    String x = "a";
  ''';
=======
class BasicProjectWithUnaryMain extends Project {
>>>>>>> ce55e42f

  @override
  final String pubspec = '''
  name: test
  environment:
    sdk: ">=2.0.0-dev.68.0 <3.0.0"

  dependencies:
    flutter:
      sdk: flutter
  ''';

  @override
  final String main = r'''
  import 'dart:async';
<<<<<<< HEAD
  import 'package:flutter_gen/flutter_gen.dart';

  void main() {}
=======

  import 'package:flutter/material.dart';

  Future<void> main(List<String> args) async {
    while (true) {
      runApp(new MyApp());
      await Future.delayed(const Duration(milliseconds: 50));
    }
  }

  class MyApp extends StatelessWidget {
    @override
    Widget build(BuildContext context) {
      topLevelFunction();
      return new MaterialApp( // BUILD BREAKPOINT
        title: 'Flutter Demo',
        home: new Container(),
      );
    }
  }

  topLevelFunction() {
    print("topLevelFunction"); // TOP LEVEL BREAKPOINT
  }
>>>>>>> ce55e42f
  ''';
}<|MERGE_RESOLUTION|>--- conflicted
+++ resolved
@@ -53,15 +53,11 @@
   int get topLevelFunctionBreakpointLine => lineContaining(main, '// TOP LEVEL BREAKPOINT');
 }
 
-<<<<<<< HEAD
 class BasicProjectWithFlutterGen extends Project {
   @override
   final String generatedFile = '''
     String x = "a";
   ''';
-=======
-class BasicProjectWithUnaryMain extends Project {
->>>>>>> ce55e42f
 
   @override
   final String pubspec = '''
@@ -72,26 +68,42 @@
   dependencies:
     flutter:
       sdk: flutter
+
+  flutter:
+    generate: true
   ''';
 
   @override
   final String main = r'''
   import 'dart:async';
-<<<<<<< HEAD
   import 'package:flutter_gen/flutter_gen.dart';
 
   void main() {}
-=======
+  ''';
+}
 
+class BasicProjectWithUnaryMain extends Project {
+
+  @override
+  final String pubspec = '''
+  name: test
+  environment:
+    sdk: ">=2.0.0-dev.68.0 <3.0.0"
+  dependencies:
+    flutter:
+      sdk: flutter
+  ''';
+
+  @override
+  final String main = r'''
+  import 'dart:async';
   import 'package:flutter/material.dart';
-
   Future<void> main(List<String> args) async {
     while (true) {
       runApp(new MyApp());
       await Future.delayed(const Duration(milliseconds: 50));
     }
   }
-
   class MyApp extends StatelessWidget {
     @override
     Widget build(BuildContext context) {
@@ -102,10 +114,8 @@
       );
     }
   }
-
   topLevelFunction() {
     print("topLevelFunction"); // TOP LEVEL BREAKPOINT
   }
->>>>>>> ce55e42f
   ''';
 }