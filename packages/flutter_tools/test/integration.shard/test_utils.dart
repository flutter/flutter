--- conflicted
+++ resolved
@@ -22,12 +22,8 @@
 void writeFile(String path, String content) {
   globals.fs.file(path)
     ..createSync(recursive: true)
-<<<<<<< HEAD
-    ..writeAsStringSync(content, flush: true);
-=======
     ..writeAsStringSync(content, flush: true)
     ..setLastModifiedSync(DateTime.now().add(const Duration(seconds: 10)));
->>>>>>> ea12a2e2
 }
 
 void writePackages(String folder) {
