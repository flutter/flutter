// Copyright 2014 The Flutter Authors. All rights reserved.
// Use of this source code is governed by a BSD-style license that can be
// found in the LICENSE file.

import 'dart:io';

import 'package:flutter_tools/src/android/android_builder.dart';
import 'package:flutter_tools/src/base/file_system.dart' as file_system;
import 'package:flutter_tools/src/build_info.dart';
import 'package:flutter_tools/src/globals.dart' as globals;
import 'package:flutter_tools/src/project.dart';

import '../integration.shard/test_utils.dart';
import 'common.dart';

/// A fake implementation of [AndroidBuilder].
class FakeAndroidBuilder implements AndroidBuilder {
  @override
  Future<void> buildAar({
    required FlutterProject project,
    required Set<AndroidBuildInfo> androidBuildInfo,
    required String target,
    required Future<void> Function(FlutterProject, {required bool releaseMode}) generateTooling,
    String? outputDirectoryPath,
    required String buildNumber,
  }) async {}

  @override
  Future<void> buildApk({
    required FlutterProject project,
    required AndroidBuildInfo androidBuildInfo,
    required String target,
    bool configOnly = false,
  }) async {}

  @override
  Future<void> buildAab({
    required FlutterProject project,
    required AndroidBuildInfo androidBuildInfo,
    required String target,
    bool validateDeferredComponents = true,
    bool deferredComponentsEnabled = false,
    bool configOnly = false,
  }) async {}

  @override
  Future<List<String>> getBuildVariants({required FlutterProject project}) async =>
      const <String>[];

  @override
  Future<String> outputsAppLinkSettings(
    String buildVariant, {
    required FlutterProject project,
  }) async => '/';
}

/// Creates a [FlutterProject] in a directory named `flutter_project`
/// within [directoryOverride].
class FakeFlutterProjectFactory extends FlutterProjectFactory {
  FakeFlutterProjectFactory(this.directoryOverride)
    : super(fileSystem: globals.fs, logger: globals.logger);

  final file_system.Directory directoryOverride;

  @override
  FlutterProject fromDirectory(Directory _) {
    projects.clear();
    return super.fromDirectory(directoryOverride.childDirectory('flutter_project'));
  }
}

// The following test outline shares a lot of similarities with the one in
// dev/devicelab/lib/framework/dependency_smoke_test_task_definition.dart
// When making changes here, consider making the corresponding changes to that
// file as well.

const gradleSettingsFileContent = r'''
pluginManagement {
    def flutterSdkPath = {
        def properties = new Properties()
        file("local.properties").withInputStream { properties.load(it) }
        def flutterSdkPath = properties.getProperty("flutter.sdk")
        assert flutterSdkPath != null, "flutter.sdk not set in local.properties"
        return flutterSdkPath
    }()

    includeBuild("$flutterSdkPath/packages/flutter_tools/gradle")

    repositories {
        google()
        mavenCentral()
        gradlePluginPortal()
    }
}

plugins {
    id "dev.flutter.flutter-plugin-loader" version "1.0.0"
    id "com.android.application" version "AGP_REPLACE_ME" apply false
    id "org.jetbrains.kotlin.android" version "KGP_REPLACE_ME" apply false
}

include ":app"

''';

const agpReplacementString = 'AGP_REPLACE_ME';
const kgpReplacementString = 'KGP_REPLACE_ME';

const gradleWrapperPropertiesFileContent = r'''
distributionBase=GRADLE_USER_HOME
distributionPath=wrapper/dists
zipStoreBase=GRADLE_USER_HOME
zipStorePath=wrapper/dists
distributionUrl=https\://services.gradle.org/distributions/gradle-GRADLE_REPLACE_ME-all.zip

''';

const gradleReplacementString = 'GRADLE_REPLACE_ME';
const flutterCompileSdkString = 'flutter.compileSdkVersion';

class VersionTuple {
  VersionTuple({
    required this.agpVersion,
    required this.gradleVersion,
    required this.kotlinVersion,
    this.compileSdkVersion,
  });

  String agpVersion;
  String gradleVersion;
  String kotlinVersion;
  String? compileSdkVersion;

  @override
  String toString() {
    return '(AGP version: $agpVersion, Gradle version: $gradleVersion, Kotlin version: $kotlinVersion'
        '${(compileSdkVersion == null) ? '' : ', compileSdk version: $compileSdkVersion)'}';
  }
}

/// Creates a new Flutter project with the specified AGP, Gradle, and Kotlin
/// versions and then tries to call `flutter build apk`, returning the
/// ProcessResult.
Future<ProcessResult> buildFlutterApkWithSpecifiedDependencyVersions({
  required VersionTuple versions,
  required Directory tempDir,
}) async {
  // Create a new flutter project.
  final String flutterBin = fileSystem.path.join(getFlutterRoot(), 'bin', 'flutter');
  ProcessResult result = await processManager.run(<String>[
    flutterBin,
    'create',
    'dependency_checker_app',
    '--platforms=android',
  ], workingDirectory: tempDir.path);
  expect(result, const ProcessResultMatcher());

  final app = Directory(fileSystem.path.join(tempDir.path, 'dependency_checker_app'));

  if (versions.compileSdkVersion != null) {
    final appGradleBuild = File(
      fileSystem.path.join(app.path, 'android', 'app', 'build.gradle.kts'),
    );
    final String appBuildContent = appGradleBuild.readAsStringSync().replaceFirst(
      flutterCompileSdkString,
      versions.compileSdkVersion!,
    );
    appGradleBuild.writeAsStringSync(appBuildContent);
  }

  // Modify gradle version to passed in version.
<<<<<<< HEAD
  final File gradleWrapperProperties = File(
    fileSystem.path.join(app.path, 'gradle', 'wrapper', 'gradle-wrapper.properties'),
=======
  final gradleWrapperProperties = File(
    fileSystem.path.join(app.path, 'android', 'gradle', 'wrapper', 'gradle-wrapper.properties'),
>>>>>>> 63f47118
  );
  final String propertyContent = gradleWrapperPropertiesFileContent.replaceFirst(
    gradleReplacementString,
    versions.gradleVersion,
  );
  await gradleWrapperProperties.writeAsString(propertyContent, flush: true);

<<<<<<< HEAD
  final File gradleSettings = File(fileSystem.path.join(app.path, 'settings.gradle'));
=======
  final gradleSettings = File(fileSystem.path.join(app.path, 'android', 'settings.gradle'));
>>>>>>> 63f47118
  final String settingsContent = gradleSettingsFileContent
      .replaceFirst(agpReplacementString, versions.agpVersion)
      .replaceFirst(kgpReplacementString, versions.kotlinVersion);
  await gradleSettings.writeAsString(settingsContent, flush: true);

  // Ensure that gradle files exists from templates.
  result = await processManager.run(<String>[
    flutterBin,
    'build',
    'apk',
    '--debug',
  ], workingDirectory: app.path);
  return result;
}<|MERGE_RESOLUTION|>--- conflicted
+++ resolved
@@ -169,13 +169,8 @@
   }
 
   // Modify gradle version to passed in version.
-<<<<<<< HEAD
-  final File gradleWrapperProperties = File(
+  final gradleWrapperProperties = File(
     fileSystem.path.join(app.path, 'gradle', 'wrapper', 'gradle-wrapper.properties'),
-=======
-  final gradleWrapperProperties = File(
-    fileSystem.path.join(app.path, 'android', 'gradle', 'wrapper', 'gradle-wrapper.properties'),
->>>>>>> 63f47118
   );
   final String propertyContent = gradleWrapperPropertiesFileContent.replaceFirst(
     gradleReplacementString,
@@ -183,11 +178,7 @@
   );
   await gradleWrapperProperties.writeAsString(propertyContent, flush: true);
 
-<<<<<<< HEAD
-  final File gradleSettings = File(fileSystem.path.join(app.path, 'settings.gradle'));
-=======
-  final gradleSettings = File(fileSystem.path.join(app.path, 'android', 'settings.gradle'));
->>>>>>> 63f47118
+  final gradleSettings = File(fileSystem.path.join(app.path, 'settings.gradle'));
   final String settingsContent = gradleSettingsFileContent
       .replaceFirst(agpReplacementString, versions.agpVersion)
       .replaceFirst(kgpReplacementString, versions.kotlinVersion);
