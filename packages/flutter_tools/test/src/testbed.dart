// Copyright 2014 The Flutter Authors. All rights reserved.
// Use of this source code is governed by a BSD-style license that can be
// found in the LICENSE file.

import 'dart:async';
import 'dart:io';

import 'package:file/memory.dart';
import 'package:flutter_tools/src/base/context.dart';
import 'package:flutter_tools/src/base/file_system.dart';
import 'package:flutter_tools/src/base/logger.dart';
import 'package:flutter_tools/src/base/os.dart';
import 'package:flutter_tools/src/base/process.dart';
import 'package:flutter_tools/src/base/signals.dart';
import 'package:flutter_tools/src/base/terminal.dart';
import 'package:flutter_tools/src/cache.dart';
import 'package:flutter_tools/src/context_runner.dart';
import 'package:flutter_tools/src/dart/pub.dart';
import 'package:flutter_tools/src/globals.dart' as globals;
import 'package:flutter_tools/src/version.dart';
import 'package:unified_analytics/unified_analytics.dart';

import 'context.dart';
import 'fake_http_client.dart';
import 'fakes.dart';
import 'throwing_pub.dart';

export 'package:flutter_tools/src/base/context.dart' show Generator;

// A default value should be provided if the vast majority of tests should use
// this provider. For example, [BufferLogger], [MemoryFileSystem].
final Map<Type, Generator> _testbedDefaults = <Type, Generator>{
  // Keeps tests fast by avoiding the actual file system.
  FileSystem: () => MemoryFileSystem(
    style: globals.platform.isWindows ? FileSystemStyle.windows : FileSystemStyle.posix,
  ),
  ProcessManager: () => FakeProcessManager.any(),
  Logger: () => BufferLogger(
    terminal: AnsiTerminal(
      stdio: globals.stdio,
      platform: globals.platform,
    ), // Danger, using real stdio.
    outputPreferences: OutputPreferences.test(),
  ), // Allows reading logs and prevents stdout.
  OperatingSystemUtils: () => FakeOperatingSystemUtils(),
<<<<<<< HEAD
  OutputPreferences:
      () => OutputPreferences.test(), // configures BufferLogger to avoid color codes.
=======
  OutputPreferences: () =>
      OutputPreferences.test(), // configures BufferLogger to avoid color codes.
  Usage: () => TestUsage(), // prevent addition of analytics from burdening test mocks
>>>>>>> a04fb324
  Analytics: () => const NoOpAnalytics(),
  FlutterVersion: () => FakeFlutterVersion(), // prevent requirement to mock git for test runner.
  Signals: () => FakeSignals(), // prevent registering actual signal handlers.
  Pub: () => const ThrowingPub(), // prevent accidental invocations of pub.
};

/// Manages interaction with the tool injection and runner system.
///
/// The Testbed automatically injects reasonable defaults through the context
/// DI system such as a [BufferLogger] and a [MemoryFileSystem].
///
/// Example:
///
/// Testing that a filesystem operation works as expected:
///
/// ```dart
/// void main() {
///   group('Example', () {
///     Testbed testbed;
///
///     setUp(() {
///       testbed = Testbed(setUp: () {
///         globals.fs.file('foo').createSync()
///       });
///     })
///
///     test('Can delete a file', () => testbed.run(() {
///       expect(globals.fs.file('foo').existsSync(), true);
///       globals.fs.file('foo').deleteSync();
///       expect(globals.fs.file('foo').existsSync(), false);
///     }));
///   });
/// }
/// ```
///
/// For a more detailed example, see the code in test_compiler_test.dart.
class TestBed {
  /// Creates a new [TestBed]
  ///
  /// `overrides` provides more overrides in addition to the test defaults.
  /// `setup` may be provided to apply mocks within the tool managed zone,
  /// including any specified overrides.
  TestBed({FutureOr<void> Function()? setup, Map<Type, Generator>? overrides})
    : _setup = setup,
      _overrides = overrides;

  final FutureOr<void> Function()? _setup;
  final Map<Type, Generator>? _overrides;

  /// Runs `test` within a tool zone.
  ///
  /// `overrides` may be used to provide new context values for the single test
  /// case or override any context values from the setup.
  Future<T?> run<T>(FutureOr<T> Function() test, {Map<Type, Generator>? overrides}) {
    final Map<Type, Generator> testOverrides = <Type, Generator>{
      ..._testbedDefaults,
      // Add the initial setUp overrides
      ...?_overrides,
      // Add the test-specific overrides
      ...?overrides,
    };
    if (testOverrides.containsKey(ProcessUtils)) {
      throw StateError('Do not inject ProcessUtils for testing, use ProcessManager instead.');
    }
    // Cache the original flutter root to restore after the test case.
    final String? originalFlutterRoot = Cache.flutterRoot;
    // Track pending timers to verify that they were correctly cleaned up.
    final Map<Timer, StackTrace> timers = <Timer, StackTrace>{};

    return HttpOverrides.runZoned(() {
      return runInContext<T?>(() {
        return context.run<T?>(
          name: 'testbed',
          overrides: testOverrides,
          zoneSpecification: ZoneSpecification(
            createTimer:
                (
                  Zone self,
                  ZoneDelegate parent,
                  Zone zone,
                  Duration duration,
                  void Function() timer,
                ) {
                  final Timer result = parent.createTimer(zone, duration, timer);
                  timers[result] = StackTrace.current;
                  return result;
                },
            createPeriodicTimer:
                (
                  Zone self,
                  ZoneDelegate parent,
                  Zone zone,
                  Duration period,
                  void Function(Timer) timer,
                ) {
                  final Timer result = parent.createPeriodicTimer(zone, period, timer);
                  timers[result] = StackTrace.current;
                  return result;
                },
          ),
          body: () async {
            Cache.flutterRoot = '';
            if (_setup != null) {
              await _setup.call();
            }
            await test();
            Cache.flutterRoot = originalFlutterRoot;
            for (final MapEntry<Timer, StackTrace> entry in timers.entries) {
              if (entry.key.isActive) {
                throw StateError('A Timer was active at the end of a test: ${entry.value}');
              }
            }
            return null;
          },
        );
      });
    }, createHttpClient: (SecurityContext? c) => FakeHttpClient.any());
  }
}<|MERGE_RESOLUTION|>--- conflicted
+++ resolved
@@ -43,14 +43,8 @@
     outputPreferences: OutputPreferences.test(),
   ), // Allows reading logs and prevents stdout.
   OperatingSystemUtils: () => FakeOperatingSystemUtils(),
-<<<<<<< HEAD
-  OutputPreferences:
-      () => OutputPreferences.test(), // configures BufferLogger to avoid color codes.
-=======
   OutputPreferences: () =>
       OutputPreferences.test(), // configures BufferLogger to avoid color codes.
-  Usage: () => TestUsage(), // prevent addition of analytics from burdening test mocks
->>>>>>> a04fb324
   Analytics: () => const NoOpAnalytics(),
   FlutterVersion: () => FakeFlutterVersion(), // prevent requirement to mock git for test runner.
   Signals: () => FakeSignals(), // prevent registering actual signal handlers.
