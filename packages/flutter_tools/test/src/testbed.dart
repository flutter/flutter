// Copyright 2014 The Flutter Authors. All rights reserved.
// Use of this source code is governed by a BSD-style license that can be
// found in the LICENSE file.

import 'dart:async';
import 'dart:io';

import 'package:file/memory.dart';
import 'package:flutter_tools/src/base/context.dart';
import 'package:flutter_tools/src/base/file_system.dart';
import 'package:flutter_tools/src/base/logger.dart';
import 'package:flutter_tools/src/base/os.dart';
import 'package:flutter_tools/src/base/process.dart';
import 'package:flutter_tools/src/base/signals.dart';
import 'package:flutter_tools/src/base/terminal.dart';
import 'package:flutter_tools/src/cache.dart';
import 'package:flutter_tools/src/context_runner.dart';
import 'package:flutter_tools/src/dart/pub.dart';
import 'package:flutter_tools/src/globals.dart' as globals;
import 'package:flutter_tools/src/version.dart';
import 'package:unified_analytics/unified_analytics.dart';

import 'context.dart';
import 'fake_http_client.dart';
import 'fakes.dart';
import 'throwing_pub.dart';

export 'package:flutter_tools/src/base/context.dart' show Generator;

// A default value should be provided if the vast majority of tests should use
// this provider. For example, [BufferLogger], [MemoryFileSystem].
final Map<Type, Generator> _testbedDefaults = <Type, Generator>{
  // Keeps tests fast by avoiding the actual file system.
  FileSystem: () => MemoryFileSystem(style: globals.platform.isWindows ? FileSystemStyle.windows : FileSystemStyle.posix),
  ProcessManager: () => FakeProcessManager.any(),
  Logger: () => BufferLogger(
    terminal: AnsiTerminal(stdio: globals.stdio, platform: globals.platform), // Danger, using real stdio.
    outputPreferences: OutputPreferences.test(),
  ), // Allows reading logs and prevents stdout.
  OperatingSystemUtils: () => FakeOperatingSystemUtils(),
  OutputPreferences: () => OutputPreferences.test(), // configures BufferLogger to avoid color codes.
<<<<<<< HEAD
  Analytics: () => const NoOpAnalytics(), // Prevent addition of analytics from burdening test mocks.
=======
  Usage: () => TestUsage(), // prevent addition of analytics from burdening test mocks
  Analytics: () => const NoOpAnalytics(),
>>>>>>> 6b5cd01e
  FlutterVersion: () => FakeFlutterVersion(), // prevent requirement to mock git for test runner.
  Signals: () => FakeSignals(),  // prevent registering actual signal handlers.
  Pub: () => const ThrowingPub(), // prevent accidental invocations of pub.
};

/// Manages interaction with the tool injection and runner system.
///
/// The Testbed automatically injects reasonable defaults through the context
/// DI system such as a [BufferLogger] and a [MemoryFileSystem].
///
/// Example:
///
/// Testing that a filesystem operation works as expected:
///
///     void main() {
///       group('Example', () {
///         Testbed testbed;
///
///         setUp(() {
///           testbed = Testbed(setUp: () {
///             globals.fs.file('foo').createSync()
///           });
///         })
///
///         test('Can delete a file', () => testbed.run(() {
///           expect(globals.fs.file('foo').existsSync(), true);
///           globals.fs.file('foo').deleteSync();
///           expect(globals.fs.file('foo').existsSync(), false);
///         }));
///       });
///     }
///
/// For a more detailed example, see the code in test_compiler_test.dart.
class Testbed {
  /// Creates a new [TestBed]
  ///
  /// `overrides` provides more overrides in addition to the test defaults.
  /// `setup` may be provided to apply mocks within the tool managed zone,
  /// including any specified overrides.
  Testbed({FutureOr<void> Function()? setup, Map<Type, Generator>? overrides})
      : _setup = setup,
        _overrides = overrides;

  final FutureOr<void> Function()? _setup;
  final Map<Type, Generator>? _overrides;

  /// Runs `test` within a tool zone.
  ///
  /// `overrides` may be used to provide new context values for the single test
  /// case or override any context values from the setup.
  Future<T?> run<T>(FutureOr<T> Function() test, {Map<Type, Generator>? overrides}) {
    final Map<Type, Generator> testOverrides = <Type, Generator>{
      ..._testbedDefaults,
      // Add the initial setUp overrides
      ...?_overrides,
      // Add the test-specific overrides
      ...?overrides,
    };
    if (testOverrides.containsKey(ProcessUtils)) {
      throw StateError('Do not inject ProcessUtils for testing, use ProcessManager instead.');
    }
    // Cache the original flutter root to restore after the test case.
    final String? originalFlutterRoot = Cache.flutterRoot;
    // Track pending timers to verify that they were correctly cleaned up.
    final Map<Timer, StackTrace> timers = <Timer, StackTrace>{};

    return HttpOverrides.runZoned(() {
      return runInContext<T?>(() {
        return context.run<T?>(
          name: 'testbed',
          overrides: testOverrides,
          zoneSpecification: ZoneSpecification(
            createTimer: (Zone self, ZoneDelegate parent, Zone zone, Duration duration, void Function() timer) {
              final Timer result = parent.createTimer(zone, duration, timer);
              timers[result] = StackTrace.current;
              return result;
            },
            createPeriodicTimer: (Zone self, ZoneDelegate parent, Zone zone, Duration period, void Function(Timer) timer) {
              final Timer result = parent.createPeriodicTimer(zone, period, timer);
              timers[result] = StackTrace.current;
              return result;
            },
          ),
          body: () async {
            Cache.flutterRoot = '';
            if (_setup != null) {
              await _setup.call();
            }
            await test();
            Cache.flutterRoot = originalFlutterRoot;
            for (final MapEntry<Timer, StackTrace> entry in timers.entries) {
              if (entry.key.isActive) {
                throw StateError('A Timer was active at the end of a test: ${entry.value}');
              }
            }
            return null;
          });
      });
    }, createHttpClient: (SecurityContext? c) => FakeHttpClient.any());
  }
}<|MERGE_RESOLUTION|>--- conflicted
+++ resolved
@@ -17,6 +17,7 @@
 import 'package:flutter_tools/src/context_runner.dart';
 import 'package:flutter_tools/src/dart/pub.dart';
 import 'package:flutter_tools/src/globals.dart' as globals;
+import 'package:flutter_tools/src/reporting/reporting.dart';
 import 'package:flutter_tools/src/version.dart';
 import 'package:unified_analytics/unified_analytics.dart';
 
@@ -39,12 +40,8 @@
   ), // Allows reading logs and prevents stdout.
   OperatingSystemUtils: () => FakeOperatingSystemUtils(),
   OutputPreferences: () => OutputPreferences.test(), // configures BufferLogger to avoid color codes.
-<<<<<<< HEAD
-  Analytics: () => const NoOpAnalytics(), // Prevent addition of analytics from burdening test mocks.
-=======
   Usage: () => TestUsage(), // prevent addition of analytics from burdening test mocks
   Analytics: () => const NoOpAnalytics(),
->>>>>>> 6b5cd01e
   FlutterVersion: () => FakeFlutterVersion(), // prevent requirement to mock git for test runner.
   Signals: () => FakeSignals(),  // prevent registering actual signal handlers.
   Pub: () => const ThrowingPub(), // prevent accidental invocations of pub.
