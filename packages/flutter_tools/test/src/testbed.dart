// Copyright 2019 The Chromium Authors. All rights reserved.
// Use of this source code is governed by a BSD-style license that can be
// found in the LICENSE file.

import 'dart:async';

import 'package:file/memory.dart';
import 'package:flutter_tools/src/base/platform.dart';
import 'package:flutter_tools/src/base/context.dart';
import 'package:flutter_tools/src/base/file_system.dart';
import 'package:flutter_tools/src/base/logger.dart';
import 'package:flutter_tools/src/base/platform.dart';
import 'package:flutter_tools/src/base/terminal.dart';
import 'package:flutter_tools/src/cache.dart';
import 'package:flutter_tools/src/context_runner.dart';
import 'package:flutter_tools/src/usage.dart';

import 'context.dart';

export 'package:flutter_tools/src/base/context.dart' show Generator;

// A default value should be provided if one of the following criteria is met:
//    - The vast majority of tests should use this provider. For example,
//      [BufferLogger], [MemoryFileSystem].
//    - More TBD.
final Map<Type, Generator> _testbedDefaults = <Type, Generator>{
  // Keeps tests fast by avoid actual file system.
<<<<<<< HEAD
  FileSystem: () => MemoryFileSystem(style: platform.isWindows
    ? FileSystemStyle.windows
    : FileSystemStyle.posix),
=======
  FileSystem: () => MemoryFileSystem(style: platform.isWindows ? FileSystemStyle.windows : FileSystemStyle.posix),
>>>>>>> 8532f4d0
  Logger: () => BufferLogger(), // Allows reading logs and prevents stdout.
  OutputPreferences: () => OutputPreferences(showColor: false), // configures BufferLogger to avoid color codes.
  Usage: () => NoOpUsage(), // prevent addition of analytics from burdening test mocks
};

/// Manages interaction with the tool injection and runner system.
///
/// The Testbed automatically injects reasonable defaults through the context
/// DI system such as a [BufferLogger] and a [MemoryFileSytem].
///
/// Example:
///
/// Testing that a filesystem operation works as expected
///
///     void main() {
///       group('Example', () {
///         Testbed testbed;
///
///         setUp(() {
///           testbed = Testbed(setUp: () {
///             fs.file('foo').createSync()
///           });
///         })
///
///         test('Can delete a file', () => testBed.run(() {
///           expect(fs.file('foo').existsSync(), true);
///           fs.file('foo').deleteSync();
///           expect(fs.file('foo').existsSync(), false);
///         }));
///       });
///     }
///
/// For a more detailed example, see the code in test_compiler_test.dart.
class Testbed {
  /// Creates a new [TestBed]
  ///
  /// `overrides` provides more overrides in addition to the test defaults.
  /// `setup` may be provided to apply mocks within the tool managed zone,
  /// including any specified overrides.
  Testbed({FutureOr<void> Function() setup, Map<Type, Generator> overrides})
    : _setup = setup,
      _overrides = overrides;


  final FutureOr<void> Function() _setup;
  final Map<Type, Generator> _overrides;

  /// Runs `test` within a tool zone.
  ///
  /// `overrides` may be used to provide new context values for the single test
  /// case or override any context values from the setup.
  FutureOr<T> run<T>(FutureOr<T> Function() test, {Map<Type, Generator> overrides}) {
    final Map<Type, Generator> testOverrides = Map<Type, Generator>.from(_testbedDefaults);
    // Add the initial setUp overrides
    if (_overrides != null) {
      testOverrides.addAll(_overrides);
    }
    // Add the test-specific overrides
    if (overrides != null) {
      testOverrides.addAll(overrides);
    }
    // Cache the original flutter root to restore after the test case.
    final String originalFlutterRoot = Cache.flutterRoot;
    return runInContext<T>(() {
      return context.run<T>(
        name: 'testbed',
        overrides: testOverrides,
        body: () async {
          Cache.flutterRoot = '';
          if (_setup != null) {
            await _setup();
          }
          await test();
          Cache.flutterRoot = originalFlutterRoot;
          return null;
        }
      );
    });
  }
}

/// A no-op implementation of [Usage] for testing.
class NoOpUsage implements Usage {
  @override
  bool enabled = false;

  @override
  bool suppressAnalytics = true;

  @override
  String get clientId => 'test';

  @override
  Future<void> ensureAnalyticsSent() {
    return null;
  }

  @override
  bool get isFirstRun => false;

  @override
  Stream<Map<String, Object>> get onSend => const Stream<Object>.empty();

  @override
  void printWelcome() {}

  @override
  void sendCommand(String command, {Map<String, String> parameters}) {}

  @override
  void sendEvent(String category, String parameter, {Map<String, String> parameters}) {}

  @override
  void sendException(dynamic exception, StackTrace trace) {}

  @override
  void sendTiming(String category, String variableName, Duration duration, {String label}) {}
}<|MERGE_RESOLUTION|>--- conflicted
+++ resolved
@@ -9,7 +9,6 @@
 import 'package:flutter_tools/src/base/context.dart';
 import 'package:flutter_tools/src/base/file_system.dart';
 import 'package:flutter_tools/src/base/logger.dart';
-import 'package:flutter_tools/src/base/platform.dart';
 import 'package:flutter_tools/src/base/terminal.dart';
 import 'package:flutter_tools/src/cache.dart';
 import 'package:flutter_tools/src/context_runner.dart';
@@ -25,13 +24,9 @@
 //    - More TBD.
 final Map<Type, Generator> _testbedDefaults = <Type, Generator>{
   // Keeps tests fast by avoid actual file system.
-<<<<<<< HEAD
   FileSystem: () => MemoryFileSystem(style: platform.isWindows
     ? FileSystemStyle.windows
     : FileSystemStyle.posix),
-=======
-  FileSystem: () => MemoryFileSystem(style: platform.isWindows ? FileSystemStyle.windows : FileSystemStyle.posix),
->>>>>>> 8532f4d0
   Logger: () => BufferLogger(), // Allows reading logs and prevents stdout.
   OutputPreferences: () => OutputPreferences(showColor: false), // configures BufferLogger to avoid color codes.
   Usage: () => NoOpUsage(), // prevent addition of analytics from burdening test mocks
