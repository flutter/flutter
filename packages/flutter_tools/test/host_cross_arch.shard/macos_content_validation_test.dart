// Copyright 2014 The Flutter Authors. All rights reserved.
// Use of this source code is governed by a BSD-style license that can be
// found in the LICENSE file.

import 'package:file_testing/file_testing.dart';
import 'package:flutter_tools/src/base/file_system.dart';
import 'package:flutter_tools/src/base/io.dart';

import '../integration.shard/test_utils.dart';
import '../src/common.dart';

void main() {
  final String flutterBin = fileSystem.path.join(
    getFlutterRoot(),
    'bin',
    'flutter',
  );

  setUpAll(() {
    processManager.runSync(<String>[
      flutterBin,
      'config',
      '--enable-macos-desktop',
    ]);
  });

  test('verify FlutterMacOS.xcframework artifact', () {
    final String flutterRoot = getFlutterRoot();

    final Directory xcframeworkArtifact = fileSystem.directory(
      fileSystem.path.join(
        flutterRoot,
        'bin',
        'cache',
        'artifacts',
        'engine',
        'darwin-x64',
        'FlutterMacOS.xcframework',
      ),
    );

    final Directory tempDir = createResolvedTempDirectorySync('macos_content_validation.');

    // Pre-cache macOS engine FlutterMacOS.xcframework artifacts.
    final ProcessResult result = processManager.runSync(
      <String>[
        flutterBin,
        ...getLocalEngineArguments(),
        'precache',
        '--macos',
      ],
      workingDirectory: tempDir.path,
    );

    expect(result, const ProcessResultMatcher());
    expect(xcframeworkArtifact.existsSync(), isTrue);

    final Directory frameworkArtifact = fileSystem.directory(
      fileSystem.path.joinAll(<String>[
        xcframeworkArtifact.path,
        'macos-arm64_x86_64',
        'FlutterMacOS.framework',
      ]),
    );
    // Check read/write permissions are set correctly in the framework engine artifact.
    final String artifactStat = frameworkArtifact.statSync().mode.toRadixString(8);
    expect(artifactStat, '40755');
  });

  for (final String buildMode in <String>['Debug', 'Release']) {
    final String buildModeLower = buildMode.toLowerCase();

    test('flutter build macos --$buildModeLower builds a valid app', () {
      final String workingDirectory = fileSystem.path.join(
        getFlutterRoot(),
        'dev',
        'integration_tests',
        'flutter_gallery',
      );

      processManager.runSync(<String>[
        flutterBin,
        ...getLocalEngineArguments(),
        'clean',
      ], workingDirectory: workingDirectory);

      final File podfile = fileSystem.file(fileSystem.path.join(workingDirectory, 'macos', 'Podfile'));
      final File podfileLock = fileSystem.file(fileSystem.path.join(workingDirectory, 'macos', 'Podfile.lock'));
      expect(podfile, exists);
      expect(podfileLock, exists);

      // Simulate a newer Podfile than Podfile.lock.
      podfile.setLastModifiedSync(DateTime.now());
      podfileLock.setLastModifiedSync(DateTime.now().subtract(const Duration(days: 1)));
      expect(podfileLock.lastModifiedSync().isBefore(podfile.lastModifiedSync()), isTrue);

      final List<String> buildCommand = <String>[
        flutterBin,
        ...getLocalEngineArguments(),
        'build',
        'macos',
        '--$buildModeLower',
      ];
      final ProcessResult result = processManager.runSync(buildCommand, workingDirectory: workingDirectory);

      printOnFailure('Output of flutter build macos:');
      printOnFailure(result.stdout.toString());
      printOnFailure(result.stderr.toString());
      expect(result.exitCode, 0);

      expect(result.stdout, contains('Running pod install'));
      expect(podfile.lastModifiedSync().isBefore(podfileLock.lastModifiedSync()), isTrue);

      final Directory buildPath = fileSystem.directory(fileSystem.path.join(
        workingDirectory,
        'build',
        'macos',
        'Build',
        'Products',
        buildMode,
      ));

      final Directory outputApp = buildPath.childDirectory('Flutter Gallery.app');
      final Directory outputAppFramework =
          fileSystem.directory(fileSystem.path.join(
        outputApp.path,
        'Contents',
        'Frameworks',
        'App.framework',
      ));

      final File libBinary = outputAppFramework.childFile('App');
      final File libDsymBinary =
        buildPath.childFile('App.framework.dSYM/Contents/Resources/DWARF/App');

      _checkFatBinary(libBinary, buildModeLower, 'dynamically linked shared library');

      final List<String> libSymbols = AppleTestUtils.getExportedSymbols(libBinary.path);

      if (buildMode == 'Debug') {
        // dSYM is not created for a debug build.
        expect(libDsymBinary.existsSync(), isFalse);
        expect(libSymbols, isEmpty);
      } else {
        _checkFatBinary(libDsymBinary, buildModeLower, 'dSYM companion file');
        expect(libSymbols, equals(AppleTestUtils.requiredSymbols));
        final List<String> dSymSymbols =
            AppleTestUtils.getExportedSymbols(libDsymBinary.path);
        expect(dSymSymbols, containsAll(AppleTestUtils.requiredSymbols));
        // The actual number of symbols is going to vary but there should
        // be "many" in the dSYM. At the time of writing, it was 19195.
        expect(dSymSymbols.length, greaterThanOrEqualTo(15000));
      }

      expect(outputAppFramework.childLink('Resources'), exists);

      final File vmSnapshot = fileSystem.file(fileSystem.path.join(
        outputApp.path,
        'Contents',
        'Frameworks',
        'App.framework',
        'Resources',
        'flutter_assets',
        'vm_snapshot_data',
      ));

      expect(vmSnapshot.existsSync(), buildMode == 'Debug');

      final Directory outputFlutterFramework = fileSystem.directory(
        fileSystem.path.join(
          outputApp.path,
          'Contents',
          'Frameworks',
          'FlutterMacOS.framework',
        ),
      );

<<<<<<< HEAD
      // Check read/write permissions are being correctly set
      final String rawStatString = outputFlutterFramework.statSync().modeString();
      final String statString = rawStatString.substring(rawStatString.length - 9);
      expect(statString, 'rwxr-xr-x');
=======
      // Check read/write permissions are being correctly set.
      final String outputFrameworkStat = outputFlutterFramework.statSync().mode.toRadixString(8);
      expect(outputFrameworkStat, '40755');
>>>>>>> 7133a89c

      // Check complicated macOS framework symlink structure.
      final Link current = outputFlutterFramework.childDirectory('Versions').childLink('Current');

      expect(current.targetSync(), 'A');

      expect(outputFlutterFramework.childLink('FlutterMacOS').targetSync(),
          fileSystem.path.join('Versions', 'Current', 'FlutterMacOS'));

      expect(outputFlutterFramework.childLink('Resources'), exists);
      expect(outputFlutterFramework.childLink('Resources').targetSync(),
          fileSystem.path.join('Versions', 'Current', 'Resources'));

      expect(outputFlutterFramework.childLink('Headers'), isNot(exists));
      expect(outputFlutterFramework.childDirectory('Headers'), isNot(exists));
      expect(outputFlutterFramework.childLink('Modules'), isNot(exists));
      expect(outputFlutterFramework.childDirectory('Modules'), isNot(exists));

      // Build again without cleaning.
      final ProcessResult secondBuild = processManager.runSync(buildCommand, workingDirectory: workingDirectory);

      printOnFailure('Output of second build:');
      printOnFailure(secondBuild.stdout.toString());
      printOnFailure(secondBuild.stderr.toString());
      expect(secondBuild.exitCode, 0);

      expect(secondBuild.stdout, isNot(contains('Running pod install')));

      processManager.runSync(<String>[
        flutterBin,
        ...getLocalEngineArguments(),
        'clean',
      ], workingDirectory: workingDirectory);
    }, skip: !platform.isMacOS); // [intended] only makes sense for macos platform.
  }
}

void _checkFatBinary(File file, String buildModeLower, String expectedType) {
  final String archs = processManager.runSync(
    <String>['file', file.path],
  ).stdout as String;

  final bool containsX64 = archs.contains('Mach-O 64-bit $expectedType x86_64');
  final bool containsArm = archs.contains('Mach-O 64-bit $expectedType arm64');
  if (buildModeLower == 'debug') {
    // Only build the architecture matching the machine running this test, not both.
    expect(containsX64 ^ containsArm, isTrue, reason: 'Unexpected architecture $archs');
  } else {
    expect(containsX64, isTrue, reason: 'Unexpected architecture $archs');
    expect(containsArm, isTrue, reason: 'Unexpected architecture $archs');
  }
}<|MERGE_RESOLUTION|>--- conflicted
+++ resolved
@@ -175,16 +175,9 @@
         ),
       );
 
-<<<<<<< HEAD
-      // Check read/write permissions are being correctly set
-      final String rawStatString = outputFlutterFramework.statSync().modeString();
-      final String statString = rawStatString.substring(rawStatString.length - 9);
-      expect(statString, 'rwxr-xr-x');
-=======
       // Check read/write permissions are being correctly set.
       final String outputFrameworkStat = outputFlutterFramework.statSync().mode.toRadixString(8);
       expect(outputFrameworkStat, '40755');
->>>>>>> 7133a89c
 
       // Check complicated macOS framework symlink structure.
       final Link current = outputFlutterFramework.childDirectory('Versions').childLink('Current');
