// Copyright 2014 The Flutter Authors. All rights reserved.
// Use of this source code is governed by a BSD-style license that can be
// found in the LICENSE file.

import 'package:flutter/material.dart';
import 'package:flutter/widget_previews.dart';
import 'package:flutter_test/flutter_test.dart';
import 'package:path/path.dart' as path;
import 'package:widget_preview_scaffold/src/controls.dart';
import 'package:widget_preview_scaffold/src/dtd/editor_service.dart';
import 'package:widget_preview_scaffold/src/widget_preview.dart';
import 'package:widget_preview_scaffold/src/widget_preview_rendering.dart';

import 'utils/widget_preview_scaffold_test_utils.dart';

<<<<<<< HEAD
void main() {
  const kScript1 = 'file:///script1.dart';
  const kScript2 = 'file:///script2.dart';
  final previews = <WidgetPreview>[
    WidgetPreview(
      builder: () => Text('widget1'),
      scriptUri: kScript1,
=======
Future<void> testImpl({
  required WidgetTester tester,
  required Uri script1Uri,
  required Uri script2Uri,
  required String textEditorScript1Uri,
  required String textEditorScript2Uri,
  required bool isWindows,
}) async {
  // Use a Context to handle platform-specific strangeness around paths.
  final context = path.Context(
    style: isWindows ? path.Style.windows : path.Style.posix,
  );
  final dtdServices = FakeWidgetPreviewScaffoldDtdServices(
    isWindows: isWindows,
  );
  final previews = <WidgetPreview>[
    WidgetPreview(
      builder: () => Text('widget1'),
      scriptUri: script1Uri.toString(),
>>>>>>> b01e5a11
      previewData: Preview(group: 'group'),
      packageName: '',
    ),
    WidgetPreview(
      builder: () => Text('widget2'),
<<<<<<< HEAD
      scriptUri: kScript2,
=======
      scriptUri: script2Uri.toString(),
>>>>>>> b01e5a11
      previewData: Preview(group: 'group'),
      packageName: '',
    ),
  ];
<<<<<<< HEAD

  late FakeWidgetPreviewScaffoldDtdServices dtdServices;
  late FakeWidgetPreviewScaffoldController controller;
  late WidgetPreviewScaffold widgetPreview;

  setUp(() async {
    dtdServices = FakeWidgetPreviewScaffoldDtdServices();
    controller = FakeWidgetPreviewScaffoldController(
      dtdServicesOverride: dtdServices,
      previews: previews,
    );
    await controller.initialize();
    widgetPreview = WidgetPreviewScaffold(controller: controller);
  });

  testWidgets('Filter previews based on currently selected file', (
    tester,
  ) async {
    // Ensure the Editor service is available.
    expect(dtdServices.editorServiceAvailable.value, true);

    // No file is selected, so no previews should be visible.
    await tester.pumpWidget(widgetPreview);
    expect(controller.filterBySelectedFileListenable.value, true);
    expect(dtdServices.selectedSourceFile.value, isNull);
    expect(controller.filteredPreviewSetListenable.value, isEmpty);
=======
  final controller = FakeWidgetPreviewScaffoldController(
    dtdServicesOverride: dtdServices,
    previews: previews,
  );
  await controller.initialize();
  final WidgetPreviewScaffold widgetPreview = WidgetPreviewScaffold(
    controller: controller,
  );

  // No file is selected, so all previews should be visible until
  // https://github.com/dart-lang/sdk/issues/61538 is resolved.
  await tester.pumpWidget(widgetPreview);
  expect(controller.filterBySelectedFileListenable.value, true);
  expect(dtdServices.selectedSourceFile.value, isNull);
  expect(controller.filteredPreviewSetListenable.value, hasLength(1));
  expect(
    controller.filteredPreviewSetListenable.value.single.previews,
    hasLength(2),
  );

  // Select textEditorScript1Uri
  dtdServices.selectedSourceFile.value = TextDocument(
    uriAsString: textEditorScript1Uri,
    version: 0,
  );
  await tester.pumpWidget(widgetPreview);
>>>>>>> b01e5a11

  // Verify only previews from script1Uri are displayed.
  expect(
    context.equals(
      context.fromUri(dtdServices.selectedSourceFile.value!.uriAsString),
      context.fromUri(script1Uri),
    ),
    true,
  );
  expect(
    controller
        .filteredPreviewSetListenable
        .value
        .single
        .previews
        .single
        .scriptUri,
    script1Uri.toString(),
  );

  // Select a 'null' script. This simulates focusing on a non-source file
  // (e.g., the embedded widget previewer).
  dtdServices.selectedSourceFile.value = null;

  // Verify the selected source file is null but previews from script1Uri are
  // still displayed.
  expect(dtdServices.selectedSourceFile.value?.uriAsString, null);
  expect(
    controller
        .filteredPreviewSetListenable
        .value
        .single
        .previews
        .single
        .scriptUri,
    script1Uri.toString(),
  );

  // Select textEditorScript2Uri
  dtdServices.selectedSourceFile.value = TextDocument(
    uriAsString: textEditorScript2Uri,
    version: 0,
  );
  await tester.pumpWidget(widgetPreview);

  // Verify only previews from script2Uri are displayed.
  expect(
    context.equals(
      context.fromUri(dtdServices.selectedSourceFile.value!.uriAsString),
      context.fromUri(script2Uri),
    ),
    true,
  );
  expect(
    controller
        .filteredPreviewSetListenable
        .value
        .single
        .previews
        .single
        .scriptUri,
    script2Uri.toString(),
  );

  final Finder filterBySelectedFileToggle = find.byType(
    FilterBySelectedFileToggle,
  );

  // Press the "Filter by selected file" button and disable preview filtering.
  expect(controller.filterBySelectedFileListenable.value, true);
  await tester.tap(filterBySelectedFileToggle);
  expect(controller.filterBySelectedFileListenable.value, false);
  // Verify the currently selected source is still script2Uri but all previews are displayed.
  expect(
    context.equals(
      context.fromUri(dtdServices.selectedSourceFile.value!.uriAsString),
      context.fromUri(script2Uri),
    ),
    true,
  );
  expect(controller.filteredPreviewSetListenable.value, hasLength(1));
  expect(
    controller.filteredPreviewSetListenable.value.single.previews,
    previews,
  );
}

void main() {
  testWidgets('Filter previews based on currently selected file (POSIX)', (
    tester,
  ) async {
    final kScript1 = Uri.parse('file:///script1');
    final kScript2 = Uri.parse('file:///script2');
    await testImpl(
      tester: tester,
      script1Uri: kScript1,
      script2Uri: kScript2,
      textEditorScript1Uri: kScript1.toString(),
      textEditorScript2Uri: kScript2.toString(),
      isWindows: false,
    );
  });
  testWidgets('Filter previews based on currently selected file (Windows)', (
    tester,
  ) async {
    // Regression test for https://github.com/flutter/flutter/issues/175524
    final kScript1 = Uri.parse('file:///c:/script1');
    final kScript2 = Uri.parse('file:///C:/script2');
    const kTextEditorScript1 = 'file:///C%3A/script1';
    const kTextEditorScript2 = 'file:///c%3A/script2';
    await testImpl(
      tester: tester,
      script1Uri: kScript1,
      script2Uri: kScript2,
      textEditorScript1Uri: kTextEditorScript1,
      textEditorScript2Uri: kTextEditorScript2,
      isWindows: true,
    );
  });

  testWidgets('Filter previews is responsive to Editor service availablility', (
    tester,
  ) async {
    // Disable the Editor service to mimic a preview session not managed by an IDE.
    dtdServices.editorServiceAvailable.value = false;

    // The Editor service isn't available, so the filter by selected file toggle should not be
    // shown and all previews should be rendered.
    await tester.pumpWidget(widgetPreview);
    final Finder filterBySelectedFileToggle = find.byTooltip(
      FilterBySelectedFileToggle.kTooltip,
    );
    expect(filterBySelectedFileToggle, findsNothing);
    expect(controller.filteredPreviewSetListenable.value, hasLength(1));
    expect(
      controller.filteredPreviewSetListenable.value.first.previews,
      previews,
    );

    // Mimic an IDE registering the Editor service after the previewer starts.
    dtdServices.editorServiceAvailable.value = true;

    // The Editor service is available, so the filter by selected file toggle should be shown.
    await tester.pumpWidget(widgetPreview);
    expect(filterBySelectedFileToggle, findsOne);

    // No file is selected, so no previews should be visible.
    await tester.pumpWidget(widgetPreview);
    expect(controller.filterBySelectedFileListenable.value, true);
    expect(dtdServices.selectedSourceFile.value, isNull);
    expect(controller.filteredPreviewSetListenable.value, isEmpty);
  });
}<|MERGE_RESOLUTION|>--- conflicted
+++ resolved
@@ -13,15 +13,6 @@
 
 import 'utils/widget_preview_scaffold_test_utils.dart';
 
-<<<<<<< HEAD
-void main() {
-  const kScript1 = 'file:///script1.dart';
-  const kScript2 = 'file:///script2.dart';
-  final previews = <WidgetPreview>[
-    WidgetPreview(
-      builder: () => Text('widget1'),
-      scriptUri: kScript1,
-=======
 Future<void> testImpl({
   required WidgetTester tester,
   required Uri script1Uri,
@@ -41,49 +32,16 @@
     WidgetPreview(
       builder: () => Text('widget1'),
       scriptUri: script1Uri.toString(),
->>>>>>> b01e5a11
       previewData: Preview(group: 'group'),
       packageName: '',
     ),
     WidgetPreview(
       builder: () => Text('widget2'),
-<<<<<<< HEAD
-      scriptUri: kScript2,
-=======
       scriptUri: script2Uri.toString(),
->>>>>>> b01e5a11
       previewData: Preview(group: 'group'),
       packageName: '',
     ),
   ];
-<<<<<<< HEAD
-
-  late FakeWidgetPreviewScaffoldDtdServices dtdServices;
-  late FakeWidgetPreviewScaffoldController controller;
-  late WidgetPreviewScaffold widgetPreview;
-
-  setUp(() async {
-    dtdServices = FakeWidgetPreviewScaffoldDtdServices();
-    controller = FakeWidgetPreviewScaffoldController(
-      dtdServicesOverride: dtdServices,
-      previews: previews,
-    );
-    await controller.initialize();
-    widgetPreview = WidgetPreviewScaffold(controller: controller);
-  });
-
-  testWidgets('Filter previews based on currently selected file', (
-    tester,
-  ) async {
-    // Ensure the Editor service is available.
-    expect(dtdServices.editorServiceAvailable.value, true);
-
-    // No file is selected, so no previews should be visible.
-    await tester.pumpWidget(widgetPreview);
-    expect(controller.filterBySelectedFileListenable.value, true);
-    expect(dtdServices.selectedSourceFile.value, isNull);
-    expect(controller.filteredPreviewSetListenable.value, isEmpty);
-=======
   final controller = FakeWidgetPreviewScaffoldController(
     dtdServicesOverride: dtdServices,
     previews: previews,
@@ -93,16 +51,11 @@
     controller: controller,
   );
 
-  // No file is selected, so all previews should be visible until
-  // https://github.com/dart-lang/sdk/issues/61538 is resolved.
+  // No file is selected, so no previews should be visible.
   await tester.pumpWidget(widgetPreview);
   expect(controller.filterBySelectedFileListenable.value, true);
   expect(dtdServices.selectedSourceFile.value, isNull);
-  expect(controller.filteredPreviewSetListenable.value, hasLength(1));
-  expect(
-    controller.filteredPreviewSetListenable.value.single.previews,
-    hasLength(2),
-  );
+  expect(controller.filteredPreviewSetListenable.value, isEmpty);
 
   // Select textEditorScript1Uri
   dtdServices.selectedSourceFile.value = TextDocument(
@@ -110,7 +63,6 @@
     version: 0,
   );
   await tester.pumpWidget(widgetPreview);
->>>>>>> b01e5a11
 
   // Verify only previews from script1Uri are displayed.
   expect(
@@ -213,6 +165,7 @@
       isWindows: false,
     );
   });
+
   testWidgets('Filter previews based on currently selected file (Windows)', (
     tester,
   ) async {
@@ -234,6 +187,29 @@
   testWidgets('Filter previews is responsive to Editor service availablility', (
     tester,
   ) async {
+    final dtdServices = FakeWidgetPreviewScaffoldDtdServices();
+    final previews = <WidgetPreview>[
+      WidgetPreview(
+        builder: () => Text('widget1'),
+        scriptUri: '',
+        previewData: Preview(group: 'group'),
+        packageName: '',
+      ),
+      WidgetPreview(
+        builder: () => Text('widget2'),
+        scriptUri: '',
+        previewData: Preview(group: 'group'),
+        packageName: '',
+      ),
+    ];
+    final controller = FakeWidgetPreviewScaffoldController(
+      dtdServicesOverride: dtdServices,
+      previews: previews,
+    );
+    await controller.initialize();
+    final WidgetPreviewScaffold widgetPreview = WidgetPreviewScaffold(
+      controller: controller,
+    );
     // Disable the Editor service to mimic a preview session not managed by an IDE.
     dtdServices.editorServiceAvailable.value = false;
 
