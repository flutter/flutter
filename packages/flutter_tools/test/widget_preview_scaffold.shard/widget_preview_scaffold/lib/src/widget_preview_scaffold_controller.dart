--- conflicted
+++ resolved
@@ -77,23 +77,6 @@
   }
 
   void _updateFilteredPreviewSet({bool initial = false}) {
-    // When we set the initial preview set, we always display all previews,
-    // regardless of selection mode as we're unable to query the currently
-    // selected file.
-    //
-    // This special case can be removed when https://github.com/dart-lang/sdk/issues/61538
-    // is resolved.
-    // TODO(bkonyi): remove special case
-    if (!_filterBySelectedFile.value || initial) {
-      _filteredPreviewSet.value = _previews();
-      return;
-    }
-    // If filtering by selected file, we don't update the filtered preview set
-    // if the currently selected file is null. This can happen when a non-source
-    // window is selected (e.g., the widget previewer itself in VSCode), so we
-    // ignore these updates.
-    final selectedSourceFile = dtdServices.selectedSourceFile.value;
-<<<<<<< HEAD
     final previews = _previews();
     final previewGroups = <String, WidgetPreviewGroup>{};
     for (final preview in previews) {
@@ -106,12 +89,25 @@
           .previews
           .add(preview);
     }
-    if (selectedSourceFile != null && _filterBySelectedFile.value) {
+
+    // When we set the initial preview set, we always display all previews,
+    // regardless of selection mode as we're unable to query the currently
+    // selected file.
+    //
+    // This special case can be removed when https://github.com/dart-lang/sdk/issues/61538
+    // is resolved.
+    // TODO(bkonyi): remove special case
+    if (!_filterBySelectedFile.value || initial) {
+      _filteredPreviewSet.value = previewGroups.values;
+      return;
+    }
+    // If filtering by selected file, we don't update the filtered preview set
+    // if the currently selected file is null. This can happen when a non-source
+    // window is selected (e.g., the widget previewer itself in VSCode), so we
+    // ignore these updates.
+    final selectedSourceFile = dtdServices.selectedSourceFile.value;
+    if (selectedSourceFile != null) {
       _filteredPreviewSet.value = previewGroups.values
-=======
-    if (selectedSourceFile != null) {
-      _filteredPreviewSet.value = _previews()
->>>>>>> dc1f69b9
           .map(
             (group) => WidgetPreviewGroup(
               name: group.name,
@@ -126,9 +122,5 @@
           .where((group) => group.hasPreviews)
           .toList();
     }
-<<<<<<< HEAD
-    _filteredPreviewSet.value = previewGroups.values;
-=======
->>>>>>> dc1f69b9
   }
 }