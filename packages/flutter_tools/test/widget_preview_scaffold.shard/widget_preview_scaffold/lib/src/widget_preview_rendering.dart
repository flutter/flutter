// Copyright 2014 The Flutter Authors. All rights reserved.
// Use of this source code is governed by a BSD-style license that can be
// found in the LICENSE file.

import 'dart:math' as math;

import 'package:flutter/foundation.dart' show kIsWeb;
import 'package:flutter/gestures.dart';
import 'package:flutter/material.dart';
import 'package:flutter/rendering.dart';
import 'package:flutter/services.dart';

import 'package:stack_trace/stack_trace.dart';
import 'package:url_launcher/url_launcher.dart';

import 'controls.dart';
import 'generated_preview.dart';
import 'utils.dart';
import 'widget_preview.dart';

/// Displayed when an unhandled exception is thrown when initializing the widget
/// tree for a preview (i.e., before the build phase).
///
/// Provides users with details about the thrown exception, including the exception
/// contents and a scrollable stack trace.
class _WidgetPreviewErrorWidget extends StatelessWidget {
  _WidgetPreviewErrorWidget({
    required this.error,
    required StackTrace stackTrace,
    required this.size,
  }) : trace = Trace.from(stackTrace).terse;

  /// The [Object] that was thrown, resulting in an unhandled exception.
  final Object error;

  /// The stack trace identifying where [error] was thrown from.
  final Trace trace;

  /// The size of the error widget.
  final Size size;

  @override
  Widget build(BuildContext context) {
    final TextStyle boldStyle = fixBlurryText(
      TextStyle(fontWeight: FontWeight.bold),
    );

    return SizedBox(
      height: size.height,
      child: SingleChildScrollView(
        child: Column(
          crossAxisAlignment: CrossAxisAlignment.start,
          children: <Widget>[
            Text.rich(
              TextSpan(
                children: <TextSpan>[
                  TextSpan(
                    text: 'Failed to initialize widget tree: ',
                    style: boldStyle,
                  ),
                  // TODO(bkonyi): use monospace font
                  TextSpan(text: error.toString()),
                ],
              ),
            ),
            Text('Stacktrace:', style: boldStyle),
            // TODO(bkonyi): use monospace font
            SelectableText.rich(
              TextSpan(children: _formatFrames(trace.frames)),
            ),
          ],
        ),
      ),
    );
  }

  List<TextSpan> _formatFrames(List<Frame> frames) {
    // Figure out the longest path so we know how much to pad.
    final int longest = frames
        .map((frame) => frame.location.length)
        .fold(0, math.max);

    // Print out the stack trace nicely formatted.
    return frames.map<TextSpan>((frame) {
      if (frame is UnparsedFrame) return TextSpan(text: '$frame\n');
      return TextSpan(
        children: <TextSpan>[
          TextSpan(
            text: frame.location,
            style: linkTextStyle,
            recognizer:
                TapGestureRecognizer()
                  ..onTap = () {
                    // TODO(bkonyi): notify IDEs to navigate to the source location via DTD.
                  },
          ),
          TextSpan(text: ' ' * (longest - frame.location.length)),
          const TextSpan(text: '  '),
          TextSpan(text: '${frame.member}\n'),
        ],
      );
    }).toList();
  }
}

/// Displayed when no @Preview() annotations are detected in the project.
///
/// Links to documentation.
class NoPreviewsDetectedWidget extends StatelessWidget {
  const NoPreviewsDetectedWidget({super.key});

  // TODO(bkonyi): update with actual documentation on flutter.dev.
  static Uri documentationUrl = Uri.https(
    'github.com',
    'flutter/flutter/blob/master/packages/flutter/'
        'lib/src/widgets/widget_preview.dart',
  );

  @override
  Widget build(BuildContext context) {
    // TODO(bkonyi): base this on the current color theme (dark vs light)
    final style = fixBlurryText(TextStyle(color: Colors.black));
    return Center(
      child: Column(
        children: <Widget>[
          Text(
            'No previews detected',
            style: style.copyWith(fontWeight: FontWeight.bold),
          ),
          const VerticalSpacer(),
          Text('Read more about getting started with widget previews at:'),
          Text.rich(
            TextSpan(
              text: documentationUrl.toString(),
              style: linkTextStyle,
              recognizer:
                  TapGestureRecognizer()
                    ..onTap = () {
                      launchUrl(documentationUrl);
                    },
            ),
            style: style,
          ),
        ],
      ),
    );
  }
}

class WidgetPreviewWidget extends StatefulWidget {
  const WidgetPreviewWidget({super.key, required this.preview});

  final WidgetPreview preview;

  @override
  State<WidgetPreviewWidget> createState() => _WidgetPreviewWidgetState();
}

class _WidgetPreviewWidgetState extends State<WidgetPreviewWidget> {
  final transformationController = TransformationController();
  final deviceOrientation = ValueNotifier<Orientation>(Orientation.portrait);

  @override
  void initState() {
    super.initState();
  }

  @override
  Widget build(BuildContext context) {
    final previewerConstraints =
        WidgetPreviewerWindowConstraints.getRootConstraints(context);

    final maxSizeConstraints = previewerConstraints.copyWith(
      minHeight: previewerConstraints.maxHeight / 2.0,
      maxHeight: previewerConstraints.maxHeight / 2.0,
    );

    bool errorThrownDuringTreeConstruction = false;
    Widget preview;
    // Catch any unhandled exceptions and display an error widget instead of taking
    // down the entire preview environment.
    try {
      preview = widget.preview.builder();
    } on Object catch (error, stackTrace) {
      errorThrownDuringTreeConstruction = true;
      preview = _WidgetPreviewErrorWidget(
        error: error,
        stackTrace: stackTrace,
        size: maxSizeConstraints.biggest,
      );
    }

    preview = _WidgetPreviewWrapper(
      previewerConstraints: maxSizeConstraints,
      child: SizedBox(
        width: widget.preview.width,
        height: widget.preview.height,
        child: preview,
      ),
    );

    preview = MediaQuery(data: _buildMediaQueryOverride(), child: preview);

    preview = Column(
      crossAxisAlignment: CrossAxisAlignment.start,
      children: [
        if (widget.preview.name != null) ...[
          Text(
            widget.preview.name!,
            style: fixBlurryText(
              TextStyle(fontSize: 16, fontWeight: FontWeight.w300),
            ),
          ),
          const VerticalSpacer(),
        ],
        InteractiveViewerWrapper(
          transformationController: transformationController,
          child: preview,
        ),
        const VerticalSpacer(),
        Row(
          mainAxisSize: MainAxisSize.min,
          children: [
            ZoomControls(
              transformationController: transformationController,
              // If an unhandled exception was caught and we're displaying an error
              // widget, these controls should be disabled.
              enabled: !errorThrownDuringTreeConstruction,
            ),
          ],
        ),
      ],
    );

    return Padding(
      padding: const EdgeInsets.all(16.0),
      child: Card(
        child: Padding(
          padding: const EdgeInsets.symmetric(vertical: 16.0, horizontal: 16.0),
          child: preview,
        ),
      ),
    );
  }

  MediaQueryData _buildMediaQueryOverride() {
    var mediaQueryData = MediaQuery.of(context);

    if (widget.preview.textScaleFactor != null) {
      mediaQueryData = mediaQueryData.copyWith(
        textScaler: TextScaler.linear(widget.preview.textScaleFactor!),
      );
    }

    var size = Size(
      widget.preview.width ?? mediaQueryData.size.width,
      widget.preview.height ?? mediaQueryData.size.height,
    );

    if (widget.preview.width != null || widget.preview.height != null) {
      mediaQueryData = mediaQueryData.copyWith(size: size);
    }

    return mediaQueryData;
  }
}

/// An [InheritedWidget] that propagates the current size of the
/// WidgetPreviewScaffold.
///
/// This is needed when determining how to put constraints on previewed widgets
/// that would otherwise have infinite constraints.
class WidgetPreviewerWindowConstraints extends InheritedWidget {
  const WidgetPreviewerWindowConstraints({
    super.key,
    required super.child,
    required this.constraints,
  });

  final BoxConstraints constraints;

  static BoxConstraints getRootConstraints(BuildContext context) {
    final result =
        context
            .dependOnInheritedWidgetOfExactType<
              WidgetPreviewerWindowConstraints
            >();
    assert(
      result != null,
      'No WidgetPreviewerWindowConstraints founds in context',
    );
    return result!.constraints;
  }

  @override
  bool updateShouldNotify(WidgetPreviewerWindowConstraints oldWidget) {
    return oldWidget.constraints != constraints;
  }
}

class InteractiveViewerWrapper extends StatelessWidget {
  const InteractiveViewerWrapper({
    super.key,
    required this.child,
    required this.transformationController,
  });

  final Widget child;
  final TransformationController transformationController;

  @override
  Widget build(BuildContext context) {
    return InteractiveViewer(
      transformationController: transformationController,
      scaleEnabled: false,
      child: child,
    );
  }
}

// TODO(bkonyi): according to goderbauer@, this probably isn't the best approach to ensure we
// handle unconstrained widgets. This should be reworked.
/// Wrapper applying a custom render object to force constraints on
/// unconstrained widgets.
class _WidgetPreviewWrapper extends SingleChildRenderObjectWidget {
  const _WidgetPreviewWrapper({
    super.child,
    required this.previewerConstraints,
  });

  /// The size of the previewer render surface.
  final BoxConstraints previewerConstraints;

  @override
  RenderObject createRenderObject(BuildContext context) {
    return _WidgetPreviewWrapperBox(
      previewerConstraints: previewerConstraints,
      child: null,
    );
  }

  @override
  void updateRenderObject(
    BuildContext context,
    _WidgetPreviewWrapperBox renderObject,
  ) {
    renderObject.setPreviewerConstraints(previewerConstraints);
  }
}

/// Custom render box that forces constraints onto unconstrained widgets.
class _WidgetPreviewWrapperBox extends RenderShiftedBox {
  _WidgetPreviewWrapperBox({
    required RenderBox? child,
    required BoxConstraints previewerConstraints,
  }) : _previewerConstraints = previewerConstraints,
       super(child);

  BoxConstraints _constraintOverride = const BoxConstraints();
  BoxConstraints _previewerConstraints;

  void setPreviewerConstraints(BoxConstraints previewerConstraints) {
    if (_previewerConstraints == previewerConstraints) {
      return;
    }
    _previewerConstraints = previewerConstraints;
    markNeedsLayout();
  }

  @override
  void layout(Constraints constraints, {bool parentUsesSize = false}) {
    if (child != null && constraints is BoxConstraints) {
      double minInstrinsicHeight;
      try {
        minInstrinsicHeight = child!.getMinIntrinsicHeight(
          constraints.maxWidth,
        );
      } on Object {
        minInstrinsicHeight = 0.0;
      }
      // Determine if the previewed widget is vertically constrained. If the
      // widget has a minimum intrinsic height of zero given the widget's max
      // width, it has an unconstrained height and will cause an overflow in
      // the previewer. In this case, apply finite constraints (e.g., the
      // constraints for the root of the previewer). Otherwise, use the
      // widget's actual constraints.
      _constraintOverride =
          minInstrinsicHeight == 0
              ? _previewerConstraints
              : const BoxConstraints();
    }
    super.layout(constraints, parentUsesSize: parentUsesSize);
  }

  @override
  void performLayout() {
    final child = this.child;
    if (child == null) {
      size = Size.zero;
      return;
    }
    final updatedConstraints = _constraintOverride.enforce(constraints);
    child.layout(updatedConstraints, parentUsesSize: true);
    size = constraints.constrain(child.size);
  }
}

/// Custom [AssetBundle] used to map original asset paths from the parent
/// project to those in the preview project.
class PreviewAssetBundle extends PlatformAssetBundle {
  // Assets shipped via package dependencies have paths that start with
  // 'packages'.
  static const String _kPackagesPrefix = 'packages';

  @override
  Future<ByteData> load(String key) {
    // These assets are always present or are shipped via a package and aren't
    // actually located in the parent project, meaning their paths did not need
    // to be modified.
    if (key == 'AssetManifest.bin' ||
        key == 'AssetManifest.json' ||
        key == 'FontManifest.json' ||
        key.startsWith(_kPackagesPrefix)) {
      return super.load(key);
    }
    // Other assets are from the parent project. Map their keys to those found
    // in the pubspec.yaml of the preview envirnment.
    return super.load('../../$key');
  }

  @override
  Future<ImmutableBuffer> loadBuffer(String key) async {
    if (kIsWeb) {
      final ByteData bytes = await load(key);
      return ImmutableBuffer.fromUint8List(Uint8List.sublistView(bytes));
    }
    return await ImmutableBuffer.fromAsset(
      key.startsWith(_kPackagesPrefix) ? key : '../../$key',
    );
  }
}

/// Main entrypoint for the widget previewer.
///
/// We don't actually define this as `main` to avoid copying this file into
/// the preview scaffold project which prevents us from being able to use hot
/// restart to iterate on this file.
Future<void> mainImpl() async {
<<<<<<< HEAD
  // TODO(bkonyi): store somewhere.
  await WidgetPreviewScaffoldDtdServices().connect();
  runApp(WidgetPreviewScaffold(previews: previews));
=======
  runApp(_WidgetPreviewScaffold());
>>>>>>> 3455b8ab
}

/// Define the Enum for Layout Types
enum LayoutType { gridView, listView }

class WidgetPreviewScaffold extends StatelessWidget {
  WidgetPreviewScaffold({super.key, required this.previews});

  final List<WidgetPreview> Function() previews;

  // Positioning values for positioning the previewer
  final double _previewLeftPadding = 60.0;
  final double _previewRightPadding = 20.0;

  // Positioning values for the toggle layout buttons
  final double _toggleButtonsTopPadding = 20.0;
  final double _toggleButtonsLeftPadding = 20.0;

  // Spacing values for the grid layout
  final double _gridSpacing = 8.0;
  final double _gridRunSpacing = 8.0;

  // Notifier to manage layout state, default to GridView
  final ValueNotifier<LayoutType> _selectedLayout = ValueNotifier<LayoutType>(
    LayoutType.gridView,
  );

  // Function to toggle layouts based on enum value
  void _toggleLayout(LayoutType layout) {
    _selectedLayout.value = layout;
  }

  Widget _buildGridViewFlex(List<WidgetPreview> previewList) {
    return SingleChildScrollView(
      child: Wrap(
        spacing: _gridSpacing,
        runSpacing: _gridRunSpacing,
        alignment: WrapAlignment.start,
        children: <Widget>[
          for (final WidgetPreview preview in previewList)
            WidgetPreviewWidget(preview: preview),
        ],
      ),
    );
  }

  Widget _buildVerticalListView(List<WidgetPreview> previewList) {
    return ListView.builder(
      itemCount: previewList.length,
      itemBuilder: (context, index) {
        final preview = previewList[index];
        return Center(child: WidgetPreviewWidget(preview: preview));
      },
    );
  }

  Widget _displayToggleLayoutButtons() {
    return Positioned(
      top: _toggleButtonsTopPadding,
      left: _toggleButtonsLeftPadding,
      child: Container(
        padding: EdgeInsets.all(8.0),
        decoration: BoxDecoration(
          color: Colors.grey[300],
          borderRadius: BorderRadius.circular(8.0),
        ),
        child: Column(
          children: [
            ValueListenableBuilder<LayoutType>(
              valueListenable: _selectedLayout,
              builder: (context, selectedLayout, _) {
                return Column(
                  children: [
                    IconButton(
                      onPressed: () => _toggleLayout(LayoutType.gridView),
                      icon: Icon(Icons.grid_on),
                      color:
                          selectedLayout == LayoutType.gridView
                              ? Colors.blue
                              : Colors.black,
                    ),
                    IconButton(
                      onPressed: () => _toggleLayout(LayoutType.listView),
                      icon: Icon(Icons.view_list),
                      color:
                          selectedLayout == LayoutType.listView
                              ? Colors.blue
                              : Colors.black,
                    ),
                  ],
                );
              },
            ),
          ],
        ),
      ),
    );
  }

  Widget _displayPreviewer(Widget previewView) {
    return Positioned.fill(
      left: _previewLeftPadding,
      right: _previewRightPadding,
      child: Container(padding: EdgeInsets.all(8.0), child: previewView),
    );
  }

  @override
  Widget build(BuildContext context) {
    final List<WidgetPreview> previewList = previews();
    Widget previewView;
    if (previewList.isEmpty) {
      previewView = Column(
        mainAxisAlignment: MainAxisAlignment.center,
        children: <Widget>[NoPreviewsDetectedWidget()],
      );
    } else {
      previewView = LayoutBuilder(
        builder: (BuildContext context, BoxConstraints constraints) {
          return WidgetPreviewerWindowConstraints(
            constraints: constraints,
            child: ValueListenableBuilder<LayoutType>(
              valueListenable: _selectedLayout,
              builder: (context, selectedLayout, _) {
                return switch (selectedLayout) {
                  LayoutType.gridView => _buildGridViewFlex(previewList),
                  LayoutType.listView => _buildVerticalListView(previewList),
                };
              },
            ),
          );
        },
      );
    }

    return MaterialApp(
      debugShowCheckedModeBanner: false,
      home: Material(
        color: Colors.transparent,
        child: DefaultAssetBundle(
          bundle: PreviewAssetBundle(),
          child: Stack(
            children: [
              // Display the previewer
              _displayPreviewer(previewView),
              // Display the layout toggle buttons
              _displayToggleLayoutButtons(),
            ],
          ),
        ),
      ),
    );
  }
}<|MERGE_RESOLUTION|>--- conflicted
+++ resolved
@@ -446,13 +446,7 @@
 /// the preview scaffold project which prevents us from being able to use hot
 /// restart to iterate on this file.
 Future<void> mainImpl() async {
-<<<<<<< HEAD
-  // TODO(bkonyi): store somewhere.
-  await WidgetPreviewScaffoldDtdServices().connect();
   runApp(WidgetPreviewScaffold(previews: previews));
-=======
-  runApp(_WidgetPreviewScaffold());
->>>>>>> 3455b8ab
 }
 
 /// Define the Enum for Layout Types
