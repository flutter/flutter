--- conflicted
+++ resolved
@@ -36,14 +36,8 @@
   leak_tracker_testing: 3.0.2
   lints: 6.0.0
   matcher: 0.12.17
-<<<<<<< HEAD
   material_color_utilities: 0.13.0
-  meta: 1.16.0
-  path: 1.9.1
-=======
-  material_color_utilities: 0.11.1
   meta: 1.17.0
->>>>>>> d307f5a7
   plugin_platform_interface: 2.1.8
   source_span: 1.10.1
   stream_channel: 2.1.4
@@ -71,10 +65,4 @@
   test: 1.26.3
 
 flutter:
-  uses-material-design: true
-<<<<<<< HEAD
-
-# PUBSPEC CHECKSUM: e33oss
-=======
-# PUBSPEC CHECKSUM: dap0e
->>>>>>> d307f5a7
+  uses-material-design: true