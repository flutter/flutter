--- conflicted
+++ resolved
@@ -68,8 +68,4 @@
 
 flutter:
   uses-material-design: true
-<<<<<<< HEAD
-# PUBSPEC CHECKSUM: e0k9g4
-=======
-# PUBSPEC CHECKSUM: hmpgir
->>>>>>> f63cf73d
+# PUBSPEC CHECKSUM: ofd5s5