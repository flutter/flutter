name: widget_preview_scaffold
description: Scaffolding for Flutter Widget Previews
publish_to: "none"
version: 0.0.1

environment:
  sdk: ^3.8.0-265.0.dev

dependencies:
  flutter:
    sdk: flutter
  flutter_test:
    sdk: flutter
  # These will be replaced with proper constraints after the template is hydrated.
  dtd: 4.0.0
  flutter_lints: 6.0.0
  google_fonts: 6.3.2
  json_rpc_2: 3.0.3
  path: 1.9.1
  stack_trace: 1.12.1
  url_launcher: 6.3.2

  async: 2.13.0
  boolean_selector: 2.1.2
  characters: 1.4.0
  clock: 1.1.2
  collection: 1.19.1
  convert: 3.1.2
  crypto: 3.0.7
  fake_async: 1.3.3
  file: 7.0.1
  http: 1.6.0
  http_parser: 4.1.2
  leak_tracker: 11.0.2
  leak_tracker_flutter_testing: 3.0.10
  leak_tracker_testing: 3.0.2
  lints: 6.0.0
  matcher: 0.12.17
  material_color_utilities: 0.13.0
  meta: 1.17.0
  plugin_platform_interface: 2.1.8
  source_span: 1.10.1
  stream_channel: 2.1.4
  string_scanner: 1.4.1
  term_glyph: 1.2.2
  test_api: 0.7.8
  typed_data: 1.4.0
  unified_analytics: 8.0.5
  url_launcher_android: 6.3.25
  url_launcher_ios: 6.3.6
  url_launcher_linux: 3.2.2
  url_launcher_macos: 3.2.5
  url_launcher_platform_interface: 2.3.2
  url_launcher_web: 2.4.1
  url_launcher_windows: 3.1.5
  vector_math: 2.2.0
  vm_service: 15.0.2
  web: 1.1.1
  web_socket: 1.0.1
  web_socket_channel: 3.0.3

dev_dependencies:
  flutter_tools:
    path: ../../../
  test: 1.27.0

flutter:
  uses-material-design: true
<<<<<<< HEAD

# PUBSPEC CHECKSUM: 8o62ae
=======
# PUBSPEC CHECKSUM: 4ll2b8
>>>>>>> 315c213a
<|MERGE_RESOLUTION|>--- conflicted
+++ resolved
@@ -66,9 +66,4 @@
 
 flutter:
   uses-material-design: true
-<<<<<<< HEAD
-
-# PUBSPEC CHECKSUM: 8o62ae
-=======
-# PUBSPEC CHECKSUM: 4ll2b8
->>>>>>> 315c213a
+# PUBSPEC CHECKSUM: 9jn7l6