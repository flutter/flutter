--- conflicted
+++ resolved
@@ -68,8 +68,4 @@
 
 flutter:
   uses-material-design: true
-<<<<<<< HEAD
-# PUBSPEC CHECKSUM: oj1rro
-=======
-# PUBSPEC CHECKSUM: 437hbt
->>>>>>> 6634f14f
+# PUBSPEC CHECKSUM: 437hbt