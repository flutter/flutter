--- conflicted
+++ resolved
@@ -68,8 +68,4 @@
 
 flutter:
   uses-material-design: true
-<<<<<<< HEAD
-# PUBSPEC CHECKSUM: 8s8crs
-=======
-# PUBSPEC CHECKSUM: iestt3
->>>>>>> 2981516d
+# PUBSPEC CHECKSUM: e0k9g4