// Copyright 2015 The Chromium Authors. All rights reserved.
// Use of this source code is governed by a BSD-style license that can be
// found in the LICENSE file.

<<<<<<< HEAD
// This test performs too poorly to run with coverage enabled.
@Tags(<String>['no_coverage'])
=======
@Tags(<String>['create'])
>>>>>>> bb79ff3b
import 'dart:async';
import 'dart:convert';
import 'dart:typed_data';

import 'package:args/command_runner.dart';
import 'package:flutter_tools/src/base/file_system.dart';
import 'package:flutter_tools/src/base/io.dart';
import 'package:flutter_tools/src/base/net.dart';
import 'package:flutter_tools/src/base/platform.dart';
import 'package:flutter_tools/src/cache.dart';
import 'package:flutter_tools/src/commands/create.dart';
import 'package:flutter_tools/src/dart/sdk.dart';
import 'package:flutter_tools/src/project.dart';
import 'package:flutter_tools/src/usage.dart';
import 'package:flutter_tools/src/version.dart';

import 'package:mockito/mockito.dart';
import 'package:process/process.dart';

import '../src/common.dart';
import '../src/context.dart';


const String frameworkRevision = '12345678';
const String frameworkChannel = 'omega';
final Generator _kNoColorTerminalPlatform = () => FakePlatform.fromPlatform(const LocalPlatform())..stdoutSupportsAnsi = false;
final Map<Type, Generator> noColorTerminalOverride = <Type, Generator>{
  Platform: _kNoColorTerminalPlatform,
};
const String samplesIndexJson = '''[
  { "id": "sample1" },
  { "id": "sample2" }
]''';

void main() {
  Directory tempDir;
  Directory projectDir;
  FlutterVersion mockFlutterVersion;
  LoggingProcessManager loggingProcessManager;

  setUpAll(() {
    Cache.disableLocking();
  });

  setUp(() {
    loggingProcessManager = LoggingProcessManager();
    tempDir = fs.systemTempDirectory.createTempSync('flutter_tools_create_test.');
    projectDir = tempDir.childDirectory('flutter_project');
    mockFlutterVersion = MockFlutterVersion();
  });

  tearDown(() {
    tryToDelete(tempDir);
  });

  // Verify that we create a default project ('app') that is
  // well-formed.
  testUsingContext('can create a default project', () async {
    await _createAndAnalyzeProject(
      projectDir,
      <String>[],
      <String>[
        'android/app/src/main/java/com/example/flutter_project/MainActivity.java',
        'android/app/src/main/java/io/flutter/plugins/GeneratedPluginRegistrant.java',
        'flutter_project.iml',
        'ios/Flutter/AppFrameworkInfo.plist',
        'ios/Runner/AppDelegate.m',
        'ios/Runner/GeneratedPluginRegistrant.h',
        'lib/main.dart',
      ],
    );
    return _runFlutterTest(projectDir);
  }, timeout: allowForRemotePubInvocation);

  testUsingContext('can create a default project if empty directory exists', () async {
    await projectDir.create(recursive: true);
    await _createAndAnalyzeProject(
      projectDir,
      <String>[],
      <String>[
        'android/app/src/main/java/com/example/flutter_project/MainActivity.java',
        'android/app/src/main/java/io/flutter/plugins/GeneratedPluginRegistrant.java',
        'flutter_project.iml',
        'ios/Flutter/AppFrameworkInfo.plist',
        'ios/Runner/AppDelegate.m',
        'ios/Runner/GeneratedPluginRegistrant.h',
      ],
    );
  }, timeout: allowForRemotePubInvocation);

  testUsingContext('creates a module project correctly', () async {
    await _createAndAnalyzeProject(projectDir, <String>[
      '--template=module',
    ], <String>[
      '.android/app/',
      '.gitignore',
      '.ios/Flutter',
      '.metadata',
      'lib/main.dart',
      'pubspec.yaml',
      'README.md',
      'test/widget_test.dart',
    ], unexpectedPaths: <String>[
      'android/',
      'ios/',
    ]);
    return _runFlutterTest(projectDir);
  }, timeout: allowForRemotePubInvocation);

  testUsingContext('cannot create a project if non-empty non-project directory exists with .metadata', () async {
    await projectDir.absolute.childDirectory('blag').create(recursive: true);
    await projectDir.absolute.childFile('.metadata').writeAsString('project_type: blag\n');
    expect(
        () async => await _createAndAnalyzeProject(projectDir, <String>[], <String>[], unexpectedPaths: <String>[
              'android/',
              'ios/',
              '.android/',
              '.ios/',
            ]),
        throwsToolExit(message: 'Sorry, unable to detect the type of project to recreate'));
  }, timeout: allowForRemotePubInvocation, overrides: noColorTerminalOverride);

  testUsingContext('Will create an app project if non-empty non-project directory exists without .metadata', () async {
    await projectDir.absolute.childDirectory('blag').create(recursive: true);
    await projectDir.absolute.childDirectory('.idea').create(recursive: true);
    await _createAndAnalyzeProject(projectDir, <String>[], <String>[
      'android/app/src/main/java/com/example/flutter_project/MainActivity.java',
      'android/app/src/main/java/io/flutter/plugins/GeneratedPluginRegistrant.java',
      'flutter_project.iml',
      'ios/Flutter/AppFrameworkInfo.plist',
      'ios/Runner/AppDelegate.m',
      'ios/Runner/GeneratedPluginRegistrant.h',
    ], unexpectedPaths: <String>[
      '.android/',
      '.ios/',
    ]);
  }, timeout: allowForRemotePubInvocation);

  testUsingContext('detects and recreates an app project correctly', () async {
    await projectDir.absolute.childDirectory('lib').create(recursive: true);
    await projectDir.absolute.childDirectory('ios').create(recursive: true);
    await _createAndAnalyzeProject(projectDir, <String>[], <String>[
      'android/app/src/main/java/com/example/flutter_project/MainActivity.java',
      'android/app/src/main/java/io/flutter/plugins/GeneratedPluginRegistrant.java',
      'flutter_project.iml',
      'ios/Flutter/AppFrameworkInfo.plist',
      'ios/Runner/AppDelegate.m',
      'ios/Runner/GeneratedPluginRegistrant.h',
    ], unexpectedPaths: <String>[
      '.android/',
      '.ios/',
    ]);
  }, timeout: allowForRemotePubInvocation);

  testUsingContext('detects and recreates a plugin project correctly', () async {
    await projectDir.create(recursive: true);
    await projectDir.absolute.childFile('.metadata').writeAsString('project_type: plugin\n');
    return _createAndAnalyzeProject(
      projectDir,
      <String>[],
      <String>[
        'android/src/main/java/com/example/flutter_project/FlutterProjectPlugin.java',
        'example/android/app/src/main/java/com/example/flutter_project_example/MainActivity.java',
        'example/ios/Runner/AppDelegate.h',
        'example/ios/Runner/AppDelegate.m',
        'example/ios/Runner/main.m',
        'example/lib/main.dart',
        'flutter_project.iml',
        'ios/Classes/FlutterProjectPlugin.h',
        'ios/Classes/FlutterProjectPlugin.m',
        'lib/flutter_project.dart',
      ],
    );
  }, timeout: allowForRemotePubInvocation);

  testUsingContext('detects and recreates a package project correctly', () async {
    await projectDir.create(recursive: true);
    await projectDir.absolute.childFile('.metadata').writeAsString('project_type: package\n');
    return _createAndAnalyzeProject(
      projectDir,
      <String>[],
      <String>[
        'lib/flutter_project.dart',
        'test/flutter_project_test.dart',
      ],
      unexpectedPaths: <String>[
        'android/app/src/main/java/com/example/flutter_project/MainActivity.java',
        'android/src/main/java/com/example/flutter_project/FlutterProjectPlugin.java',
        'example/android/app/src/main/java/com/example/flutter_project_example/MainActivity.java',
        'example/ios/Runner/AppDelegate.h',
        'example/ios/Runner/AppDelegate.m',
        'example/ios/Runner/main.m',
        'example/lib/main.dart',
        'ios/Classes/FlutterProjectPlugin.h',
        'ios/Classes/FlutterProjectPlugin.m',
        'ios/Runner/AppDelegate.h',
        'ios/Runner/AppDelegate.m',
        'ios/Runner/main.m',
        'lib/main.dart',
        'test/widget_test.dart',
      ],
    );
  }, timeout: allowForRemotePubInvocation);

  testUsingContext('kotlin/swift legacy app project', () async {
    return _createProject(
      projectDir,
      <String>['--no-pub', '--template=app', '--android-language=kotlin', '--ios-language=swift'],
      <String>[
        'android/app/src/main/kotlin/com/example/flutter_project/MainActivity.kt',
        'ios/Runner/AppDelegate.swift',
        'ios/Runner/Runner-Bridging-Header.h',
        'lib/main.dart',
        '.idea/libraries/KotlinJavaRuntime.xml',
      ],
      unexpectedPaths: <String>[
        'android/app/src/main/java/com/example/flutter_project/MainActivity.java',
        'ios/Runner/AppDelegate.h',
        'ios/Runner/AppDelegate.m',
        'ios/Runner/main.m',
      ],
    );
  }, timeout: allowForCreateFlutterProject);

  testUsingContext('can create a package project', () async {
    await _createAndAnalyzeProject(
      projectDir,
      <String>['--template=package'],
      <String>[
        'lib/flutter_project.dart',
        'test/flutter_project_test.dart',
      ],
      unexpectedPaths: <String>[
        'android/app/src/main/java/com/example/flutter_project/MainActivity.java',
        'android/src/main/java/com/example/flutter_project/FlutterProjectPlugin.java',
        'example/android/app/src/main/java/com/example/flutter_project_example/MainActivity.java',
        'example/ios/Runner/AppDelegate.h',
        'example/ios/Runner/AppDelegate.m',
        'example/ios/Runner/main.m',
        'example/lib/main.dart',
        'ios/Classes/FlutterProjectPlugin.h',
        'ios/Classes/FlutterProjectPlugin.m',
        'ios/Runner/AppDelegate.h',
        'ios/Runner/AppDelegate.m',
        'ios/Runner/main.m',
        'lib/main.dart',
        'test/widget_test.dart',
      ],
    );
    return _runFlutterTest(projectDir);
  }, timeout: allowForRemotePubInvocation);

  testUsingContext('can create a plugin project', () async {
    await _createAndAnalyzeProject(
      projectDir,
      <String>['--template=plugin'],
      <String>[
        'android/src/main/java/com/example/flutter_project/FlutterProjectPlugin.java',
        'example/android/app/src/main/java/com/example/flutter_project_example/MainActivity.java',
        'example/ios/Runner/AppDelegate.h',
        'example/ios/Runner/AppDelegate.m',
        'example/ios/Runner/main.m',
        'example/lib/main.dart',
        'flutter_project.iml',
        'ios/Classes/FlutterProjectPlugin.h',
        'ios/Classes/FlutterProjectPlugin.m',
        'lib/flutter_project.dart',
      ],
    );
    return _runFlutterTest(projectDir.childDirectory('example'));
  }, timeout: allowForRemotePubInvocation);

  testUsingContext('kotlin/swift plugin project', () async {
    return _createProject(
      projectDir,
      <String>['--no-pub', '--template=plugin', '-a', 'kotlin', '--ios-language', 'swift'],
      <String>[
        'android/src/main/kotlin/com/example/flutter_project/FlutterProjectPlugin.kt',
        'example/android/app/src/main/kotlin/com/example/flutter_project_example/MainActivity.kt',
        'example/ios/Runner/AppDelegate.swift',
        'example/ios/Runner/Runner-Bridging-Header.h',
        'example/lib/main.dart',
        'ios/Classes/FlutterProjectPlugin.h',
        'ios/Classes/FlutterProjectPlugin.m',
        'ios/Classes/SwiftFlutterProjectPlugin.swift',
        'lib/flutter_project.dart',
      ],
      unexpectedPaths: <String>[
        'android/src/main/java/com/example/flutter_project/FlutterProjectPlugin.java',
        'example/android/app/src/main/java/com/example/flutter_project_example/MainActivity.java',
        'example/ios/Runner/AppDelegate.h',
        'example/ios/Runner/AppDelegate.m',
        'example/ios/Runner/main.m',
      ],
    );
  }, timeout: allowForCreateFlutterProject);

  testUsingContext('plugin project with custom org', () async {
    return _createProject(
      projectDir,
      <String>['--no-pub', '--template=plugin', '--org', 'com.bar.foo'],
      <String>[
        'android/src/main/java/com/bar/foo/flutter_project/FlutterProjectPlugin.java',
        'example/android/app/src/main/java/com/bar/foo/flutter_project_example/MainActivity.java',
      ],
      unexpectedPaths: <String>[
        'android/src/main/java/com/example/flutter_project/FlutterProjectPlugin.java',
        'example/android/app/src/main/java/com/example/flutter_project_example/MainActivity.java',
      ],
    );
  }, timeout: allowForCreateFlutterProject);

  testUsingContext('plugin project with valid custom project name', () async {
    return _createProject(
      projectDir,
      <String>['--no-pub', '--template=plugin', '--project-name', 'xyz'],
      <String>[
        'android/src/main/java/com/example/xyz/XyzPlugin.java',
        'example/android/app/src/main/java/com/example/xyz_example/MainActivity.java',
      ],
      unexpectedPaths: <String>[
        'android/src/main/java/com/example/flutter_project/FlutterProjectPlugin.java',
        'example/android/app/src/main/java/com/example/flutter_project_example/MainActivity.java',
      ],
    );
  }, timeout: allowForCreateFlutterProject);

  testUsingContext('plugin project with invalid custom project name', () async {
    expect(
      () => _createProject(projectDir,
        <String>['--no-pub', '--template=plugin', '--project-name', 'xyz.xyz'],
        <String>[],
      ),
      throwsToolExit(message: '"xyz.xyz" is not a valid Dart package name.'),
    );
  }, timeout: allowForCreateFlutterProject);

  testUsingContext('legacy app project with-driver-test', () async {
    return _createAndAnalyzeProject(
      projectDir,
      <String>['--with-driver-test', '--template=app'],
      <String>['lib/main.dart'],
    );
  }, timeout: allowForRemotePubInvocation);

  testUsingContext('module project with pub', () async {
    return _createProject(projectDir, <String>[
      '--template=module',
    ], <String>[
      '.android/build.gradle',
      '.android/Flutter/build.gradle',
      '.android/Flutter/src/main/AndroidManifest.xml',
      '.android/Flutter/src/main/java/io/flutter/facade/Flutter.java',
      '.android/Flutter/src/main/java/io/flutter/facade/FlutterFragment.java',
      '.android/Flutter/src/main/java/io/flutter/plugins/GeneratedPluginRegistrant.java',
      '.android/gradle.properties',
      '.android/gradle/wrapper/gradle-wrapper.jar',
      '.android/gradle/wrapper/gradle-wrapper.properties',
      '.android/gradlew',
      '.android/gradlew.bat',
      '.android/include_flutter.groovy',
      '.android/local.properties',
      '.android/settings.gradle',
      '.gitignore',
      '.metadata',
      '.packages',
      'lib/main.dart',
      'pubspec.lock',
      'pubspec.yaml',
      'README.md',
      'test/widget_test.dart',
    ], unexpectedPaths: <String>[
      'android/',
      'ios/',
    ]);
  }, timeout: allowForRemotePubInvocation);


  testUsingContext('androidx app project', () async {
    Cache.flutterRoot = '../..';
    when(mockFlutterVersion.frameworkRevision).thenReturn(frameworkRevision);
    when(mockFlutterVersion.channel).thenReturn(frameworkChannel);

    final CreateCommand command = CreateCommand();
    final CommandRunner<void> runner = createTestCommandRunner(command);

    await runner.run(<String>['create', '--no-pub', '--androidx', projectDir.path]);

    void expectExists(String relPath) {
      expect(fs.isFileSync('${projectDir.path}/$relPath'), true);
    }

    expectExists('android/gradle.properties');

    final String actualContents = await fs.file(projectDir.path + '/android/gradle.properties').readAsString();

    expect(actualContents.contains('useAndroidX'), true);
  }, timeout: allowForCreateFlutterProject);

  testUsingContext('non androidx app project', () async {
    Cache.flutterRoot = '../..';
    when(mockFlutterVersion.frameworkRevision).thenReturn(frameworkRevision);
    when(mockFlutterVersion.channel).thenReturn(frameworkChannel);

    final CreateCommand command = CreateCommand();
    final CommandRunner<void> runner = createTestCommandRunner(command);

    await runner.run(<String>['create', '--no-pub', '--no-androidx', projectDir.path]);

    void expectExists(String relPath) {
      expect(fs.isFileSync('${projectDir.path}/$relPath'), true);
    }

    expectExists('android/gradle.properties');

    final String actualContents = await fs.file(projectDir.path + '/android/gradle.properties').readAsString();

    expect(actualContents.contains('useAndroidX'), false);
  }, timeout: allowForCreateFlutterProject);

  testUsingContext('androidx app module', () async {
    Cache.flutterRoot = '../..';
    when(mockFlutterVersion.frameworkRevision).thenReturn(frameworkRevision);
    when(mockFlutterVersion.channel).thenReturn(frameworkChannel);

    final CreateCommand command = CreateCommand();
    final CommandRunner<void> runner = createTestCommandRunner(command);

    await runner.run(<String>['create', '--template=module', '--no-pub', '--androidx', projectDir.path]);

    final FlutterProject project = FlutterProject.fromDirectory(projectDir);
    expect(
      project.usesAndroidX,
      true,
    );
  }, timeout: allowForCreateFlutterProject);

  testUsingContext('non androidx app module', () async {
    Cache.flutterRoot = '../..';
    when(mockFlutterVersion.frameworkRevision).thenReturn(frameworkRevision);
    when(mockFlutterVersion.channel).thenReturn(frameworkChannel);

    final CreateCommand command = CreateCommand();
    final CommandRunner<void> runner = createTestCommandRunner(command);

    await runner.run(<String>['create', '--template=module', '--no-pub', '--no-androidx', projectDir.path]);

    final FlutterProject project = FlutterProject.fromDirectory(projectDir);
    expect(
      project.usesAndroidX,
      false,
    );
  }, timeout: allowForCreateFlutterProject);

  testUsingContext('androidx plugin project', () async {
    Cache.flutterRoot = '../..';
    when(mockFlutterVersion.frameworkRevision).thenReturn(frameworkRevision);
    when(mockFlutterVersion.channel).thenReturn(frameworkChannel);

    final CreateCommand command = CreateCommand();
    final CommandRunner<void> runner = createTestCommandRunner(command);

    await runner.run(<String>['create', '--no-pub', '--template=plugin', '--androidx', projectDir.path]);

    void expectExists(String relPath) {
      expect(fs.isFileSync('${projectDir.path}/$relPath'), true);
    }

    expectExists('android/gradle.properties');

    final String actualContents = await fs.file(projectDir.path + '/android/gradle.properties').readAsString();

    expect(actualContents.contains('useAndroidX'), true);
  }, timeout: allowForCreateFlutterProject);

  testUsingContext('non androidx plugin project', () async {
    Cache.flutterRoot = '../..';
    when(mockFlutterVersion.frameworkRevision).thenReturn(frameworkRevision);
    when(mockFlutterVersion.channel).thenReturn(frameworkChannel);

    final CreateCommand command = CreateCommand();
    final CommandRunner<void> runner = createTestCommandRunner(command);

    await runner.run(<String>['create', '--no-pub', '--template=plugin', '--no-androidx', projectDir.path]);

    void expectExists(String relPath) {
      expect(fs.isFileSync('${projectDir.path}/$relPath'), true);
    }

    expectExists('android/gradle.properties');

    final String actualContents = await fs.file(projectDir.path + '/android/gradle.properties').readAsString();

    expect(actualContents.contains('useAndroidX'), false);
  }, timeout: allowForCreateFlutterProject);

  testUsingContext('has correct content and formatting with module template', () async {
    Cache.flutterRoot = '../..';
    when(mockFlutterVersion.frameworkRevision).thenReturn(frameworkRevision);
    when(mockFlutterVersion.channel).thenReturn(frameworkChannel);

    final CreateCommand command = CreateCommand();
    final CommandRunner<void> runner = createTestCommandRunner(command);

    await runner.run(<String>['create', '--template=module', '--no-pub', '--org', 'com.foo.bar', projectDir.path]);

    void expectExists(String relPath, [bool expectation = true]) {
      expect(fs.isFileSync('${projectDir.path}/$relPath'), expectation);
    }

    expectExists('lib/main.dart');
    expectExists('test/widget_test.dart');

    final String actualContents = await fs.file(projectDir.path + '/test/widget_test.dart').readAsString();

    expect(actualContents.contains('flutter_test.dart'), true);

    for (FileSystemEntity file in projectDir.listSync(recursive: true)) {
      if (file is File && file.path.endsWith('.dart')) {
        final String original = file.readAsStringSync();

        final Process process = await Process.start(
          sdkBinaryName('dartfmt'),
          <String>[file.path],
          workingDirectory: projectDir.path,
        );
        final String formatted = await process.stdout.transform(utf8.decoder).join();

        expect(original, formatted, reason: file.path);
      }
    }

    await _runFlutterTest(projectDir, target: fs.path.join(projectDir.path, 'test', 'widget_test.dart'));

    // Generated Xcode settings
    final String xcodeConfigPath = fs.path.join('.ios', 'Flutter', 'Generated.xcconfig');
    expectExists(xcodeConfigPath);
    final File xcodeConfigFile = fs.file(fs.path.join(projectDir.path, xcodeConfigPath));
    final String xcodeConfig = xcodeConfigFile.readAsStringSync();
    expect(xcodeConfig, contains('FLUTTER_ROOT='));
    expect(xcodeConfig, contains('FLUTTER_APPLICATION_PATH='));
    expect(xcodeConfig, contains('FLUTTER_TARGET='));
    // App identification
    final String xcodeProjectPath = fs.path.join('.ios', 'Runner.xcodeproj', 'project.pbxproj');
    expectExists(xcodeProjectPath);
    final File xcodeProjectFile = fs.file(fs.path.join(projectDir.path, xcodeProjectPath));
    final String xcodeProject = xcodeProjectFile.readAsStringSync();
    expect(xcodeProject, contains('PRODUCT_BUNDLE_IDENTIFIER = com.foo.bar.flutterProject'));
    // Xcode build system
    final String xcodeWorkspaceSettingsPath = fs.path.join('.ios', 'Runner.xcworkspace', 'xcshareddata', 'WorkspaceSettings.xcsettings');
    expectExists(xcodeWorkspaceSettingsPath, false);

    final String versionPath = fs.path.join('.metadata');
    expectExists(versionPath);
    final String version = fs.file(fs.path.join(projectDir.path, versionPath)).readAsStringSync();
    expect(version, contains('version:'));
    expect(version, contains('revision: 12345678'));
    expect(version, contains('channel: omega'));

    // IntelliJ metadata
    final String intelliJSdkMetadataPath = fs.path.join('.idea', 'libraries', 'Dart_SDK.xml');
    expectExists(intelliJSdkMetadataPath);
    final String sdkMetaContents = fs
        .file(fs.path.join(
          projectDir.path,
          intelliJSdkMetadataPath,
        ))
        .readAsStringSync();
    expect(sdkMetaContents, contains('<root url="file:/'));
    expect(sdkMetaContents, contains('/bin/cache/dart-sdk/lib/core"'));
  }, overrides: <Type, Generator>{
    FlutterVersion: () => mockFlutterVersion,
    Platform: _kNoColorTerminalPlatform,
  }, timeout: allowForCreateFlutterProject);

  testUsingContext('has correct content and formatting with app template', () async {
    Cache.flutterRoot = '../..';
    when(mockFlutterVersion.frameworkRevision).thenReturn(frameworkRevision);
    when(mockFlutterVersion.channel).thenReturn(frameworkChannel);

    final CreateCommand command = CreateCommand();
    final CommandRunner<void> runner = createTestCommandRunner(command);

    await runner.run(<String>['create', '--template=app', '--no-pub', '--org', 'com.foo.bar', projectDir.path]);

    void expectExists(String relPath) {
      expect(fs.isFileSync('${projectDir.path}/$relPath'), true);
    }

    expectExists('lib/main.dart');
    expectExists('test/widget_test.dart');

    for (FileSystemEntity file in projectDir.listSync(recursive: true)) {
      if (file is File && file.path.endsWith('.dart')) {
        final String original = file.readAsStringSync();

        final Process process = await Process.start(
          sdkBinaryName('dartfmt'),
          <String>[file.path],
          workingDirectory: projectDir.path,
        );
        final String formatted = await process.stdout.transform(utf8.decoder).join();

        expect(original, formatted, reason: file.path);
      }
    }

    await _runFlutterTest(projectDir, target: fs.path.join(projectDir.path, 'test', 'widget_test.dart'));

    // Generated Xcode settings
    final String xcodeConfigPath = fs.path.join('ios', 'Flutter', 'Generated.xcconfig');
    expectExists(xcodeConfigPath);
    final File xcodeConfigFile = fs.file(fs.path.join(projectDir.path, xcodeConfigPath));
    final String xcodeConfig = xcodeConfigFile.readAsStringSync();
    expect(xcodeConfig, contains('FLUTTER_ROOT='));
    expect(xcodeConfig, contains('FLUTTER_APPLICATION_PATH='));
    // App identification
    final String xcodeProjectPath = fs.path.join('ios', 'Runner.xcodeproj', 'project.pbxproj');
    expectExists(xcodeProjectPath);
    final File xcodeProjectFile = fs.file(fs.path.join(projectDir.path, xcodeProjectPath));
    final String xcodeProject = xcodeProjectFile.readAsStringSync();
    expect(xcodeProject, contains('PRODUCT_BUNDLE_IDENTIFIER = com.foo.bar.flutterProject'));

    final String versionPath = fs.path.join('.metadata');
    expectExists(versionPath);
    final String version = fs.file(fs.path.join(projectDir.path, versionPath)).readAsStringSync();
    expect(version, contains('version:'));
    expect(version, contains('revision: 12345678'));
    expect(version, contains('channel: omega'));

    // IntelliJ metadata
    final String intelliJSdkMetadataPath = fs.path.join('.idea', 'libraries', 'Dart_SDK.xml');
    expectExists(intelliJSdkMetadataPath);
    final String sdkMetaContents = fs
        .file(fs.path.join(
          projectDir.path,
          intelliJSdkMetadataPath,
        ))
        .readAsStringSync();
    expect(sdkMetaContents, contains('<root url="file:/'));
    expect(sdkMetaContents, contains('/bin/cache/dart-sdk/lib/core"'));
  }, overrides: <Type, Generator>{
    FlutterVersion: () => mockFlutterVersion,
    Platform: _kNoColorTerminalPlatform,
  }, timeout: allowForCreateFlutterProject);

  testUsingContext('has correct application id for android and bundle id for ios', () async {
    Cache.flutterRoot = '../..';
    when(mockFlutterVersion.frameworkRevision).thenReturn(frameworkRevision);
    when(mockFlutterVersion.channel).thenReturn(frameworkChannel);

    final CreateCommand command = CreateCommand();
    final CommandRunner<void> runner = createTestCommandRunner(command);

    String tmpProjectDir = fs.path.join(tempDir.path, 'hello_flutter');
    await runner.run(<String>['create', '--template=app', '--no-pub', '--org', 'com.example', tmpProjectDir]);
    FlutterProject project = FlutterProject.fromDirectory(fs.directory(tmpProjectDir));
    expect(
        project.ios.productBundleIdentifier,
        'com.example.helloFlutter',
    );
    expect(
        project.android.applicationId,
        'com.example.hello_flutter',
    );

    tmpProjectDir = fs.path.join(tempDir.path, 'test_abc');
    await runner.run(<String>['create', '--template=app', '--no-pub', '--org', 'abc^*.1#@', tmpProjectDir]);
    project = FlutterProject.fromDirectory(fs.directory(tmpProjectDir));
    expect(
        project.ios.productBundleIdentifier,
        'abc.1.testAbc',
    );
    expect(
        project.android.applicationId,
        'abc.u1.test_abc',
    );

    tmpProjectDir = fs.path.join(tempDir.path, 'flutter_project');
    await runner.run(<String>['create', '--template=app', '--no-pub', '--org', '#+^%', tmpProjectDir]);
    project = FlutterProject.fromDirectory(fs.directory(tmpProjectDir));
    expect(
        project.ios.productBundleIdentifier,
        'flutterProject.untitled',
    );
    expect(
        project.android.applicationId,
        'flutter_project.untitled',
    );
  }, overrides: <Type, Generator>{
    FlutterVersion: () => mockFlutterVersion,
    Platform: _kNoColorTerminalPlatform,
  }, timeout: allowForCreateFlutterProject);

  testUsingContext('can re-gen default template over existing project', () async {
    Cache.flutterRoot = '../..';

    final CreateCommand command = CreateCommand();
    final CommandRunner<void> runner = createTestCommandRunner(command);

    await runner.run(<String>['create', '--no-pub', projectDir.path]);

    await runner.run(<String>['create', '--no-pub', projectDir.path]);

    final String metadata = fs.file(fs.path.join(projectDir.path, '.metadata')).readAsStringSync();
    expect(metadata, contains('project_type: app\n'));
  }, timeout: allowForCreateFlutterProject);

  testUsingContext('can re-gen default template over existing app project with no metadta and detect the type', () async {
    Cache.flutterRoot = '../..';

    final CreateCommand command = CreateCommand();
    final CommandRunner<void> runner = createTestCommandRunner(command);

    await runner.run(<String>['create', '--no-pub', '--template=app', projectDir.path]);

    // Remove the .metadata to simulate an older instantiation that didn't generate those.
    fs.file(fs.path.join(projectDir.path, '.metadata')).deleteSync();

    await runner.run(<String>['create', '--no-pub', projectDir.path]);

    final String metadata = fs.file(fs.path.join(projectDir.path, '.metadata')).readAsStringSync();
    expect(metadata, contains('project_type: app\n'));
  }, timeout: allowForCreateFlutterProject);

  testUsingContext('can re-gen app template over existing app project and detect the type', () async {
    Cache.flutterRoot = '../..';

    final CreateCommand command = CreateCommand();
    final CommandRunner<void> runner = createTestCommandRunner(command);

    await runner.run(<String>['create', '--no-pub', '--template=app', projectDir.path]);

    await runner.run(<String>['create', '--no-pub', projectDir.path]);

    final String metadata = fs.file(fs.path.join(projectDir.path, '.metadata')).readAsStringSync();
    expect(metadata, contains('project_type: app\n'));
  }, timeout: allowForCreateFlutterProject);

  testUsingContext('can re-gen template over existing module project and detect the type', () async {
    Cache.flutterRoot = '../..';

    final CreateCommand command = CreateCommand();
    final CommandRunner<void> runner = createTestCommandRunner(command);

    await runner.run(<String>['create', '--no-pub', '--template=module', projectDir.path]);

    await runner.run(<String>['create', '--no-pub', projectDir.path]);

    final String metadata = fs.file(fs.path.join(projectDir.path, '.metadata')).readAsStringSync();
    expect(metadata, contains('project_type: module\n'));
  }, timeout: allowForCreateFlutterProject);

  testUsingContext('can re-gen default template over existing plugin project and detect the type', () async {
    Cache.flutterRoot = '../..';

    final CreateCommand command = CreateCommand();
    final CommandRunner<void> runner = createTestCommandRunner(command);

    await runner.run(<String>['create', '--no-pub', '--template=plugin', projectDir.path]);

    await runner.run(<String>['create', '--no-pub', projectDir.path]);

    final String metadata = fs.file(fs.path.join(projectDir.path, '.metadata')).readAsStringSync();
    expect(metadata, contains('project_type: plugin'));
  }, timeout: allowForCreateFlutterProject);

  testUsingContext('can re-gen default template over existing package project and detect the type', () async {
    Cache.flutterRoot = '../..';

    final CreateCommand command = CreateCommand();
    final CommandRunner<void> runner = createTestCommandRunner(command);

    await runner.run(<String>['create', '--no-pub', '--template=package', projectDir.path]);

    await runner.run(<String>['create', '--no-pub', projectDir.path]);

    final String metadata = fs.file(fs.path.join(projectDir.path, '.metadata')).readAsStringSync();
    expect(metadata, contains('project_type: package'));
  }, timeout: allowForCreateFlutterProject);

  testUsingContext('can re-gen module .android/ folder, reusing custom org', () async {
    await _createProject(
      projectDir,
      <String>['--template=module', '--org', 'com.bar.foo'],
      <String>[],
    );
    projectDir.childDirectory('.android').deleteSync(recursive: true);
    return _createProject(
      projectDir,
      <String>[],
      <String>[
        '.android/app/src/main/java/com/bar/foo/flutter_project/host/MainActivity.java',
      ],
    );
  }, timeout: allowForRemotePubInvocation);

  testUsingContext('can re-gen module .ios/ folder, reusing custom org', () async {
    await _createProject(
      projectDir,
      <String>['--template=module', '--org', 'com.bar.foo'],
      <String>[],
    );
    projectDir.childDirectory('.ios').deleteSync(recursive: true);
    await _createProject(projectDir, <String>[], <String>[]);
    final FlutterProject project = FlutterProject.fromDirectory(projectDir);
    expect(
      project.ios.productBundleIdentifier,
      'com.bar.foo.flutterProject',
    );
  }, timeout: allowForRemotePubInvocation);

  testUsingContext('can re-gen app android/ folder, reusing custom org', () async {
    await _createProject(
      projectDir,
      <String>['--no-pub', '--template=app', '--org', 'com.bar.foo'],
      <String>[],
    );
    projectDir.childDirectory('android').deleteSync(recursive: true);
    return _createProject(
      projectDir,
      <String>['--no-pub'],
      <String>[
        'android/app/src/main/java/com/bar/foo/flutter_project/MainActivity.java',
      ],
      unexpectedPaths: <String>[
        'android/app/src/main/java/com/example/flutter_project/MainActivity.java',
      ],
    );
  }, timeout: allowForCreateFlutterProject);

  testUsingContext('can re-gen app ios/ folder, reusing custom org', () async {
    await _createProject(
      projectDir,
      <String>['--no-pub', '--template=app', '--org', 'com.bar.foo'],
      <String>[],
    );
    projectDir.childDirectory('ios').deleteSync(recursive: true);
    await _createProject(projectDir, <String>['--no-pub'], <String>[]);
    final FlutterProject project = FlutterProject.fromDirectory(projectDir);
    expect(
      project.ios.productBundleIdentifier,
      'com.bar.foo.flutterProject',
    );
  }, timeout: allowForCreateFlutterProject);

  testUsingContext('can re-gen plugin ios/ and example/ folders, reusing custom org', () async {
    await _createProject(
      projectDir,
      <String>['--no-pub', '--template=plugin', '--org', 'com.bar.foo'],
      <String>[],
    );
    projectDir.childDirectory('example').deleteSync(recursive: true);
    projectDir.childDirectory('ios').deleteSync(recursive: true);
    await _createProject(
      projectDir,
      <String>['--no-pub', '--template=plugin'],
      <String>[
        'example/android/app/src/main/java/com/bar/foo/flutter_project_example/MainActivity.java',
        'ios/Classes/FlutterProjectPlugin.h',
      ],
      unexpectedPaths: <String>[
        'example/android/app/src/main/java/com/example/flutter_project_example/MainActivity.java',
        'android/src/main/java/com/example/flutter_project/FlutterProjectPlugin.java',
      ],
    );
    final FlutterProject project = FlutterProject.fromDirectory(projectDir);
    expect(
      project.example.ios.productBundleIdentifier,
      'com.bar.foo.flutterProjectExample',
    );
  }, timeout: allowForCreateFlutterProject);

  testUsingContext('fails to re-gen without specified org when org is ambiguous', () async {
    await _createProject(
      projectDir,
      <String>['--no-pub', '--template=app', '--org', 'com.bar.foo'],
      <String>[],
    );
    fs.directory(fs.path.join(projectDir.path, 'ios')).deleteSync(recursive: true);
    await _createProject(
      projectDir,
      <String>['--no-pub', '--template=app', '--org', 'com.bar.baz'],
      <String>[],
    );
    expect(
      () => _createProject(projectDir, <String>[], <String>[]),
      throwsToolExit(message: 'Ambiguous organization'),
    );
  }, timeout: allowForCreateFlutterProject);

  // Verify that we help the user correct an option ordering issue
  testUsingContext('produces sensible error message', () async {
    Cache.flutterRoot = '../..';

    final CreateCommand command = CreateCommand();
    final CommandRunner<void> runner = createTestCommandRunner(command);

    expect(
      runner.run(<String>['create', projectDir.path, '--pub']),
      throwsToolExit(exitCode: 2, message: 'Try moving --pub'),
    );
  });

  testUsingContext('fails when file exists where output directory should be', () async {
    Cache.flutterRoot = '../..';
    final CreateCommand command = CreateCommand();
    final CommandRunner<void> runner = createTestCommandRunner(command);
    final File existingFile = fs.file(fs.path.join(projectDir.path, 'bad'));
    if (!existingFile.existsSync()) {
      existingFile.createSync(recursive: true);
    }
    expect(
      runner.run(<String>['create', existingFile.path]),
      throwsToolExit(message: 'existing file'),
    );
  });

  testUsingContext('fails overwrite when file exists where output directory should be', () async {
    Cache.flutterRoot = '../..';
    final CreateCommand command = CreateCommand();
    final CommandRunner<void> runner = createTestCommandRunner(command);
    final File existingFile = fs.file(fs.path.join(projectDir.path, 'bad'));
    if (!existingFile.existsSync()) {
      existingFile.createSync(recursive: true);
    }
    expect(
      runner.run(<String>['create', '--overwrite', existingFile.path]),
      throwsToolExit(message: 'existing file'),
    );
  });

  testUsingContext('overwrites existing directory when requested', () async {
    Cache.flutterRoot = '../..';
    final Directory existingDirectory = fs.directory(fs.path.join(projectDir.path, 'bad'));
    if (!existingDirectory.existsSync()) {
      existingDirectory.createSync(recursive: true);
    }
    final File existingFile = fs.file(fs.path.join(existingDirectory.path, 'lib', 'main.dart'));
    existingFile.createSync(recursive: true);
    await _createProject(
      fs.directory(existingDirectory.path),
      <String>['--overwrite'],
      <String>[
        'android/app/src/main/java/io/flutter/plugins/GeneratedPluginRegistrant.java',
        'lib/main.dart',
        'ios/Flutter/AppFrameworkInfo.plist',
        'ios/Runner/AppDelegate.m',
        'ios/Runner/GeneratedPluginRegistrant.h',
      ],
    );
  });

  testUsingContext('fails when invalid package name', () async {
    Cache.flutterRoot = '../..';
    final CreateCommand command = CreateCommand();
    final CommandRunner<void> runner = createTestCommandRunner(command);
    expect(
      runner.run(<String>['create', fs.path.join(projectDir.path, 'invalidName')]),
      throwsToolExit(message: '"invalidName" is not a valid Dart package name.'),
    );
  });

  testUsingContext(
    'invokes pub offline when requested',
    () async {
      Cache.flutterRoot = '../..';

      final CreateCommand command = CreateCommand();
      final CommandRunner<void> runner = createTestCommandRunner(command);

      await runner.run(<String>['create', '--pub', '--offline', projectDir.path]);
      expect(loggingProcessManager.commands.first, contains(matches(r'dart-sdk[\\/]bin[\\/]pub')));
      expect(loggingProcessManager.commands.first, contains('--offline'));
    },
    timeout: allowForCreateFlutterProject,
    overrides: <Type, Generator>{
      ProcessManager: () => loggingProcessManager,
    },
  );

  testUsingContext(
    'invokes pub online when offline not requested',
    () async {
      Cache.flutterRoot = '../..';

      final CreateCommand command = CreateCommand();
      final CommandRunner<void> runner = createTestCommandRunner(command);

      await runner.run(<String>['create', '--pub', projectDir.path]);
      expect(loggingProcessManager.commands.first, contains(matches(r'dart-sdk[\\/]bin[\\/]pub')));
      expect(loggingProcessManager.commands.first, isNot(contains('--offline')));
    },
    timeout: allowForCreateFlutterProject,
    overrides: <Type, Generator>{
      ProcessManager: () => loggingProcessManager,
    },
  );

  testUsingContext('can create a sample-based project', () async {
    await _createAndAnalyzeProject(
      projectDir,
      <String>['--no-pub', '--sample=foo.bar.Baz'],
      <String>[
        'lib/main.dart',
        'flutter_project.iml',
        'android/app/src/main/AndroidManifest.xml',
        'ios/Flutter/AppFrameworkInfo.plist',
      ],
      unexpectedPaths: <String>['test'],
    );
    expect(projectDir.childDirectory('lib').childFile('main.dart').readAsStringSync(),
      contains('void main() {}'));
  }, timeout: allowForRemotePubInvocation, overrides: <Type, Generator>{
    HttpClientFactory: () => () => MockHttpClient(200, result: 'void main() {}'),
  });

  testUsingContext('can write samples index to disk', () async {
    final String outputFile = fs.path.join(tempDir.path, 'flutter_samples.json');
    final CreateCommand command = CreateCommand();
    final CommandRunner<void> runner = createTestCommandRunner(command);
    final List<String> args = <String>[
      'create',
      '--list-samples',
      outputFile,
    ];

    await runner.run(args);
    final File expectedFile = fs.file(outputFile);
    expect(expectedFile.existsSync(), isTrue);
    expect(expectedFile.readAsStringSync(), equals(samplesIndexJson));
  }, overrides: <Type, Generator>{
    HttpClientFactory: () =>
        () => MockHttpClient(200, result: samplesIndexJson),
  });
  testUsingContext('provides an error to the user if samples json download fails', () async {
    final String outputFile = fs.path.join(tempDir.path, 'flutter_samples.json');
    final CreateCommand command = CreateCommand();
    final CommandRunner<void> runner = createTestCommandRunner(command);
    final List<String> args = <String>[
      'create',
      '--list-samples',
      outputFile,
    ];

    await expectLater(runner.run(args), throwsToolExit(exitCode: 2, message: 'Failed to write samples'));
    expect(fs.file(outputFile).existsSync(), isFalse);
  }, overrides: <Type, Generator>{
    HttpClientFactory: () =>
        () => MockHttpClient(404, result: 'not found'),
  });

  group('usageValues', () {
    testUsingContext('set template type as usage value', () async {
      Cache.flutterRoot = '../..';

      final CreateCommand command = CreateCommand();
      final CommandRunner<void> runner = createTestCommandRunner(command);

      await runner.run(<String>['create', '--no-pub', '--template=module', projectDir.path]);
      expect(await command.usageValues, containsPair(kCommandCreateProjectType, 'module'));

      await runner.run(<String>['create', '--no-pub', '--template=app', projectDir.path]);
      expect(await command.usageValues, containsPair(kCommandCreateProjectType, 'app'));

      await runner.run(<String>['create', '--no-pub', '--template=package', projectDir.path]);
      expect(await command.usageValues, containsPair(kCommandCreateProjectType, 'package'));

      await runner.run(<String>['create', '--no-pub', '--template=plugin', projectDir.path]);
      expect(await command.usageValues, containsPair(kCommandCreateProjectType, 'plugin'));

    }, timeout: allowForCreateFlutterProject);

    testUsingContext('set iOS host language type as usage value', () async {
      Cache.flutterRoot = '../..';

      final CreateCommand command = CreateCommand();
      final CommandRunner<void> runner = createTestCommandRunner(command);

      await runner.run(<String>['create', '--no-pub', '--template=app', projectDir.path]);
      expect(await command.usageValues, containsPair(kCommandCreateIosLanguage, 'objc'));

      await runner.run(<String>[
        'create',
        '--no-pub',
        '--template=app',
        '--ios-language=swift',
        projectDir.path,
      ]);
      expect(await command.usageValues, containsPair(kCommandCreateIosLanguage, 'swift'));

    }, timeout: allowForCreateFlutterProject);

    testUsingContext('set Android host language type as usage value', () async {
      Cache.flutterRoot = '../..';

      final CreateCommand command = CreateCommand();
      final CommandRunner<void> runner = createTestCommandRunner(command);

      await runner.run(<String>['create', '--no-pub', '--template=app', projectDir.path]);
      expect(await command.usageValues, containsPair(kCommandCreateAndroidLanguage, 'java'));

      await runner.run(<String>[
        'create',
        '--no-pub',
        '--template=app',
        '--android-language=kotlin',
        projectDir.path,
      ]);
      expect(await command.usageValues, containsPair(kCommandCreateAndroidLanguage, 'kotlin'));

    }, timeout: allowForCreateFlutterProject);
  });
}


Future<void> _createProject(
  Directory dir,
  List<String> createArgs,
  List<String> expectedPaths, {
  List<String> unexpectedPaths = const <String>[],
}) async {
  Cache.flutterRoot = '../..';
  final CreateCommand command = CreateCommand();
  final CommandRunner<void> runner = createTestCommandRunner(command);
  final List<String> args = <String>['create'];
  args.addAll(createArgs);
  args.add(dir.path);
  await runner.run(args);

  bool pathExists(String path) {
    final String fullPath = fs.path.join(dir.path, path);
    return fs.typeSync(fullPath) != FileSystemEntityType.notFound;
  }

  final List<String> failures = <String>[];
  for (String path in expectedPaths) {
    if (!pathExists(path)) {
      failures.add('Path "$path" does not exist.');
    }
  }
  for (String path in unexpectedPaths) {
    if (pathExists(path)) {
      failures.add('Path "$path" exists when it shouldn\'t.');
    }
  }
  expect(failures, isEmpty, reason: failures.join('\n'));
}

Future<void> _createAndAnalyzeProject(
  Directory dir,
  List<String> createArgs,
  List<String> expectedPaths, {
  List<String> unexpectedPaths = const <String>[],
}) async {
  await _createProject(dir, createArgs, expectedPaths, unexpectedPaths: unexpectedPaths);
  await _analyzeProject(dir.path);
}

Future<void> _analyzeProject(String workingDir) async {
  final String flutterToolsPath = fs.path.absolute(fs.path.join(
    'bin',
    'flutter_tools.dart',
  ));

  final List<String> args = <String>[]
    ..addAll(dartVmFlags)
    ..add(flutterToolsPath)
    ..add('analyze');

  final ProcessResult exec = await Process.run(
    '$dartSdkPath/bin/dart',
    args,
    workingDirectory: workingDir,
  );
  if (exec.exitCode != 0) {
    print(exec.stdout);
    print(exec.stderr);
  }
  expect(exec.exitCode, 0);
}

Future<void> _runFlutterTest(Directory workingDir, { String target }) async {
  final String flutterToolsPath = fs.path.absolute(fs.path.join(
    'bin',
    'flutter_tools.dart',
  ));

  // While flutter test does get packages, it doesn't write version
  // files anymore.
  await Process.run(
    '$dartSdkPath/bin/dart',
    <String>[]
    ..addAll(dartVmFlags)
    ..add(flutterToolsPath)
    ..addAll(<String>['packages', 'get']),
    workingDirectory: workingDir.path,
  );

  final List<String> args = <String>[]
    ..addAll(dartVmFlags)
    ..add(flutterToolsPath)
    ..add('test')
    ..add('--no-color');
  if (target != null) {
    args.add(target);
  }

  final ProcessResult exec = await Process.run(
    '$dartSdkPath/bin/dart',
    args,
    workingDirectory: workingDir.path,
  );
  if (exec.exitCode != 0) {
    print(exec.stdout);
    print(exec.stderr);
  }
  expect(exec.exitCode, 0);
}

class MockFlutterVersion extends Mock implements FlutterVersion {}

/// A ProcessManager that invokes a real process manager, but keeps
/// track of all commands sent to it.
class LoggingProcessManager extends LocalProcessManager {
  List<List<String>> commands = <List<String>>[];

  @override
  Future<Process> start(
    List<dynamic> command, {
    String workingDirectory,
    Map<String, String> environment,
    bool includeParentEnvironment = true,
    bool runInShell = false,
    ProcessStartMode mode = ProcessStartMode.normal,
  }) {
    commands.add(command);
    return super.start(
      command,
      workingDirectory: workingDirectory,
      environment: environment,
      includeParentEnvironment: includeParentEnvironment,
      runInShell: runInShell,
      mode: mode,
    );
  }
}

class MockHttpClient implements HttpClient {
  MockHttpClient(this.statusCode, {this.result});

  final int statusCode;
  final String result;

  @override
  Future<HttpClientRequest> getUrl(Uri url) async {
    return MockHttpClientRequest(statusCode, result: result);
  }

  @override
  dynamic noSuchMethod(Invocation invocation) {
    throw 'io.HttpClient - $invocation';
  }
}

class MockHttpClientRequest implements HttpClientRequest {
  MockHttpClientRequest(this.statusCode, {this.result});

  final int statusCode;
  final String result;

  @override
  Future<HttpClientResponse> close() async {
    return MockHttpClientResponse(statusCode, result: result);
  }

  @override
  dynamic noSuchMethod(Invocation invocation) {
    throw 'io.HttpClientRequest - $invocation';
  }
}

class MockHttpClientResponse extends Stream<List<int>> implements HttpClientResponse {
  MockHttpClientResponse(this.statusCode, {this.result});

  @override
  final int statusCode;

  final String result;

  @override
  String get reasonPhrase => '<reason phrase>';

  @override
  HttpClientResponseCompressionState get compressionState {
    return HttpClientResponseCompressionState.decompressed;
  }

  @override
  StreamSubscription<Uint8List> listen(
    void onData(Uint8List event), {
    Function onError,
    void onDone(),
    bool cancelOnError,
  }) {
    return Stream<Uint8List>.fromIterable(<Uint8List>[Uint8List.fromList(result.codeUnits)])
      .listen(onData, onError: onError, onDone: onDone, cancelOnError: cancelOnError);
  }

  @override
  dynamic noSuchMethod(Invocation invocation) {
    throw 'io.HttpClientResponse - $invocation';
  }
}<|MERGE_RESOLUTION|>--- conflicted
+++ resolved
@@ -2,12 +2,8 @@
 // Use of this source code is governed by a BSD-style license that can be
 // found in the LICENSE file.
 
-<<<<<<< HEAD
 // This test performs too poorly to run with coverage enabled.
-@Tags(<String>['no_coverage'])
-=======
-@Tags(<String>['create'])
->>>>>>> bb79ff3b
+@Tags(<String>['create', 'no_coverage'])
 import 'dart:async';
 import 'dart:convert';
 import 'dart:typed_data';
