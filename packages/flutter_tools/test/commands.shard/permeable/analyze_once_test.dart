--- conflicted
+++ resolved
@@ -23,16 +23,42 @@
 final Platform _kNoColorTerminalPlatform = FakePlatform.fromPlatform(const LocalPlatform())..stdoutSupportsAnsi = false;
 
 void main() {
-<<<<<<< HEAD
   String analyzerSeparator;
   FileSystem fileSystem;
   Platform platform;
-  Logger logger;
+  BufferLogger logger;
   AnsiTerminal terminal;
   ProcessManager processManager;
   Directory tempDir;
   String projectPath;
   File libMain;
+
+  Future<void> runCommand({
+    FlutterCommand command,
+    List<String> arguments,
+    List<String> statusTextContains,
+    List<String> errorTextContains,
+    bool toolExit = false,
+    String exitMessageContains,
+  }) async {
+    try {
+      arguments.insert(0, '--flutter-root=${Cache.flutterRoot}');
+      await createTestCommandRunner(command).run(arguments);
+      expect(toolExit, isFalse, reason: 'Expected ToolExit exception');
+    } on ToolExit catch (e) {
+      if (!toolExit) {
+        testLogger.clear();
+        rethrow;
+      }
+      if (exitMessageContains != null) {
+        expect(e.message, contains(exitMessageContains));
+      }
+    }
+    assertContains(logger.statusText, statusTextContains);
+    assertContains(logger.errorText, errorTextContains);
+
+    logger.clear();
+  }
 
   void _createDotPackages(String projectPath) {
     final StringBuffer flutterRootUri = StringBuffer('file://');
@@ -45,27 +71,6 @@
       flutterRootUri.write(canonicalizedFlutterRootPath);
     }
     final String dotPackagesSrc = '''# Generated
-=======
-  final String analyzerSeparator = globals.platform.isWindows ? '-' : '•';
-
-  group('analyze once', () {
-    setUpAll(() {
-      Cache.disableLocking();
-      Cache.flutterRoot = FlutterCommandRunner.defaultFlutterRoot;
-    });
-
-    void _createDotPackages(String projectPath) {
-      final StringBuffer flutterRootUri = StringBuffer('file://');
-      final String canonicalizedFlutterRootPath = globals.fs.path.canonicalize(Cache.flutterRoot);
-      if (globals.platform.isWindows) {
-        flutterRootUri
-            ..write('/')
-            ..write(canonicalizedFlutterRootPath.replaceAll(r'\', '/'));
-      } else {
-        flutterRootUri.write(canonicalizedFlutterRootPath);
-      }
-      final String dotPackagesSrc = '''# Generated
->>>>>>> 6dc3bfaa
 flutter:$flutterRootUri/packages/flutter/lib/
 sky_engine:$flutterRootUri/bin/cache/pkg/sky_engine/lib/
 flutter_project:lib/
@@ -336,33 +341,6 @@
   }
 }
 
-Future<void> runCommand({
-  FlutterCommand command,
-  List<String> arguments,
-  List<String> statusTextContains,
-  List<String> errorTextContains,
-  bool toolExit = false,
-  String exitMessageContains,
-}) async {
-  try {
-    arguments.insert(0, '--flutter-root=${Cache.flutterRoot}');
-    await createTestCommandRunner(command).run(arguments);
-    expect(toolExit, isFalse, reason: 'Expected ToolExit exception');
-  } on ToolExit catch (e) {
-    if (!toolExit) {
-      testLogger.clear();
-      rethrow;
-    }
-    if (exitMessageContains != null) {
-      expect(e.message, contains(exitMessageContains));
-    }
-  }
-  assertContains(testLogger.statusText, statusTextContains);
-  assertContains(testLogger.errorText, errorTextContains);
-
-  testLogger.clear();
-}
-
 const String mainDartSrc = r'''
 import 'package:flutter/material.dart';
 
