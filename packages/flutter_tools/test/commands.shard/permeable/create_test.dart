--- conflicted
+++ resolved
@@ -1939,18 +1939,41 @@
     FeatureFlags: () => TestFeatureFlags(isMacOSEnabled: true),
   });
 
-<<<<<<< HEAD
+  testUsingContext('flutter create -t plugin in an empty folder should not show pubspec.yaml updating suggestion', () async {
+    Cache.flutterRoot = '../..';
+    when(mockFlutterVersion.frameworkRevision).thenReturn(frameworkRevision);
+    when(mockFlutterVersion.channel).thenReturn(frameworkChannel);
+
+    final CreateCommand command = CreateCommand();
+    final CommandRunner<void> runner = createTestCommandRunner(command);
+    await runner.run(<String>['create', '--no-pub', '--template=plugin', '--platforms=android', projectDir.path]);
+    expect(logger.statusText, isNot(contains('The `pubspec.yaml` under the project directory must be updated to support')));
+  }, overrides: <Type, Generator> {
+    Logger: () => logger,
+  });
+
+  testUsingContext('flutter create -t plugin in an existing plugin should show pubspec.yaml updating suggestion', () async {
+    Cache.flutterRoot = '../..';
+    when(mockFlutterVersion.frameworkRevision).thenReturn(frameworkRevision);
+    when(mockFlutterVersion.channel).thenReturn(frameworkChannel);
+
+    final CreateCommand command = CreateCommand();
+    final CommandRunner<void> runner = createTestCommandRunner(command);
+    await runner.run(<String>['create', '--no-pub', '--template=plugin', '--platforms=ios', projectDir.path]);
+    expect(logger.statusText, isNot(contains('The `pubspec.yaml` under the project directory must be updated to support')));
+    await runner.run(<String>['create', '--no-pub', '--template=plugin', '--platforms=android', projectDir.path]);
+    expect(logger.statusText, contains('The `pubspec.yaml` under the project directory must be updated to support'));
+  }, overrides: <Type, Generator> {
+    Logger: () => logger,
+  });
+
   testUsingContext('newly created plugin has min flutter sdk version as 1.20.0', () async {
-=======
-  testUsingContext('flutter create -t plugin in an empty folder should not show pubspec.yaml updating suggestion', () async {
->>>>>>> 48fab86c
-    Cache.flutterRoot = '../..';
-    when(mockFlutterVersion.frameworkRevision).thenReturn(frameworkRevision);
-    when(mockFlutterVersion.channel).thenReturn(frameworkChannel);
-
-    final CreateCommand command = CreateCommand();
-    final CommandRunner<void> runner = createTestCommandRunner(command);
-<<<<<<< HEAD
+    Cache.flutterRoot = '../..';
+    when(mockFlutterVersion.frameworkRevision).thenReturn(frameworkRevision);
+    when(mockFlutterVersion.channel).thenReturn(frameworkChannel);
+
+    final CreateCommand command = CreateCommand();
+    final CommandRunner<void> runner = createTestCommandRunner(command);
     await runner.run(<String>['create', '--no-pub', '--template=plugin', projectDir.path]);
     final String rawPubspec = await projectDir.childFile('pubspec.yaml').readAsString();
     final Pubspec pubspec = Pubspec.parse(rawPubspec);
@@ -1958,29 +1981,7 @@
     expect(env['flutter'].allows(Version(1, 20, 0)), true);
     expect(env['flutter'].allows(Version(1, 19, 0)), false);
   });
-=======
-    await runner.run(<String>['create', '--no-pub', '--template=plugin', '--platforms=android', projectDir.path]);
-    expect(logger.statusText, isNot(contains('The `pubspec.yaml` under the project directory must be updated to support')));
-  }, overrides: <Type, Generator> {
-    Logger: () => logger,
-  });
-
-  testUsingContext('flutter create -t plugin in an existing plugin should show pubspec.yaml updating suggestion', () async {
-    Cache.flutterRoot = '../..';
-    when(mockFlutterVersion.frameworkRevision).thenReturn(frameworkRevision);
-    when(mockFlutterVersion.channel).thenReturn(frameworkChannel);
-
-    final CreateCommand command = CreateCommand();
-    final CommandRunner<void> runner = createTestCommandRunner(command);
-    await runner.run(<String>['create', '--no-pub', '--template=plugin', '--platforms=ios', projectDir.path]);
-    expect(logger.statusText, isNot(contains('The `pubspec.yaml` under the project directory must be updated to support')));
-    await runner.run(<String>['create', '--no-pub', '--template=plugin', '--platforms=android', projectDir.path]);
-    expect(logger.statusText, contains('The `pubspec.yaml` under the project directory must be updated to support'));
-  }, overrides: <Type, Generator> {
-    Logger: () => logger,
-  });
-
->>>>>>> 48fab86c
+
 }
 
 Future<void> _createProject(
