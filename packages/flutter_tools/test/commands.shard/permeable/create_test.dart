// Copyright 2014 The Flutter Authors. All rights reserved.
// Use of this source code is governed by a BSD-style license that can be
// found in the LICENSE file.

import 'dart:async';
import 'dart:convert';
import 'dart:typed_data';

import 'package:args/command_runner.dart';
import 'package:flutter_tools/src/artifacts.dart';
import 'package:flutter_tools/src/base/file_system.dart';
import 'package:flutter_tools/src/base/io.dart';
import 'package:flutter_tools/src/base/net.dart';
import 'package:flutter_tools/src/base/platform.dart';
import 'package:flutter_tools/src/build_info.dart';
import 'package:flutter_tools/src/cache.dart';
import 'package:flutter_tools/src/commands/create.dart';
import 'package:flutter_tools/src/dart/pub.dart';
import 'package:flutter_tools/src/features.dart';
import 'package:flutter_tools/src/globals.dart' as globals;
import 'package:flutter_tools/src/project.dart';
import 'package:flutter_tools/src/version.dart';
import 'package:mockito/mockito.dart';
import 'package:process/process.dart';
import 'package:pubspec_parse/pubspec_parse.dart';

import '../../src/common.dart';
import '../../src/context.dart';
import '../../src/pubspec_schema.dart';
import '../../src/testbed.dart';

const String frameworkRevision = '12345678';
const String frameworkChannel = 'omega';
// TODO(fujino): replace FakePlatform.fromPlatform() with FakePlatform()
final Generator _kNoColorTerminalPlatform = () => FakePlatform.fromPlatform(const LocalPlatform())..stdoutSupportsAnsi = false;
final Map<Type, Generator> noColorTerminalOverride = <Type, Generator>{
  Platform: _kNoColorTerminalPlatform,
};
const String samplesIndexJson = '''
[
  { "id": "sample1" },
  { "id": "sample2" }
]''';

void main() {
  Directory tempDir;
  Directory projectDir;
  FlutterVersion mockFlutterVersion;
  LoggingProcessManager loggingProcessManager;

  setUpAll(() async {
    Cache.disableLocking();
    await _ensureFlutterToolsSnapshot();
  });

  setUp(() {
    loggingProcessManager = LoggingProcessManager();
    tempDir = globals.fs.systemTempDirectory.createTempSync('flutter_tools_create_test.');
    projectDir = tempDir.childDirectory('flutter_project');
    mockFlutterVersion = MockFlutterVersion();
  });

  tearDown(() {
    tryToDelete(tempDir);
  });

  tearDownAll(() async {
    await _restoreFlutterToolsSnapshot();
  });

  // Verify that we create a default project ('app') that is
  // well-formed.
  testUsingContext('can create a default project', () async {
    await _createAndAnalyzeProject(
      projectDir,
      <String>['-i', 'objc', '-a', 'java'],
      <String>[
        'android/app/src/main/java/com/example/flutter_project/MainActivity.java',
        'android/app/src/main/java/io/flutter/plugins/GeneratedPluginRegistrant.java',
        'flutter_project.iml',
        'ios/Flutter/AppFrameworkInfo.plist',
        'ios/Runner/AppDelegate.m',
        'ios/Runner/GeneratedPluginRegistrant.h',
        'lib/main.dart',
      ],
    );
    return _runFlutterTest(projectDir);
  }, overrides: <Type, Generator>{
    Pub: () => Pub(
      fileSystem: globals.fs,
      logger: globals.logger,
      processManager: globals.processManager,
      usage: globals.flutterUsage,
      botDetector: globals.botDetector,
      platform: globals.platform,
    ),
  });

  testUsingContext('can create a default project if empty directory exists', () async {
    await projectDir.create(recursive: true);
    await _createAndAnalyzeProject(
      projectDir,
      <String>['-i', 'objc', '-a', 'java'],
      <String>[
        'android/app/src/main/java/com/example/flutter_project/MainActivity.java',
        'android/app/src/main/java/io/flutter/plugins/GeneratedPluginRegistrant.java',
        'flutter_project.iml',
        'ios/Flutter/AppFrameworkInfo.plist',
        'ios/Runner/AppDelegate.m',
        'ios/Runner/GeneratedPluginRegistrant.h',
      ],
    );
  }, overrides: <Type, Generator>{
    Pub: () => Pub(
      fileSystem: globals.fs,
      logger: globals.logger,
      processManager: globals.processManager,
      usage: globals.flutterUsage,
      botDetector: globals.botDetector,
      platform: globals.platform,
    ),
  });

  testUsingContext('creates a module project correctly', () async {
    await _createAndAnalyzeProject(projectDir, <String>[
      '--template=module',
    ], <String>[
      '.android/app/',
      '.gitignore',
      '.ios/Flutter',
      '.ios/Flutter/flutter_project.podspec',
      '.metadata',
      'lib/main.dart',
      'pubspec.yaml',
      'README.md',
      'test/widget_test.dart',
    ], unexpectedPaths: <String>[
      'android/',
      'ios/',
    ]);
    return _runFlutterTest(projectDir);
  }, overrides: <Type, Generator>{
    Pub: () => Pub(
      fileSystem: globals.fs,
      logger: globals.logger,
      processManager: globals.processManager,
      usage: globals.flutterUsage,
      botDetector: globals.botDetector,
      platform: globals.platform,
    ),
  });

  testUsingContext('cannot create a project if non-empty non-project directory exists with .metadata', () async {
    await projectDir.absolute.childDirectory('blag').create(recursive: true);
    await projectDir.absolute.childFile('.metadata').writeAsString('project_type: blag\n');
    expect(() async => await _createAndAnalyzeProject(
        projectDir,
        <String>[],
        <String>[],
        unexpectedPaths: <String>[
          'android/',
          'ios/',
          '.android/',
          '.ios/',
        ]),
      throwsToolExit(message: 'Sorry, unable to detect the type of project to recreate'));
  }, overrides: <Type, Generator>{
    Pub: () => Pub(
      fileSystem: globals.fs,
      logger: globals.logger,
      processManager: globals.processManager,
      usage: globals.flutterUsage,
      botDetector: globals.botDetector,
      platform: globals.platform,
    ),
    ...noColorTerminalOverride,
  });

  testUsingContext('Will create an app project if non-empty non-project directory exists without .metadata', () async {
    await projectDir.absolute.childDirectory('blag').create(recursive: true);
    await projectDir.absolute.childDirectory('.idea').create(recursive: true);
    await _createAndAnalyzeProject(
      projectDir,
      <String>[
        '-i', 'objc', '-a', 'java',
      ],
      <String>[
        'android/app/src/main/java/com/example/flutter_project/MainActivity.java',
        'android/app/src/main/java/io/flutter/plugins/GeneratedPluginRegistrant.java',
        'flutter_project.iml',
        'ios/Flutter/AppFrameworkInfo.plist',
        'ios/Runner/AppDelegate.m',
        'ios/Runner/GeneratedPluginRegistrant.h',
      ],
      unexpectedPaths: <String>[
        '.android/',
        '.ios/',
      ],
    );
  }, overrides: <Type, Generator>{
    Pub: () => Pub(
      fileSystem: globals.fs,
      logger: globals.logger,
      processManager: globals.processManager,
      usage: globals.flutterUsage,
      botDetector: globals.botDetector,
      platform: globals.platform,
    ),
  });

  testUsingContext('detects and recreates an app project correctly', () async {
    await projectDir.absolute.childDirectory('lib').create(recursive: true);
    await projectDir.absolute.childDirectory('ios').create(recursive: true);
    await _createAndAnalyzeProject(
      projectDir,
      <String>[
        '-i', 'objc', '-a', 'java',
      ],
      <String>[
        'android/app/src/main/java/com/example/flutter_project/MainActivity.java',
        'android/app/src/main/java/io/flutter/plugins/GeneratedPluginRegistrant.java',
        'flutter_project.iml',
        'ios/Flutter/AppFrameworkInfo.plist',
        'ios/Runner/AppDelegate.m',
        'ios/Runner/GeneratedPluginRegistrant.h',
      ],
      unexpectedPaths: <String>[
        '.android/',
        '.ios/',
      ],
    );
  }, overrides: <Type, Generator>{
    Pub: () => Pub(
      fileSystem: globals.fs,
      logger: globals.logger,
      processManager: globals.processManager,
      usage: globals.flutterUsage,
      botDetector: globals.botDetector,
      platform: globals.platform,
    ),
  });

  testUsingContext('detects and recreates a plugin project correctly', () async {
    await projectDir.create(recursive: true);
    await projectDir.absolute.childFile('.metadata').writeAsString('project_type: plugin\n');
    await _createAndAnalyzeProject(
      projectDir,
      <String>[],
      <String>[
        'example/lib/main.dart',
        'flutter_project.iml',
        'lib/flutter_project.dart',
      ],
      unexpectedPaths: <String>[
        'android/app/src/main/java/com/example/flutter_project/MainActivity.java',
        'android/src/main/java/com/example/flutter_project/FlutterProjectPlugin.java',
        'example/android/app/src/main/java/com/example/flutter_project_example/MainActivity.java',]
    );
  }, overrides: <Type, Generator>{
    Pub: () => Pub(
      fileSystem: globals.fs,
      logger: globals.logger,
      processManager: globals.processManager,
      usage: globals.flutterUsage,
      botDetector: globals.botDetector,
      platform: globals.platform,
    ),
  });

  testUsingContext('detects and recreates a package project correctly', () async {
    await projectDir.create(recursive: true);
    await projectDir.absolute.childFile('.metadata').writeAsString('project_type: package\n');
    return _createAndAnalyzeProject(
      projectDir,
      <String>[],
      <String>[
        'lib/flutter_project.dart',
        'test/flutter_project_test.dart',
      ],
      unexpectedPaths: <String>[
        'android/app/src/main/java/com/example/flutter_project/MainActivity.java',
        'android/src/main/java/com/example/flutter_project/FlutterProjectPlugin.java',
        'example/android/app/src/main/java/com/example/flutter_project_example/MainActivity.java',
        'example/ios/Runner/AppDelegate.h',
        'example/ios/Runner/AppDelegate.m',
        'example/ios/Runner/main.m',
        'example/lib/main.dart',
        'ios/Classes/FlutterProjectPlugin.h',
        'ios/Classes/FlutterProjectPlugin.m',
        'ios/Runner/AppDelegate.h',
        'ios/Runner/AppDelegate.m',
        'ios/Runner/main.m',
        'lib/main.dart',
        'test/widget_test.dart',
      ],
    );
  }, overrides: <Type, Generator>{
    Pub: () => Pub(
      fileSystem: globals.fs,
      logger: globals.logger,
      processManager: globals.processManager,
      usage: globals.flutterUsage,
      botDetector: globals.botDetector,
      platform: globals.platform,
    ),
  });

  testUsingContext('kotlin/swift legacy app project', () async {
    return _createProject(
      projectDir,
      <String>['--no-pub', '--template=app', '--android-language=kotlin', '--ios-language=swift'],
      <String>[
        'android/app/src/main/kotlin/com/example/flutter_project/MainActivity.kt',
        'ios/Runner/AppDelegate.swift',
        'ios/Runner/Runner-Bridging-Header.h',
        'lib/main.dart',
        '.idea/libraries/KotlinJavaRuntime.xml',
      ],
      unexpectedPaths: <String>[
        'android/app/src/main/java/com/example/flutter_project/MainActivity.java',
        'ios/Runner/AppDelegate.h',
        'ios/Runner/AppDelegate.m',
        'ios/Runner/main.m',
      ],
    );
  }, overrides: <Type, Generator>{
    Pub: () => Pub(
      fileSystem: globals.fs,
      logger: globals.logger,
      processManager: globals.processManager,
      usage: globals.flutterUsage,
      botDetector: globals.botDetector,
      platform: globals.platform,
    ),
  });

  testUsingContext('can create a package project', () async {
    await _createAndAnalyzeProject(
      projectDir,
      <String>['--template=package'],
      <String>[
        'lib/flutter_project.dart',
        'test/flutter_project_test.dart',
      ],
      unexpectedPaths: <String>[
        'android/app/src/main/java/com/example/flutter_project/MainActivity.java',
        'android/src/main/java/com/example/flutter_project/FlutterProjectPlugin.java',
        'example/android/app/src/main/java/com/example/flutter_project_example/MainActivity.java',
        'example/ios/Runner/AppDelegate.h',
        'example/ios/Runner/AppDelegate.m',
        'example/ios/Runner/main.m',
        'example/lib/main.dart',
        'ios/Classes/FlutterProjectPlugin.h',
        'ios/Classes/FlutterProjectPlugin.m',
        'ios/Runner/AppDelegate.h',
        'ios/Runner/AppDelegate.m',
        'ios/Runner/main.m',
        'lib/main.dart',
        'test/widget_test.dart',
      ],
    );
    return _runFlutterTest(projectDir);
  }, overrides: <Type, Generator>{
    Pub: () => Pub(
      fileSystem: globals.fs,
      logger: globals.logger,
      processManager: globals.processManager,
      usage: globals.flutterUsage,
      botDetector: globals.botDetector,
      platform: globals.platform,
    ),
  });

  testUsingContext('can create a plugin project', () async {
    await _createAndAnalyzeProject(
      projectDir,
      <String>['--template=plugin', '-i', 'objc', '-a', 'java'],
      <String>[
        'example/lib/main.dart',
        'flutter_project.iml',
        'lib/flutter_project.dart',
      ],
      unexpectedPaths: <String>[
<<<<<<< HEAD
        'android/src/main/java/com/example/flutter_project/FlutterProjectPlugin.java',
        'example/android/app/src/main/java/com/example/flutter_project_example/MainActivity.java',
        // TODO(cyanglaz): no-op iOS folder should be removed after 1.20.0 release
        // https://github.com/flutter/flutter/issues/59787
      ]
=======
        'lib/flutter_project_web.dart',
      ],
>>>>>>> ca32668b
    );
    return _runFlutterTest(projectDir.childDirectory('example'));
  }, overrides: <Type, Generator>{
    Pub: () => Pub(
      fileSystem: globals.fs,
      logger: globals.logger,
      processManager: globals.processManager,
      usage: globals.flutterUsage,
      botDetector: globals.botDetector,
      platform: globals.platform,
    ),
  });

  testUsingContext('plugin project supports web', () async {
    await _createAndAnalyzeProject(
      projectDir,
      <String>['--template=plugin'],
      <String>[
        'lib/flutter_project.dart',
        'lib/flutter_project_web.dart',
      ],
    );
    final String rawPubspec = await projectDir.childFile('pubspec.yaml').readAsString();
    final Pubspec pubspec = Pubspec.parse(rawPubspec);
    // Expect the dependency on flutter_web_plugins exists
    expect(pubspec.dependencies, contains('flutter_web_plugins'));
    // The platform is correctly registered
    expect(pubspec.flutter['plugin']['platforms']['web']['pluginClass'], 'FlutterProjectWeb');
    expect(pubspec.flutter['plugin']['platforms']['web']['fileName'], 'flutter_project_web.dart');
  }, overrides: <Type, Generator>{
    FeatureFlags: () => TestFeatureFlags(isWebEnabled: true),
    Pub: () => Pub(
      fileSystem: globals.fs,
      logger: globals.logger,
      processManager: globals.processManager,
      usage: globals.flutterUsage,
      botDetector: globals.botDetector,
      platform: globals.platform,
    ),
  });

  testUsingContext('plugin example app depends on plugin', () async {
    await _createProject(
      projectDir,
      <String>['--template=plugin', '-i', 'objc', '-a', 'java'],
      <String>[
        'example/pubspec.yaml',
      ],
    );
    final String rawPubspec = await projectDir.childDirectory('example').childFile('pubspec.yaml').readAsString();
    final Pubspec pubspec = Pubspec.parse(rawPubspec);
    final String pluginName = projectDir.basename;
    expect(pubspec.dependencies, contains(pluginName));
    expect(pubspec.dependencies[pluginName] is PathDependency, isTrue);
    final PathDependency pathDependency = pubspec.dependencies[pluginName] as PathDependency;
    expect(pathDependency.path, '../');
  }, overrides: <Type, Generator>{
    Pub: () => Pub(
      fileSystem: globals.fs,
      logger: globals.logger,
      processManager: globals.processManager,
      usage: globals.flutterUsage,
      botDetector: globals.botDetector,
      platform: globals.platform,
    ),
  });

  testUsingContext('kotlin/swift plugin project', () async {
    return _createProject(
      projectDir,
      <String>['--no-pub', '--template=plugin', '-a', 'kotlin', '--ios-language', 'swift', '--platforms', 'ios,android'],
      <String>[
        'android/src/main/kotlin/com/example/flutter_project/FlutterProjectPlugin.kt',
        'example/android/app/src/main/kotlin/com/example/flutter_project_example/MainActivity.kt',
        'example/ios/Runner/AppDelegate.swift',
        'example/ios/Runner/Runner-Bridging-Header.h',
        'example/lib/main.dart',
        'ios/Classes/FlutterProjectPlugin.h',
        'ios/Classes/FlutterProjectPlugin.m',
        'ios/Classes/SwiftFlutterProjectPlugin.swift',
        'lib/flutter_project.dart',
      ],
      unexpectedPaths: <String>[
        'android/src/main/java/com/example/flutter_project/FlutterProjectPlugin.java',
        'example/android/app/src/main/java/com/example/flutter_project_example/MainActivity.java',
        'example/ios/Runner/AppDelegate.h',
        'example/ios/Runner/AppDelegate.m',
        'example/ios/Runner/main.m',
      ],
    );
  });

  testUsingContext('plugin project with custom org', () async {
    return _createProject(
      projectDir,
      <String>[
        '--no-pub',
        '--template=plugin',
        '--org', 'com.bar.foo',
        '-i', 'objc',
        '-a', 'java',
        '--platforms', 'android',
      ], <String>[
        'android/src/main/java/com/bar/foo/flutter_project/FlutterProjectPlugin.java',
        'example/android/app/src/main/java/com/bar/foo/flutter_project_example/MainActivity.java',
      ],
      unexpectedPaths: <String>[
        'android/src/main/java/com/example/flutter_project/FlutterProjectPlugin.java',
        'example/android/app/src/main/java/com/example/flutter_project_example/MainActivity.java',
      ],
    );
  });

  testUsingContext('plugin project with valid custom project name', () async {
    return _createProject(
      projectDir,
      <String>[
        '--no-pub',
        '--template=plugin',
        '--project-name', 'xyz',
        '-i', 'objc',
        '-a', 'java',
        '--platforms', 'android,ios',
      ], <String>[
        'android/src/main/java/com/example/xyz/XyzPlugin.java',
        'example/android/app/src/main/java/com/example/xyz_example/MainActivity.java',
      ],
      unexpectedPaths: <String>[
        'android/src/main/java/com/example/flutter_project/FlutterProjectPlugin.java',
        'example/android/app/src/main/java/com/example/flutter_project_example/MainActivity.java',
      ],
    );
  });

  testUsingContext('plugin project with invalid custom project name', () async {
    expect(
      () => _createProject(projectDir,
        <String>['--no-pub', '--template=plugin', '--project-name', 'xyz.xyz', '--platforms', 'android,ios',],
        <String>[],
      ),
      throwsToolExit(message: '"xyz.xyz" is not a valid Dart package name.'),
    );
  });

  testUsingContext('legacy app project with-driver-test', () async {
    return _createAndAnalyzeProject(
      projectDir,
      <String>['--with-driver-test', '--template=app'],
      <String>['lib/main.dart'],
    );
  }, overrides: <Type, Generator>{
    Pub: () => Pub(
      fileSystem: globals.fs,
      logger: globals.logger,
      processManager: globals.processManager,
      usage: globals.flutterUsage,
      botDetector: globals.botDetector,
      platform: globals.platform,
    ),
  });

  testUsingContext('module project with pub', () async {
    return _createProject(projectDir, <String>[
      '--template=module',
    ], <String>[
      '.android/build.gradle',
      '.android/Flutter/build.gradle',
      '.android/Flutter/flutter.iml',
      '.android/Flutter/src/main/AndroidManifest.xml',
      '.android/Flutter/src/main/java/io/flutter/plugins/GeneratedPluginRegistrant.java',
      '.android/gradle.properties',
      '.android/gradle/wrapper/gradle-wrapper.jar',
      '.android/gradle/wrapper/gradle-wrapper.properties',
      '.android/gradlew',
      '.android/gradlew.bat',
      '.android/include_flutter.groovy',
      '.android/local.properties',
      '.android/settings.gradle',
      '.gitignore',
      '.metadata',
      '.packages',
      'lib/main.dart',
      'pubspec.lock',
      'pubspec.yaml',
      'README.md',
      'test/widget_test.dart',
    ], unexpectedPaths: <String>[
      'android/',
      'ios/',
      '.android/Flutter/src/main/java/io/flutter/facade/FlutterFragment.java',
      '.android/Flutter/src/main/java/io/flutter/facade/Flutter.java',
    ]);
  }, overrides: <Type, Generator>{
    Pub: () => Pub(
      fileSystem: globals.fs,
      logger: globals.logger,
      processManager: globals.processManager,
      usage: globals.flutterUsage,
      botDetector: globals.botDetector,
      platform: globals.platform,
    ),
  });


  testUsingContext('androidx is used by default in an app project', () async {
    Cache.flutterRoot = '../..';
    when(mockFlutterVersion.frameworkRevision).thenReturn(frameworkRevision);
    when(mockFlutterVersion.channel).thenReturn(frameworkChannel);

    final CreateCommand command = CreateCommand();
    final CommandRunner<void> runner = createTestCommandRunner(command);

    await runner.run(<String>['create', '--no-pub', projectDir.path]);

    void expectExists(String relPath) {
      expect(globals.fs.isFileSync('${projectDir.path}/$relPath'), true);
    }

    expectExists('android/gradle.properties');

    final String actualContents = await globals.fs.file(projectDir.path + '/android/gradle.properties').readAsString();

    expect(actualContents.contains('useAndroidX'), true);
  });

  testUsingContext('androidx is used by default in a module project', () async {
    Cache.flutterRoot = '../..';
    when(mockFlutterVersion.frameworkRevision).thenReturn(frameworkRevision);
    when(mockFlutterVersion.channel).thenReturn(frameworkChannel);

    final CreateCommand command = CreateCommand();
    final CommandRunner<void> runner = createTestCommandRunner(command);

    await runner.run(<String>['create', '--template=module', '--no-pub', projectDir.path]);

    final FlutterProject project = FlutterProject.fromDirectory(projectDir);
    expect(
      project.usesAndroidX,
      true,
    );
  });

  testUsingContext('androidx is used by default in a plugin project', () async {
    Cache.flutterRoot = '../..';
    when(mockFlutterVersion.frameworkRevision).thenReturn(frameworkRevision);
    when(mockFlutterVersion.channel).thenReturn(frameworkChannel);

    final CreateCommand command = CreateCommand();
    final CommandRunner<void> runner = createTestCommandRunner(command);

    await runner.run(<String>['create', '--no-pub', '--template=plugin', '--platforms', 'android', projectDir.path]);

    void expectExists(String relPath) {
      expect(globals.fs.isFileSync('${projectDir.path}/$relPath'), true);
    }

    expectExists('android/gradle.properties');

    final String actualContents = await globals.fs.file(projectDir.path + '/android/gradle.properties').readAsString();

    expect(actualContents.contains('useAndroidX'), true);
  });

  testUsingContext('app supports Linux if requested', () async {
    Cache.flutterRoot = '../..';
    when(mockFlutterVersion.frameworkRevision).thenReturn(frameworkRevision);
    when(mockFlutterVersion.channel).thenReturn(frameworkChannel);

    final CreateCommand command = CreateCommand();
    final CommandRunner<void> runner = createTestCommandRunner(command);

    await runner.run(<String>['create', '--no-pub', projectDir.path]);

    expect(projectDir.childDirectory('linux').childFile('CMakeLists.txt').existsSync(), true);
  }, overrides: <Type, Generator>{
    FeatureFlags: () => TestFeatureFlags(isLinuxEnabled: true),
  });

  testUsingContext('app does not include Linux by default', () async {
    Cache.flutterRoot = '../..';
    when(mockFlutterVersion.frameworkRevision).thenReturn(frameworkRevision);
    when(mockFlutterVersion.channel).thenReturn(frameworkChannel);

    final CreateCommand command = CreateCommand();
    final CommandRunner<void> runner = createTestCommandRunner(command);

    await runner.run(<String>['create', '--no-pub', projectDir.path]);

    expect(projectDir.childDirectory('linux').childFile('CMakeLists.txt').existsSync(), false);
  }, overrides: <Type, Generator>{
    FeatureFlags: () => TestFeatureFlags(isLinuxEnabled: false),
  });

  testUsingContext('plugin supports Linux if requested', () async {
    Cache.flutterRoot = '../..';
    when(mockFlutterVersion.frameworkRevision).thenReturn(frameworkRevision);
    when(mockFlutterVersion.channel).thenReturn(frameworkChannel);

    final CreateCommand command = CreateCommand();
    final CommandRunner<void> runner = createTestCommandRunner(command);

    await runner.run(<String>['create', '--no-pub', '--template=plugin', '--platforms=linux', projectDir.path]);

    expect(projectDir.childDirectory('linux').childFile('CMakeLists.txt').existsSync(), true);
    expect(projectDir.childDirectory('example').childDirectory('linux').existsSync(), true);
        validatePubspecForPlugin(projectDir: projectDir.absolute.path, expectedPlatforms: const <String>[
      'linux',
    ], pluginClass: 'FlutterProjectPlugin',
    unexpectedPlatforms: <String>['some_platform']);
  }, overrides: <Type, Generator>{
    FeatureFlags: () => TestFeatureFlags(isLinuxEnabled: true),
  });

  testUsingContext('plugin does not include Linux by default', () async {
    Cache.flutterRoot = '../..';
    when(mockFlutterVersion.frameworkRevision).thenReturn(frameworkRevision);
    when(mockFlutterVersion.channel).thenReturn(frameworkChannel);

    final CreateCommand command = CreateCommand();
    final CommandRunner<void> runner = createTestCommandRunner(command);

    await runner.run(<String>['create', '--no-pub', '--template=plugin', projectDir.path]);

    expect(projectDir.childDirectory('linux').childFile('CMakeLists.txt').existsSync(), false);
    expect(projectDir.childDirectory('example').childDirectory('linux').existsSync(), false);
  }, overrides: <Type, Generator>{
    FeatureFlags: () => TestFeatureFlags(isLinuxEnabled: false),
  });

  testUsingContext('app does not include macOS by default', () async {
    Cache.flutterRoot = '../..';
    when(mockFlutterVersion.frameworkRevision).thenReturn(frameworkRevision);
    when(mockFlutterVersion.channel).thenReturn(frameworkChannel);

    final CreateCommand command = CreateCommand();
    final CommandRunner<void> runner = createTestCommandRunner(command);

    await runner.run(<String>['create', '--no-pub', projectDir.path]);

    expect(projectDir.childDirectory('macos').childDirectory('Runner.xcworkspace').existsSync(), false);
  }, overrides: <Type, Generator>{
    FeatureFlags: () => TestFeatureFlags(isMacOSEnabled: false),
  });

  testUsingContext('plugin supports macOS if requested', () async {
    Cache.flutterRoot = '../..';
    when(mockFlutterVersion.frameworkRevision).thenReturn(frameworkRevision);
    when(mockFlutterVersion.channel).thenReturn(frameworkChannel);

    final CreateCommand command = CreateCommand();
    final CommandRunner<void> runner = createTestCommandRunner(command);

    await runner.run(<String>['create', '--no-pub', '--template=plugin', '--platforms=macos', projectDir.path]);

    expect(projectDir.childDirectory('macos').childFile('flutter_project.podspec').existsSync(), true);
    expect(projectDir.childDirectory('example').childDirectory('macos').existsSync(), true);
    validatePubspecForPlugin(projectDir: projectDir.absolute.path, expectedPlatforms: const <String>[
      'macos',
    ], pluginClass: 'FlutterProjectPlugin',
    unexpectedPlatforms: <String>['some_platform']);
  }, overrides: <Type, Generator>{
    FeatureFlags: () => TestFeatureFlags(isMacOSEnabled: true),
  });

  testUsingContext('plugin does not include macOS by default', () async {
    Cache.flutterRoot = '../..';
    when(mockFlutterVersion.frameworkRevision).thenReturn(frameworkRevision);
    when(mockFlutterVersion.channel).thenReturn(frameworkChannel);

    final CreateCommand command = CreateCommand();
    final CommandRunner<void> runner = createTestCommandRunner(command);

    await runner.run(<String>['create', '--no-pub', '--template=plugin', projectDir.path]);

    expect(projectDir.childDirectory('macos').childFile('flutter_project.podspec').existsSync(), false);
    expect(projectDir.childDirectory('example').childDirectory('macos').existsSync(), false);
  }, overrides: <Type, Generator>{
    FeatureFlags: () => TestFeatureFlags(isMacOSEnabled: false),
  });

  testUsingContext('app supports Windows if requested', () async {
    Cache.flutterRoot = '../..';
    when(mockFlutterVersion.frameworkRevision).thenReturn(frameworkRevision);
    when(mockFlutterVersion.channel).thenReturn(frameworkChannel);

    final CreateCommand command = CreateCommand();
    final CommandRunner<void> runner = createTestCommandRunner(command);

    await runner.run(<String>['create', '--no-pub', projectDir.path]);

    expect(projectDir.childDirectory('windows').childFile('Runner.sln').existsSync(), true);
  }, overrides: <Type, Generator>{
    FeatureFlags: () => TestFeatureFlags(isWindowsEnabled: true),
  });

  testUsingContext('app does not include Windows by default', () async {
    Cache.flutterRoot = '../..';
    when(mockFlutterVersion.frameworkRevision).thenReturn(frameworkRevision);
    when(mockFlutterVersion.channel).thenReturn(frameworkChannel);

    final CreateCommand command = CreateCommand();
    final CommandRunner<void> runner = createTestCommandRunner(command);

    await runner.run(<String>['create', '--no-pub', projectDir.path]);

    expect(projectDir.childDirectory('windows').childFile('Runner.sln').existsSync(), false);
  }, overrides: <Type, Generator>{
    FeatureFlags: () => TestFeatureFlags(isWindowsEnabled: false),
  });

  testUsingContext('plugin supports Windows if requested', () async {
    Cache.flutterRoot = '../..';
    when(mockFlutterVersion.frameworkRevision).thenReturn(frameworkRevision);
    when(mockFlutterVersion.channel).thenReturn(frameworkChannel);

    final CreateCommand command = CreateCommand();
    final CommandRunner<void> runner = createTestCommandRunner(command);

    await runner.run(<String>['create', '--no-pub', '--template=plugin', '--platforms=windows', projectDir.path]);

    expect(projectDir.childDirectory('windows').childFile('plugin.vcxproj').existsSync(), true);
    expect(projectDir.childDirectory('example').childDirectory('windows').existsSync(), true);
    validatePubspecForPlugin(projectDir: projectDir.absolute.path, expectedPlatforms: const <String>[
      'windows'
    ], pluginClass: 'FlutterProjectPlugin',
    unexpectedPlatforms: <String>['some_platform']);
  }, overrides: <Type, Generator>{
    FeatureFlags: () => TestFeatureFlags(isWindowsEnabled: true),
  });

  testUsingContext('plugin does not include Windows by default', () async {
    Cache.flutterRoot = '../..';
    when(mockFlutterVersion.frameworkRevision).thenReturn(frameworkRevision);
    when(mockFlutterVersion.channel).thenReturn(frameworkChannel);

    final CreateCommand command = CreateCommand();
    final CommandRunner<void> runner = createTestCommandRunner(command);

    await runner.run(<String>['create', '--no-pub', '--template=plugin', projectDir.path]);

    expect(projectDir.childDirectory('windows').childFile('plugin.vcxproj').existsSync(), false);
    expect(projectDir.childDirectory('example').childDirectory('windows').existsSync(), false);
  }, overrides: <Type, Generator>{
    FeatureFlags: () => TestFeatureFlags(isWindowsEnabled: false),
  });

  testUsingContext('plugin uses new platform schema', () async {
    Cache.flutterRoot = '../..';
    when(mockFlutterVersion.frameworkRevision).thenReturn(frameworkRevision);
    when(mockFlutterVersion.channel).thenReturn(frameworkChannel);

    final CreateCommand command = CreateCommand();
    final CommandRunner<void> runner = createTestCommandRunner(command);

    await runner.run(<String>['create', '--no-pub', '--template=plugin', projectDir.path]);

    final String pubspecContents = await globals.fs.directory(projectDir.path).childFile('pubspec.yaml').readAsString();

    expect(pubspecContents.contains('platforms:'), true);
  });

  testUsingContext('has correct content and formatting with module template', () async {
    Cache.flutterRoot = '../..';
    when(mockFlutterVersion.frameworkRevision).thenReturn(frameworkRevision);
    when(mockFlutterVersion.channel).thenReturn(frameworkChannel);

    final CreateCommand command = CreateCommand();
    final CommandRunner<void> runner = createTestCommandRunner(command);

    await runner.run(<String>['create', '--template=module', '--no-pub', '--org', 'com.foo.bar', projectDir.path]);

    void expectExists(String relPath, [bool expectation = true]) {
      expect(globals.fs.isFileSync('${projectDir.path}/$relPath'), expectation);
    }

    expectExists('lib/main.dart');
    expectExists('test/widget_test.dart');

    final String actualContents = await globals.fs.file(projectDir.path + '/test/widget_test.dart').readAsString();

    expect(actualContents.contains('flutter_test.dart'), true);

    for (final FileSystemEntity file in projectDir.listSync(recursive: true)) {
      if (file is File && file.path.endsWith('.dart')) {
        final String original = file.readAsStringSync();

        final Process process = await Process.start(
          globals.fs.path.join(
            globals.artifacts.getArtifactPath(Artifact.engineDartSdkPath),
            'bin',
            globals.platform.isWindows ? 'dartfmt.bat' : 'dartfmt',
          ),
          <String>[file.path],
          workingDirectory: projectDir.path,
        );
        final String formatted = await process.stdout.transform(utf8.decoder).join();

        expect(original, formatted, reason: file.path);
      }
    }

    await _runFlutterTest(projectDir, target: globals.fs.path.join(projectDir.path, 'test', 'widget_test.dart'));

    // Generated Xcode settings
    final String xcodeConfigPath = globals.fs.path.join('.ios', 'Flutter', 'Generated.xcconfig');
    expectExists(xcodeConfigPath);
    final File xcodeConfigFile = globals.fs.file(globals.fs.path.join(projectDir.path, xcodeConfigPath));
    final String xcodeConfig = xcodeConfigFile.readAsStringSync();
    expect(xcodeConfig, contains('FLUTTER_ROOT='));
    expect(xcodeConfig, contains('FLUTTER_APPLICATION_PATH='));
    expect(xcodeConfig, contains('FLUTTER_TARGET='));

    // Generated export environment variables script
    final String buildPhaseScriptPath = globals.fs.path.join('.ios', 'Flutter', 'flutter_export_environment.sh');
    expectExists(buildPhaseScriptPath);
    final File buildPhaseScriptFile = globals.fs.file(globals.fs.path.join(projectDir.path, buildPhaseScriptPath));
    final String buildPhaseScript = buildPhaseScriptFile.readAsStringSync();
    expect(buildPhaseScript, contains('FLUTTER_ROOT='));
    expect(buildPhaseScript, contains('FLUTTER_APPLICATION_PATH='));
    expect(buildPhaseScript, contains('FLUTTER_TARGET='));

    // Generated podspec
    final String podspecPath = globals.fs.path.join('.ios', 'Flutter', 'flutter_project.podspec');
    expectExists(podspecPath);
    final File podspecFile = globals.fs.file(globals.fs.path.join(projectDir.path, podspecPath));
    final String podspec = podspecFile.readAsStringSync();
    expect(podspec, contains('Flutter module - flutter_project'));

    // App identification
    final String xcodeProjectPath = globals.fs.path.join('.ios', 'Runner.xcodeproj', 'project.pbxproj');
    expectExists(xcodeProjectPath);
    final File xcodeProjectFile = globals.fs.file(globals.fs.path.join(projectDir.path, xcodeProjectPath));
    final String xcodeProject = xcodeProjectFile.readAsStringSync();
    expect(xcodeProject, contains('PRODUCT_BUNDLE_IDENTIFIER = com.foo.bar.flutterProject'));
    // Xcode workspace shared data
    final Directory workspaceSharedData = globals.fs.directory(globals.fs.path.join('.ios', 'Runner.xcworkspace', 'xcshareddata'));
    expectExists(workspaceSharedData.childFile('WorkspaceSettings.xcsettings').path);
    expectExists(workspaceSharedData.childFile('IDEWorkspaceChecks.plist').path);
    // Xcode project shared data
    final Directory projectSharedData = globals.fs.directory(globals.fs.path.join('.ios', 'Runner.xcodeproj', 'project.xcworkspace', 'xcshareddata'));
    expectExists(projectSharedData.childFile('WorkspaceSettings.xcsettings').path);
    expectExists(projectSharedData.childFile('IDEWorkspaceChecks.plist').path);


    final String versionPath = globals.fs.path.join('.metadata');
    expectExists(versionPath);
    final String version = globals.fs.file(globals.fs.path.join(projectDir.path, versionPath)).readAsStringSync();
    expect(version, contains('version:'));
    expect(version, contains('revision: 12345678'));
    expect(version, contains('channel: omega'));

    // IntelliJ metadata
    final String intelliJSdkMetadataPath = globals.fs.path.join('.idea', 'libraries', 'Dart_SDK.xml');
    expectExists(intelliJSdkMetadataPath);
    final String sdkMetaContents = globals.fs
        .file(globals.fs.path.join(
          projectDir.path,
          intelliJSdkMetadataPath,
        ))
        .readAsStringSync();
    expect(sdkMetaContents, contains('<root url="file:/'));
    expect(sdkMetaContents, contains('/bin/cache/dart-sdk/lib/core"'));
  }, overrides: <Type, Generator>{
    FlutterVersion: () => mockFlutterVersion,
    Platform: _kNoColorTerminalPlatform,
  });

  testUsingContext('has correct content and formatting with app template', () async {
    Cache.flutterRoot = '../..';
    when(mockFlutterVersion.frameworkRevision).thenReturn(frameworkRevision);
    when(mockFlutterVersion.channel).thenReturn(frameworkChannel);

    final CreateCommand command = CreateCommand();
    final CommandRunner<void> runner = createTestCommandRunner(command);

    await runner.run(<String>['create', '--template=app', '--no-pub', '--org', 'com.foo.bar', projectDir.path]);

    void expectExists(String relPath) {
      expect(globals.fs.isFileSync('${projectDir.path}/$relPath'), true);
    }

    expectExists('lib/main.dart');
    expectExists('test/widget_test.dart');

    for (final FileSystemEntity file in projectDir.listSync(recursive: true)) {
      if (file is File && file.path.endsWith('.dart')) {
        final String original = file.readAsStringSync();

        final Process process = await Process.start(
          globals.fs.path.join(
            globals.artifacts.getArtifactPath(Artifact.engineDartSdkPath),
            'bin',
            globals.platform.isWindows ? 'dartfmt.bat' : 'dartfmt',
          ),
          <String>[file.path],
          workingDirectory: projectDir.path,
        );
        final String formatted = await process.stdout.transform(utf8.decoder).join();

        expect(original, formatted, reason: file.path);
      }
    }

    await _runFlutterTest(projectDir, target: globals.fs.path.join(projectDir.path, 'test', 'widget_test.dart'));

    // Generated Xcode settings
    final String xcodeConfigPath = globals.fs.path.join('ios', 'Flutter', 'Generated.xcconfig');
    expectExists(xcodeConfigPath);
    final File xcodeConfigFile = globals.fs.file(globals.fs.path.join(projectDir.path, xcodeConfigPath));
    final String xcodeConfig = xcodeConfigFile.readAsStringSync();
    expect(xcodeConfig, contains('FLUTTER_ROOT='));
    expect(xcodeConfig, contains('FLUTTER_APPLICATION_PATH='));
    // App identification
    final String xcodeProjectPath = globals.fs.path.join('ios', 'Runner.xcodeproj', 'project.pbxproj');
    expectExists(xcodeProjectPath);
    final File xcodeProjectFile = globals.fs.file(globals.fs.path.join(projectDir.path, xcodeProjectPath));
    final String xcodeProject = xcodeProjectFile.readAsStringSync();
    expect(xcodeProject, contains('PRODUCT_BUNDLE_IDENTIFIER = com.foo.bar.flutterProject'));
    // Xcode workspace shared data
    final Directory workspaceSharedData = globals.fs.directory(globals.fs.path.join('ios', 'Runner.xcworkspace', 'xcshareddata'));
    expectExists(workspaceSharedData.childFile('WorkspaceSettings.xcsettings').path);
    expectExists(workspaceSharedData.childFile('IDEWorkspaceChecks.plist').path);
    // Xcode project shared data
    final Directory projectSharedData = globals.fs.directory(globals.fs.path.join('ios', 'Runner.xcodeproj', 'project.xcworkspace', 'xcshareddata'));
    expectExists(projectSharedData.childFile('WorkspaceSettings.xcsettings').path);
    expectExists(projectSharedData.childFile('IDEWorkspaceChecks.plist').path);

    final String versionPath = globals.fs.path.join('.metadata');
    expectExists(versionPath);
    final String version = globals.fs.file(globals.fs.path.join(projectDir.path, versionPath)).readAsStringSync();
    expect(version, contains('version:'));
    expect(version, contains('revision: 12345678'));
    expect(version, contains('channel: omega'));

    // IntelliJ metadata
    final String intelliJSdkMetadataPath = globals.fs.path.join('.idea', 'libraries', 'Dart_SDK.xml');
    expectExists(intelliJSdkMetadataPath);
    final String sdkMetaContents = globals.fs
        .file(globals.fs.path.join(
          projectDir.path,
          intelliJSdkMetadataPath,
        ))
        .readAsStringSync();
    expect(sdkMetaContents, contains('<root url="file:/'));
    expect(sdkMetaContents, contains('/bin/cache/dart-sdk/lib/core"'));
  }, overrides: <Type, Generator>{
    FlutterVersion: () => mockFlutterVersion,
    Platform: _kNoColorTerminalPlatform,
  });

  testUsingContext('has correct application id for android and bundle id for ios', () async {
    Cache.flutterRoot = '../..';
    when(mockFlutterVersion.frameworkRevision).thenReturn(frameworkRevision);
    when(mockFlutterVersion.channel).thenReturn(frameworkChannel);

    final CreateCommand command = CreateCommand();
    final CommandRunner<void> runner = createTestCommandRunner(command);

    String tmpProjectDir = globals.fs.path.join(tempDir.path, 'hello_flutter');
    await runner.run(<String>['create', '--template=app', '--no-pub', '--org', 'com.example', tmpProjectDir]);
    FlutterProject project = FlutterProject.fromDirectory(globals.fs.directory(tmpProjectDir));
    expect(
      await project.ios.productBundleIdentifier(BuildInfo.debug),
      'com.example.helloFlutter',
    );
    expect(
      await project.ios.productBundleIdentifier(BuildInfo.profile),
      'com.example.helloFlutter',
    );
    expect(
      await project.ios.productBundleIdentifier(BuildInfo.release),
      'com.example.helloFlutter',
    );
    expect(
      await project.ios.productBundleIdentifier(null),
      'com.example.helloFlutter',
    );
    expect(
        project.android.applicationId,
        'com.example.hello_flutter',
    );

    tmpProjectDir = globals.fs.path.join(tempDir.path, 'test_abc');
    await runner.run(<String>['create', '--template=app', '--no-pub', '--org', 'abc^*.1#@', tmpProjectDir]);
    project = FlutterProject.fromDirectory(globals.fs.directory(tmpProjectDir));
    expect(
        await project.ios.productBundleIdentifier(BuildInfo.debug),
        'abc.1.testAbc',
    );
    expect(
        project.android.applicationId,
        'abc.u1.test_abc',
    );

    tmpProjectDir = globals.fs.path.join(tempDir.path, 'flutter_project');
    await runner.run(<String>['create', '--template=app', '--no-pub', '--org', '#+^%', tmpProjectDir]);
    project = FlutterProject.fromDirectory(globals.fs.directory(tmpProjectDir));
    expect(
        await project.ios.productBundleIdentifier(BuildInfo.debug),
        'flutterProject.untitled',
    );
    expect(
        project.android.applicationId,
        'flutter_project.untitled',
    );
  }, overrides: <Type, Generator>{
    FlutterVersion: () => mockFlutterVersion,
    Platform: _kNoColorTerminalPlatform,
  });

  testUsingContext('can re-gen default template over existing project', () async {
    Cache.flutterRoot = '../..';

    final CreateCommand command = CreateCommand();
    final CommandRunner<void> runner = createTestCommandRunner(command);

    await runner.run(<String>['create', '--no-pub', projectDir.path]);

    await runner.run(<String>['create', '--no-pub', projectDir.path]);

    final String metadata = globals.fs.file(globals.fs.path.join(projectDir.path, '.metadata')).readAsStringSync();
    expect(metadata, contains('project_type: app\n'));
  });

  testUsingContext('can re-gen default template over existing app project with no metadta and detect the type', () async {
    Cache.flutterRoot = '../..';

    final CreateCommand command = CreateCommand();
    final CommandRunner<void> runner = createTestCommandRunner(command);

    await runner.run(<String>['create', '--no-pub', '--template=app', projectDir.path]);

    // Remove the .metadata to simulate an older instantiation that didn't generate those.
    globals.fs.file(globals.fs.path.join(projectDir.path, '.metadata')).deleteSync();

    await runner.run(<String>['create', '--no-pub', projectDir.path]);

    final String metadata = globals.fs.file(globals.fs.path.join(projectDir.path, '.metadata')).readAsStringSync();
    expect(metadata, contains('project_type: app\n'));
  });

  testUsingContext('can re-gen app template over existing app project and detect the type', () async {
    Cache.flutterRoot = '../..';

    final CreateCommand command = CreateCommand();
    final CommandRunner<void> runner = createTestCommandRunner(command);

    await runner.run(<String>['create', '--no-pub', '--template=app', projectDir.path]);

    await runner.run(<String>['create', '--no-pub', projectDir.path]);

    final String metadata = globals.fs.file(globals.fs.path.join(projectDir.path, '.metadata')).readAsStringSync();
    expect(metadata, contains('project_type: app\n'));
  });

  testUsingContext('can re-gen template over existing module project and detect the type', () async {
    Cache.flutterRoot = '../..';

    final CreateCommand command = CreateCommand();
    final CommandRunner<void> runner = createTestCommandRunner(command);

    await runner.run(<String>['create', '--no-pub', '--template=module', projectDir.path]);

    await runner.run(<String>['create', '--no-pub', projectDir.path]);

    final String metadata = globals.fs.file(globals.fs.path.join(projectDir.path, '.metadata')).readAsStringSync();
    expect(metadata, contains('project_type: module\n'));
  });

  testUsingContext('can re-gen default template over existing plugin project and detect the type', () async {
    Cache.flutterRoot = '../..';

    final CreateCommand command = CreateCommand();
    final CommandRunner<void> runner = createTestCommandRunner(command);

    await runner.run(<String>['create', '--no-pub', '--template=plugin', projectDir.path]);

    await runner.run(<String>['create', '--no-pub', projectDir.path]);

    final String metadata = globals.fs.file(globals.fs.path.join(projectDir.path, '.metadata')).readAsStringSync();
    expect(metadata, contains('project_type: plugin'));
  });

  testUsingContext('can re-gen default template over existing package project and detect the type', () async {
    Cache.flutterRoot = '../..';

    final CreateCommand command = CreateCommand();
    final CommandRunner<void> runner = createTestCommandRunner(command);

    await runner.run(<String>['create', '--no-pub', '--template=package', projectDir.path]);

    await runner.run(<String>['create', '--no-pub', projectDir.path]);

    final String metadata = globals.fs.file(globals.fs.path.join(projectDir.path, '.metadata')).readAsStringSync();
    expect(metadata, contains('project_type: package'));
  });

  testUsingContext('can re-gen module .android/ folder, reusing custom org', () async {
    await _createProject(
      projectDir,
      <String>['--template=module', '--org', 'com.bar.foo'],
      <String>[],
    );
    projectDir.childDirectory('.android').deleteSync(recursive: true);
    return _createProject(
      projectDir,
      <String>[],
      <String>[
        '.android/app/src/main/java/com/bar/foo/flutter_project/host/MainActivity.java',
      ],
    );
  }, overrides: <Type, Generator>{
    Pub: () => Pub(
      fileSystem: globals.fs,
      logger: globals.logger,
      processManager: globals.processManager,
      usage: globals.flutterUsage,
      botDetector: globals.botDetector,
      platform: globals.platform,
    ),
  });

  testUsingContext('can re-gen module .ios/ folder, reusing custom org', () async {
    await _createProject(
      projectDir,
      <String>['--template=module', '--org', 'com.bar.foo'],
      <String>[],
    );
    projectDir.childDirectory('.ios').deleteSync(recursive: true);
    await _createProject(projectDir, <String>[], <String>[]);
    final FlutterProject project = FlutterProject.fromDirectory(projectDir);
    expect(
      await project.ios.productBundleIdentifier(BuildInfo.debug),
      'com.bar.foo.flutterProject',
    );
  }, overrides: <Type, Generator>{
    Pub: () => Pub(
      fileSystem: globals.fs,
      logger: globals.logger,
      processManager: globals.processManager,
      usage: globals.flutterUsage,
      botDetector: globals.botDetector,
      platform: globals.platform,
    ),
  });

  testUsingContext('can re-gen app android/ folder, reusing custom org', () async {
    await _createProject(
      projectDir,
      <String>[
        '--no-pub',
        '--template=app',
        '--org', 'com.bar.foo',
        '-i', 'objc',
        '-a', 'java',
      ],
      <String>[],
    );
    projectDir.childDirectory('android').deleteSync(recursive: true);
    return _createProject(
      projectDir,
      <String>['--no-pub', '-i', 'objc', '-a', 'java'],
      <String>[
        'android/app/src/main/java/com/bar/foo/flutter_project/MainActivity.java',
      ],
      unexpectedPaths: <String>[
        'android/app/src/main/java/com/example/flutter_project/MainActivity.java',
      ],
    );
  });

  testUsingContext('can re-gen app ios/ folder, reusing custom org', () async {
    await _createProject(
      projectDir,
      <String>['--no-pub', '--template=app', '--org', 'com.bar.foo'],
      <String>[],
    );
    projectDir.childDirectory('ios').deleteSync(recursive: true);
    await _createProject(projectDir, <String>['--no-pub'], <String>[]);
    final FlutterProject project = FlutterProject.fromDirectory(projectDir);
    expect(
      await project.ios.productBundleIdentifier(BuildInfo.debug),
      'com.bar.foo.flutterProject',
    );
  });

  testUsingContext('can re-gen plugin ios/ and example/ folders, reusing custom org', () async {
    await _createProject(
      projectDir,
      <String>[
        '--no-pub',
        '--template=plugin',
        '--org', 'com.bar.foo',
        '-i', 'objc',
        '-a', 'java',
        '--platforms', 'ios,android'
      ],
      <String>[],
    );
    projectDir.childDirectory('example').deleteSync(recursive: true);
    projectDir.childDirectory('ios').deleteSync(recursive: true);
    await _createProject(
      projectDir,
      <String>['--no-pub', '--template=plugin', '-i', 'objc', '-a', 'java', '--platforms', 'ios,android'],
      <String>[
        'example/android/app/src/main/java/com/bar/foo/flutter_project_example/MainActivity.java',
        'ios/Classes/FlutterProjectPlugin.h',
      ],
      unexpectedPaths: <String>[
        'example/android/app/src/main/java/com/example/flutter_project_example/MainActivity.java',
        'android/src/main/java/com/example/flutter_project/FlutterProjectPlugin.java',
      ],
    );
    final FlutterProject project = FlutterProject.fromDirectory(projectDir);
    expect(
      await project.example.ios.productBundleIdentifier(BuildInfo.debug),
      'com.bar.foo.flutterProjectExample',
    );
  });

  testUsingContext('fails to re-gen without specified org when org is ambiguous', () async {
    await _createProject(
      projectDir,
      <String>['--no-pub', '--template=app', '--org', 'com.bar.foo'],
      <String>[],
    );
    globals.fs.directory(globals.fs.path.join(projectDir.path, 'ios')).deleteSync(recursive: true);
    await _createProject(
      projectDir,
      <String>['--no-pub', '--template=app', '--org', 'com.bar.baz'],
      <String>[],
    );
    expect(
      () => _createProject(projectDir, <String>[], <String>[]),
      throwsToolExit(message: 'Ambiguous organization'),
    );
  });

  // Verify that we help the user correct an option ordering issue
  testUsingContext('produces sensible error message', () async {
    Cache.flutterRoot = '../..';

    final CreateCommand command = CreateCommand();
    final CommandRunner<void> runner = createTestCommandRunner(command);

    expect(
      runner.run(<String>['create', projectDir.path, '--pub']),
      throwsToolExit(exitCode: 2, message: 'Try moving --pub'),
    );
  });

  testUsingContext('fails when file exists where output directory should be', () async {
    Cache.flutterRoot = '../..';
    final CreateCommand command = CreateCommand();
    final CommandRunner<void> runner = createTestCommandRunner(command);
    final File existingFile = globals.fs.file(globals.fs.path.join(projectDir.path, 'bad'));
    if (!existingFile.existsSync()) {
      existingFile.createSync(recursive: true);
    }
    expect(
      runner.run(<String>['create', existingFile.path]),
      throwsToolExit(message: 'existing file'),
    );
  });

  testUsingContext('fails overwrite when file exists where output directory should be', () async {
    Cache.flutterRoot = '../..';
    final CreateCommand command = CreateCommand();
    final CommandRunner<void> runner = createTestCommandRunner(command);
    final File existingFile = globals.fs.file(globals.fs.path.join(projectDir.path, 'bad'));
    if (!existingFile.existsSync()) {
      existingFile.createSync(recursive: true);
    }
    expect(
      runner.run(<String>['create', '--overwrite', existingFile.path]),
      throwsToolExit(message: 'existing file'),
    );
  });

  testUsingContext('overwrites existing directory when requested', () async {
    Cache.flutterRoot = '../..';
    final Directory existingDirectory = globals.fs.directory(globals.fs.path.join(projectDir.path, 'bad'));
    if (!existingDirectory.existsSync()) {
      existingDirectory.createSync(recursive: true);
    }
    final File existingFile = globals.fs.file(globals.fs.path.join(existingDirectory.path, 'lib', 'main.dart'));
    existingFile.createSync(recursive: true);
    await _createProject(
      globals.fs.directory(existingDirectory.path),
      <String>['--overwrite', '-i', 'objc', '-a', 'java'],
      <String>[
        'android/app/src/main/java/io/flutter/plugins/GeneratedPluginRegistrant.java',
        'lib/main.dart',
        'ios/Flutter/AppFrameworkInfo.plist',
        'ios/Runner/AppDelegate.m',
        'ios/Runner/GeneratedPluginRegistrant.h',
      ],
    );
  }, overrides: <Type, Generator>{
    Pub: () => Pub(
      fileSystem: globals.fs,
      logger: globals.logger,
      processManager: globals.processManager,
      usage: globals.flutterUsage,
      botDetector: globals.botDetector,
      platform: globals.platform,
    ),
  });

  testUsingContext(
    'invokes pub offline when requested',
    () async {
      Cache.flutterRoot = '../..';

      final CreateCommand command = CreateCommand();
      final CommandRunner<void> runner = createTestCommandRunner(command);

      await runner.run(<String>['create', '--pub', '--offline', projectDir.path]);
      expect(loggingProcessManager.commands.first, contains(matches(r'dart-sdk[\\/]bin[\\/]pub')));
      expect(loggingProcessManager.commands.first, contains('--offline'));
    },
    overrides: <Type, Generator>{
      ProcessManager: () => loggingProcessManager,
      Pub: () => Pub(
        fileSystem: globals.fs,
        logger: globals.logger,
        processManager: globals.processManager,
        usage: globals.flutterUsage,
        botDetector: globals.botDetector,
        platform: globals.platform,
      ),
    },
  );

  testUsingContext(
    'invokes pub online when offline not requested',
    () async {
      Cache.flutterRoot = '../..';

      final CreateCommand command = CreateCommand();
      final CommandRunner<void> runner = createTestCommandRunner(command);

      await runner.run(<String>['create', '--pub', projectDir.path]);
      expect(loggingProcessManager.commands.first, contains(matches(r'dart-sdk[\\/]bin[\\/]pub')));
      expect(loggingProcessManager.commands.first, isNot(contains('--offline')));
    },
    overrides: <Type, Generator>{
      ProcessManager: () => loggingProcessManager,
      Pub: () => Pub(
        fileSystem: globals.fs,
        logger: globals.logger,
        processManager: globals.processManager,
        usage: globals.flutterUsage,
        botDetector: globals.botDetector,
        platform: globals.platform,
      ),
    },
  );

  testUsingContext('can create a sample-based project', () async {
    await _createAndAnalyzeProject(
      projectDir,
      <String>['--no-pub', '--sample=foo.bar.Baz'],
      <String>[
        'lib/main.dart',
        'flutter_project.iml',
        'android/app/src/main/AndroidManifest.xml',
        'ios/Flutter/AppFrameworkInfo.plist',
      ],
      unexpectedPaths: <String>['test'],
    );
    expect(projectDir.childDirectory('lib').childFile('main.dart').readAsStringSync(),
      contains('void main() {}'));
  }, overrides: <Type, Generator>{
    HttpClientFactory: () => () => MockHttpClient(200, result: 'void main() {}'),
  });

  testUsingContext('can write samples index to disk', () async {
    final String outputFile = globals.fs.path.join(tempDir.path, 'flutter_samples.json');
    final CreateCommand command = CreateCommand();
    final CommandRunner<void> runner = createTestCommandRunner(command);
    final List<String> args = <String>[
      'create',
      '--list-samples',
      outputFile,
    ];

    await runner.run(args);
    final File expectedFile = globals.fs.file(outputFile);
    expect(expectedFile.existsSync(), isTrue);
    expect(expectedFile.readAsStringSync(), equals(samplesIndexJson));
  }, overrides: <Type, Generator>{
    HttpClientFactory: () =>
        () => MockHttpClient(200, result: samplesIndexJson),
  });

  testUsingContext('Throws tool exit on empty samples index', () async {
    final String outputFile = globals.fs.path.join(tempDir.path, 'flutter_samples.json');
    final CreateCommand command = CreateCommand();
    final CommandRunner<void> runner = createTestCommandRunner(command);
    final List<String> args = <String>[
      'create',
      '--list-samples',
      outputFile,
    ];

    await expectLater(
      runner.run(args),
      throwsToolExit(
        exitCode: 2,
        message: 'Unable to download samples',
    ));
  }, overrides: <Type, Generator>{
    HttpClientFactory: () =>
        () => MockHttpClient(200, result: ''),
  });

  testUsingContext('provides an error to the user if samples json download fails', () async {
    final String outputFile = globals.fs.path.join(tempDir.path, 'flutter_samples.json');
    final CreateCommand command = CreateCommand();
    final CommandRunner<void> runner = createTestCommandRunner(command);
    final List<String> args = <String>[
      'create',
      '--list-samples',
      outputFile,
    ];

    await expectLater(runner.run(args), throwsToolExit(exitCode: 2, message: 'Failed to write samples'));
    expect(globals.fs.file(outputFile).existsSync(), isFalse);
  }, overrides: <Type, Generator>{
    HttpClientFactory: () =>
        () => MockHttpClient(404, result: 'not found'),
  });

  testUsingContext('plugin does not support any platform by default', () async {
    Cache.flutterRoot = '../..';
    when(mockFlutterVersion.frameworkRevision).thenReturn(frameworkRevision);
    when(mockFlutterVersion.channel).thenReturn(frameworkChannel);

    final CreateCommand command = CreateCommand();
    final CommandRunner<void> runner = createTestCommandRunner(command);

    await runner.run(<String>['create', '--no-pub', '--template=plugin', projectDir.path]);

    // TODO(cyanglaz): no-op iOS folder should be removed after 1.20.0 release
    // https://github.com/flutter/flutter/issues/59787
    expect(projectDir.childDirectory('ios').existsSync(), true);
    expect(projectDir.childDirectory('android').existsSync(), false);
    expect(projectDir.childDirectory('web').existsSync(), false);
    expect(projectDir.childDirectory('linux').existsSync(), false);
    expect(projectDir.childDirectory('windows').existsSync(), false);
    expect(projectDir.childDirectory('macos').existsSync(), false);

    // TODO(cyanglaz): no-op iOS folder should be removed after 1.20.0 release
    // https://github.com/flutter/flutter/issues/59787
    expect(projectDir.childDirectory('example').childDirectory('ios').existsSync(), true);
    expect(projectDir.childDirectory('example').childDirectory('android').existsSync(), false);
    expect(projectDir.childDirectory('example').childDirectory('web').existsSync(), false);
    expect(projectDir.childDirectory('example').childDirectory('linux').existsSync(), false);
    expect(projectDir.childDirectory('example').childDirectory('windows').existsSync(), false);
    expect(projectDir.childDirectory('example').childDirectory('macos').existsSync(), false);
    validatePubspecForPlugin(projectDir: projectDir.absolute.path, expectedPlatforms: <String>[
      'some_platform'
    ], pluginClass: 'somePluginClass',
    unexpectedPlatforms: <String>[ 'ios', 'android', 'web', 'linux', 'windows', 'macos']);
  }, overrides: <Type, Generator>{
    FeatureFlags: () => TestFeatureFlags(isLinuxEnabled: false),
  });


  // TODO(cyanglaz): no-op iOS folder should be removed after 1.20.0 release
  // https://github.com/flutter/flutter/issues/59787
  testUsingContext('create an empty plugin contains a no-op ios folder, but no pubspec entry.', () async {
    Cache.flutterRoot = '../..';
    when(mockFlutterVersion.frameworkRevision).thenReturn(frameworkRevision);
    when(mockFlutterVersion.channel).thenReturn(frameworkChannel);

    final CreateCommand command = CreateCommand();
    final CommandRunner<void> runner = createTestCommandRunner(command);
    await runner.run(<String>['create', '--no-pub', '--template=plugin', projectDir.path]);

    expect(projectDir.childDirectory('ios').existsSync(), true);
    expect(projectDir.childDirectory('example').childDirectory('ios').existsSync(), true);
    validatePubspecForPlugin(projectDir: projectDir.absolute.path, expectedPlatforms: const <String>[
      'some_platform'
    ], pluginClass: 'somePluginClass',
    unexpectedPlatforms: <String>['ios']);
  });

  testUsingContext('plugin supports ios if requested', () async {
    Cache.flutterRoot = '../..';
    when(mockFlutterVersion.frameworkRevision).thenReturn(frameworkRevision);
    when(mockFlutterVersion.channel).thenReturn(frameworkChannel);

    final CreateCommand command = CreateCommand();
    final CommandRunner<void> runner = createTestCommandRunner(command);

    await runner.run(<String>['create', '--no-pub', '--template=plugin', '--platforms=ios', projectDir.path]);

    expect(projectDir.childDirectory('ios').existsSync(), true);
    expect(projectDir.childDirectory('example').childDirectory('ios').existsSync(), true);
    validatePubspecForPlugin(projectDir: projectDir.absolute.path, expectedPlatforms: <String>[
      'ios',
    ], pluginClass: 'FlutterProjectPlugin',
    unexpectedPlatforms: <String>['some_platform']);
  }, overrides: <Type, Generator>{
    FeatureFlags: () => TestFeatureFlags(isLinuxEnabled: false),
  });

  testUsingContext('plugin supports android if requested', () async {
    Cache.flutterRoot = '../..';
    when(mockFlutterVersion.frameworkRevision).thenReturn(frameworkRevision);
    when(mockFlutterVersion.channel).thenReturn(frameworkChannel);

    final CreateCommand command = CreateCommand();
    final CommandRunner<void> runner = createTestCommandRunner(command);

    await runner.run(<String>['create', '--no-pub', '--template=plugin', '--platforms=android', projectDir.path]);

    expect(projectDir.childDirectory('android').existsSync(), true);
    expect(projectDir.childDirectory('example').childDirectory('android').existsSync(), true);
    validatePubspecForPlugin(projectDir: projectDir.absolute.path, expectedPlatforms: const <String>[
      'android'
    ], pluginClass: 'FlutterProjectPlugin',
    unexpectedPlatforms: <String>['some_platform'],
    androidIdentifier: 'com.example.flutter_project');
  }, overrides: <Type, Generator>{
    FeatureFlags: () => TestFeatureFlags(isLinuxEnabled: false),
  });

  testUsingContext('create an empty plugin, then add ios', () async {
    Cache.flutterRoot = '../..';
    when(mockFlutterVersion.frameworkRevision).thenReturn(frameworkRevision);
    when(mockFlutterVersion.channel).thenReturn(frameworkChannel);

    final CreateCommand command = CreateCommand();
    final CommandRunner<void> runner = createTestCommandRunner(command);
    await runner.run(<String>['create', '--no-pub', '--template=plugin', projectDir.path]);
    await runner.run(<String>['create', '--no-pub', '--template=plugin', '--platforms=ios', projectDir.path]);

    expect(projectDir.childDirectory('ios').existsSync(), true);
    expect(projectDir.childDirectory('example').childDirectory('ios').existsSync(), true);
  }, overrides: <Type, Generator>{
    FeatureFlags: () => TestFeatureFlags(isLinuxEnabled: false),
  });

  testUsingContext('create an empty plugin, then add android', () async {
    Cache.flutterRoot = '../..';
    when(mockFlutterVersion.frameworkRevision).thenReturn(frameworkRevision);
    when(mockFlutterVersion.channel).thenReturn(frameworkChannel);

    final CreateCommand command = CreateCommand();
    final CommandRunner<void> runner = createTestCommandRunner(command);
    await runner.run(<String>['create', '--no-pub', '--template=plugin', projectDir.path]);
    await runner.run(<String>['create', '--no-pub', '--template=plugin', '--platforms=android', projectDir.path]);

    expect(projectDir.childDirectory('android').existsSync(), true);
    expect(projectDir.childDirectory('example').childDirectory('android').existsSync(), true);
  }, overrides: <Type, Generator>{
    FeatureFlags: () => TestFeatureFlags(isLinuxEnabled: false),
  });

  testUsingContext('create an empty plugin, then add linux', () async {
    Cache.flutterRoot = '../..';
    when(mockFlutterVersion.frameworkRevision).thenReturn(frameworkRevision);
    when(mockFlutterVersion.channel).thenReturn(frameworkChannel);

    final CreateCommand command = CreateCommand();
    final CommandRunner<void> runner = createTestCommandRunner(command);
    await runner.run(<String>['create', '--no-pub', '--template=plugin', projectDir.path]);
    await runner.run(<String>['create', '--no-pub', '--template=plugin', '--platforms=linux', projectDir.path]);

    expect(projectDir.childDirectory('linux').existsSync(), true);
    expect(projectDir.childDirectory('example').childDirectory('linux').existsSync(), true);
  }, overrides: <Type, Generator>{
    FeatureFlags: () => TestFeatureFlags(isLinuxEnabled: true),
  });

  testUsingContext('create an empty plugin, then add macos', () async {
    Cache.flutterRoot = '../..';
    when(mockFlutterVersion.frameworkRevision).thenReturn(frameworkRevision);
    when(mockFlutterVersion.channel).thenReturn(frameworkChannel);

    final CreateCommand command = CreateCommand();
    final CommandRunner<void> runner = createTestCommandRunner(command);
    await runner.run(<String>['create', '--no-pub', '--template=plugin', projectDir.path]);
    await runner.run(<String>['create', '--no-pub', '--template=plugin', '--platforms=macos', projectDir.path]);

    expect(projectDir.childDirectory('macos').existsSync(), true);
    expect(projectDir.childDirectory('example').childDirectory('macos').existsSync(), true);
  }, overrides: <Type, Generator>{
    FeatureFlags: () => TestFeatureFlags(isMacOSEnabled: true),
  });

  testUsingContext('create an empty plugin, then add windows', () async {
    Cache.flutterRoot = '../..';
    when(mockFlutterVersion.frameworkRevision).thenReturn(frameworkRevision);
    when(mockFlutterVersion.channel).thenReturn(frameworkChannel);

    final CreateCommand command = CreateCommand();
    final CommandRunner<void> runner = createTestCommandRunner(command);
    await runner.run(<String>['create', '--no-pub', '--template=plugin', projectDir.path]);
    await runner.run(<String>['create', '--no-pub', '--template=plugin', '--platforms=windows', projectDir.path]);

    expect(projectDir.childDirectory('windows').existsSync(), true);
    expect(projectDir.childDirectory('example').childDirectory('windows').existsSync(), true);
  }, overrides: <Type, Generator>{
    FeatureFlags: () => TestFeatureFlags(isWindowsEnabled: true),
  });

  testUsingContext('create a plugin with ios, then add macos', () async {
    Cache.flutterRoot = '../..';
    when(mockFlutterVersion.frameworkRevision).thenReturn(frameworkRevision);
    when(mockFlutterVersion.channel).thenReturn(frameworkChannel);

    final CreateCommand command = CreateCommand();
    final CommandRunner<void> runner = createTestCommandRunner(command);
    await runner.run(<String>['create', '--no-pub', '--template=plugin', '--platforms=ios', projectDir.path]);
    expect(projectDir.childDirectory('ios').existsSync(), true);
    expect(projectDir.childDirectory('example').childDirectory('ios').existsSync(), true);
    validatePubspecForPlugin(projectDir: projectDir.absolute.path, expectedPlatforms: const <String>[
      'ios',
    ], pluginClass: 'FlutterProjectPlugin',
    unexpectedPlatforms: <String>['some_platform']);

    await runner.run(<String>['create', '--no-pub', '--template=plugin', '--platforms=macos', projectDir.path]);
    expect(projectDir.childDirectory('macos').existsSync(), true);
    expect(projectDir.childDirectory('example').childDirectory('macos').existsSync(), true);
    expect(projectDir.childDirectory('ios').existsSync(), true);
    expect(projectDir.childDirectory('example').childDirectory('ios').existsSync(), true);
  }, overrides: <Type, Generator>{
    FeatureFlags: () => TestFeatureFlags(isMacOSEnabled: true),
  });

  testUsingContext('create a plugin with ios and android', () async {
    Cache.flutterRoot = '../..';
    when(mockFlutterVersion.frameworkRevision).thenReturn(frameworkRevision);
    when(mockFlutterVersion.channel).thenReturn(frameworkChannel);

    final CreateCommand command = CreateCommand();
    final CommandRunner<void> runner = createTestCommandRunner(command);
    await runner.run(<String>['create', '--no-pub', '--template=plugin', '--platforms=ios,android', projectDir.path]);
    expect(projectDir.childDirectory('ios').existsSync(), true);
    expect(projectDir.childDirectory('example').childDirectory('ios').existsSync(), true);

    expect(projectDir.childDirectory('android').existsSync(), true);
    expect(projectDir.childDirectory('example').childDirectory('android').existsSync(), true);
    expect(projectDir.childDirectory('ios').existsSync(), true);
    expect(projectDir.childDirectory('example').childDirectory('ios').existsSync(), true);
    validatePubspecForPlugin(projectDir: projectDir.absolute.path, expectedPlatforms: const <String>[
      'ios', 'android'
    ], pluginClass: 'FlutterProjectPlugin',
    unexpectedPlatforms: <String>['some_platform'],
    androidIdentifier: 'com.example.flutter_project');
  });

  testUsingContext('create a module with --platforms throws error.', () async {
    Cache.flutterRoot = '../..';
    when(mockFlutterVersion.frameworkRevision).thenReturn(frameworkRevision);
    when(mockFlutterVersion.channel).thenReturn(frameworkChannel);

    final CreateCommand command = CreateCommand();
    final CommandRunner<void> runner = createTestCommandRunner(command);
    await expectLater(
      runner.run(<String>['create', '--no-pub', '--template=module', '--platforms=ios', projectDir.path])
      , throwsToolExit(message: 'The "--platforms" argument is not supported', exitCode:2));
  });

  testUsingContext('create a package with --platforms throws error.', () async {
    Cache.flutterRoot = '../..';
    when(mockFlutterVersion.frameworkRevision).thenReturn(frameworkRevision);
    when(mockFlutterVersion.channel).thenReturn(frameworkChannel);

    final CreateCommand command = CreateCommand();
    final CommandRunner<void> runner = createTestCommandRunner(command);
    await expectLater(
      runner.run(<String>['create', '--no-pub', '--template=package', '--platforms=ios', projectDir.path])
      , throwsToolExit(message: 'The "--platforms" argument is not supported', exitCode: 2));
  });

}

Future<void> _createProject(
  Directory dir,
  List<String> createArgs,
  List<String> expectedPaths, {
  List<String> unexpectedPaths = const <String>[],
}) async {
  Cache.flutterRoot = '../../..';
  final CreateCommand command = CreateCommand();
  final CommandRunner<void> runner = createTestCommandRunner(command);
  await runner.run(<String>[
    'create',
    ...createArgs,
    dir.path,
  ]);

  bool pathExists(String path) {
    final String fullPath = globals.fs.path.join(dir.path, path);
    return globals.fs.typeSync(fullPath) != FileSystemEntityType.notFound;
  }

  final List<String> failures = <String>[
    for (final String path in expectedPaths)
      if (!pathExists(path))
        'Path "$path" does not exist.',
    for (final String path in unexpectedPaths)
      if (pathExists(path))
        'Path "$path" exists when it shouldn\'t.',
  ];
  expect(failures, isEmpty, reason: failures.join('\n'));
}

Future<void> _createAndAnalyzeProject(
  Directory dir,
  List<String> createArgs,
  List<String> expectedPaths, {
  List<String> unexpectedPaths = const <String>[],
}) async {
  await _createProject(dir, createArgs, expectedPaths, unexpectedPaths: unexpectedPaths);
  await _analyzeProject(dir.path);
}

Future<void> _ensureFlutterToolsSnapshot() async {
  final String flutterToolsPath = globals.fs.path.absolute(globals.fs.path.join(
    'bin',
    'flutter_tools.dart',
  ));
  final String flutterToolsSnapshotPath = globals.fs.path.absolute(globals.fs.path.join(
    '..',
    '..',
    'bin',
    'cache',
    'flutter_tools.snapshot',
  ));
  final String dotPackages = globals.fs.path.absolute(globals.fs.path.join(
    '.packages',
  ));

  final File snapshotFile = globals.fs.file(flutterToolsSnapshotPath);
  if (snapshotFile.existsSync()) {
    snapshotFile.renameSync(flutterToolsSnapshotPath + '.bak');
  }

  final List<String> snapshotArgs = <String>[
    '--snapshot=$flutterToolsSnapshotPath',
    '--packages=$dotPackages',
    flutterToolsPath,
  ];
  final ProcessResult snapshotResult = await Process.run(
    '../../bin/cache/dart-sdk/bin/dart',
    snapshotArgs,
  );
  if (snapshotResult.exitCode != 0) {
    print(snapshotResult.stdout);
    print(snapshotResult.stderr);
  }
  expect(snapshotResult.exitCode, 0);
}

Future<void> _restoreFlutterToolsSnapshot() async {
  final String flutterToolsSnapshotPath = globals.fs.path.absolute(globals.fs.path.join(
    '..',
    '..',
    'bin',
    'cache',
    'flutter_tools.snapshot',
  ));

  final File snapshotBackup = globals.fs.file(flutterToolsSnapshotPath + '.bak');
  if (!snapshotBackup.existsSync()) {
    // No backup to restore.
    return;
  }

  snapshotBackup.renameSync(flutterToolsSnapshotPath);
}

Future<void> _analyzeProject(String workingDir) async {
  final String flutterToolsSnapshotPath = globals.fs.path.absolute(globals.fs.path.join(
    '..',
    '..',
    'bin',
    'cache',
    'flutter_tools.snapshot',
  ));

  final List<String> args = <String>[
    flutterToolsSnapshotPath,
    'analyze',
  ];

  final ProcessResult exec = await Process.run(
    globals.artifacts.getArtifactPath(Artifact.engineDartBinary),
    args,
    workingDirectory: workingDir,
  );
  if (exec.exitCode != 0) {
    print(exec.stdout);
    print(exec.stderr);
  }
  expect(exec.exitCode, 0);
}

Future<void> _runFlutterTest(Directory workingDir, { String target }) async {
  final String flutterToolsSnapshotPath = globals.fs.path.absolute(globals.fs.path.join(
    '..',
    '..',
    'bin',
    'cache',
    'flutter_tools.snapshot',
  ));

  // While flutter test does get packages, it doesn't write version
  // files anymore.
  await Process.run(
    globals.artifacts.getArtifactPath(Artifact.engineDartBinary),
    <String>[
      flutterToolsSnapshotPath,
      'packages',
      'get',
    ],
    workingDirectory: workingDir.path,
  );

  final List<String> args = <String>[
    flutterToolsSnapshotPath,
    'test',
    '--no-color',
    if (target != null) target,
  ];

  final ProcessResult exec = await Process.run(
    globals.artifacts.getArtifactPath(Artifact.engineDartBinary),
    args,
    workingDirectory: workingDir.path,
  );
  if (exec.exitCode != 0) {
    print(exec.stdout);
    print(exec.stderr);
  }
  expect(exec.exitCode, 0);
}

class MockFlutterVersion extends Mock implements FlutterVersion {}

/// A ProcessManager that invokes a real process manager, but keeps
/// track of all commands sent to it.
class LoggingProcessManager extends LocalProcessManager {
  List<List<String>> commands = <List<String>>[];

  @override
  Future<Process> start(
    List<String> command, {
    String workingDirectory,
    Map<String, String> environment,
    bool includeParentEnvironment = true,
    bool runInShell = false,
    ProcessStartMode mode = ProcessStartMode.normal,
  }) {
    commands.add(command);
    return super.start(
      command,
      workingDirectory: workingDirectory,
      environment: environment,
      includeParentEnvironment: includeParentEnvironment,
      runInShell: runInShell,
      mode: mode,
    );
  }
}

class MockHttpClient implements HttpClient {
  MockHttpClient(this.statusCode, {this.result});

  final int statusCode;
  final String result;

  @override
  Future<HttpClientRequest> getUrl(Uri url) async {
    return MockHttpClientRequest(statusCode, result: result);
  }

  @override
  dynamic noSuchMethod(Invocation invocation) {
    throw 'io.HttpClient - $invocation';
  }
}

class MockHttpClientRequest implements HttpClientRequest {
  MockHttpClientRequest(this.statusCode, {this.result});

  final int statusCode;
  final String result;

  @override
  Future<HttpClientResponse> close() async {
    return MockHttpClientResponse(statusCode, result: result);
  }

  @override
  dynamic noSuchMethod(Invocation invocation) {
    throw 'io.HttpClientRequest - $invocation';
  }
}

class MockHttpClientResponse implements HttpClientResponse {
  MockHttpClientResponse(this.statusCode, {this.result});

  @override
  final int statusCode;

  final String result;

  @override
  String get reasonPhrase => '<reason phrase>';

  @override
  HttpClientResponseCompressionState get compressionState {
    return HttpClientResponseCompressionState.decompressed;
  }

  @override
  StreamSubscription<Uint8List> listen(
    void onData(Uint8List event), {
    Function onError,
    void onDone(),
    bool cancelOnError,
  }) {
    return Stream<Uint8List>.fromIterable(<Uint8List>[Uint8List.fromList(result.codeUnits)])
      .listen(onData, onError: onError, onDone: onDone, cancelOnError: cancelOnError);
  }

  @override
  Future<dynamic> forEach(void Function(Uint8List element) action) {
    action(Uint8List.fromList(result.codeUnits));
    return Future<void>.value();
  }

  @override
  dynamic noSuchMethod(Invocation invocation) {
    throw 'io.HttpClientResponse - $invocation';
  }
}<|MERGE_RESOLUTION|>--- conflicted
+++ resolved
@@ -381,16 +381,12 @@
         'lib/flutter_project.dart',
       ],
       unexpectedPaths: <String>[
-<<<<<<< HEAD
         'android/src/main/java/com/example/flutter_project/FlutterProjectPlugin.java',
         'example/android/app/src/main/java/com/example/flutter_project_example/MainActivity.java',
+        'lib/flutter_project_web.dart',
         // TODO(cyanglaz): no-op iOS folder should be removed after 1.20.0 release
         // https://github.com/flutter/flutter/issues/59787
-      ]
-=======
-        'lib/flutter_project_web.dart',
-      ],
->>>>>>> ca32668b
+      ],
     );
     return _runFlutterTest(projectDir.childDirectory('example'));
   }, overrides: <Type, Generator>{
