--- conflicted
+++ resolved
@@ -30,7 +30,7 @@
 import '../../src/test_flutter_command_runner.dart';
 
 void main() {
-  FakeStdio mockStdio;
+  late FakeStdio mockStdio;
 
   setUp(() {
     mockStdio = FakeStdio()..stdout.terminalColumns = 80;
@@ -472,16 +472,12 @@
   });
 
   group('packages test/pub', () {
-<<<<<<< HEAD
-    FakeProcessManager processManager;
-
-=======
     late FakeProcessManager processManager;
     late FakeStdio mockStdio;
->>>>>>> 91e9c624
 
     setUp(() {
       processManager = FakeProcessManager.empty();
+      mockStdio = FakeStdio()..stdout.terminalColumns = 80;
     });
 
     testUsingContext('test without bot', () async {
