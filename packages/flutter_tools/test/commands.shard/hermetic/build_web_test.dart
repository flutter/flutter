--- conflicted
+++ resolved
@@ -148,51 +148,7 @@
         '--dart2js-optimization=O3',
       ]);
 
-<<<<<<< HEAD
-  testUsingContext('Setup for a web build with default output directory', () async {
-    final BuildCommand buildCommand = BuildCommand(
-      artifacts: artifacts,
-      androidSdk: FakeAndroidSdk(),
-      buildSystem: TestBuildSystem.all(BuildResult(success: true)),
-      fileSystem: fileSystem,
-      logger: logger,
-      processUtils: processUtils,
-      osUtils: FakeOperatingSystemUtils(),
-    );
-    final CommandRunner<void> runner = createTestCommandRunner(buildCommand);
-    setupFileSystemForEndToEndTest(fileSystem);
-    await runner.run(<String>['build', 'web', '--no-pub', '--no-web-resources-cdn', '--dart-define=foo=a', '--dart2js-optimization=O3']);
-
-    final Directory buildDir = fileSystem.directory(fileSystem.path.join('build', 'web'));
-
-    expect(buildDir.existsSync(), true);
-  }, overrides: <Type, Generator>{
-    Platform: () => fakePlatform,
-    FileSystem: () => fileSystem,
-    FeatureFlags: () => TestFeatureFlags(isWebEnabled: true),
-    ProcessManager: () => processManager,
-    BuildSystem: () => TestBuildSystem.all(BuildResult(success: true), (Target target, Environment environment) {
-      expect(environment.defines, <String, String>{
-        'TargetFile': 'lib/main.dart',
-        'HasWebPlugins': 'true',
-        'cspMode': 'false',
-        'SourceMaps': 'false',
-        'NativeNullAssertions': 'true',
-        'ServiceWorkerStrategy': 'offline-first',
-        'Dart2jsDumpInfo': 'false',
-        'Dart2jsNoFrequencyBasedMinification': 'false',
-        'Dart2jsOptimization': 'O3',
-        'BuildMode': 'release',
-        'DartDefines': 'Zm9vPWE=,RkxVVFRFUl9XRUJfQVVUT19ERVRFQ1Q9dHJ1ZQ==,RkxVVFRFUl9WRVJTSU9OPTAuMC4w,RkxVVFRFUl9DSEFOTkVMPW1hc3Rlcg==,RkxVVFRFUl9HSVRfVVJMPWh0dHBzOi8vZ2l0aHViLmNvbS9mbHV0dGVyL2ZsdXR0ZXIuZ2l0,RkxVVFRFUl9GUkFNRVdPUktfUkVWSVNJT049MTExMTE=,RkxVVFRFUl9FTkdJTkVfUkVWSVNJT049YWJjZGU=,RkxVVFRFUl9EQVJUX1ZFUlNJT049MTI=',
-        'DartObfuscation': 'false',
-        'TrackWidgetCreation': 'false',
-        'TreeShakeIcons': 'true',
-      });
-    }),
-  });
-=======
       final Directory buildDir = fileSystem.directory(fileSystem.path.join('build', 'web'));
->>>>>>> 9e273d5e
 
       expect(buildDir.existsSync(), true);
       expect(testLogger.statusText, contains('✓ Built ${buildDir.path}'));
@@ -212,7 +168,7 @@
               'HasWebPlugins': 'true',
               'ServiceWorkerStrategy': 'offline-first',
               'BuildMode': 'release',
-              'DartDefines': 'Zm9vPWE=',
+              'DartDefines': 'Zm9vPWE=,RkxVVFRFUl9WRVJTSU9OPTAuMC4w,RkxVVFRFUl9DSEFOTkVMPW1hc3Rlcg==,RkxVVFRFUl9HSVRfVVJMPWh0dHBzOi8vZ2l0aHViLmNvbS9mbHV0dGVyL2ZsdXR0ZXIuZ2l0,RkxVVFRFUl9GUkFNRVdPUktfUkVWSVNJT049MTExMTE=,RkxVVFRFUl9FTkdJTkVfUkVWSVNJT049YWJjZGU=,RkxVVFRFUl9EQVJUX1ZFUlNJT049MTI=',
               'DartObfuscation': 'false',
               'TrackWidgetCreation': 'false',
               'TreeShakeIcons': 'true',
@@ -275,7 +231,7 @@
               'Dart2jsNoFrequencyBasedMinification': 'false',
               'Dart2jsOptimization': 'O3',
               'BuildMode': 'release',
-              'DartDefines': 'Zm9vPWE=,RkxVVFRFUl9XRUJfQVVUT19ERVRFQ1Q9dHJ1ZQ==',
+              'DartDefines': 'Zm9vPWE=,RkxVVFRFUl9XRUJfQVVUT19ERVRFQ1Q9dHJ1ZQ==,RkxVVFRFUl9WRVJTSU9OPTAuMC4w,RkxVVFRFUl9DSEFOTkVMPW1hc3Rlcg==,RkxVVFRFUl9HSVRfVVJMPWh0dHBzOi8vZ2l0aHViLmNvbS9mbHV0dGVyL2ZsdXR0ZXIuZ2l0,RkxVVFRFUl9GUkFNRVdPUktfUkVWSVNJT049MTExMTE=,RkxVVFRFUl9FTkdJTkVfUkVWSVNJT049YWJjZGU=,RkxVVFRFUl9EQVJUX1ZFUlNJT049MTI=',
               'DartObfuscation': 'false',
               'TrackWidgetCreation': 'false',
               'TreeShakeIcons': 'true',
@@ -313,89 +269,6 @@
         '--output=$newBuildDir',
       ]);
 
-<<<<<<< HEAD
-    final Directory buildDir = fileSystem.directory(fileSystem.path.join('build', 'web'));
-
-    expect(buildDir.existsSync(), isFalse);
-  }, overrides: <Type, Generator>{
-    Platform: () => fakePlatform,
-    FileSystem: () => fileSystem,
-    FeatureFlags: () => TestFeatureFlags(isWebEnabled: true),
-    ProcessManager: () => FakeProcessManager.any(),
-    BuildSystem: () => TestBuildSystem.all(BuildResult(success: true), (Target target, Environment environment) {
-      expect(environment.defines, <String, String>{
-        'TargetFile': 'lib/main.dart',
-        'HasWebPlugins': 'true',
-        'cspMode': 'false',
-        'SourceMaps': 'false',
-        'NativeNullAssertions': 'true',
-        'ServiceWorkerStrategy': 'offline-first',
-        'Dart2jsDumpInfo': 'false',
-        'Dart2jsNoFrequencyBasedMinification': 'false',
-        'Dart2jsOptimization': 'O3',
-        'BuildMode': 'release',
-        'DartDefines': 'Zm9vPWE=,RkxVVFRFUl9XRUJfQVVUT19ERVRFQ1Q9dHJ1ZQ==,RkxVVFRFUl9WRVJTSU9OPTAuMC4w,RkxVVFRFUl9DSEFOTkVMPW1hc3Rlcg==,RkxVVFRFUl9HSVRfVVJMPWh0dHBzOi8vZ2l0aHViLmNvbS9mbHV0dGVyL2ZsdXR0ZXIuZ2l0,RkxVVFRFUl9GUkFNRVdPUktfUkVWSVNJT049MTExMTE=,RkxVVFRFUl9FTkdJTkVfUkVWSVNJT049YWJjZGU=,RkxVVFRFUl9EQVJUX1ZFUlNJT049MTI=',
-        'DartObfuscation': 'false',
-        'TrackWidgetCreation': 'false',
-        'TreeShakeIcons': 'true',
-      });
-    }),
-  });
-
-  testUsingContext('Setup for a web build with a user specified output directory',
-      () async {
-    final BuildCommand buildCommand = BuildCommand(
-      artifacts: artifacts,
-      androidSdk: FakeAndroidSdk(),
-      buildSystem: TestBuildSystem.all(BuildResult(success: true)),
-      fileSystem: fileSystem,
-      logger: logger,
-      processUtils: processUtils,
-      osUtils: FakeOperatingSystemUtils(),
-    );
-    final CommandRunner<void> runner = createTestCommandRunner(buildCommand);
-
-    setupFileSystemForEndToEndTest(fileSystem);
-
-    const String newBuildDir = 'new_dir';
-    final Directory buildDir = fileSystem.directory(fileSystem.path.join(newBuildDir));
-
-    expect(buildDir.existsSync(), false);
-
-    await runner.run(<String>[
-      'build',
-      'web',
-      '--no-pub',
-      '--no-web-resources-cdn',
-      '--output=$newBuildDir'
-    ]);
-
-    expect(buildDir.existsSync(), true);
-  }, overrides: <Type, Generator>{
-    Platform: () => fakePlatform,
-    FileSystem: () => fileSystem,
-    FeatureFlags: () => TestFeatureFlags(isWebEnabled: true),
-    ProcessManager: () => processManager,
-    BuildSystem: () => TestBuildSystem.all(BuildResult(success: true), (Target target, Environment environment) {
-      expect(environment.defines, <String, String>{
-        'TargetFile': 'lib/main.dart',
-        'HasWebPlugins': 'true',
-        'cspMode': 'false',
-        'SourceMaps': 'false',
-        'NativeNullAssertions': 'true',
-        'ServiceWorkerStrategy': 'offline-first',
-        'Dart2jsDumpInfo': 'false',
-        'Dart2jsNoFrequencyBasedMinification': 'false',
-        'Dart2jsOptimization': 'O4',
-        'BuildMode': 'release',
-        'DartDefines': 'RkxVVFRFUl9XRUJfQVVUT19ERVRFQ1Q9dHJ1ZQ==,RkxVVFRFUl9WRVJTSU9OPTAuMC4w,RkxVVFRFUl9DSEFOTkVMPW1hc3Rlcg==,RkxVVFRFUl9HSVRfVVJMPWh0dHBzOi8vZ2l0aHViLmNvbS9mbHV0dGVyL2ZsdXR0ZXIuZ2l0,RkxVVFRFUl9GUkFNRVdPUktfUkVWSVNJT049MTExMTE=,RkxVVFRFUl9FTkdJTkVfUkVWSVNJT049YWJjZGU=,RkxVVFRFUl9EQVJUX1ZFUlNJT049MTI=',
-        'DartObfuscation': 'false',
-        'TrackWidgetCreation': 'false',
-        'TreeShakeIcons': 'true',
-      });
-    }),
-  });
-=======
       expect(buildDir.existsSync(), true);
       expect(testLogger.statusText, contains('✓ Built $newBuildDir'));
     },
@@ -414,6 +287,7 @@
               'HasWebPlugins': 'true',
               'ServiceWorkerStrategy': 'offline-first',
               'BuildMode': 'release',
+              'DartDefines': 'RkxVVFRFUl9XRUJfQVVUT19ERVRFQ1Q9dHJ1ZQ==,RkxVVFRFUl9WRVJTSU9OPTAuMC4w,RkxVVFRFUl9DSEFOTkVMPW1hc3Rlcg==,RkxVVFRFUl9HSVRfVVJMPWh0dHBzOi8vZ2l0aHViLmNvbS9mbHV0dGVyL2ZsdXR0ZXIuZ2l0,RkxVVFRFUl9GUkFNRVdPUktfUkVWSVNJT049MTExMTE=,RkxVVFRFUl9FTkdJTkVfUkVWSVNJT049YWJjZGU=,RkxVVFRFUl9EQVJUX1ZFUlNJT049MTI=',
               'DartObfuscation': 'false',
               'TrackWidgetCreation': 'false',
               'TreeShakeIcons': 'true',
@@ -442,7 +316,6 @@
       ProcessManager: () => processManager,
     },
   );
->>>>>>> 9e273d5e
 
   testUsingContext(
     'not hidden if feature flag is enabled',
