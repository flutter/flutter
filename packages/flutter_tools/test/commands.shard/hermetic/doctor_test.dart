// Copyright 2014 The Flutter Authors. All rights reserved.
// Use of this source code is governed by a BSD-style license that can be
// found in the LICENSE file.

import 'dart:async';

import 'package:fake_async/fake_async.dart';
import 'package:file/memory.dart';
import 'package:flutter_tools/src/base/file_system.dart';
import 'package:flutter_tools/src/base/logger.dart';
import 'package:flutter_tools/src/base/platform.dart';
import 'package:flutter_tools/src/base/terminal.dart';
import 'package:flutter_tools/src/base/time.dart';
import 'package:flutter_tools/src/base/user_messages.dart';
import 'package:flutter_tools/src/build_info.dart';
import 'package:flutter_tools/src/cache.dart';
import 'package:flutter_tools/src/custom_devices/custom_device_workflow.dart';
import 'package:flutter_tools/src/device.dart';
import 'package:flutter_tools/src/doctor.dart';
import 'package:flutter_tools/src/doctor_validator.dart';
import 'package:flutter_tools/src/version.dart';
import 'package:flutter_tools/src/web/workflow.dart';
import 'package:test/fake.dart';
import 'package:unified_analytics/unified_analytics.dart';

import '../../src/common.dart';
import '../../src/context.dart';
import '../../src/fakes.dart';

void main() {
  late BufferLogger logger;
  late FakeProcessManager fakeProcessManager;
  late MemoryFileSystem fs;

  setUp(() {
    logger = BufferLogger.test();
    fakeProcessManager = FakeProcessManager.empty();
    fs = MemoryFileSystem.test();
  });

  testWithoutContext('ValidationMessage equality and hashCode includes contextUrl', () {
    const messageA = ValidationMessage('ab', contextUrl: 'a');
    const messageB = ValidationMessage('ab', contextUrl: 'b');

    expect(messageB, isNot(messageA));
    expect(messageB.hashCode, isNot(messageA.hashCode));
    expect(messageA, isNot(messageB));
    expect(messageA.hashCode, isNot(messageB.hashCode));
  });

  group('doctor', () {
    group('device validator', () {
      testWithoutContext('no devices', () async {
        final deviceManager = FakeDeviceManager();
        final deviceValidator = DeviceValidator(
          deviceManager: deviceManager,
          userMessages: UserMessages(),
        );
        final ValidationResult result = await deviceValidator.validate();
        expect(result.type, ValidationType.notAvailable);
        expect(result.messages, const <ValidationMessage>[
          ValidationMessage.hint('No devices available'),
        ]);
        expect(result.statusInfo, isNull);
      });

      testWithoutContext('diagnostic message', () async {
        final deviceManager = FakeDeviceManager()..diagnostics = <String>['Device locked'];

        final deviceValidator = DeviceValidator(
          deviceManager: deviceManager,
          userMessages: UserMessages(),
        );
        final ValidationResult result = await deviceValidator.validate();
        expect(result.type, ValidationType.notAvailable);
        expect(result.messages, const <ValidationMessage>[ValidationMessage.hint('Device locked')]);
        expect(result.statusInfo, isNull);
      });

      testWithoutContext('diagnostic message and devices', () async {
        final device = FakeDevice();
        final deviceManager = FakeDeviceManager()
          ..devices = <Device>[device]
          ..diagnostics = <String>['Device locked'];

        final deviceValidator = DeviceValidator(
          deviceManager: deviceManager,
          userMessages: UserMessages(),
        );
        final ValidationResult result = await deviceValidator.validate();
        expect(result.type, ValidationType.success);
        expect(result.messages, const <ValidationMessage>[
          ValidationMessage('name (mobile) • device-id • android • 1.2.3'),
          ValidationMessage.hint('Device locked'),
        ]);
        expect(result.statusInfo, '1 available');
      });
    });
  });

  group('doctor with overridden validators', () {
    testUsingContext(
      'validate non-verbose output format for run without issues',
      () async {
        final doctor = Doctor(logger: logger, clock: const SystemClock());
        expect(await doctor.diagnose(verbose: false), isTrue);
        expect(
          logger.statusText,
          equals(
            'Doctor summary (to see all details, run flutter doctor -v):\n'
            '[✓] Passing Validator (with statusInfo)\n'
            '[✓] Another Passing Validator (with statusInfo)\n'
            '[✓] Providing validators is fun (with statusInfo)\n'
            '\n'
            '• No issues found!\n',
          ),
        );
      },
      overrides: <Type, Generator>{
        AnsiTerminal: () => FakeTerminal(),
        DoctorValidatorsProvider: () => FakeDoctorValidatorsProvider(),
      },
    );
  });

  group('doctor with fake validators', () {
    testUsingContext(
      'validate non-verbose output format for run without issues',
      () async {
        expect(await FakeQuietDoctor(logger).diagnose(verbose: false), isTrue);
        expect(
          logger.statusText,
          equals(
            'Doctor summary (to see all details, run flutter doctor -v):\n'
            '[✓] Passing Validator (with statusInfo)\n'
            '[✓] Another Passing Validator (with statusInfo)\n'
            '[✓] Validators are fun (with statusInfo)\n'
            '[✓] Four score and seven validators ago (with statusInfo)\n'
            '\n'
            '• No issues found!\n',
          ),
        );
      },
      overrides: <Type, Generator>{AnsiTerminal: () => FakeTerminal()},
    );

    testUsingContext(
      'validate non-verbose output format for run with crash',
      () async {
        expect(await FakeCrashingDoctor(logger).diagnose(verbose: false), isFalse);
        expect(
          logger.statusText,
          equals(
            'Doctor summary (to see all details, run flutter doctor -v):\n'
            '[✓] Passing Validator (with statusInfo)\n'
            '[✓] Another Passing Validator (with statusInfo)\n'
            '[☠] Crashing validator (the doctor check crashed)\n'
            '    ✗ Due to an error, the doctor check did not complete. If the error message below is not helpful, '
            'please let us know about this issue at https://github.com/flutter/flutter/issues.\n'
            '    ✗ Bad state: fatal error\n'
            '[✓] Validators are fun (with statusInfo)\n'
            '[✓] Four score and seven validators ago (with statusInfo)\n'
            '\n'
            '! Doctor found issues in 1 category.\n',
          ),
        );
      },
      overrides: <Type, Generator>{AnsiTerminal: () => FakeTerminal()},
    );

    testUsingContext('validate verbose output format contains trace for run with crash', () async {
      expect(await FakeCrashingDoctor(logger).diagnose(), isFalse);
      expect(logger.statusText, contains('#0      CrashingValidator.validate'));
    });

    testUsingContext(
      'validate tool exit when exceeding timeout',
      () async {
        FakeAsync().run<void>((FakeAsync time) {
          final Doctor doctor = FakeAsyncStuckDoctor(logger);
          doctor.diagnose(verbose: false);
          time.elapse(const Duration(minutes: 5));
          time.flushMicrotasks();
        });

        expect(
          logger.statusText,
          contains('Stuck validator that never completes exceeded maximum allowed duration of '),
        );
      },
      overrides: <Type, Generator>{AnsiTerminal: () => FakeTerminal()},
    );

    testUsingContext(
      'validate non-verbose output format for run with an async crash',
      () async {
        final completer = Completer<void>();
        await FakeAsync().run((FakeAsync time) {
          unawaited(
            FakeAsyncCrashingDoctor(time, logger).diagnose(verbose: false).then((bool r) {
              expect(r, isFalse);
              completer.complete();
            }),
          );
          time.elapse(const Duration(seconds: 1));
          time.flushMicrotasks();
          return completer.future;
        });
        expect(
          logger.statusText,
          equals(
            'Doctor summary (to see all details, run flutter doctor -v):\n'
            '[✓] Passing Validator (with statusInfo)\n'
            '[✓] Another Passing Validator (with statusInfo)\n'
            '[☠] Async crashing validator (the doctor check crashed)\n'
            '    ✗ Due to an error, the doctor check did not complete. If the error message below is not helpful, '
            'please let us know about this issue at https://github.com/flutter/flutter/issues.\n'
            '    ✗ Bad state: fatal error\n'
            '[✓] Validators are fun (with statusInfo)\n'
            '[✓] Four score and seven validators ago (with statusInfo)\n'
            '\n'
            '! Doctor found issues in 1 category.\n',
          ),
        );
      },
      overrides: <Type, Generator>{AnsiTerminal: () => FakeTerminal()},
    );

    testUsingContext(
      'validate non-verbose output format when only one category fails',
      () async {
        expect(await FakeSinglePassingDoctor(logger).diagnose(verbose: false), isTrue);
        expect(
          logger.statusText,
          equals(
            'Doctor summary (to see all details, run flutter doctor -v):\n'
            '[!] Partial Validator with only a Hint\n'
            '    ! There is a hint here\n'
            '\n'
            '! Doctor found issues in 1 category.\n',
          ),
        );
      },
      overrides: <Type, Generator>{AnsiTerminal: () => FakeTerminal()},
    );

    testUsingContext(
      'validate non-verbose output format for a passing run',
      () async {
        expect(await FakePassingDoctor(logger).diagnose(verbose: false), isTrue);
        expect(
          logger.statusText,
          equals(
            'Doctor summary (to see all details, run flutter doctor -v):\n'
            '[✓] Passing Validator (with statusInfo)\n'
            '[!] Partial Validator with only a Hint\n'
            '    ! There is a hint here\n'
            '[!] Partial Validator with Errors\n'
            '    ✗ An error message indicating partial installation\n'
            '    ! Maybe a hint will help the user\n'
            '[✓] Another Passing Validator (with statusInfo)\n'
            '\n'
            '! Doctor found issues in 2 categories.\n',
          ),
        );
      },
      overrides: <Type, Generator>{AnsiTerminal: () => FakeTerminal()},
    );

    testUsingContext(
      'validate non-verbose output format',
      () async {
        expect(await FakeDoctor(logger).diagnose(verbose: false), isFalse);
        expect(
          logger.statusText,
          equals(
            'Doctor summary (to see all details, run flutter doctor -v):\n'
            '[✓] Passing Validator (with statusInfo)\n'
            '[✗] Missing Validator\n'
            '    ✗ A useful error message\n'
            '    ! A hint message\n'
            '[!] Not Available Validator\n'
            '    ✗ A useful error message\n'
            '    ! A hint message\n'
            '[!] Partial Validator with only a Hint\n'
            '    ! There is a hint here\n'
            '[!] Partial Validator with Errors\n'
            '    ✗ An error message indicating partial installation\n'
            '    ! Maybe a hint will help the user\n'
            '\n'
            '! Doctor found issues in 4 categories.\n',
          ),
        );
      },
      overrides: <Type, Generator>{AnsiTerminal: () => FakeTerminal()},
    );

    testUsingContext('validate verbose output format', () async {
      expect(await FakeDoctor(logger).diagnose(), isFalse);
      expect(
        logger.statusText,
        equals(
          '[✓] Passing Validator (with statusInfo) [0ms]\n'
          '    • A helpful message\n'
          '    • A second, somewhat longer helpful message\n'
          '\n'
          '[✗] Missing Validator [0ms]\n'
          '    ✗ A useful error message\n'
          '    • A message that is not an error\n'
          '    ! A hint message\n'
          '\n'
          '[!] Not Available Validator [0ms]\n'
          '    ✗ A useful error message\n'
          '    • A message that is not an error\n'
          '    ! A hint message\n'
          '\n'
          '[!] Partial Validator with only a Hint [0ms]\n'
          '    ! There is a hint here\n'
          '    • But there is no error\n'
          '\n'
          '[!] Partial Validator with Errors [0ms]\n'
          '    ✗ An error message indicating partial installation\n'
          '    ! Maybe a hint will help the user\n'
          '    • An extra message with some verbose details\n'
          '\n'
          '! Doctor found issues in 4 categories.\n',
        ),
      );
    }, overrides: <Type, Generator>{AnsiTerminal: () => FakeTerminal()});

    testUsingContext('validate PII can be hidden', () async {
      expect(await FakePiiDoctor(logger).diagnose(showPii: false), isTrue);
      expect(
        logger.statusText,
        equals(
          '[✓] PII Validator [0ms]\n'
          '    • Does not contain PII\n'
          '\n'
          '• No issues found!\n',
        ),
      );
      logger.clear();
      // PII shown.
      expect(await FakePiiDoctor(logger).diagnose(), isTrue);
      expect(
        logger.statusText,
        equals(
          '[✓] PII Validator [0ms]\n'
          '    • Contains PII path/to/username\n'
          '\n'
          '• No issues found!\n',
        ),
      );
    }, overrides: <Type, Generator>{AnsiTerminal: () => FakeTerminal()});
  });

  group('doctor diagnosis wrapper', () {
    late FakeAnalytics analytics;
    late BufferLogger logger;

    setUp(() {
      analytics = getInitializedFakeAnalyticsInstance(
        fs: fs,
        fakeFlutterVersion: FakeFlutterVersion(),
      );
      logger = BufferLogger.test(verbose: true);
    });

    testUsingContext(
      'PII separated, events only sent once',
      () async {
        final fakeDate = DateTime(1995, 3, 3);
        final systemClock = SystemClock.fixed(fakeDate);

        final Doctor fakeDoctor = FakePiiDoctor(logger, clock: systemClock);
        final doctorText = DoctorText(logger, doctor: fakeDoctor);
        const expectedPiiText =
            '[✓] PII Validator [0ms]\n'
            '    • Contains PII path/to/username\n'
            '\n'
            '• No issues found!\n';
        const expectedPiiStrippedText =
            '[✓] PII Validator [0ms]\n'
            '    • Does not contain PII\n'
            '\n'
            '• No issues found!\n';

        // Run each multiple times to make sure the logger buffer is being cleared,
        // and that events are only sent once.
        expect(await doctorText.text, expectedPiiText);
        expect(await doctorText.text, expectedPiiText);

        expect(await doctorText.piiStrippedText, expectedPiiStrippedText);
        expect(await doctorText.piiStrippedText, expectedPiiStrippedText);

        // Only one event sent.
        expect(analytics.sentEvents, <Event>[
          Event.doctorValidatorResult(
            validatorName: 'PII Validator',
            result: 'installed',
            partOfGroupedValidator: false,
            doctorInvocationId: systemClock.now().millisecondsSinceEpoch,
          ),
        ]);
      },
      overrides: <Type, Generator>{AnsiTerminal: () => FakeTerminal(), Analytics: () => analytics},
    );

    testUsingContext('without PII has same text and PII-stripped text', () async {
      final Doctor fakeDoctor = FakePassingDoctor(logger);
      final doctorText = DoctorText(logger, doctor: fakeDoctor);
      final String piiText = await doctorText.text;
      expect(piiText, isNotEmpty);
      expect(piiText, await doctorText.piiStrippedText);
    });
  });

  testUsingContext(
    'validate non-verbose output wrapping',
    () async {
      final wrapLogger = BufferLogger.test(
        outputPreferences: OutputPreferences(wrapText: true, wrapColumn: 30),
      );
      expect(await FakeDoctor(wrapLogger).diagnose(verbose: false), isFalse);
      expect(
        wrapLogger.statusText,
        equals(
          'Doctor summary (to see all\n'
          'details, run flutter doctor\n'
          '-v):\n'
          '[✓] Passing Validator (with\n'
          '    statusInfo)\n'
          '[✗] Missing Validator\n'
          '    ✗ A useful error message\n'
          '    ! A hint message\n'
          '[!] Not Available Validator\n'
          '    ✗ A useful error message\n'
          '    ! A hint message\n'
          '[!] Partial Validator with\n'
          '    only a Hint\n'
          '    ! There is a hint here\n'
          '[!] Partial Validator with\n'
          '    Errors\n'
          '    ✗ An error message\n'
          '      indicating partial\n'
          '      installation\n'
          '    ! Maybe a hint will help\n'
          '      the user\n'
          '\n'
          '! Doctor found issues in 4\n'
          '  categories.\n',
        ),
      );
    },
    overrides: <Type, Generator>{AnsiTerminal: () => FakeTerminal()},
  );

  testUsingContext('validate verbose output wrapping', () async {
    final wrapLogger = BufferLogger.test(
      outputPreferences: OutputPreferences(wrapText: true, wrapColumn: 30),
    );
    expect(await FakeDoctor(wrapLogger).diagnose(), isFalse);
    expect(
      wrapLogger.statusText,
      equals(
        '[✓] Passing Validator (with\n'
        '    statusInfo) [0ms]\n'
        '    • A helpful message\n'
        '    • A second, somewhat\n'
        '      longer helpful message\n'
        '\n'
        '[✗] Missing Validator [0ms]\n'
        '    ✗ A useful error message\n'
        '    • A message that is not an\n'
        '      error\n'
        '    ! A hint message\n'
        '\n'
        '[!] Not Available Validator\n'
        '    [0ms]\n'
        '    ✗ A useful error message\n'
        '    • A message that is not an\n'
        '      error\n'
        '    ! A hint message\n'
        '\n'
        '[!] Partial Validator with\n'
        '    only a Hint [0ms]\n'
        '    ! There is a hint here\n'
        '    • But there is no error\n'
        '\n'
        '[!] Partial Validator with\n'
        '    Errors [0ms]\n'
        '    ✗ An error message\n'
        '      indicating partial\n'
        '      installation\n'
        '    ! Maybe a hint will help\n'
        '      the user\n'
        '    • An extra message with\n'
        '      some verbose details\n'
        '\n'
        '! Doctor found issues in 4\n'
        '  categories.\n',
      ),
    );
  }, overrides: <Type, Generator>{AnsiTerminal: () => FakeTerminal()});

  group('doctor with grouped validators', () {
    testUsingContext(
      'validate diagnose combines validator output',
      () async {
        expect(await FakeGroupedDoctor(logger).diagnose(), isTrue);
        expect(
          logger.statusText,
          equals(
            '[✓] Category 1 [0ms]\n'
            '    • A helpful message\n'
            '    • A helpful message\n'
            '\n'
            '[!] Category 2 [0ms]\n'
            '    • A helpful message\n'
            '    ✗ A useful error message\n'
            '\n'
            '! Doctor found issues in 1 category.\n',
          ),
        );
      },
      overrides: <Type, Generator>{AnsiTerminal: () => FakeTerminal()},
    );

    testUsingContext(
      'validate merging assigns statusInfo and title',
      () async {
        // There are two subvalidators. Only the second contains statusInfo.
        expect(await FakeGroupedDoctorWithStatus(logger).diagnose(), isTrue);
        expect(
          logger.statusText,
          equals(
            '[✓] First validator title (A status message) [0ms]\n'
            '    • A helpful message\n'
            '    • A different message\n'
            '\n'
            '• No issues found!\n',
          ),
        );
      },
      overrides: <Type, Generator>{AnsiTerminal: () => FakeTerminal()},
    );
  });

  group('grouped validator merging results', () {
    final installed = PassingGroupedValidator('Category');
    final partial = PartialGroupedValidator('Category');
    final missing = MissingGroupedValidator('Category');

    testUsingContext(
      'validate installed + installed = installed',
      () async {
        expect(await FakeSmallGroupDoctor(logger, installed, installed).diagnose(), isTrue);
        expect(logger.statusText, startsWith('[✓]'));
      },
      overrides: <Type, Generator>{AnsiTerminal: () => FakeTerminal()},
    );

    testUsingContext(
      'validate installed + partial = partial',
      () async {
        expect(await FakeSmallGroupDoctor(logger, installed, partial).diagnose(), isTrue);
        expect(logger.statusText, startsWith('[!]'));
      },
      overrides: <Type, Generator>{AnsiTerminal: () => FakeTerminal()},
    );

    testUsingContext(
      'validate installed + missing = partial',
      () async {
        expect(await FakeSmallGroupDoctor(logger, installed, missing).diagnose(), isTrue);
        expect(logger.statusText, startsWith('[!]'));
      },
      overrides: <Type, Generator>{AnsiTerminal: () => FakeTerminal()},
    );

    testUsingContext(
      'validate partial + installed = partial',
      () async {
        expect(await FakeSmallGroupDoctor(logger, partial, installed).diagnose(), isTrue);
        expect(logger.statusText, startsWith('[!]'));
      },
      overrides: <Type, Generator>{AnsiTerminal: () => FakeTerminal()},
    );

    testUsingContext(
      'validate partial + partial = partial',
      () async {
        expect(await FakeSmallGroupDoctor(logger, partial, partial).diagnose(), isTrue);
        expect(logger.statusText, startsWith('[!]'));
      },
      overrides: <Type, Generator>{AnsiTerminal: () => FakeTerminal()},
    );

    testUsingContext(
      'validate partial + missing = partial',
      () async {
        expect(await FakeSmallGroupDoctor(logger, partial, missing).diagnose(), isTrue);
        expect(logger.statusText, startsWith('[!]'));
      },
      overrides: <Type, Generator>{AnsiTerminal: () => FakeTerminal()},
    );

    testUsingContext(
      'validate missing + installed = partial',
      () async {
        expect(await FakeSmallGroupDoctor(logger, missing, installed).diagnose(), isTrue);
        expect(logger.statusText, startsWith('[!]'));
      },
      overrides: <Type, Generator>{AnsiTerminal: () => FakeTerminal()},
    );

    testUsingContext(
      'validate missing + partial = partial',
      () async {
        expect(await FakeSmallGroupDoctor(logger, missing, partial).diagnose(), isTrue);
        expect(logger.statusText, startsWith('[!]'));
      },
      overrides: <Type, Generator>{AnsiTerminal: () => FakeTerminal()},
    );

    testUsingContext(
      'validate missing + missing = missing',
      () async {
        expect(await FakeSmallGroupDoctor(logger, missing, missing).diagnose(), isFalse);
        expect(logger.statusText, startsWith('[✗]'));
      },
      overrides: <Type, Generator>{AnsiTerminal: () => FakeTerminal()},
    );
  });

  testUsingContext(
    'WebWorkflow is a part of validator workflows if enabled',
    () async {
      final List<Workflow> workflows = DoctorValidatorsProvider.test(
        featureFlags: TestFeatureFlags(isWebEnabled: true),
        platform: FakePlatform(),
      ).workflows;
      expect(workflows, contains(isA<WebWorkflow>()));
    },
    overrides: <Type, Generator>{
      FileSystem: () => MemoryFileSystem.test(),
      ProcessManager: () => fakeProcessManager,
    },
  );

  testUsingContext(
    'CustomDevicesWorkflow is a part of validator workflows if enabled',
    () async {
      final List<Workflow> workflows = DoctorValidatorsProvider.test(
        featureFlags: TestFeatureFlags(areCustomDevicesEnabled: true),
        platform: FakePlatform(),
      ).workflows;
      expect(workflows, contains(isA<CustomDeviceWorkflow>()));
    },
    overrides: <Type, Generator>{FileSystem: () => fs, ProcessManager: () => fakeProcessManager},
  );

  group('FlutterValidator', () {
    late FakeFlutterVersion initialVersion;
    late FakeFlutterVersion secondVersion;
    late TestFeatureFlags featureFlags;

    setUp(() {
      secondVersion = FakeFlutterVersion(frameworkRevisionShort: '222');
      initialVersion = FakeFlutterVersion(
        frameworkRevisionShort: '111',
        nextFlutterVersion: secondVersion,
      );
      featureFlags = TestFeatureFlags();
    });

    testUsingContext(
      'FlutterValidator fetches tags and gets fresh version',
      () async {
        final Directory devtoolsDir = fs.directory(
          '/path/to/flutter/bin/cache/dart-sdk/bin/resources/devtools',
        )..createSync(recursive: true);
        fs.directory('/path/to/flutter/bin/cache/artifacts').createSync(recursive: true);
        devtoolsDir.childFile('version.json').writeAsStringSync('{"version": "123"}');
        fakeProcessManager.addCommands(const <FakeCommand>[
          FakeCommand(command: <String>['which', 'java']),
        ]);
        final List<DoctorValidator> validators = DoctorValidatorsProvider.test(
          featureFlags: featureFlags,
          platform: FakePlatform(),
        ).validators;
        final FlutterValidator flutterValidator = validators.whereType<FlutterValidator>().first;
        final ValidationResult result = await flutterValidator.validate();
        expect(
          result.messages.map((ValidationMessage msg) => msg.message),
          contains(contains('Framework revision 222')),
        );
      },
      overrides: <Type, Generator>{
        Cache: () => Cache.test(
          rootOverride: fs.directory('/path/to/flutter'),
          fileSystem: fs,
          processManager: fakeProcessManager,
        ),
        FileSystem: () => fs,
        FlutterVersion: () => initialVersion,
        Platform: () => FakePlatform(),
        ProcessManager: () => fakeProcessManager,
        TestFeatureFlags: () => featureFlags,
      },
    );
  });

<<<<<<< HEAD
=======
  testUsingContext(
    'If android workflow is disabled, AndroidStudio validator is not included',
    () {
      final provider = DoctorValidatorsProvider.test(
        featureFlags: TestFeatureFlags(isAndroidEnabled: false),
      );
      expect(provider.validators, isNot(contains(isA<AndroidStudioValidator>())));
      expect(provider.validators, isNot(contains(isA<NoAndroidStudioValidator>())));
    },
    overrides: <Type, Generator>{
      AndroidWorkflow: () => FakeAndroidWorkflow(appliesToHostPlatform: false),
    },
  );

>>>>>>> 9c626d9f
  group('Doctor events with unified_analytics', () {
    late FakeAnalytics fakeAnalytics;
    final fakeFlutterVersion = FakeFlutterVersion();
    final fakeDate = DateTime(1995, 3, 3);
    final fakeSystemClock = SystemClock.fixed(fakeDate);

    setUp(() {
      fakeAnalytics = getInitializedFakeAnalyticsInstance(
        fakeFlutterVersion: fakeFlutterVersion,
        fs: fs,
      );
    });

    testUsingContext(
      'ensure fake is being used and initialized',
      () {
        expect(fakeAnalytics.sentEvents.length, 0);
        expect(fakeAnalytics.okToSend, true);
      },
      overrides: <Type, Generator>{Analytics: () => fakeAnalytics},
    );

    testUsingContext(
      'contains installed',
      () async {
        final doctor = Doctor(logger: logger, clock: fakeSystemClock, analytics: fakeAnalytics);
        await doctor.diagnose(verbose: false);

        expect(fakeAnalytics.sentEvents.length, 3);

        // The event that should have been fired off during the doctor invocation
        final eventToFind = Event.doctorValidatorResult(
          validatorName: 'Passing Validator',
          result: 'installed',
          partOfGroupedValidator: false,
          doctorInvocationId: DateTime(1995, 3, 3).millisecondsSinceEpoch,
          statusInfo: 'with statusInfo',
        );
        expect(fakeAnalytics.sentEvents, contains(eventToFind));
      },
      overrides: <Type, Generator>{DoctorValidatorsProvider: () => FakeDoctorValidatorsProvider()},
    );

    testUsingContext(
      'contains installed and partial',
      () async {
        await FakePassingDoctor(logger, clock: fakeSystemClock).diagnose(verbose: false);

        expect(fakeAnalytics.sentEvents, hasLength(4));
        expect(
          fakeAnalytics.sentEvents,
          unorderedEquals(<Event>[
            Event.doctorValidatorResult(
              validatorName: 'Passing Validator',
              result: 'installed',
              partOfGroupedValidator: false,
              doctorInvocationId: fakeDate.millisecondsSinceEpoch,
              statusInfo: 'with statusInfo',
            ),
            Event.doctorValidatorResult(
              validatorName: 'Partial Validator with only a Hint',
              result: 'partial',
              partOfGroupedValidator: false,
              doctorInvocationId: fakeDate.millisecondsSinceEpoch,
            ),
            Event.doctorValidatorResult(
              validatorName: 'Partial Validator with Errors',
              result: 'partial',
              partOfGroupedValidator: false,
              doctorInvocationId: fakeDate.millisecondsSinceEpoch,
            ),
            Event.doctorValidatorResult(
              validatorName: 'Another Passing Validator',
              result: 'installed',
              partOfGroupedValidator: false,
              doctorInvocationId: fakeDate.millisecondsSinceEpoch,
              statusInfo: 'with statusInfo',
            ),
          ]),
        );
      },
      overrides: <Type, Generator>{
        DoctorValidatorsProvider: () => FakeDoctorValidatorsProvider(),
        Analytics: () => fakeAnalytics,
      },
    );

    testUsingContext(
      'contains installed, missing and partial',
      () async {
        await FakeDoctor(logger, clock: fakeSystemClock).diagnose(verbose: false);

        expect(fakeAnalytics.sentEvents, hasLength(5));
        expect(
          fakeAnalytics.sentEvents,
          unorderedEquals(<Event>[
            Event.doctorValidatorResult(
              validatorName: 'Passing Validator',
              result: 'installed',
              partOfGroupedValidator: false,
              doctorInvocationId: fakeDate.millisecondsSinceEpoch,
              statusInfo: 'with statusInfo',
            ),
            Event.doctorValidatorResult(
              validatorName: 'Missing Validator',
              result: 'missing',
              partOfGroupedValidator: false,
              doctorInvocationId: fakeDate.millisecondsSinceEpoch,
            ),
            Event.doctorValidatorResult(
              validatorName: 'Not Available Validator',
              result: 'notAvailable',
              partOfGroupedValidator: false,
              doctorInvocationId: fakeDate.millisecondsSinceEpoch,
            ),
            Event.doctorValidatorResult(
              validatorName: 'Partial Validator with only a Hint',
              result: 'partial',
              partOfGroupedValidator: false,
              doctorInvocationId: fakeDate.millisecondsSinceEpoch,
            ),
            Event.doctorValidatorResult(
              validatorName: 'Partial Validator with Errors',
              result: 'partial',
              partOfGroupedValidator: false,
              doctorInvocationId: fakeDate.millisecondsSinceEpoch,
            ),
          ]),
        );
      },
      overrides: <Type, Generator>{
        DoctorValidatorsProvider: () => FakeDoctorValidatorsProvider(),
        Analytics: () => fakeAnalytics,
      },
    );

    testUsingContext(
      'events for grouped validators are properly decomposed',
      () async {
        await FakeGroupedDoctor(logger, clock: fakeSystemClock).diagnose(verbose: false);

        expect(fakeAnalytics.sentEvents, hasLength(4));
        expect(
          fakeAnalytics.sentEvents,
          unorderedEquals(<Event>[
            Event.doctorValidatorResult(
              validatorName: 'Category 1',
              result: 'installed',
              partOfGroupedValidator: true,
              doctorInvocationId: fakeDate.millisecondsSinceEpoch,
            ),
            Event.doctorValidatorResult(
              validatorName: 'Category 1',
              result: 'installed',
              partOfGroupedValidator: true,
              doctorInvocationId: fakeDate.millisecondsSinceEpoch,
            ),
            Event.doctorValidatorResult(
              validatorName: 'Category 2',
              result: 'installed',
              partOfGroupedValidator: true,
              doctorInvocationId: fakeDate.millisecondsSinceEpoch,
            ),
            Event.doctorValidatorResult(
              validatorName: 'Category 2',
              result: 'missing',
              partOfGroupedValidator: true,
              doctorInvocationId: fakeDate.millisecondsSinceEpoch,
            ),
          ]),
        );
      },
      overrides: <Type, Generator>{
        DoctorValidatorsProvider: () => FakeDoctorValidatorsProvider(),
        Analytics: () => fakeAnalytics,
      },
    );

    testUsingContext(
      'grouped validator subresult and subvalidators different lengths',
      () async {
        final fakeDoctor = FakeGroupedDoctorWithCrash(logger, clock: fakeSystemClock);
        await fakeDoctor.diagnose(verbose: false);

        expect(fakeDoctor.validators, hasLength(1));
        expect(fakeDoctor.validators.first.runtimeType == FakeGroupedValidatorWithCrash, true);
        expect(fakeAnalytics.sentEvents, hasLength(0));

        // Attempt to send a random event to ensure that the
        // analytics package is still working, despite not sending
        // above (as expected)
        final testEvent = Event.analyticsCollectionEnabled(status: true);
        fakeAnalytics.send(testEvent);
        expect(fakeAnalytics.sentEvents, hasLength(1));
        expect(fakeAnalytics.sentEvents, contains(testEvent));
      },
      overrides: <Type, Generator>{Analytics: () => fakeAnalytics},
    );

    testUsingContext('sending events can be skipped', () async {
      await FakePassingDoctor(logger).diagnose(verbose: false, sendEvent: false);
      expect(fakeAnalytics.sentEvents, isEmpty);
    }, overrides: <Type, Generator>{Analytics: () => fakeAnalytics});
  });
}

class PassingValidator extends DoctorValidator {
  PassingValidator(super.title);

  @override
  Future<ValidationResult> validateImpl() async {
    const messages = <ValidationMessage>[
      ValidationMessage('A helpful message'),
      ValidationMessage('A second, somewhat longer helpful message'),
    ];
    return ZeroExecutionTimeValidationResult(
      ValidationType.success,
      messages,
      statusInfo: 'with statusInfo',
    );
  }
}

class PiiValidator extends DoctorValidator {
  PiiValidator() : super('PII Validator');

  @override
  Future<ValidationResult> validateImpl() async {
    const messages = <ValidationMessage>[
      ValidationMessage(
        'Contains PII path/to/username',
        piiStrippedMessage: 'Does not contain PII',
      ),
    ];
    return ZeroExecutionTimeValidationResult(ValidationType.success, messages);
  }
}

class MissingValidator extends DoctorValidator {
  MissingValidator() : super('Missing Validator');

  @override
  Future<ValidationResult> validateImpl() async {
    const messages = <ValidationMessage>[
      ValidationMessage.error('A useful error message'),
      ValidationMessage('A message that is not an error'),
      ValidationMessage.hint('A hint message'),
    ];
    return ZeroExecutionTimeValidationResult(ValidationType.missing, messages);
  }
}

class NotAvailableValidator extends DoctorValidator {
  NotAvailableValidator() : super('Not Available Validator');

  @override
  Future<ValidationResult> validateImpl() async {
    const messages = <ValidationMessage>[
      ValidationMessage.error('A useful error message'),
      ValidationMessage('A message that is not an error'),
      ValidationMessage.hint('A hint message'),
    ];
    return ZeroExecutionTimeValidationResult(ValidationType.notAvailable, messages);
  }
}

class StuckValidator extends DoctorValidator {
  StuckValidator() : super('Stuck validator that never completes');

  @override
  Future<ValidationResult> validateImpl() {
    final completer = Completer<ValidationResult>();

    // This future will never complete
    return completer.future;
  }
}

class PartialValidatorWithErrors extends DoctorValidator {
  PartialValidatorWithErrors() : super('Partial Validator with Errors');

  @override
  Future<ValidationResult> validateImpl() async {
    const messages = <ValidationMessage>[
      ValidationMessage.error('An error message indicating partial installation'),
      ValidationMessage.hint('Maybe a hint will help the user'),
      ValidationMessage('An extra message with some verbose details'),
    ];
    return ZeroExecutionTimeValidationResult(ValidationType.partial, messages);
  }
}

class PartialValidatorWithHintsOnly extends DoctorValidator {
  PartialValidatorWithHintsOnly() : super('Partial Validator with only a Hint');

  @override
  Future<ValidationResult> validateImpl() async {
    const messages = <ValidationMessage>[
      ValidationMessage.hint('There is a hint here'),
      ValidationMessage('But there is no error'),
    ];
    return ZeroExecutionTimeValidationResult(ValidationType.partial, messages);
  }
}

class CrashingValidator extends DoctorValidator {
  CrashingValidator() : super('Crashing validator');

  @override
  Future<ValidationResult> validateImpl() async {
    throw StateError('fatal error');
  }
}

class AsyncCrashingValidator extends DoctorValidator {
  AsyncCrashingValidator(this._time) : super('Async crashing validator');

  final FakeAsync _time;

  @override
  Future<ValidationResult> validateImpl() {
    const delay = Duration(seconds: 1);
    final result = Future<ValidationResult>.delayed(delay, () => throw StateError('fatal error'));
    _time.elapse(const Duration(seconds: 1));
    _time.flushMicrotasks();
    return result;
  }
}

/// A doctor that fails with a missing [ValidationResult].
class FakeDoctor extends Doctor {
  FakeDoctor(Logger logger, {super.clock = const SystemClock()}) : super(logger: logger);

  @override
  late final validators = <DoctorValidator>[
    PassingValidator('Passing Validator'),
    MissingValidator(),
    NotAvailableValidator(),
    PartialValidatorWithHintsOnly(),
    PartialValidatorWithErrors(),
  ];
}

/// A doctor that should pass, but still has issues in some categories.
class FakePassingDoctor extends Doctor {
  FakePassingDoctor(Logger logger, {super.clock = const SystemClock()}) : super(logger: logger);

  @override
  late final validators = <DoctorValidator>[
    PassingValidator('Passing Validator'),
    PartialValidatorWithHintsOnly(),
    PartialValidatorWithErrors(),
    PassingValidator('Another Passing Validator'),
  ];
}

/// A doctor that should pass, but still has 1 issue to test the singular of
/// categories.
class FakeSinglePassingDoctor extends Doctor {
  FakeSinglePassingDoctor(Logger logger, {super.clock = const SystemClock()})
    : super(logger: logger);

  @override
  late final validators = <DoctorValidator>[PartialValidatorWithHintsOnly()];
}

/// A doctor that passes and has no issues anywhere.
class FakeQuietDoctor extends Doctor {
  FakeQuietDoctor(Logger logger, {super.clock = const SystemClock()}) : super(logger: logger);

  @override
  late final validators = <DoctorValidator>[
    PassingValidator('Passing Validator'),
    PassingValidator('Another Passing Validator'),
    PassingValidator('Validators are fun'),
    PassingValidator('Four score and seven validators ago'),
  ];
}

/// A doctor that passes and contains PII that can be hidden.
class FakePiiDoctor extends Doctor {
  FakePiiDoctor(Logger logger, {super.clock = const SystemClock()}) : super(logger: logger);

  @override
  late final validators = <DoctorValidator>[PiiValidator()];
}

/// A doctor with a validator that throws an exception.
class FakeCrashingDoctor extends Doctor {
  FakeCrashingDoctor(Logger logger, {super.clock = const SystemClock()}) : super(logger: logger);

  @override
  late final validators = <DoctorValidator>[
    PassingValidator('Passing Validator'),
    PassingValidator('Another Passing Validator'),
    CrashingValidator(),
    PassingValidator('Validators are fun'),
    PassingValidator('Four score and seven validators ago'),
  ];
}

/// A doctor with a validator that will never finish.
class FakeAsyncStuckDoctor extends Doctor {
  FakeAsyncStuckDoctor(Logger logger, {super.clock = const SystemClock()}) : super(logger: logger);

  @override
  late final validators = <DoctorValidator>[
    PassingValidator('Passing Validator'),
    PassingValidator('Another Passing Validator'),
    StuckValidator(),
    PassingValidator('Validators are fun'),
    PassingValidator('Four score and seven validators ago'),
  ];
}

/// A doctor with a validator that throws an exception.
class FakeAsyncCrashingDoctor extends Doctor {
  FakeAsyncCrashingDoctor(this._time, Logger logger, {super.clock = const SystemClock()})
    : super(logger: logger);

  final FakeAsync _time;

  @override
  late final validators = <DoctorValidator>[
    PassingValidator('Passing Validator'),
    PassingValidator('Another Passing Validator'),
    AsyncCrashingValidator(_time),
    PassingValidator('Validators are fun'),
    PassingValidator('Four score and seven validators ago'),
  ];
}

/// A DoctorValidatorsProvider that overrides the default validators without
/// overriding the doctor.
class FakeDoctorValidatorsProvider implements DoctorValidatorsProvider {
  @override
  List<DoctorValidator> get validators => <DoctorValidator>[
    PassingValidator('Passing Validator'),
    PassingValidator('Another Passing Validator'),
    PassingValidator('Providing validators is fun'),
  ];

  @override
  List<Workflow> get workflows => <Workflow>[];
}

class PassingGroupedValidator extends DoctorValidator {
  PassingGroupedValidator(super.title);

  @override
  Future<ValidationResult> validateImpl() async {
    const messages = <ValidationMessage>[ValidationMessage('A helpful message')];
    return ZeroExecutionTimeValidationResult(ValidationType.success, messages);
  }
}

class MissingGroupedValidator extends DoctorValidator {
  MissingGroupedValidator(super.title);

  @override
  Future<ValidationResult> validateImpl() async {
    const messages = <ValidationMessage>[ValidationMessage.error('A useful error message')];
    return ZeroExecutionTimeValidationResult(ValidationType.missing, messages);
  }
}

class PartialGroupedValidator extends DoctorValidator {
  PartialGroupedValidator(super.title);

  @override
  Future<ValidationResult> validateImpl() async {
    const messages = <ValidationMessage>[
      ValidationMessage.error('An error message for partial installation'),
    ];
    return ZeroExecutionTimeValidationResult(ValidationType.partial, messages);
  }
}

class PassingGroupedValidatorWithStatus extends DoctorValidator {
  PassingGroupedValidatorWithStatus(super.title);

  @override
  Future<ValidationResult> validateImpl() async {
    const messages = <ValidationMessage>[ValidationMessage('A different message')];
    return ZeroExecutionTimeValidationResult(
      ValidationType.success,
      messages,
      statusInfo: 'A status message',
    );
  }
}

/// A doctor that has two groups of two validators each.
class FakeGroupedDoctor extends Doctor {
  FakeGroupedDoctor(Logger logger, {super.clock = const SystemClock()}) : super(logger: logger);

  @override
  late final validators = <DoctorValidator>[
    FakeGroupedValidator(<DoctorValidator>[
      PassingGroupedValidator('Category 1'),
      PassingGroupedValidator('Category 1'),
    ]),
    FakeGroupedValidator(<DoctorValidator>[
      PassingGroupedValidator('Category 2'),
      MissingGroupedValidator('Category 2'),
    ]),
  ];
}

/// Fake grouped doctor that is intended to be used with [FakeGroupedValidatorWithCrash].
class FakeGroupedDoctorWithCrash extends Doctor {
  FakeGroupedDoctorWithCrash(Logger logger, {super.clock = const SystemClock()})
    : super(logger: logger);

  @override
  late final validators = <DoctorValidator>[
    FakeGroupedValidatorWithCrash(<DoctorValidator>[
      PassingGroupedValidator('Category 1'),
      PassingGroupedValidator('Category 1'),
    ]),
  ];
}

/// This extended grouped validator will have a list of sub validators
/// provided in the constructor, but it will have no [subResults] in the
/// list which simulates what happens if a validator crashes.
///
/// Usually, the grouped validators have 2 lists, a [subValidators] and
/// a [subResults] list, and if nothing crashes, those 2 lists will have the
/// same length. This fake is simulating what happens when the validators
/// crash and results in no results getting returned.
class FakeGroupedValidatorWithCrash extends GroupedValidator {
  FakeGroupedValidatorWithCrash(super.subValidators);

  @override
  List<ValidationResult> get subResults => <ValidationResult>[];
}

class FakeGroupedValidator extends GroupedValidator {
  FakeGroupedValidator(super.subValidator);

  @override
  Future<ValidationResult> validateImpl() async {
    final ValidationResult result = await super.validateImpl();
    return ZeroExecutionTimeValidationResult(
      result.type,
      result.messages,
      statusInfo: result.statusInfo,
    );
  }
}

class FakeGroupedDoctorWithStatus extends Doctor {
  FakeGroupedDoctorWithStatus(Logger logger, {super.clock = const SystemClock()})
    : super(logger: logger);

  @override
  late final validators = <DoctorValidator>[
    FakeGroupedValidator(<DoctorValidator>[
      PassingGroupedValidator('First validator title'),
      PassingGroupedValidatorWithStatus('Second validator title'),
    ]),
  ];
}

/// A doctor that takes any two validators. Used to check behavior when
/// merging ValidationTypes (installed, missing, partial).
class FakeSmallGroupDoctor extends Doctor {
  FakeSmallGroupDoctor(
    Logger logger,
    DoctorValidator val1,
    DoctorValidator val2, {
    super.clock = const SystemClock(),
  }) : validators = <DoctorValidator>[
         FakeGroupedValidator(<DoctorValidator>[val1, val2]),
       ],
       super(logger: logger);

  @override
  final List<DoctorValidator> validators;
}

class FakeDeviceManager extends Fake implements DeviceManager {
  var diagnostics = <String>[];
  var devices = <Device>[];

  @override
  Future<List<Device>> getAllDevices({DeviceDiscoveryFilter? filter}) async => devices;

  @override
  Future<List<Device>> refreshAllDevices({
    Duration? timeout,
    DeviceDiscoveryFilter? filter,
  }) async => devices;

  @override
  Future<List<String>> getDeviceDiagnostics() async => diagnostics;
}

class FakeDevice extends Fake implements Device {
  @override
  String get name => 'name';

  @override
  String get displayName => name;

  @override
  String get id => 'device-id';

  @override
  Category get category => Category.mobile;

  @override
  Future<bool> isSupported() async => true;

  @override
  Future<bool> get isLocalEmulator async => false;

  @override
  Future<String> get targetPlatformDisplayName async => 'android';

  @override
  Future<String> get sdkNameAndVersion async => '1.2.3';

  @override
  Future<TargetPlatform> get targetPlatform => Future<TargetPlatform>.value(TargetPlatform.android);
}

class FakeTerminal extends Fake implements AnsiTerminal {
  @override
  final supportsColor = false;

  @override
  bool get isCliAnimationEnabled => supportsColor;
}

class ZeroExecutionTimeValidationResult extends ValidationResult {
  ZeroExecutionTimeValidationResult(super.type, super.messages, {super.statusInfo});

  @override
  Duration? get executionTime => Duration.zero;
}<|MERGE_RESOLUTION|>--- conflicted
+++ resolved
@@ -711,23 +711,6 @@
     );
   });
 
-<<<<<<< HEAD
-=======
-  testUsingContext(
-    'If android workflow is disabled, AndroidStudio validator is not included',
-    () {
-      final provider = DoctorValidatorsProvider.test(
-        featureFlags: TestFeatureFlags(isAndroidEnabled: false),
-      );
-      expect(provider.validators, isNot(contains(isA<AndroidStudioValidator>())));
-      expect(provider.validators, isNot(contains(isA<NoAndroidStudioValidator>())));
-    },
-    overrides: <Type, Generator>{
-      AndroidWorkflow: () => FakeAndroidWorkflow(appliesToHostPlatform: false),
-    },
-  );
-
->>>>>>> 9c626d9f
   group('Doctor events with unified_analytics', () {
     late FakeAnalytics fakeAnalytics;
     final fakeFlutterVersion = FakeFlutterVersion();
