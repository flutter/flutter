// Copyright 2014 The Flutter Authors. All rights reserved.
// Use of this source code is governed by a BSD-style license that can be
// found in the LICENSE file.

import 'dart:async';

import 'package:file/file.dart';
import 'package:file/memory.dart';
import 'package:flutter_tools/src/application_package.dart';
import 'package:flutter_tools/src/artifacts.dart';
import 'package:flutter_tools/src/base/common.dart';
import 'package:flutter_tools/src/base/context.dart';
import 'package:flutter_tools/src/base/file_system.dart';
import 'package:flutter_tools/src/base/io.dart';
import 'package:flutter_tools/src/base/logger.dart';
import 'package:flutter_tools/src/base/user_messages.dart';
import 'package:flutter_tools/src/build_info.dart';
import 'package:flutter_tools/src/cache.dart';
import 'package:flutter_tools/src/commands/run.dart';
import 'package:flutter_tools/src/device.dart';
import 'package:flutter_tools/src/globals.dart' as globals;
import 'package:flutter_tools/src/reporting/reporting.dart';
import 'package:flutter_tools/src/runner/flutter_command.dart';
import 'package:mockito/mockito.dart';

import '../../src/common.dart';
import '../../src/context.dart';
import '../../src/fakes.dart';
import '../../src/mocks.dart';
import '../../src/testbed.dart';

void main() {
  group('run', () {
    MockDeviceManager mockDeviceManager;
    FileSystem fileSystem;

    setUpAll(() {
      Cache.disableLocking();
    });

    setUp(() {
      mockDeviceManager = MockDeviceManager();
      fileSystem = MemoryFileSystem.test();
    });

    testUsingContext('fails when target not found', () async {
      final RunCommand command = RunCommand();
      try {
        await createTestCommandRunner(command).run(<String>['run', '-t', 'abc123', '--no-pub']);
        fail('Expect exception');
      } on ToolExit catch (e) {
        expect(e.exitCode ?? 1, 1);
      }
    }, overrides: <Type, Generator>{
      FileSystem: () => fileSystem,
      ProcessManager: () => FakeProcessManager.any(),
      Logger: () => BufferLogger.test(),
    });

    testUsingContext('does not support "--use-application-binary" and "--fast-start"', () async {
      fileSystem.file('lib/main.dart').createSync(recursive: true);
      fileSystem.file('pubspec.yaml').createSync();
      fileSystem.file('.packages').createSync();

      final RunCommand command = RunCommand();
      try {
        await createTestCommandRunner(command).run(<String>[
          'run',
          '--use-application-binary=app/bar/faz',
          '--fast-start',
          '--no-pub',
          '--show-test-device',
        ]);
        fail('Expect exception');
      } on Exception catch (e) {
        expect(e.toString(), isNot(contains('--fast-start is not supported with --use-application-binary')));
      }
    }, overrides: <Type, Generator>{
      FileSystem: () => fileSystem,
      ProcessManager: () => FakeProcessManager.any(),
      Logger: () => BufferLogger.test(),
    });

    testUsingContext('Walks upward looking for a pubspec.yaml and succeeds if found', () async {
      fileSystem.file('pubspec.yaml').createSync();
      fileSystem.file('.packages')
        .writeAsStringSync('\n');
      fileSystem.file('lib/main.dart')
        .createSync(recursive: true);
      fileSystem.currentDirectory = fileSystem.directory('a/b/c')
        ..createSync(recursive: true);

      final RunCommand command = RunCommand();
      try {
        await createTestCommandRunner(command).run(<String>[
          'run',
          '--no-pub',
        ]);
        fail('Expect exception');
      } on Exception catch (e) {
        expect(e, isA<ToolExit>());
      }
      final BufferLogger bufferLogger = globals.logger as BufferLogger;
      expect(
        bufferLogger.statusText,
        containsIgnoringWhitespace('Changing current working directory to:'),
      );
    }, overrides: <Type, Generator>{
      FileSystem: () => fileSystem,
      ProcessManager: () => FakeProcessManager.any(),
      Logger: () => BufferLogger.test(),
    });

    testUsingContext('Walks upward looking for a pubspec.yaml and exits if missing', () async {
      fileSystem.currentDirectory = fileSystem.directory('a/b/c')
        ..createSync(recursive: true);
      fileSystem.file('lib/main.dart')
        .createSync(recursive: true);

      final RunCommand command = RunCommand();
      try {
        await createTestCommandRunner(command).run(<String>[
          'run',
          '--no-pub',
        ]);
        fail('Expect exception');
      } on Exception catch (e) {
        expect(e, isA<ToolExit>());
        expect(e.toString(), contains('No pubspec.yaml file found'));
      }
    }, overrides: <Type, Generator>{
      FileSystem: () => fileSystem,
      ProcessManager: () => FakeProcessManager.any(),
      Logger: () => BufferLogger.test(),
    });

    group('run app', () {
      MemoryFileSystem fs;
      Artifacts artifacts;
      MockCache mockCache;
      MockProcessManager mockProcessManager;
      Usage usage;
      Directory tempDir;

      setUp(() {
        artifacts = Artifacts.test();
        mockCache = MockCache();
        usage = Usage.test();
        fs = MemoryFileSystem.test();
        mockProcessManager = MockProcessManager();

        tempDir = fs.systemTempDirectory.createTempSync('flutter_run_test.');
        fs.currentDirectory = tempDir;

        tempDir.childFile('pubspec.yaml')
          .writeAsStringSync('name: flutter_app');
        tempDir.childFile('.packages')
          .writeAsStringSync('# Generated by pub on 2019-11-25 12:38:01.801784.');
        final Directory libDir = tempDir.childDirectory('lib');
        libDir.createSync();
        final File mainFile = libDir.childFile('main.dart');
        mainFile.writeAsStringSync('void main() {}');

        when(mockDeviceManager.hasSpecifiedDeviceId).thenReturn(false);
        when(mockDeviceManager.hasSpecifiedAllDevices).thenReturn(false);
      });

      testUsingContext('exits with a user message when no supported devices attached', () async {
        final RunCommand command = RunCommand();

        const List<Device> noDevices = <Device>[];
        when(mockDeviceManager.getDevices()).thenAnswer(
          (Invocation invocation) => Future<List<Device>>.value(noDevices)
        );
        when(mockDeviceManager.findTargetDevices(any, timeout: anyNamed('timeout'))).thenAnswer(
          (Invocation invocation) => Future<List<Device>>.value(noDevices)
        );

        try {
          await createTestCommandRunner(command).run(<String>[
            'run',
            '--no-pub',
            '--no-hot',
          ]);
          fail('Expect exception');
        } on ToolExit catch (e) {
          expect(e.message, null);
        }

        expect(
          testLogger.statusText,
          containsIgnoringWhitespace(userMessages.flutterNoSupportedDevices),
        );
      }, overrides: <Type, Generator>{
        DeviceManager: () => mockDeviceManager,
        FileSystem: () => fs,
        ProcessManager: () => mockProcessManager,
      });

      testUsingContext('fails when targeted device is not Android with --device-user', () async {
        globals.fs.file('pubspec.yaml').createSync();
        globals.fs.file('.packages').writeAsStringSync('\n');
        globals.fs.file('lib/main.dart').createSync(recursive: true);
        final FakeDevice device = FakeDevice(isLocalEmulator: true);
        when(mockDeviceManager.getAllConnectedDevices()).thenAnswer((Invocation invocation) async {
          return <Device>[device];
        });
        when(mockDeviceManager.getDevices()).thenAnswer((Invocation invocation) async {
          return <Device>[device];
        });
        when(mockDeviceManager.findTargetDevices(any, timeout: anyNamed('timeout'))).thenAnswer((Invocation invocation) async {
          return <Device>[device];
        });
        when(mockDeviceManager.hasSpecifiedAllDevices).thenReturn(false);
        when(mockDeviceManager.deviceDiscoverers).thenReturn(<DeviceDiscovery>[]);

        final RunCommand command = RunCommand();
        await expectLater(createTestCommandRunner(command).run(<String>[
          'run',
          '--no-pub',
          '--device-user',
          '10',
        ]), throwsToolExit(message: '--device-user is only supported for Android. At least one Android device is required.'));
      }, overrides: <Type, Generator>{
        FileSystem: () => MemoryFileSystem.test(),
        ProcessManager: () => FakeProcessManager.any(),
        DeviceManager: () => mockDeviceManager,
        Stdio: () => MockStdio(),
      });

      testUsingContext('shows unsupported devices when no supported devices are found',  () async {
        final RunCommand command = RunCommand();

        final MockDevice mockDevice = MockDevice(TargetPlatform.android_arm);
        when(mockDevice.isLocalEmulator).thenAnswer((Invocation invocation) => Future<bool>.value(true));
        when(mockDevice.isSupported()).thenAnswer((Invocation invocation) => true);
        when(mockDevice.supportsFastStart).thenReturn(true);
        when(mockDevice.id).thenReturn('mock-id');
        when(mockDevice.name).thenReturn('mock-name');
        when(mockDevice.platformType).thenReturn(PlatformType.android);
        when(mockDevice.sdkNameAndVersion).thenAnswer((Invocation invocation) => Future<String>.value('api-14'));

        when(mockDeviceManager.getDevices()).thenAnswer((Invocation invocation) {
          return Future<List<Device>>.value(<Device>[
            mockDevice,
          ]);
        });

        when(mockDeviceManager.findTargetDevices(any, timeout: anyNamed('timeout'))).thenAnswer(
            (Invocation invocation) => Future<List<Device>>.value(<Device>[]),
        );

        try {
          await createTestCommandRunner(command).run(<String>[
            'run',
            '--no-pub',
            '--no-hot',
          ]);
          fail('Expect exception');
        } on ToolExit catch (e) {
          expect(e.message, null);
        }

        expect(
          testLogger.statusText,
          containsIgnoringWhitespace(userMessages.flutterNoSupportedDevices),
        );
        expect(
          testLogger.statusText,
          containsIgnoringWhitespace(userMessages.flutterFoundButUnsupportedDevices),
        );
        expect(
          testLogger.statusText,
          containsIgnoringWhitespace(
            userMessages.flutterMissPlatformProjects(
              Device.devicesPlatformTypes(<Device>[mockDevice]),
            ),
          ),
        );
      }, overrides: <Type, Generator>{
        DeviceManager: () => mockDeviceManager,
        FileSystem: () => fs,
        ProcessManager: () => mockProcessManager,
      });

      testUsingContext('updates cache before checking for devices', () async {
        final RunCommand command = RunCommand();
<<<<<<< HEAD
=======

>>>>>>> ef119187
        // Called as part of requiredArtifacts()
        when(mockDeviceManager.getDevices()).thenAnswer(
          (Invocation invocation) => Future<List<Device>>.value(<Device>[])
        );
        // No devices are attached, we just want to verify update the cache
        // BEFORE checking for devices
        const Duration timeout = Duration(seconds: 10);
        when(mockDeviceManager.findTargetDevices(any, timeout: timeout)).thenAnswer(
          (Invocation invocation) => Future<List<Device>>.value(<Device>[])
        );

        try {
          await createTestCommandRunner(command).run(<String>[
            'run',
            '--no-pub',
            '--device-timeout',
            '10',
          ]);
          fail('Exception expected');
        } on ToolExit catch (e) {
          // We expect a ToolExit because no devices are attached
          expect(e.message, null);
        } on Exception catch (e) {
          fail('ToolExit expected, got $e');
        }

        verifyInOrder(<void>[
          // cache update
          mockCache.updateAll(<DevelopmentArtifact>{DevelopmentArtifact.universal}),
          // as part of gathering `requiredArtifacts`
          mockDeviceManager.getDevices(),
          // in validateCommand()
          mockDeviceManager.findTargetDevices(any, timeout: anyNamed('timeout')),
        ]);
      }, overrides: <Type, Generator>{
        Cache: () => mockCache,
        DeviceManager: () => mockDeviceManager,
        FileSystem: () => fs,
        ProcessManager: () => mockProcessManager,
      });

      testUsingContext('passes device target platform to usage', () async {
        final RunCommand command = RunCommand();
        final MockDevice mockDevice = MockDevice(TargetPlatform.ios);
        when(mockDevice.supportsRuntimeMode(any)).thenAnswer((Invocation invocation) => true);
        when(mockDevice.isLocalEmulator).thenAnswer((Invocation invocation) => Future<bool>.value(false));
        when(mockDevice.getLogReader(app: anyNamed('app'))).thenReturn(FakeDeviceLogReader());
        when(mockDevice.supportsFastStart).thenReturn(true);
        when(mockDevice.sdkNameAndVersion).thenAnswer((Invocation invocation) => Future<String>.value('iOS 13'));
        // App fails to start because we're only interested in usage
        when(mockDevice.startApp(
          any,
          mainPath: anyNamed('mainPath'),
          debuggingOptions: anyNamed('debuggingOptions'),
          platformArgs: anyNamed('platformArgs'),
          route: anyNamed('route'),
          prebuiltApplication: anyNamed('prebuiltApplication'),
          ipv6: anyNamed('ipv6'),
          userIdentifier: anyNamed('userIdentifier'),
        )).thenAnswer((Invocation invocation) => Future<LaunchResult>.value(LaunchResult.failed()));

        when(mockDeviceManager.getDevices()).thenAnswer(
          (Invocation invocation) => Future<List<Device>>.value(<Device>[mockDevice])
        );

        when(mockDeviceManager.findTargetDevices(any, timeout: anyNamed('timeout'))).thenAnswer(
          (Invocation invocation) => Future<List<Device>>.value(<Device>[mockDevice])
        );

        final Directory tempDir = globals.fs.systemTempDirectory.createTempSync('flutter_run_test.');
        tempDir.childDirectory('ios').childFile('AppDelegate.swift').createSync(recursive: true);
        tempDir.childFile('.packages').createSync();
        tempDir.childDirectory('lib').childFile('main.dart').createSync(recursive: true);
        tempDir.childFile('pubspec.yaml')
          ..createSync()
          ..writeAsStringSync('# Hello, World');
        globals.fs.currentDirectory = tempDir;

        // Capture Usage.test() events.
        final StringBuffer buffer = await capturedConsolePrint(() =>
          expectToolExitLater(createTestCommandRunner(command).run(<String>[
            'run',
            '--no-pub',
            '--no-hot',
          ]), isNull)
        );
        // Allow any CustomDimensions.localTime (cd33) timestamp.
        final RegExp usageRegexp = RegExp(
          'screenView {cd3: false, cd4: ios, cd22: iOS 13, cd23: debug, cd18: false, cd15: swift, cd31: false, cd47: false, cd33: .*, viewName: run'
        );
        expect(buffer.toString(), matches(usageRegexp));
      }, overrides: <Type, Generator>{
        Artifacts: () => artifacts,
        Cache: () => mockCache,
        DeviceManager: () => mockDeviceManager,
        FileSystem: () => fs,
        ProcessManager: () => mockProcessManager,
        Usage: () => usage,
      });
    });

    group('dart-flags option', () {
      RunCommand command;
      List<String> args;
      MockDeviceManager mockDeviceManager;

      setUp(() {
        command = TestRunCommand();
        args = <String> [
          'run',
          '--dart-flags', '"--observe"',
          '--no-hot',
          '--no-pub',
        ];
        mockDeviceManager = MockDeviceManager();
        final FakeDevice fakeDevice = FakeDevice();
        when(mockDeviceManager.getDevices()).thenAnswer((Invocation invocation) {
          return Future<List<Device>>.value(<Device>[fakeDevice]);
        });
        when(mockDeviceManager.findTargetDevices(any, timeout: anyNamed('timeout'))).thenAnswer(
          (Invocation invocation) => Future<List<Device>>.value(<Device>[fakeDevice])
        );
      });

      testUsingContext('is populated in debug mode', () async {
        // FakeDevice.startApp checks that --dart-flags doesn't get dropped and
        // throws ToolExit with FakeDevice.kSuccess if the flag is populated.
        try {
          await createTestCommandRunner(command).run(args);
          fail('Expect exception');
        } on ToolExit catch (e) {
          expect(e.exitCode, FakeDevice.kSuccess);
        }
      }, overrides: <Type, Generator>{
        DeviceManager: () => mockDeviceManager,
      });

      testUsingContext('is populated in profile mode', () async {
        args.add('--profile');

        // FakeDevice.startApp checks that --dart-flags doesn't get dropped and
        // throws ToolExit with FakeDevice.kSuccess if the flag is populated.
        try {
          await createTestCommandRunner(command).run(args);
          fail('Expect exception');
        } on ToolExit catch (e) {
          expect(e.exitCode, FakeDevice.kSuccess);
        }
      }, overrides: <Type, Generator>{
        DeviceManager: () => mockDeviceManager,
      });

      testUsingContext('is not populated in release mode', () async {
        args.add('--release');

        // FakeDevice.startApp checks that --dart-flags *does* get dropped and
        // throws ToolExit with FakeDevice.kSuccess if the flag is set to the
        // empty string.
        try {
          await createTestCommandRunner(command).run(args);
          fail('Expect exception');
        } on ToolExit catch (e) {
          expect(e.exitCode, FakeDevice.kSuccess);
        }
      }, overrides: <Type, Generator>{
        DeviceManager: () => mockDeviceManager,
      });
    });

    testUsingContext('should only request artifacts corresponding to connected devices', () async {
      when(mockDeviceManager.getDevices()).thenAnswer((Invocation invocation) {
        return Future<List<Device>>.value(<Device>[
          MockDevice(TargetPlatform.android_arm),
        ]);
      });

      expect(await RunCommand().requiredArtifacts, unorderedEquals(<DevelopmentArtifact>{
        DevelopmentArtifact.universal,
        DevelopmentArtifact.androidGenSnapshot,
      }));

      when(mockDeviceManager.getDevices()).thenAnswer((Invocation invocation) {
        return Future<List<Device>>.value(<Device>[
          MockDevice(TargetPlatform.ios),
        ]);
      });

      expect(await RunCommand().requiredArtifacts, unorderedEquals(<DevelopmentArtifact>{
        DevelopmentArtifact.universal,
        DevelopmentArtifact.iOS,
      }));

      when(mockDeviceManager.getDevices()).thenAnswer((Invocation invocation) {
        return Future<List<Device>>.value(<Device>[
          MockDevice(TargetPlatform.ios),
          MockDevice(TargetPlatform.android_arm),
        ]);
      });

      expect(await RunCommand().requiredArtifacts, unorderedEquals(<DevelopmentArtifact>{
        DevelopmentArtifact.universal,
        DevelopmentArtifact.iOS,
        DevelopmentArtifact.androidGenSnapshot,
      }));

      when(mockDeviceManager.getDevices()).thenAnswer((Invocation invocation) {
        return Future<List<Device>>.value(<Device>[
          MockDevice(TargetPlatform.web_javascript),
        ]);
      });

      expect(await RunCommand().requiredArtifacts, unorderedEquals(<DevelopmentArtifact>{
        DevelopmentArtifact.universal,
        DevelopmentArtifact.web,
      }));
    }, overrides: <Type, Generator>{
      DeviceManager: () => mockDeviceManager,
    });
  });
}

class MockCache extends Mock implements Cache {}
class MockUsage extends Mock implements Usage {}

class MockDeviceManager extends Mock implements DeviceManager {}
class MockDevice extends Mock implements Device {
  MockDevice(this._targetPlatform);

  final TargetPlatform _targetPlatform;

  @override
  Future<TargetPlatform> get targetPlatform async => Future<TargetPlatform>.value(_targetPlatform);
}

class TestRunCommand extends RunCommand {
  @override
  // ignore: must_call_super
  Future<void> validateCommand() async {
    devices = await globals.deviceManager.getDevices();
  }
}

class FakeDevice extends Fake implements Device {
  FakeDevice({bool isLocalEmulator = false})
   : _isLocalEmulator = isLocalEmulator;

  static const int kSuccess = 1;
  static const int kFailure = -1;
  final TargetPlatform _targetPlatform = TargetPlatform.ios;
  final bool _isLocalEmulator;

  @override
  String get id => 'fake_device';

  void _throwToolExit(int code) => throwToolExit(null, exitCode: code);

  @override
  Future<bool> get isLocalEmulator => Future<bool>.value(_isLocalEmulator);

  @override
  bool supportsRuntimeMode(BuildMode mode) => true;

  @override
  bool get supportsHotReload => false;

  @override
  bool get supportsFastStart => false;

  @override
  Future<String> get sdkNameAndVersion => Future<String>.value('');

  @override
  DeviceLogReader getLogReader({
    ApplicationPackage app,
    bool includePastLogs = false,
  }) {
    return FakeDeviceLogReader();
  }

  @override
  String get name => 'FakeDevice';

  @override
  Future<TargetPlatform> get targetPlatform async => _targetPlatform;

  @override
  final PlatformType platformType = PlatformType.ios;

  @override
  Future<LaunchResult> startApp(
    ApplicationPackage package, {
    String mainPath,
    String route,
    DebuggingOptions debuggingOptions,
    Map<String, dynamic> platformArgs,
    bool prebuiltApplication = false,
    bool usesTerminalUi = true,
    bool ipv6 = false,
    String userIdentifier,
  }) async {
    final String dartFlags = debuggingOptions.dartFlags;
    // In release mode, --dart-flags should be set to the empty string and
    // provided flags should be dropped. In debug and profile modes,
    // --dart-flags should not be empty.
    if (debuggingOptions.buildInfo.isRelease) {
      if (dartFlags.isNotEmpty) {
        _throwToolExit(kFailure);
      }
      _throwToolExit(kSuccess);
    } else {
      if (dartFlags.isEmpty) {
        _throwToolExit(kFailure);
      }
      _throwToolExit(kSuccess);
    }
    return null;
  }
}<|MERGE_RESOLUTION|>--- conflicted
+++ resolved
@@ -285,10 +285,7 @@
 
       testUsingContext('updates cache before checking for devices', () async {
         final RunCommand command = RunCommand();
-<<<<<<< HEAD
-=======
-
->>>>>>> ef119187
+
         // Called as part of requiredArtifacts()
         when(mockDeviceManager.getDevices()).thenAnswer(
           (Invocation invocation) => Future<List<Device>>.value(<Device>[])
