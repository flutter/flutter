--- conflicted
+++ resolved
@@ -24,12 +24,9 @@
 import '../../src/testbed.dart';
 
 class FakePub extends Fake implements Pub {
-<<<<<<< HEAD
-=======
   FakePub(this.fs);
 
   final FileSystem fs;
->>>>>>> 04bcbb1b
   int calledGetOffline = 0;
 
   @override
@@ -45,10 +42,7 @@
     bool shouldSkipThirdPartyGenerator = true,
     bool printProgress = true,
   }) async {
-<<<<<<< HEAD
-=======
     fs.directory(directory).childFile('.packages').createSync();
->>>>>>> 04bcbb1b
     if (offline == true){
       calledGetOffline += 1;
     }
@@ -56,9 +50,6 @@
 }
 
 void main() {
-  FileSystem fileSystem;
-  final FakePub fakePub = FakePub();
-
   group('usageValues', () {
     Testbed testbed;
     FakePub fakePub;
@@ -70,11 +61,7 @@
 
     setUp(() {
       testbed = Testbed(setup: () {
-        //fileSystem = MemoryFileSystem.test();
-<<<<<<< HEAD
-=======
         fakePub = FakePub(globals.fs);
->>>>>>> 04bcbb1b
         Cache.flutterRoot = 'flutter';
         final List<String> filePaths = <String>[
           globals.fs.path.join('flutter', 'packages', 'flutter', 'pubspec.yaml'),
@@ -195,11 +182,7 @@
       //expect((await command.usageValues).commandCreateProjectType, 'plugin');
     }, overrides: <Type, Generator>{
       //ProcessManager: () => FakeProcessManager.any(),
-<<<<<<< HEAD
-      Pub: () => fakePub
-=======
       Pub: () => fakePub,
->>>>>>> 04bcbb1b
     }));
   });
 }
