// Copyright 2014 The Flutter Authors. All rights reserved.
// Use of this source code is governed by a BSD-style license that can be
// found in the LICENSE file.

import 'package:file/file.dart';
import 'package:file/memory.dart';
import 'package:flutter_tools/src/artifacts.dart';
import 'package:flutter_tools/src/base/logger.dart';
import 'package:flutter_tools/src/base/platform.dart';
import 'package:flutter_tools/src/build_info.dart';
import 'package:flutter_tools/src/project.dart';
import 'package:flutter_tools/src/test/flutter_web_platform.dart';
import 'package:flutter_tools/src/web/chrome.dart';
import 'package:flutter_tools/src/web/compile.dart';
import 'package:flutter_tools/src/web/memory_fs.dart';
import 'package:shelf/shelf.dart' as shelf;

import '../../src/common.dart';
import '../../src/context.dart';
import '../../src/fakes.dart';

class MockServer implements shelf.Server {
  shelf.Handler? mountedHandler;

  @override
  Future<void> close() async {}

  @override
  void mount(shelf.Handler handler) {
    mountedHandler = handler;
  }

  @override
  Uri get url => Uri.parse('');
}

void main() {
  late FileSystem fileSystem;
  late BufferLogger logger;
  late Platform platform;
  late Artifacts artifacts;
  late ProcessManager processManager;
  late FakeOperatingSystemUtils operatingSystemUtils;
  late Directory tempDir;

  setUp(() {
    fileSystem = MemoryFileSystem.test();
    logger = BufferLogger.test();
    platform = FakePlatform();
    artifacts = Artifacts.test(fileSystem: fileSystem);
    processManager = FakeProcessManager.empty();
    operatingSystemUtils = FakeOperatingSystemUtils();
    tempDir = fileSystem.systemTempDirectory.createTempSync('flutter_web_platform_test.');

    for (final HostArtifact artifact in <HostArtifact>[
<<<<<<< HEAD
      HostArtifact.webPrecompiledAmdCanvaskitSoundSdk,
      HostArtifact.webPrecompiledAmdCanvaskitSdk,
      HostArtifact.webPrecompiledDdcLibraryBundleCanvaskitSoundSdk,
=======
      HostArtifact.webPrecompiledAmdCanvaskitAndHtmlSdk,
      HostArtifact.webPrecompiledAmdCanvaskitSdk,
      HostArtifact.webPrecompiledAmdSdk,
      HostArtifact.webPrecompiledDdcLibraryBundleCanvaskitAndHtmlSdk,
      HostArtifact.webPrecompiledDdcLibraryBundleCanvaskitSdk,
      HostArtifact.webPrecompiledDdcLibraryBundleSdk,
>>>>>>> 1cd3ab16
    ]) {
      final File artifactFile = artifacts.getHostArtifact(artifact) as File;
      artifactFile.createSync();
      artifactFile.writeAsStringSync(artifact.name);
    }
  });

  tearDown(() {
    tryToDelete(tempDir);
  });

  testUsingContext(
    'FlutterWebPlatform serves the correct dart_sdk.js (amd module system) for the passed web renderer',
    () async {
      final ChromiumLauncher chromiumLauncher = ChromiumLauncher(
        fileSystem: fileSystem,
        platform: platform,
        processManager: processManager,
        operatingSystemUtils: operatingSystemUtils,
        browserFinder: (Platform platform, FileSystem filesystem) => 'chrome',
        logger: logger,
      );
      final MockServer server = MockServer();
      final FlutterWebPlatform webPlatform = await FlutterWebPlatform.start(
        'ProjectRoot',
        flutterProject: FlutterProject.fromDirectoryTest(tempDir),
        buildInfo: BuildInfo.debug,
        webMemoryFS: WebMemoryFS(),
        fileSystem: fileSystem,
        buildDirectory: fileSystem.directory('build'),
        logger: logger,
        chromiumLauncher: chromiumLauncher,
        flutterTesterBinPath: artifacts.getArtifactPath(Artifact.flutterTester),
        artifacts: artifacts,
        processManager: processManager,
        webRenderer: WebRendererMode.canvaskit,
        useWasm: false,
        serverFactory: () async => server,
        testPackageUri: Uri.parse('test'),
      );
      final shelf.Handler? handler = server.mountedHandler;
      expect(handler, isNotNull);
      handler!;
      final shelf.Response response = await handler(
        shelf.Request('GET', Uri.parse('http://localhost/dart_sdk.js')),
      );
      final String contents = await response.readAsString();
      expect(contents, HostArtifact.webPrecompiledAmdCanvaskitSdk.name);
      await webPlatform.close();
    },
    overrides: <Type, Generator>{
      FileSystem: () => fileSystem,
      ProcessManager: () => processManager,
      Logger: () => logger,
    },
  );

  testUsingContext(
    'FlutterWebPlatform serves the correct dart_sdk.js (ddc library bundle module system) for the passed web renderer',
    () async {
      final ChromiumLauncher chromiumLauncher = ChromiumLauncher(
        fileSystem: fileSystem,
        platform: platform,
        processManager: processManager,
        operatingSystemUtils: operatingSystemUtils,
        browserFinder: (Platform platform, FileSystem filesystem) => 'chrome',
        logger: logger,
      );
      final MockServer server = MockServer();
      final FlutterWebPlatform webPlatform = await FlutterWebPlatform.start(
        'ProjectRoot',
        flutterProject: FlutterProject.fromDirectoryTest(tempDir),
        buildInfo: const BuildInfo(
          BuildMode.debug,
          '',
          packageConfigPath: '.dart_tool/package_config.json',
          treeShakeIcons: false,
          extraFrontEndOptions: <String>['--dartdevc-module-format=ddc', '--canary'],
        ),
        webMemoryFS: WebMemoryFS(),
        fileSystem: fileSystem,
        buildDirectory: fileSystem.directory('build'),
        logger: logger,
        chromiumLauncher: chromiumLauncher,
        flutterTesterBinPath: artifacts.getArtifactPath(Artifact.flutterTester),
        artifacts: artifacts,
        processManager: processManager,
        webRenderer: WebRendererMode.canvaskit,
        useWasm: false,
        serverFactory: () async => server,
        testPackageUri: Uri.parse('test'),
      );
      final shelf.Handler? handler = server.mountedHandler;
      expect(handler, isNotNull);
      handler!;
      final shelf.Response response = await handler(
        shelf.Request('GET', Uri.parse('http://localhost/dart_sdk.js')),
      );
      final String contents = await response.readAsString();
      expect(contents, HostArtifact.webPrecompiledDdcLibraryBundleCanvaskitSdk.name);
      await webPlatform.close();
    },
    overrides: <Type, Generator>{
      FileSystem: () => fileSystem,
      ProcessManager: () => processManager,
      Logger: () => logger,
    },
  );
}<|MERGE_RESOLUTION|>--- conflicted
+++ resolved
@@ -53,18 +53,8 @@
     tempDir = fileSystem.systemTempDirectory.createTempSync('flutter_web_platform_test.');
 
     for (final HostArtifact artifact in <HostArtifact>[
-<<<<<<< HEAD
-      HostArtifact.webPrecompiledAmdCanvaskitSoundSdk,
       HostArtifact.webPrecompiledAmdCanvaskitSdk,
-      HostArtifact.webPrecompiledDdcLibraryBundleCanvaskitSoundSdk,
-=======
-      HostArtifact.webPrecompiledAmdCanvaskitAndHtmlSdk,
-      HostArtifact.webPrecompiledAmdCanvaskitSdk,
-      HostArtifact.webPrecompiledAmdSdk,
-      HostArtifact.webPrecompiledDdcLibraryBundleCanvaskitAndHtmlSdk,
       HostArtifact.webPrecompiledDdcLibraryBundleCanvaskitSdk,
-      HostArtifact.webPrecompiledDdcLibraryBundleSdk,
->>>>>>> 1cd3ab16
     ]) {
       final File artifactFile = artifacts.getHostArtifact(artifact) as File;
       artifactFile.createSync();
