--- conflicted
+++ resolved
@@ -502,109 +502,6 @@
         '--dart-define=fizz.far=3',
         '--tree-shake-icons',
         '--bundle-sksl-path=foo/bar.sksl.json',
-<<<<<<< HEAD
-      ]
-    );
-    final List<String> contents = fileSystem
-      .file('./macos/Flutter/ephemeral/Flutter-Generated.xcconfig')
-      .readAsLinesSync();
-
-    expect(contents, containsAll(<String>[
-      'FLUTTER_APPLICATION_PATH=/',
-      'FLUTTER_TARGET=lib/other.dart',
-      'FLUTTER_BUILD_DIR=build',
-      'FLUTTER_BUILD_NAME=1.0.0',
-      'FLUTTER_BUILD_NUMBER=1',
-      'DART_DEFINES=Zm9vLmJhcj0y,Zml6ei5mYXI9Mw==,RkxVVFRFUl9WRVJTSU9OPTAuMC4w,RkxVVFRFUl9DSEFOTkVMPW1hc3Rlcg==,RkxVVFRFUl9HSVRfVVJMPWh0dHBzOi8vZ2l0aHViLmNvbS9mbHV0dGVyL2ZsdXR0ZXIuZ2l0,RkxVVFRFUl9GUkFNRVdPUktfUkVWSVNJT049MTExMTE=,RkxVVFRFUl9FTkdJTkVfUkVWSVNJT049YWJjZGU=,RkxVVFRFUl9EQVJUX1ZFUlNJT049MTI=',
-      'DART_OBFUSCATION=true',
-      'EXTRA_FRONT_END_OPTIONS=--enable-experiment=non-nullable',
-      'EXTRA_GEN_SNAPSHOT_OPTIONS=--enable-experiment=non-nullable',
-      'SPLIT_DEBUG_INFO=foo/',
-      'TRACK_WIDGET_CREATION=true',
-      'TREE_SHAKE_ICONS=true',
-      'BUNDLE_SKSL_PATH=foo/bar.sksl.json',
-      'PACKAGE_CONFIG=/.dart_tool/package_config.json',
-      'COCOAPODS_PARALLEL_CODE_SIGN=true',
-    ]));
-    expect(contents, isNot(contains('EXCLUDED_ARCHS')));
-  }, overrides: <Type, Generator>{
-    FileSystem: () => fileSystem,
-    ProcessManager: () => FakeProcessManager.list(<FakeCommand>[
-      setUpFakeXcodeBuildHandler('Release'),
-    ]),
-    Platform: () => macosPlatform,
-    FeatureFlags: () => TestFeatureFlags(isMacOSEnabled: true),
-    Artifacts: () => Artifacts.test(),
-  });
-
-  testUsingContext('build settings contains Flutter Xcode environment variables', () async {
-
-    macosPlatformCustomEnv.environment = Map<String, String>.unmodifiable(<String, String>{
-      'FLUTTER_XCODE_ASSETCATALOG_COMPILER_APPICON_NAME': 'AppIcon.special',
-    });
-
-    final FlutterProject flutterProject = FlutterProject.fromDirectory(fileSystem.currentDirectory);
-    final Directory flutterBuildDir = fileSystem.directory(getMacOSBuildDirectory());
-    createMinimalMockProjectFiles();
-
-    fakeProcessManager.addCommands(<FakeCommand>[
-      FakeCommand(
-        command: <String>[
-          '/usr/bin/env',
-          'xcrun',
-          'xcodebuild',
-          '-workspace', flutterProject.macos.xcodeWorkspace!.path,
-          '-configuration', 'Debug',
-          '-scheme', 'Runner',
-          '-derivedDataPath', flutterBuildDir.absolute.path,
-          '-destination', 'platform=macOS',
-          'OBJROOT=${fileSystem.path.join(flutterBuildDir.absolute.path, 'Build', 'Intermediates.noindex')}',
-          'SYMROOT=${fileSystem.path.join(flutterBuildDir.absolute.path, 'Build', 'Products')}',
-          '-quiet',
-          'COMPILER_INDEX_STORE_ENABLE=NO',
-          'ASSETCATALOG_COMPILER_APPICON_NAME=AppIcon.special',
-        ],
-      ),
-    ]);
-
-    final BuildCommand command = BuildCommand(
-      artifacts: artifacts,
-      androidSdk: FakeAndroidSdk(),
-      buildSystem: TestBuildSystem.all(BuildResult(success: true)),
-      fileSystem: fileSystem,
-      logger: logger,
-      processUtils: processUtils,
-      osUtils: FakeOperatingSystemUtils(),
-    );
-
-    await createTestCommandRunner(command).run(
-        const <String>['build', 'macos', '--debug', '--no-pub']
-    );
-
-    expect(fakeProcessManager, hasNoRemainingExpectations);
-  }, overrides: <Type, Generator>{
-    FileSystem: () => fileSystem,
-    ProcessManager: () => fakeProcessManager,
-    Platform: () => macosPlatformCustomEnv,
-    FeatureFlags: () => TestFeatureFlags(isMacOSEnabled: true),
-    XcodeProjectInterpreter: () => xcodeProjectInterpreter,
-  });
-
-  testUsingContext('macOS build supports build-name and build-number', () async {
-    final BuildCommand command = BuildCommand(
-      artifacts: artifacts,
-      androidSdk: FakeAndroidSdk(),
-      buildSystem: TestBuildSystem.all(BuildResult(success: true)),
-      fileSystem: fileSystem,
-      logger: logger,
-      processUtils: processUtils,
-      osUtils: FakeOperatingSystemUtils(),
-    );
-    createMinimalMockProjectFiles();
-
-    await createTestCommandRunner(command).run(
-      const <String>[
-=======
       ]);
       final List<String> contents =
           fileSystem.file('./macos/Flutter/ephemeral/Flutter-Generated.xcconfig').readAsLinesSync();
@@ -617,7 +514,7 @@
           'FLUTTER_BUILD_DIR=build',
           'FLUTTER_BUILD_NAME=1.0.0',
           'FLUTTER_BUILD_NUMBER=1',
-          'DART_DEFINES=Zm9vLmJhcj0y,Zml6ei5mYXI9Mw==',
+          'DART_DEFINES=Zm9vLmJhcj0y,Zml6ei5mYXI9Mw==,RkxVVFRFUl9WRVJTSU9OPTAuMC4w,RkxVVFRFUl9DSEFOTkVMPW1hc3Rlcg==,RkxVVFRFUl9HSVRfVVJMPWh0dHBzOi8vZ2l0aHViLmNvbS9mbHV0dGVyL2ZsdXR0ZXIuZ2l0,RkxVVFRFUl9GUkFNRVdPUktfUkVWSVNJT049MTExMTE=,RkxVVFRFUl9FTkdJTkVfUkVWSVNJT049YWJjZGU=,RkxVVFRFUl9EQVJUX1ZFUlNJT049MTI=',
           'DART_OBFUSCATION=true',
           'EXTRA_FRONT_END_OPTIONS=--enable-experiment=non-nullable',
           'EXTRA_GEN_SNAPSHOT_OPTIONS=--enable-experiment=non-nullable',
@@ -721,7 +618,6 @@
       createMinimalMockProjectFiles();
 
       await createTestCommandRunner(command).run(const <String>[
->>>>>>> 9e273d5e
         'build',
         'macos',
         '--debug',
