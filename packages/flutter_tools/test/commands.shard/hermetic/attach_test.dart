// Copyright 2014 The Flutter Authors. All rights reserved.
// Use of this source code is governed by a BSD-style license that can be
// found in the LICENSE file.

import 'dart:async';

import 'package:file/memory.dart';
import 'package:flutter_tools/src/android/android_device.dart';
import 'package:flutter_tools/src/android/application_package.dart';
import 'package:flutter_tools/src/artifacts.dart';
import 'package:flutter_tools/src/base/common.dart';
import 'package:flutter_tools/src/base/dds.dart';
import 'package:flutter_tools/src/base/file_system.dart';
import 'package:flutter_tools/src/base/io.dart';
import 'package:flutter_tools/src/base/logger.dart';
import 'package:flutter_tools/src/base/platform.dart';
import 'package:flutter_tools/src/base/signals.dart';
import 'package:flutter_tools/src/base/terminal.dart';
import 'package:flutter_tools/src/build_info.dart';
import 'package:flutter_tools/src/cache.dart';
import 'package:flutter_tools/src/commands/attach.dart';
import 'package:flutter_tools/src/device.dart';
import 'package:flutter_tools/src/device_port_forwarder.dart';
import 'package:flutter_tools/src/ios/application_package.dart';
import 'package:flutter_tools/src/ios/devices.dart';
import 'package:flutter_tools/src/macos/macos_ipad_device.dart';
import 'package:flutter_tools/src/mdns_discovery.dart';
import 'package:flutter_tools/src/project.dart';
import 'package:flutter_tools/src/reporting/reporting.dart';
import 'package:flutter_tools/src/resident_runner.dart';
import 'package:flutter_tools/src/run_hot.dart';
import 'package:flutter_tools/src/vmservice.dart';
import 'package:multicast_dns/multicast_dns.dart';
import 'package:test/fake.dart';
import 'package:vm_service/vm_service.dart' as vm_service;

import '../../src/common.dart';
import '../../src/context.dart';
import '../../src/fake_devices.dart';
import '../../src/test_flutter_command_runner.dart';

class FakeStdio extends Fake implements Stdio {
  @override
  bool stdinHasTerminal = false;
}

class FakeProcessInfo extends Fake implements ProcessInfo {
  @override
  int maxRss = 0;
}

void main() {
  tearDown(() {
    MacOSDesignedForIPadDevices.allowDiscovery = false;
  });

  group('attach', () {
    late StreamLogger logger;
    late FileSystem testFileSystem;
<<<<<<< HEAD
=======
    late TestDeviceManager testDeviceManager;
    late Artifacts artifacts;
    late Stdio stdio;
    late Terminal terminal;
    late Signals signals;
    late Platform platform;
    late ProcessInfo processInfo;
>>>>>>> 12cb4eb7

    setUp(() {
      Cache.disableLocking();
      logger = StreamLogger();
      platform = FakePlatform();
      testFileSystem = MemoryFileSystem.test();
      testFileSystem.directory('lib').createSync();
      testFileSystem.file(testFileSystem.path.join('lib', 'main.dart')).createSync();
      artifacts = Artifacts.test();
      stdio = FakeStdio();
      terminal = FakeTerminal();
      signals = Signals.test();
      processInfo = FakeProcessInfo();
      testDeviceManager = TestDeviceManager(logger: BufferLogger.test());
    });

    group('with one device and no specified target file', () {
      const int devicePort = 499;
      const int hostPort = 42;

      late FakeDeviceLogReader fakeLogReader;
      late RecordingPortForwarder portForwarder;
      late FakeDartDevelopmentService fakeDds;
      late FakeAndroidDevice device;

      setUp(() {
        fakeLogReader = FakeDeviceLogReader();
        portForwarder = RecordingPortForwarder(hostPort);
        fakeDds = FakeDartDevelopmentService();
        device = FakeAndroidDevice(id: '1')
          ..portForwarder = portForwarder
          ..dds = fakeDds;
      });

      tearDown(() {
        fakeLogReader.dispose();
      });

      testUsingContext('succeeds with iOS device', () async {
        final FakeIOSDevice device = FakeIOSDevice(
          logReader: fakeLogReader,
          portForwarder: portForwarder,
          onGetLogReader: () {
            fakeLogReader.addLine('Foo');
            fakeLogReader.addLine('The Dart VM service is listening on http://127.0.0.1:$devicePort');
            return fakeLogReader;
          },
        );

<<<<<<< HEAD
        testDeviceManager.addDevice(device);
=======
        testDeviceManager.devices = <Device>[device];
>>>>>>> 12cb4eb7
        final Completer<void> completer = Completer<void>();
        final StreamSubscription<String> loggerSubscription = logger.stream.listen((String message) {
          if (message == '[verbose] Observatory URL on device: http://127.0.0.1:$devicePort') {
            // The "Observatory URL on device" message is output by the ProtocolDiscovery when it found the observatory.
            completer.complete();
          }
        });
<<<<<<< HEAD
        final Future<void> task = createTestCommandRunner(AttachCommand()).run(<String>['attach']);
=======
        final Future<void> task = createTestCommandRunner(AttachCommand(
          artifacts: artifacts,
          stdio: stdio,
          logger: logger,
          terminal: terminal,
          signals: signals,
          platform: platform,
          processInfo: processInfo,
          fileSystem: testFileSystem,
        )).run(<String>['attach']);
>>>>>>> 12cb4eb7
        await completer.future;

        expect(portForwarder.devicePort, devicePort);
        expect(portForwarder.hostPort, hostPort);

        await fakeLogReader.dispose();
        await expectLoggerInterruptEndsTask(task, logger);
        await loggerSubscription.cancel();
      }, overrides: <Type, Generator>{
        FileSystem: () => testFileSystem,
        ProcessManager: () => FakeProcessManager.any(),
        Logger: () => logger,
<<<<<<< HEAD
=======
        DeviceManager: () => testDeviceManager,
>>>>>>> 12cb4eb7
        MDnsObservatoryDiscovery: () => MDnsObservatoryDiscovery(
          mdnsClient: FakeMDnsClient(<PtrResourceRecord>[], <String, List<SrvResourceRecord>>{}),
          logger: logger,
          flutterUsage: TestUsage(),
        ),
      });

      testUsingContext('finds observatory port and forwards', () async {
        device.onGetLogReader = () {
          fakeLogReader.addLine('Foo');
          fakeLogReader.addLine('The Dart VM service is listening on http://127.0.0.1:$devicePort');
          return fakeLogReader;
        };
        testDeviceManager.devices = <Device>[device];
        final Completer<void> completer = Completer<void>();
        final StreamSubscription<String> loggerSubscription = logger.stream.listen((String message) {
          if (message == '[verbose] Observatory URL on device: http://127.0.0.1:$devicePort') {
            // The "Observatory URL on device" message is output by the ProtocolDiscovery when it found the observatory.
            completer.complete();
          }
        });
        final Future<void> task = createTestCommandRunner(AttachCommand(
          artifacts: artifacts,
          stdio: stdio,
          logger: logger,
          terminal: terminal,
          signals: signals,
          platform: platform,
          processInfo: processInfo,
          fileSystem: testFileSystem,
        )).run(<String>['attach']);
        await completer.future;

        expect(portForwarder.devicePort, devicePort);
        expect(portForwarder.hostPort, hostPort);

        await fakeLogReader.dispose();
        await expectLoggerInterruptEndsTask(task, logger);
        await loggerSubscription.cancel();
      }, overrides: <Type, Generator>{
        FileSystem: () => testFileSystem,
        ProcessManager: () => FakeProcessManager.any(),
        Logger: () => logger,
        DeviceManager: () => testDeviceManager,
      });

      testUsingContext('Fails with tool exit on bad Observatory uri', () async {
        device.onGetLogReader = () {
          fakeLogReader.addLine('Foo');
          fakeLogReader.addLine('The Dart VM service is listening on http://127.0.0.1:$devicePort');
          fakeLogReader.dispose();
          return fakeLogReader;
        };
        testDeviceManager.devices = <Device>[device];
        expect(() => createTestCommandRunner(AttachCommand(
          artifacts: artifacts,
          stdio: stdio,
          logger: logger,
          terminal: terminal,
          signals: signals,
          platform: platform,
          processInfo: processInfo,
          fileSystem: testFileSystem,
        )).run(<String>['attach']), throwsToolExit());
      }, overrides: <Type, Generator>{
        FileSystem: () => testFileSystem,
        ProcessManager: () => FakeProcessManager.any(),
        Logger: () => logger,
        DeviceManager: () => testDeviceManager,
      });

      testUsingContext('accepts filesystem parameters', () async {
        device.onGetLogReader = () {
          fakeLogReader.addLine('Foo');
          fakeLogReader.addLine('The Dart VM service is listening on http://127.0.0.1:$devicePort');
          return fakeLogReader;
        };
        testDeviceManager.devices = <Device>[device];

        const String filesystemScheme = 'foo';
        const String filesystemRoot = '/build-output/';
        const String projectRoot = '/build-output/project-root';
        const String outputDill = '/tmp/output.dill';

        final FakeHotRunner hotRunner = FakeHotRunner();
        hotRunner.onAttach = (
          Completer<DebugConnectionInfo>? connectionInfoCompleter,
          Completer<void>? appStartedCompleter,
          bool allowExistingDdsInstance,
          bool enableDevTools,
        ) async => 0;
        hotRunner.exited = false;
        hotRunner.isWaitingForObservatory = false;

        final FakeHotRunnerFactory hotRunnerFactory = FakeHotRunnerFactory()
          ..hotRunner = hotRunner;

        final AttachCommand command = AttachCommand(
          hotRunnerFactory: hotRunnerFactory,
          artifacts: artifacts,
          stdio: stdio,
          logger: logger,
          terminal: terminal,
          signals: signals,
          platform: platform,
          processInfo: processInfo,
          fileSystem: testFileSystem,
        );
        await createTestCommandRunner(command).run(<String>[
          'attach',
          '--filesystem-scheme',
          filesystemScheme,
          '--filesystem-root',
          filesystemRoot,
          '--project-root',
          projectRoot,
          '--output-dill',
          outputDill,
          '-v', // enables verbose logging
        ]);

        // Validate the attach call built a fake runner with the right
        // project root and output dill.
        expect(hotRunnerFactory.projectRootPath, projectRoot);
        expect(hotRunnerFactory.dillOutputPath, outputDill);
        expect(hotRunnerFactory.devices, hasLength(1));

        // Validate that the attach call built a flutter device with the right
        // output dill, filesystem scheme, and filesystem root.
        final FlutterDevice flutterDevice = hotRunnerFactory.devices.first;

        expect(flutterDevice.buildInfo.fileSystemScheme, filesystemScheme);
        expect(flutterDevice.buildInfo.fileSystemRoots, const <String>[filesystemRoot]);
      }, overrides: <Type, Generator>{
        FileSystem: () => testFileSystem,
        ProcessManager: () => FakeProcessManager.any(),
        DeviceManager: () => testDeviceManager,
      });

      testUsingContext('exits when ipv6 is specified and debug-port is not', () async {
        testDeviceManager.devices = <Device>[device];

        final AttachCommand command = AttachCommand(
          artifacts: artifacts,
          stdio: stdio,
          logger: logger,
          terminal: terminal,
          signals: signals,
          platform: platform,
          processInfo: processInfo,
          fileSystem: testFileSystem,
        );
        await expectLater(
          createTestCommandRunner(command).run(<String>['attach', '--ipv6']),
          throwsToolExit(
            message: 'When the --debug-port or --debug-url is unknown, this command determines '
                     'the value of --ipv6 on its own.',
          ),
        );
      }, overrides: <Type, Generator>{
        FileSystem: () => testFileSystem,
        ProcessManager: () => FakeProcessManager.any(),
        DeviceManager: () => testDeviceManager,
      },);

      testUsingContext('exits when observatory-port is specified and debug-port is not', () async {
        device.onGetLogReader = () {
          fakeLogReader.addLine('Foo');
          fakeLogReader.addLine('The Dart VM service is listening on http://127.0.0.1:$devicePort');
          return fakeLogReader;
        };
        testDeviceManager.devices = <Device>[device];

        final AttachCommand command = AttachCommand(
          artifacts: artifacts,
          stdio: stdio,
          logger: logger,
          terminal: terminal,
          signals: signals,
          platform: platform,
          processInfo: processInfo,
          fileSystem: testFileSystem,
        );
        await expectLater(
          createTestCommandRunner(command).run(<String>['attach', '--observatory-port', '100']),
          throwsToolExit(
            message: 'When the --debug-port or --debug-url is unknown, this command does not use '
                     'the value of --observatory-port.',
          ),
        );
      }, overrides: <Type, Generator>{
        FileSystem: () => testFileSystem,
        ProcessManager: () => FakeProcessManager.any(),
        DeviceManager: () => testDeviceManager,
      },);
    });

    group('forwarding to given port', () {
      const int devicePort = 499;
      const int hostPort = 42;
      late RecordingPortForwarder portForwarder;
      late FakeAndroidDevice device;

      setUp(() {
        final FakeDartDevelopmentService fakeDds = FakeDartDevelopmentService();
        portForwarder = RecordingPortForwarder(hostPort);
        device = FakeAndroidDevice(id: '1')
          ..portForwarder = portForwarder
          ..dds = fakeDds;
      });

      testUsingContext('succeeds in ipv4 mode', () async {
        testDeviceManager.devices = <Device>[device];

        final Completer<void> completer = Completer<void>();
        final StreamSubscription<String> loggerSubscription = logger.stream.listen((String message) {
          if (message == '[verbose] Connecting to service protocol: http://127.0.0.1:42/') {
            // Wait until resident_runner.dart tries to connect.
            // There's nothing to connect _to_, so that's as far as we care to go.
            completer.complete();
          }
        });
        final Future<void> task = createTestCommandRunner(AttachCommand(
          artifacts: artifacts,
          stdio: stdio,
          logger: logger,
          terminal: terminal,
          signals: signals,
          platform: platform,
          processInfo: processInfo,
          fileSystem: testFileSystem,
        ))
          .run(<String>['attach', '--debug-port', '$devicePort']);
        await completer.future;
        expect(portForwarder.devicePort, devicePort);
        expect(portForwarder.hostPort, hostPort);

        await expectLoggerInterruptEndsTask(task, logger);
        await loggerSubscription.cancel();
      }, overrides: <Type, Generator>{
        FileSystem: () => testFileSystem,
        ProcessManager: () => FakeProcessManager.any(),
        Logger: () => logger,
        DeviceManager: () => testDeviceManager,
      });

      testUsingContext('succeeds in ipv6 mode', () async {
        testDeviceManager.devices = <Device>[device];

        final Completer<void> completer = Completer<void>();
        final StreamSubscription<String> loggerSubscription = logger.stream.listen((String message) {
          if (message == '[verbose] Connecting to service protocol: http://[::1]:42/') {
            // Wait until resident_runner.dart tries to connect.
            // There's nothing to connect _to_, so that's as far as we care to go.
            completer.complete();
          }
        });
        final Future<void> task = createTestCommandRunner(AttachCommand(
          artifacts: artifacts,
          stdio: stdio,
          logger: logger,
          terminal: terminal,
          signals: signals,
          platform: platform,
          processInfo: processInfo,
          fileSystem: testFileSystem,
        ))
          .run(<String>['attach', '--debug-port', '$devicePort', '--ipv6']);
        await completer.future;

        expect(portForwarder.devicePort, devicePort);
        expect(portForwarder.hostPort, hostPort);

        await expectLoggerInterruptEndsTask(task, logger);
        await loggerSubscription.cancel();
      }, overrides: <Type, Generator>{
        FileSystem: () => testFileSystem,
        ProcessManager: () => FakeProcessManager.any(),
        Logger: () => logger,
        DeviceManager: () => testDeviceManager,
      });

      testUsingContext('skips in ipv4 mode with a provided observatory port', () async {
        testDeviceManager.devices = <Device>[device];

        final Completer<void> completer = Completer<void>();
        final StreamSubscription<String> loggerSubscription = logger.stream.listen((String message) {
          if (message == '[verbose] Connecting to service protocol: http://127.0.0.1:42/') {
            // Wait until resident_runner.dart tries to connect.
            // There's nothing to connect _to_, so that's as far as we care to go.
            completer.complete();
          }
        });
        final Future<void> task = createTestCommandRunner(AttachCommand(
          artifacts: artifacts,
          stdio: stdio,
          logger: logger,
          terminal: terminal,
          signals: signals,
          platform: platform,
          processInfo: processInfo,
          fileSystem: testFileSystem,
        )).run(
          <String>[
            'attach',
            '--debug-port',
            '$devicePort',
            '--observatory-port',
            '$hostPort',
            // Ensure DDS doesn't use hostPort by binding to a random port.
            '--dds-port',
            '0',
          ],
        );
        await completer.future;
        expect(portForwarder.devicePort, null);
        expect(portForwarder.hostPort, 42);

        await expectLoggerInterruptEndsTask(task, logger);
        await loggerSubscription.cancel();
      }, overrides: <Type, Generator>{
        FileSystem: () => testFileSystem,
        ProcessManager: () => FakeProcessManager.any(),
        Logger: () => logger,
        DeviceManager: () => testDeviceManager,
      });

      testUsingContext('skips in ipv6 mode with a provided observatory port', () async {
        testDeviceManager.devices = <Device>[device];

        final Completer<void> completer = Completer<void>();
        final StreamSubscription<String> loggerSubscription = logger.stream.listen((String message) {
          if (message == '[verbose] Connecting to service protocol: http://[::1]:42/') {
            // Wait until resident_runner.dart tries to connect.
            // There's nothing to connect _to_, so that's as far as we care to go.
            completer.complete();
          }
        });
        final Future<void> task = createTestCommandRunner(AttachCommand(
          artifacts: artifacts,
          stdio: stdio,
          logger: logger,
          terminal: terminal,
          signals: signals,
          platform: platform,
          processInfo: processInfo,
          fileSystem: testFileSystem,
        )).run(
          <String>[
            'attach',
            '--debug-port',
            '$devicePort',
            '--observatory-port',
            '$hostPort',
            '--ipv6',
            // Ensure DDS doesn't use hostPort by binding to a random port.
            '--dds-port',
            '0',
          ],
        );
        await completer.future;
        expect(portForwarder.devicePort, null);
        expect(portForwarder.hostPort, 42);

        await expectLoggerInterruptEndsTask(task, logger);
        await loggerSubscription.cancel();
      }, overrides: <Type, Generator>{
        FileSystem: () => testFileSystem,
        ProcessManager: () => FakeProcessManager.any(),
        Logger: () => logger,
        DeviceManager: () => testDeviceManager,
      });
    });

    testUsingContext('exits when no device connected', () async {
      final AttachCommand command = AttachCommand(
        artifacts: artifacts,
        stdio: stdio,
        logger: logger,
        terminal: terminal,
        signals: signals,
        platform: platform,
        processInfo: processInfo,
        fileSystem: testFileSystem,
      );
      await expectLater(
        createTestCommandRunner(command).run(<String>['attach']),
        throwsToolExit(),
      );
      expect(testLogger.statusText, containsIgnoringWhitespace('No supported devices connected'));
    }, overrides: <Type, Generator>{
      FileSystem: () => testFileSystem,
      ProcessManager: () => FakeProcessManager.any(),
      DeviceManager: () => testDeviceManager,
    });

    testUsingContext('fails when targeted device is not Android with --device-user', () async {
      final FakeIOSDevice device = FakeIOSDevice();
      testDeviceManager.devices = <Device>[device];
      expect(createTestCommandRunner(AttachCommand(
        artifacts: artifacts,
        stdio: stdio,
        logger: logger,
        terminal: terminal,
        signals: signals,
        platform: platform,
        processInfo: processInfo,
        fileSystem: testFileSystem,
      )).run(<String>[
        'attach',
        '--device-user',
        '10',
      ]), throwsToolExit(message: '--device-user is only supported for Android'));
    }, overrides: <Type, Generator>{
      FileSystem: () => testFileSystem,
      ProcessManager: () => FakeProcessManager.any(),
      DeviceManager: () => testDeviceManager,
    });

    testUsingContext('exits when multiple devices connected', () async {
      final AttachCommand command = AttachCommand(
        artifacts: artifacts,
        stdio: stdio,
        logger: logger,
        terminal: terminal,
        signals: signals,
        platform: platform,
        processInfo: processInfo,
        fileSystem: testFileSystem,
      );
      testDeviceManager.devices = <Device>[
        FakeAndroidDevice(id: 'xx1'),
        FakeAndroidDevice(id: 'yy2'),
      ];
      await expectLater(
        createTestCommandRunner(command).run(<String>['attach']),
        throwsToolExit(),
      );
      expect(testLogger.statusText, containsIgnoringWhitespace('More than one device'));
      expect(testLogger.statusText, contains('xx1'));
      expect(testLogger.statusText, contains('yy2'));
      expect(MacOSDesignedForIPadDevices.allowDiscovery, isTrue);
    }, overrides: <Type, Generator>{
      FileSystem: () => testFileSystem,
      ProcessManager: () => FakeProcessManager.any(),
      DeviceManager: () => testDeviceManager,
      AnsiTerminal: () => FakeTerminal(stdinHasTerminal: false),
    });

    testUsingContext('Catches service disappeared error', () async {
      final FakeAndroidDevice device = FakeAndroidDevice(id: '1')
        ..portForwarder = const NoOpDevicePortForwarder()
        ..onGetLogReader = () => NoOpDeviceLogReader('test');
      final FakeHotRunner hotRunner = FakeHotRunner();
      final FakeHotRunnerFactory hotRunnerFactory = FakeHotRunnerFactory()
        ..hotRunner = hotRunner;
      hotRunner.onAttach = (
        Completer<DebugConnectionInfo>? connectionInfoCompleter,
        Completer<void>? appStartedCompleter,
        bool allowExistingDdsInstance,
        bool enableDevTools,
      ) async {
        await null;
        throw vm_service.RPCError('flutter._listViews', RPCErrorCodes.kServiceDisappeared, '');
      };

      testDeviceManager.devices = <Device>[device];
      testFileSystem.file('lib/main.dart').createSync();

      final AttachCommand command = AttachCommand(
        hotRunnerFactory: hotRunnerFactory,
        artifacts: artifacts,
        stdio: stdio,
        logger: logger,
        terminal: terminal,
        signals: signals,
        platform: platform,
        processInfo: processInfo,
        fileSystem: testFileSystem,
      );
      await expectLater(createTestCommandRunner(command).run(<String>[
        'attach',
      ]), throwsToolExit(message: 'Lost connection to device.'));
    }, overrides: <Type, Generator>{
      FileSystem: () => testFileSystem,
      ProcessManager: () => FakeProcessManager.any(),
      DeviceManager: () => testDeviceManager,
    });

    testUsingContext('Does not catch generic RPC error', () async {
      final FakeAndroidDevice device = FakeAndroidDevice(id: '1')
        ..portForwarder = const NoOpDevicePortForwarder()
        ..onGetLogReader = () => NoOpDeviceLogReader('test');
      final FakeHotRunner hotRunner = FakeHotRunner();
      final FakeHotRunnerFactory hotRunnerFactory = FakeHotRunnerFactory()
        ..hotRunner = hotRunner;

      hotRunner.onAttach = (
        Completer<DebugConnectionInfo>? connectionInfoCompleter,
        Completer<void>? appStartedCompleter,
        bool allowExistingDdsInstance,
        bool enableDevTools,
      ) async {
        await null;
        throw vm_service.RPCError('flutter._listViews', RPCErrorCodes.kInvalidParams, '');
      };

<<<<<<< HEAD
      testDeviceManager.addDevice(device);
=======
      testDeviceManager.devices = <Device>[device];
>>>>>>> 12cb4eb7
      testFileSystem.file('lib/main.dart').createSync();

      final AttachCommand command = AttachCommand(
        hotRunnerFactory: hotRunnerFactory,
        artifacts: artifacts,
        stdio: stdio,
        logger: logger,
        terminal: terminal,
        signals: signals,
        platform: platform,
        processInfo: processInfo,
        fileSystem: testFileSystem,
      );
      await expectLater(createTestCommandRunner(command).run(<String>[
        'attach',
      ]), throwsA(isA<vm_service.RPCError>()));
    }, overrides: <Type, Generator>{
      FileSystem: () => testFileSystem,
      ProcessManager: () => FakeProcessManager.any(),
      DeviceManager: () => testDeviceManager,
    });
  });
}

class FakeHotRunner extends Fake implements HotRunner {
  late Future<int> Function(Completer<DebugConnectionInfo>?, Completer<void>?, bool, bool) onAttach;

  @override
  bool exited = false;

  @override
  bool isWaitingForObservatory = true;

  @override
  Future<int> attach({
    Completer<DebugConnectionInfo>? connectionInfoCompleter,
    Completer<void>? appStartedCompleter,
    bool allowExistingDdsInstance = false,
    bool enableDevTools = false,
    bool needsFullRestart = true,
  }) {
    return onAttach(connectionInfoCompleter, appStartedCompleter, allowExistingDdsInstance, enableDevTools);
  }
}

class FakeHotRunnerFactory extends Fake implements HotRunnerFactory {
  late HotRunner hotRunner;
  String? dillOutputPath;
  String? projectRootPath;
  late List<FlutterDevice> devices;

  @override
  HotRunner build(
    List<FlutterDevice> devices, {
    required String target,
    required DebuggingOptions debuggingOptions,
    bool benchmarkMode = false,
    File? applicationBinary,
    bool hostIsIde = false,
    String? projectRootPath,
    String? packagesFilePath,
    String? dillOutputPath,
    bool stayResident = true,
    bool ipv6 = false,
    FlutterProject? flutterProject,
  }) {
    this.devices = devices;
    this.dillOutputPath = dillOutputPath;
    this.projectRootPath = projectRootPath;
    return hotRunner;
  }
}

class RecordingPortForwarder implements DevicePortForwarder {
  RecordingPortForwarder([this.hostPort]);

  int? devicePort;
  int? hostPort;

  @override
  Future<void> dispose() async { }

  @override
  Future<int> forward(int devicePort, {int? hostPort}) async {
    this.devicePort = devicePort;
    this.hostPort ??= hostPort;
    return this.hostPort!;
  }

  @override
  List<ForwardedPort> get forwardedPorts => <ForwardedPort>[];

  @override
  Future<void> unforward(ForwardedPort forwardedPort) async { }
}

class StreamLogger extends Logger {
  @override
  bool get isVerbose => true;

  @override
  void printError(
    String message, {
    StackTrace? stackTrace,
    bool? emphasis,
    TerminalColor? color,
    int? indent,
    int? hangingIndent,
    bool? wrap,
  }) {
    hadErrorOutput = true;
    _log('[stderr] $message');
  }

  @override
  void printWarning(
    String message, {
    bool? emphasis,
    TerminalColor? color,
    int? indent,
    int? hangingIndent,
    bool? wrap,
  }) {
    hadWarningOutput = true;
    _log('[stderr] $message');
  }

  @override
  void printStatus(
    String message, {
    bool? emphasis,
    TerminalColor? color,
    bool? newline,
    int? indent,
    int? hangingIndent,
    bool? wrap,
  }) {
    _log('[stdout] $message');
  }

  @override
  void printBox(
    String message, {
    String? title,
  }) {
    if (title == null) {
      _log('[stdout] $message');
    } else {
      _log('[stdout] $title: $message');
    }
  }

  @override
  void printTrace(String message) {
    _log('[verbose] $message');
  }

  @override
  Status startProgress(
    String message, {
    Duration? timeout,
    String? progressId,
    bool multilineOutput = false,
    bool includeTiming = true,
    int progressIndicatorPadding = kDefaultStatusPadding,
  }) {
    _log('[progress] $message');
    return SilentStatus(
      stopwatch: Stopwatch(),
    )..start();
  }

  @override
  Status startSpinner({
    VoidCallback? onFinish,
    Duration? timeout,
    SlowWarningCallback? slowWarningCallback,
  }) {
    return SilentStatus(
      stopwatch: Stopwatch(),
      onFinish: onFinish,
    )..start();
  }

  bool _interrupt = false;

  void interrupt() {
    _interrupt = true;
  }

  final StreamController<String> _controller = StreamController<String>.broadcast();

  void _log(String message) {
    _controller.add(message);
    if (_interrupt) {
      _interrupt = false;
      throw const LoggerInterrupted();
    }
  }

  Stream<String> get stream => _controller.stream;

  @override
  void sendEvent(String name, [Map<String, dynamic>? args]) { }

  @override
  bool get supportsColor => throw UnimplementedError();

  @override
  bool get hasTerminal => false;

  @override
  void clear() => _log('[stdout] ${terminal.clearScreen()}\n');

  @override
  Terminal get terminal => Terminal.test();
}

class LoggerInterrupted implements Exception {
  const LoggerInterrupted();
}

Future<void> expectLoggerInterruptEndsTask(Future<void> task, StreamLogger logger) async {
  logger.interrupt(); // an exception during the task should cause it to fail...
  await expectLater(
    () => task,
    throwsA(isA<ToolExit>().having((ToolExit error) => error.exitCode, 'exitCode', 2)),
  );
}

class FakeDartDevelopmentService extends Fake implements DartDevelopmentService {
  @override
  Future<void> get done => noopCompleter.future;
  final Completer<void> noopCompleter = Completer<void>();

  @override
  Future<void> startDartDevelopmentService(
    Uri observatoryUri, {
    required Logger logger,
    int? hostPort,
    bool? ipv6,
    bool? disableServiceAuthCodes,
    bool cacheStartupProfile = false,
  }) async {}

  @override
  Uri get uri => Uri.parse('http://localhost:8181');
}

// Unfortunately Device, despite not being immutable, has an `operator ==`.
// Until we fix that, we have to also ignore related lints here.
// ignore: avoid_implementing_value_types
class FakeAndroidDevice extends Fake implements AndroidDevice {
  FakeAndroidDevice({required this.id});

  @override
  late DartDevelopmentService dds;

  @override
  final String id;

  @override
  String get name => 'd$id';

  @override
  Future<bool> get isLocalEmulator async => false;

  @override
  Future<String> get sdkNameAndVersion async => 'Android 46';

  @override
  Future<String> get targetPlatformDisplayName async => 'android';

  @override
  Future<TargetPlatform> get targetPlatform async => TargetPlatform.android_arm;

  @override
  bool isSupported() => true;

  @override
  bool get supportsHotRestart => true;

  @override
  bool get supportsFlutterExit => false;

  @override
  bool isSupportedForProject(FlutterProject flutterProject) => true;

  @override
  DevicePortForwarder? portForwarder;

  DeviceLogReader Function()? onGetLogReader;

  @override
  FutureOr<DeviceLogReader> getLogReader({
    AndroidApk? app,
    bool includePastLogs = false,
  }) {
    if (onGetLogReader == null) {
      throw UnimplementedError(
        'Called getLogReader but no onGetLogReader callback was supplied in the constructor to FakeAndroidDevice.',
      );
    }
    return onGetLogReader!();
  }

  @override
  OverrideArtifacts? get artifactOverrides => null;

  @override
  final PlatformType platformType = PlatformType.android;

  @override
  Category get category => Category.mobile;

  @override
  bool get ephemeral => true;
}

// Unfortunately Device, despite not being immutable, has an `operator ==`.
// Until we fix that, we have to also ignore related lints here.
// ignore: avoid_implementing_value_types
class FakeIOSDevice extends Fake implements IOSDevice {
  FakeIOSDevice({
    DevicePortForwarder? portForwarder,
    DeviceLogReader? logReader,
    this.onGetLogReader,
  }) : _portForwarder = portForwarder, _logReader = logReader;

  final DevicePortForwarder? _portForwarder;

  @override
  DevicePortForwarder get portForwarder => _portForwarder!;

  @override
  DartDevelopmentService get dds => throw UnimplementedError('getter dds not implemented');

  final DeviceLogReader? _logReader;
  DeviceLogReader get logReader => _logReader!;

  final DeviceLogReader Function()? onGetLogReader;

  @override
  DeviceLogReader getLogReader({
    IOSApp? app,
    bool includePastLogs = false,
  }) {
    if (onGetLogReader == null) {
      throw UnimplementedError(
        'Called getLogReader but no onGetLogReader callback was supplied in the constructor to FakeIOSDevice',
      );
    }
    return onGetLogReader!();
  }

  @override
  OverrideArtifacts? get artifactOverrides => null;

  @override
  final String name = 'name';

  @override
  Future<TargetPlatform> get targetPlatform async => TargetPlatform.ios;

  @override
  final PlatformType platformType = PlatformType.ios;
<<<<<<< HEAD
=======

  @override
  bool isSupported() => true;

  @override
  bool isSupportedForProject(FlutterProject project) => true;
>>>>>>> 12cb4eb7
}

class FakeMDnsClient extends Fake implements MDnsClient {
  FakeMDnsClient(this.ptrRecords, this.srvResponse, {
    this.txtResponse = const <String, List<TxtResourceRecord>>{},
    this.osErrorOnStart = false,
  });

  final List<PtrResourceRecord> ptrRecords;
  final Map<String, List<SrvResourceRecord>> srvResponse;
  final Map<String, List<TxtResourceRecord>> txtResponse;
  final bool osErrorOnStart;

  @override
  Future<void> start({
    InternetAddress? listenAddress,
    NetworkInterfacesFactory? interfacesFactory,
    int mDnsPort = 5353,
    InternetAddress? mDnsAddress,
  }) async {
    if (osErrorOnStart) {
      throw const OSError('Operation not supported on socket', 102);
    }
  }

  @override
  Stream<T> lookup<T extends ResourceRecord>(
    ResourceRecordQuery query, {
    Duration timeout = const Duration(seconds: 5),
  }) {
    if (T == PtrResourceRecord && query.fullyQualifiedName == MDnsObservatoryDiscovery.dartObservatoryName) {
      return Stream<PtrResourceRecord>.fromIterable(ptrRecords) as Stream<T>;
    }
    if (T == SrvResourceRecord) {
      final String key = query.fullyQualifiedName;
      return Stream<SrvResourceRecord>.fromIterable(srvResponse[key] ?? <SrvResourceRecord>[]) as Stream<T>;
    }
    if (T == TxtResourceRecord) {
      final String key = query.fullyQualifiedName;
      return Stream<TxtResourceRecord>.fromIterable(txtResponse[key] ?? <TxtResourceRecord>[]) as Stream<T>;
    }
    throw UnsupportedError('Unsupported query type $T');
  }

  @override
  void stop() {}
<<<<<<< HEAD
=======
}

class TestDeviceManager extends DeviceManager {
  TestDeviceManager({required this.logger}) : super(logger: logger);
  List<Device> devices = <Device>[];

  final BufferLogger logger;

  @override
  List<DeviceDiscovery> get deviceDiscoverers {
    final FakePollingDeviceDiscovery discoverer = FakePollingDeviceDiscovery();
    devices.forEach(discoverer.addDevice);
    return <DeviceDiscovery>[discoverer];
  }
}

class FakeTerminal extends Fake implements AnsiTerminal {
  FakeTerminal({this.stdinHasTerminal = true});

  @override
  final bool stdinHasTerminal;

  @override
  bool usesTerminalUi = false;
>>>>>>> 12cb4eb7
}<|MERGE_RESOLUTION|>--- conflicted
+++ resolved
@@ -57,8 +57,6 @@
   group('attach', () {
     late StreamLogger logger;
     late FileSystem testFileSystem;
-<<<<<<< HEAD
-=======
     late TestDeviceManager testDeviceManager;
     late Artifacts artifacts;
     late Stdio stdio;
@@ -66,7 +64,6 @@
     late Signals signals;
     late Platform platform;
     late ProcessInfo processInfo;
->>>>>>> 12cb4eb7
 
     setUp(() {
       Cache.disableLocking();
@@ -116,11 +113,7 @@
           },
         );
 
-<<<<<<< HEAD
-        testDeviceManager.addDevice(device);
-=======
         testDeviceManager.devices = <Device>[device];
->>>>>>> 12cb4eb7
         final Completer<void> completer = Completer<void>();
         final StreamSubscription<String> loggerSubscription = logger.stream.listen((String message) {
           if (message == '[verbose] Observatory URL on device: http://127.0.0.1:$devicePort') {
@@ -128,9 +121,6 @@
             completer.complete();
           }
         });
-<<<<<<< HEAD
-        final Future<void> task = createTestCommandRunner(AttachCommand()).run(<String>['attach']);
-=======
         final Future<void> task = createTestCommandRunner(AttachCommand(
           artifacts: artifacts,
           stdio: stdio,
@@ -141,7 +131,6 @@
           processInfo: processInfo,
           fileSystem: testFileSystem,
         )).run(<String>['attach']);
->>>>>>> 12cb4eb7
         await completer.future;
 
         expect(portForwarder.devicePort, devicePort);
@@ -154,10 +143,7 @@
         FileSystem: () => testFileSystem,
         ProcessManager: () => FakeProcessManager.any(),
         Logger: () => logger,
-<<<<<<< HEAD
-=======
         DeviceManager: () => testDeviceManager,
->>>>>>> 12cb4eb7
         MDnsObservatoryDiscovery: () => MDnsObservatoryDiscovery(
           mdnsClient: FakeMDnsClient(<PtrResourceRecord>[], <String, List<SrvResourceRecord>>{}),
           logger: logger,
@@ -665,11 +651,7 @@
         throw vm_service.RPCError('flutter._listViews', RPCErrorCodes.kInvalidParams, '');
       };
 
-<<<<<<< HEAD
-      testDeviceManager.addDevice(device);
-=======
       testDeviceManager.devices = <Device>[device];
->>>>>>> 12cb4eb7
       testFileSystem.file('lib/main.dart').createSync();
 
       final AttachCommand command = AttachCommand(
@@ -1036,15 +1018,12 @@
 
   @override
   final PlatformType platformType = PlatformType.ios;
-<<<<<<< HEAD
-=======
 
   @override
   bool isSupported() => true;
 
   @override
   bool isSupportedForProject(FlutterProject project) => true;
->>>>>>> 12cb4eb7
 }
 
 class FakeMDnsClient extends Fake implements MDnsClient {
@@ -1091,8 +1070,6 @@
 
   @override
   void stop() {}
-<<<<<<< HEAD
-=======
 }
 
 class TestDeviceManager extends DeviceManager {
@@ -1117,5 +1094,4 @@
 
   @override
   bool usesTerminalUi = false;
->>>>>>> 12cb4eb7
 }