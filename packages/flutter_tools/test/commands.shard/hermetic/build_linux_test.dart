// Copyright 2014 The Flutter Authors. All rights reserved.
// Use of this source code is governed by a BSD-style license that can be
// found in the LICENSE file.

// @dart = 2.8

import 'package:args/command_runner.dart';
import 'package:file/memory.dart';
import 'package:file_testing/file_testing.dart';
import 'package:flutter_tools/src/base/file_system.dart';
import 'package:flutter_tools/src/base/os.dart';
import 'package:flutter_tools/src/base/platform.dart';
import 'package:flutter_tools/src/base/utils.dart';
import 'package:flutter_tools/src/build_info.dart';
import 'package:flutter_tools/src/cache.dart';
import 'package:flutter_tools/src/cmake.dart';
import 'package:flutter_tools/src/commands/build.dart';
import 'package:flutter_tools/src/commands/build_linux.dart';
import 'package:flutter_tools/src/features.dart';
import 'package:flutter_tools/src/project.dart';
import 'package:flutter_tools/src/reporting/reporting.dart';
import 'package:mockito/mockito.dart';
import 'package:process/process.dart';

import '../../src/common.dart';
import '../../src/context.dart';
import '../../src/testbed.dart';

const String _kTestFlutterRoot = '/flutter';

final Platform linuxPlatform = FakePlatform(
  operatingSystem: 'linux',
  environment: <String, String>{
    'FLUTTER_ROOT': _kTestFlutterRoot,
    'HOME': '/',
  }
);
final Platform notLinuxPlatform = FakePlatform(
  operatingSystem: 'macos',
  environment: <String, String>{
    'FLUTTER_ROOT': _kTestFlutterRoot,
  }
);

final List<String> supportedArchitectures = <String>['x64', 'arm64'];

final CustomFakeOperatingSystemUtils osUtilsForX64Host =
    CustomFakeOperatingSystemUtils(hostPlatform: HostPlatform.linux_x64);

final CustomFakeOperatingSystemUtils osUtilsForArm64Host =
    CustomFakeOperatingSystemUtils(hostPlatform: HostPlatform.linux_arm64);

void main() {
  setUpAll(() {
    Cache.disableLocking();
  });

  FileSystem fileSystem;
  ProcessManager processManager;
  TestUsage usage;

  setUp(() {
    fileSystem = MemoryFileSystem.test();
    Cache.flutterRoot = _kTestFlutterRoot;
    usage = TestUsage();
  });

  // Creates the mock files necessary to look like a Flutter project.
  void setUpMockCoreProjectFiles() {
    fileSystem.file('pubspec.yaml').createSync();
    fileSystem.file('.packages').createSync();
    fileSystem.file(fileSystem.path.join('lib', 'main.dart')).createSync(recursive: true);
  }

  // Creates the mock files necessary to run a build.
  void setUpMockProjectFilesForBuild() {
    setUpMockCoreProjectFiles();
    fileSystem.file(fileSystem.path.join('linux', 'CMakeLists.txt')).createSync(recursive: true);
  }

  // Returns the command matching the build_linux call to cmake.
  FakeCommand cmakeCommand(String buildMode, {
    String target = 'x64',
    void Function() onRun,
  }) {
    return FakeCommand(
      command: <String>[
        'cmake',
        '-G',
        'Ninja',
        '-DCMAKE_BUILD_TYPE=${toTitleCase(buildMode)}',
        '-DFLUTTER_TARGET_PLATFORM=linux-$target',
        '/linux',
      ],
      workingDirectory: 'build/linux/$target/$buildMode',
      onRun: onRun,
    );
  }

  // Returns the command matching the build_linux call to ninja.
  FakeCommand ninjaCommand(String buildMode, {
    Map<String, String> environment,
    String target = 'x64',
    void Function() onRun,
    String stdout = '',
  }) {
    return FakeCommand(
      command: <String>[
        'ninja',
        '-C',
        'build/linux/$target/$buildMode',
        'install',
      ],
      environment: environment,
      onRun: onRun,
      stdout: stdout,
    );
  }

  testUsingContext('Linux build fails when there is no linux project', () async {
    final BuildCommand command = BuildCommand();
    setUpMockCoreProjectFiles();

    expect(createTestCommandRunner(command).run(
      const <String>['build', 'linux', '--no-pub']
    ), throwsToolExit(message: 'No Linux desktop project configured'));
  }, overrides: <Type, Generator>{
    Platform: () => linuxPlatform,
    FileSystem: () => fileSystem,
    ProcessManager: () => FakeProcessManager.any(),
    FeatureFlags: () => TestFeatureFlags(isLinuxEnabled: true),
  });

  testUsingContext('Linux build fails on non-linux platform', () async {
    final BuildCommand command = BuildCommand();
    setUpMockProjectFilesForBuild();

    expect(createTestCommandRunner(command).run(
      const <String>['build', 'linux', '--no-pub']
    ), throwsToolExit());
  }, overrides: <Type, Generator>{
    Platform: () => notLinuxPlatform,
    FileSystem: () => fileSystem,
    ProcessManager: () => FakeProcessManager.any(),
    FeatureFlags: () => TestFeatureFlags(isLinuxEnabled: true),
  });

  for (final String arch in supportedArchitectures) {
    testUsingContext('Linux build invokes CMake and ninja, and writes temporary files for $arch hosts', () async {
      final BuildCommand command = BuildCommand();
      processManager = FakeProcessManager.list(<FakeCommand>[
        cmakeCommand('release', target: arch),
        ninjaCommand('release', target: arch),
      ]);

      setUpMockProjectFilesForBuild();

      await createTestCommandRunner(command).run(
        const <String>['build', 'linux', '--no-pub']
      );
      expect(fileSystem.file('linux/flutter/ephemeral/generated_config.cmake'), exists);
    }, overrides: <Type, Generator>{
      FileSystem: () => fileSystem,
      ProcessManager: () => processManager,
      Platform: () => linuxPlatform,
      FeatureFlags: () => TestFeatureFlags(isLinuxEnabled: true),
      OperatingSystemUtils: () => getCustomFakeOsUtils(arch),
    });
  }

  for (final String arch in supportedArchitectures) {
    testUsingContext('Handles argument error from missing cmake', () async {
      final BuildCommand command = BuildCommand();
      setUpMockProjectFilesForBuild();
      processManager = FakeProcessManager.list(<FakeCommand>[
        cmakeCommand('release', target: arch, onRun: () {
          throw ArgumentError();
        }),
      ]);

      expect(createTestCommandRunner(command).run(
        const <String>['build', 'linux', '--no-pub']
      ), throwsToolExit(message: "cmake not found. Run 'flutter doctor' for more information."));
    }, overrides: <Type, Generator>{
      FileSystem: () => fileSystem,
      ProcessManager: () => processManager,
      Platform: () => linuxPlatform,
      FeatureFlags: () => TestFeatureFlags(isLinuxEnabled: true),
      OperatingSystemUtils: () => getCustomFakeOsUtils(arch),
    });
  }

  for (final String arch in supportedArchitectures) {
    testUsingContext('Handles argument error from missing ninja', () async {
      final BuildCommand command = BuildCommand();
      setUpMockProjectFilesForBuild();
      processManager = FakeProcessManager.list(<FakeCommand>[
        cmakeCommand('release', target: arch),
        ninjaCommand('release', target: arch, onRun: () {
          throw ArgumentError();
        }),
      ]);

      expect(createTestCommandRunner(command).run(
        const <String>['build', 'linux', '--no-pub']
      ), throwsToolExit(message: "ninja not found. Run 'flutter doctor' for more information."));
    }, overrides: <Type, Generator>{
      FileSystem: () => fileSystem,
      ProcessManager: () => processManager,
      Platform: () => linuxPlatform,
      FeatureFlags: () => TestFeatureFlags(isLinuxEnabled: true),
      OperatingSystemUtils: () => getCustomFakeOsUtils(arch),
    });
  }

  for (final String arch in supportedArchitectures) {
    testUsingContext('Linux build does not spew stdout to status logger', () async {
      final BuildCommand command = BuildCommand();
      setUpMockProjectFilesForBuild();
      processManager = FakeProcessManager.list(<FakeCommand>[
        cmakeCommand('debug', target: arch),
        ninjaCommand('debug', target: arch,
          stdout: 'STDOUT STUFF',
        ),
      ]);

      await createTestCommandRunner(command).run(
        const <String>['build', 'linux', '--debug', '--no-pub']
      );
      expect(testLogger.statusText, isNot(contains('STDOUT STUFF')));
      expect(testLogger.traceText, contains('STDOUT STUFF'));
    }, overrides: <Type, Generator>{
      FileSystem: () => fileSystem,
      ProcessManager: () => processManager,
      Platform: () => linuxPlatform,
      FeatureFlags: () => TestFeatureFlags(isLinuxEnabled: true),
      OperatingSystemUtils: () => getCustomFakeOsUtils(arch),
    });
  }

  for (final String arch in supportedArchitectures) {
    testUsingContext('Linux build extracts errors from stdout', () async {
      final BuildCommand command = BuildCommand();
      setUpMockProjectFilesForBuild();

      // This contains a mix of routine build output and various types of errors
      // (Dart error, compile error, link error), edited down for compactness.
      final String stdout = 'ninja: Entering directory `build/linux/$arch/release'
r'''
[1/6] Generating /foo/linux/flutter/ephemeral/libflutter_linux_gtk.so, /foo/linux/flutter/ephemeral/flutter_linux/flutter_linux.h, _phony
lib/main.dart:4:3: Error: Method not found: 'foo'.
[2/6] Building CXX object CMakeFiles/foo.dir/main.cc.o
/foo/linux/main.cc:6:2: error: expected ';' after class
/foo/linux/main.cc:9:7: warning: unused variable 'unused_variable' [-Wunused-variable]
/foo/linux/main.cc:10:3: error: unknown type name 'UnknownType'
/foo/linux/main.cc:12:7: error: 'bar' is a private member of 'Foo'
/foo/linux/my_application.h:4:10: fatal error: 'gtk/gtk.h' file not found
[3/6] Building CXX object CMakeFiles/foo_bar.dir/flutter/generated_plugin_registrant.cc.o
[4/6] Building CXX object CMakeFiles/foo_bar.dir/my_application.cc.o
[5/6] Linking CXX executable intermediates_do_not_run/foo_bar
main.cc:(.text+0x13): undefined reference to `Foo::bar()'
clang: error: linker command failed with exit code 1 (use -v to see invocation)
ninja: build stopped: subcommand failed.
ERROR: No file or variants found for asset: images/a_dot_burr.jpeg
''';

      processManager = FakeProcessManager.list(<FakeCommand>[
        cmakeCommand('release', target: arch),
        ninjaCommand('release',
          target: arch,
          stdout: stdout,
        ),
      ]);

      await createTestCommandRunner(command).run(
        const <String>['build', 'linux', '--no-pub']
      );
      // Just the warnings and errors should be surfaced.
      expect(testLogger.errorText, r'''
lib/main.dart:4:3: Error: Method not found: 'foo'.
/foo/linux/main.cc:6:2: error: expected ';' after class
/foo/linux/main.cc:9:7: warning: unused variable 'unused_variable' [-Wunused-variable]
/foo/linux/main.cc:10:3: error: unknown type name 'UnknownType'
/foo/linux/main.cc:12:7: error: 'bar' is a private member of 'Foo'
/foo/linux/my_application.h:4:10: fatal error: 'gtk/gtk.h' file not found
clang: error: linker command failed with exit code 1 (use -v to see invocation)
ERROR: No file or variants found for asset: images/a_dot_burr.jpeg
''');
    }, overrides: <Type, Generator>{
      FileSystem: () => fileSystem,
      ProcessManager: () => processManager,
      Platform: () => linuxPlatform,
      FeatureFlags: () => TestFeatureFlags(isLinuxEnabled: true),
      OperatingSystemUtils: () => getCustomFakeOsUtils(arch),
    });
  }

  for (final String arch in supportedArchitectures) {
    testUsingContext('Linux verbose build sets VERBOSE_SCRIPT_LOGGING', () async {
      final BuildCommand command = BuildCommand();
      setUpMockProjectFilesForBuild();
      processManager = FakeProcessManager.list(<FakeCommand>[
        cmakeCommand('debug', target: arch),
        ninjaCommand('debug', target: arch,
          environment: const <String, String>{
            'VERBOSE_SCRIPT_LOGGING': 'true'
          },
          stdout: 'STDOUT STUFF',
        ),
      ]);

      await createTestCommandRunner(command).run(
        const <String>['build', 'linux', '--debug', '-v', '--no-pub']
      );
      expect(testLogger.statusText, contains('STDOUT STUFF'));
      expect(testLogger.traceText, isNot(contains('STDOUT STUFF')));
    }, overrides: <Type, Generator>{
      FileSystem: () => fileSystem,
      ProcessManager: () => processManager,
      Platform: () => linuxPlatform,
      FeatureFlags: () => TestFeatureFlags(isLinuxEnabled: true),
      OperatingSystemUtils: () => getCustomFakeOsUtils(arch),
    });
  }

  for (final String arch in supportedArchitectures) {
    testUsingContext('Linux build --debug passes debug mode to cmake and ninja', () async {
      final BuildCommand command = BuildCommand();
      setUpMockProjectFilesForBuild();
      processManager = FakeProcessManager.list(<FakeCommand>[
        cmakeCommand('debug', target: arch),
        ninjaCommand('debug', target: arch),
      ]);


      await createTestCommandRunner(command).run(
        const <String>['build', 'linux', '--debug', '--no-pub']
      );
    }, overrides: <Type, Generator>{
      FileSystem: () => fileSystem,
      ProcessManager: () => processManager,
      Platform: () => linuxPlatform,
      FeatureFlags: () => TestFeatureFlags(isLinuxEnabled: true),
      OperatingSystemUtils: () => getCustomFakeOsUtils(arch),
    });
  }

  for (final String arch in supportedArchitectures) {
    testUsingContext('Linux build --profile passes profile mode to make', () async {
      final BuildCommand command = BuildCommand();
      setUpMockProjectFilesForBuild();
      processManager = FakeProcessManager.list(<FakeCommand>[
        cmakeCommand('profile', target: arch),
        ninjaCommand('profile', target: arch),
      ]);

      await createTestCommandRunner(command).run(
        const <String>['build', 'linux', '--profile', '--no-pub']
      );
    }, overrides: <Type, Generator>{
      FileSystem: () => fileSystem,
      ProcessManager: () => processManager,
      Platform: () => linuxPlatform,
      FeatureFlags: () => TestFeatureFlags(isLinuxEnabled: true),
      OperatingSystemUtils: () => getCustomFakeOsUtils(arch),
    });
  }

<<<<<<< HEAD
  for (final String arch in supportedArchitectures) {
    testUsingContext('Linux build configures CMake exports', () async {
      final BuildCommand command = BuildCommand();
      setUpMockProjectFilesForBuild();
      processManager = FakeProcessManager.list(<FakeCommand>[
        cmakeCommand('release', target: arch),
        ninjaCommand('release', target: arch),
      ]);
      fileSystem.file('lib/other.dart')
        .createSync(recursive: true);
      fileSystem.file('foo/bar.sksl.json')
        .createSync(recursive: true);

      await createTestCommandRunner(command).run(
        const <String>[
          'build',
          'linux',
          '--target=lib/other.dart',
          '--no-pub',
          '--track-widget-creation',
          '--split-debug-info=foo/',
          '--enable-experiment=non-nullable',
          '--obfuscate',
          '--dart-define=foo.bar=2',
          '--dart-define=fizz.far=3',
          '--tree-shake-icons',
          '--bundle-sksl-path=foo/bar.sksl.json',
        ]
      );

      final File cmakeConfig = fileSystem.currentDirectory
        .childDirectory('linux')
        .childDirectory('flutter')
        .childDirectory('ephemeral')
        .childFile('generated_config.cmake');

      expect(cmakeConfig, exists);

      final List<String> configLines = cmakeConfig.readAsLinesSync();

      expect(configLines, containsAll(<String>[
        'file(TO_CMAKE_PATH "$_kTestFlutterRoot" FLUTTER_ROOT)',
        'file(TO_CMAKE_PATH "${fileSystem.currentDirectory.path}" PROJECT_DIR)',
        '  "DART_DEFINES=foo.bar%3D2,fizz.far%3D3"',
        '  "DART_OBFUSCATION=true"',
        '  "EXTRA_FRONT_END_OPTIONS=--enable-experiment%3Dnon-nullable"',
        '  "EXTRA_GEN_SNAPSHOT_OPTIONS=--enable-experiment%3Dnon-nullable"',
        '  "SPLIT_DEBUG_INFO=foo/"',
        '  "TRACK_WIDGET_CREATION=true"',
        '  "TREE_SHAKE_ICONS=true"',
        '  "FLUTTER_ROOT=$_kTestFlutterRoot"',
        '  "PROJECT_DIR=${fileSystem.currentDirectory.path}"',
        '  "FLUTTER_TARGET=lib/other.dart"',
        '  "BUNDLE_SKSL_PATH=foo/bar.sksl.json"',
      ]));
    }, overrides: <Type, Generator>{
      FileSystem: () => fileSystem,
      ProcessManager: () => processManager,
      Platform: () => linuxPlatform,
      FeatureFlags: () => TestFeatureFlags(isLinuxEnabled: true),
      OperatingSystemUtils: () => getCustomFakeOsUtils(arch),
    });
  }
=======
    final File cmakeConfig = fileSystem.currentDirectory
      .childDirectory('linux')
      .childDirectory('flutter')
      .childDirectory('ephemeral')
      .childFile('generated_config.cmake');

    expect(cmakeConfig, exists);

    final List<String> configLines = cmakeConfig.readAsLinesSync();

    expect(configLines, containsAll(<String>[
      'file(TO_CMAKE_PATH "$_kTestFlutterRoot" FLUTTER_ROOT)',
      'file(TO_CMAKE_PATH "${fileSystem.currentDirectory.path}" PROJECT_DIR)',
      '  "DART_DEFINES=Zm9vLmJhcj0y,Zml6ei5mYXI9Mw=="',
      '  "DART_OBFUSCATION=true"',
      '  "EXTRA_FRONT_END_OPTIONS=--enable-experiment=non-nullable"',
      '  "EXTRA_GEN_SNAPSHOT_OPTIONS=--enable-experiment=non-nullable"',
      '  "SPLIT_DEBUG_INFO=foo/"',
      '  "TRACK_WIDGET_CREATION=true"',
      '  "TREE_SHAKE_ICONS=true"',
      '  "FLUTTER_ROOT=$_kTestFlutterRoot"',
      '  "PROJECT_DIR=${fileSystem.currentDirectory.path}"',
      '  "FLUTTER_TARGET=lib/other.dart"',
      '  "BUNDLE_SKSL_PATH=foo/bar.sksl.json"',
    ]));
  }, overrides: <Type, Generator>{
    FileSystem: () => fileSystem,
    ProcessManager: () => processManager,
    Platform: () => linuxPlatform,
    FeatureFlags: () => TestFeatureFlags(isLinuxEnabled: true),
  });
>>>>>>> 68c96f10

  testUsingContext('linux can extract binary name from CMake file', () async {
    fileSystem.file('linux/CMakeLists.txt')
      ..createSync(recursive: true)
      ..writeAsStringSync(r'''
cmake_minimum_required(VERSION 3.10)
project(runner LANGUAGES CXX)

set(BINARY_NAME "fizz_bar")
''');
    fileSystem.file('pubspec.yaml').createSync();
    fileSystem.file('.packages').createSync();
    final FlutterProject flutterProject = FlutterProject.current();

    expect(getCmakeExecutableName(flutterProject.linux), 'fizz_bar');
  }, overrides: <Type, Generator>{
    FileSystem: () => fileSystem,
    ProcessManager: () => FakeProcessManager.any(),
    FeatureFlags: () => TestFeatureFlags(isLinuxEnabled: true),
  });

  testUsingContext('Refuses to build for Linux when feature is disabled', () {
    final CommandRunner<void> runner = createTestCommandRunner(BuildCommand());

    expect(() => runner.run(<String>['build', 'linux', '--no-pub']),
      throwsToolExit());
  }, overrides: <Type, Generator>{
    FeatureFlags: () => TestFeatureFlags(isLinuxEnabled: false),
  });

  testUsingContext('hidden when not enabled on Linux host', () {
    expect(BuildLinuxCommand(operatingSystemUtils: FakeOperatingSystemUtils()).hidden, true);
  }, overrides: <Type, Generator>{
    FeatureFlags: () => TestFeatureFlags(isLinuxEnabled: false),
    Platform: () => notLinuxPlatform,
  });

  testUsingContext('Not hidden when enabled and on Linux host', () {
    expect(BuildLinuxCommand(operatingSystemUtils: FakeOperatingSystemUtils()).hidden, false);
  }, overrides: <Type, Generator>{
    FeatureFlags: () => TestFeatureFlags(isLinuxEnabled: true),
    Platform: () => linuxPlatform,
  });

  for (final String arch in supportedArchitectures) {
    testUsingContext('Performs code size analysis and sends analytics', () async {
      final BuildCommand command = BuildCommand();
      setUpMockProjectFilesForBuild();
      processManager = FakeProcessManager.list(<FakeCommand>[
        cmakeCommand('release', target: arch),
        ninjaCommand('release', target: arch, onRun: () {
          fileSystem.file('build/flutter_size_01/snapshot.linux-$arch.json')
            ..createSync(recursive: true)
            ..writeAsStringSync('''
[
  {
    "l": "dart:_internal",
    "c": "SubListIterable",
    "n": "[Optimized] skip",
    "s": 2400
  }
]''');
          fileSystem.file('build/flutter_size_01/trace.linux-$arch.json')
            ..createSync(recursive: true)
            ..writeAsStringSync('{}');
        }),
      ]);

      fileSystem.file('build/linux/$arch/release/bundle/libapp.so')
        ..createSync(recursive: true)
        ..writeAsBytesSync(List<int>.filled(10000, 0));

      await createTestCommandRunner(command).run(
        const <String>['build', 'linux', '--no-pub', '--analyze-size']
      );

      expect(testLogger.statusText, contains('A summary of your Linux bundle analysis can be found at'));
      expect(testLogger.statusText, contains('flutter pub global activate devtools; flutter pub global run devtools --appSizeBase='));
      expect(usage.events, contains(
        const TestUsageEvent('code-size-analysis', 'linux'),
      ));
    }, overrides: <Type, Generator>{
      FileSystem: () => fileSystem,
      ProcessManager: () => processManager,
      Platform: () => linuxPlatform,
      FeatureFlags: () => TestFeatureFlags(isLinuxEnabled: true),
      Usage: () => usage,
      OperatingSystemUtils: () => getCustomFakeOsUtils(arch),
    });
  }

  testUsingContext('Not support Linux cross-build for x64 on arm64', () async {
    final BuildCommand command = BuildCommand();

    expect(createTestCommandRunner(command).run(
      const <String>['build', 'linux', '--no-pub', '--target-platform=linux-arm64']
    ), throwsToolExit());
  }, overrides: <Type, Generator>{
    Platform: () => linuxPlatform,
    FeatureFlags: () => TestFeatureFlags(isLinuxEnabled: true),
  });
}

CustomFakeOperatingSystemUtils getCustomFakeOsUtils(String arch) {
  return arch == 'x64' ? osUtilsForX64Host : osUtilsForArm64Host;
}

class CustomFakeOperatingSystemUtils extends Fake implements OperatingSystemUtils {
  CustomFakeOperatingSystemUtils({
    HostPlatform hostPlatform = HostPlatform.linux_x64
  })  : _hostPlatform = hostPlatform;

  final HostPlatform _hostPlatform;

  @override
  String get name => 'Linux';

  @override
  HostPlatform get hostPlatform => _hostPlatform;

  @override
  List<File> whichAll(String execName) => <File>[];
}<|MERGE_RESOLUTION|>--- conflicted
+++ resolved
@@ -366,7 +366,6 @@
     });
   }
 
-<<<<<<< HEAD
   for (final String arch in supportedArchitectures) {
     testUsingContext('Linux build configures CMake exports', () async {
       final BuildCommand command = BuildCommand();
@@ -410,10 +409,10 @@
       expect(configLines, containsAll(<String>[
         'file(TO_CMAKE_PATH "$_kTestFlutterRoot" FLUTTER_ROOT)',
         'file(TO_CMAKE_PATH "${fileSystem.currentDirectory.path}" PROJECT_DIR)',
-        '  "DART_DEFINES=foo.bar%3D2,fizz.far%3D3"',
+        '  "DART_DEFINES=Zm9vLmJhcj0y,Zml6ei5mYXI9Mw=="',
         '  "DART_OBFUSCATION=true"',
-        '  "EXTRA_FRONT_END_OPTIONS=--enable-experiment%3Dnon-nullable"',
-        '  "EXTRA_GEN_SNAPSHOT_OPTIONS=--enable-experiment%3Dnon-nullable"',
+        '  "EXTRA_FRONT_END_OPTIONS=--enable-experiment=non-nullable"',
+        '  "EXTRA_GEN_SNAPSHOT_OPTIONS=--enable-experiment=non-nullable"',
         '  "SPLIT_DEBUG_INFO=foo/"',
         '  "TRACK_WIDGET_CREATION=true"',
         '  "TREE_SHAKE_ICONS=true"',
@@ -430,39 +429,6 @@
       OperatingSystemUtils: () => getCustomFakeOsUtils(arch),
     });
   }
-=======
-    final File cmakeConfig = fileSystem.currentDirectory
-      .childDirectory('linux')
-      .childDirectory('flutter')
-      .childDirectory('ephemeral')
-      .childFile('generated_config.cmake');
-
-    expect(cmakeConfig, exists);
-
-    final List<String> configLines = cmakeConfig.readAsLinesSync();
-
-    expect(configLines, containsAll(<String>[
-      'file(TO_CMAKE_PATH "$_kTestFlutterRoot" FLUTTER_ROOT)',
-      'file(TO_CMAKE_PATH "${fileSystem.currentDirectory.path}" PROJECT_DIR)',
-      '  "DART_DEFINES=Zm9vLmJhcj0y,Zml6ei5mYXI9Mw=="',
-      '  "DART_OBFUSCATION=true"',
-      '  "EXTRA_FRONT_END_OPTIONS=--enable-experiment=non-nullable"',
-      '  "EXTRA_GEN_SNAPSHOT_OPTIONS=--enable-experiment=non-nullable"',
-      '  "SPLIT_DEBUG_INFO=foo/"',
-      '  "TRACK_WIDGET_CREATION=true"',
-      '  "TREE_SHAKE_ICONS=true"',
-      '  "FLUTTER_ROOT=$_kTestFlutterRoot"',
-      '  "PROJECT_DIR=${fileSystem.currentDirectory.path}"',
-      '  "FLUTTER_TARGET=lib/other.dart"',
-      '  "BUNDLE_SKSL_PATH=foo/bar.sksl.json"',
-    ]));
-  }, overrides: <Type, Generator>{
-    FileSystem: () => fileSystem,
-    ProcessManager: () => processManager,
-    Platform: () => linuxPlatform,
-    FeatureFlags: () => TestFeatureFlags(isLinuxEnabled: true),
-  });
->>>>>>> 68c96f10
 
   testUsingContext('linux can extract binary name from CMake file', () async {
     fileSystem.file('linux/CMakeLists.txt')
