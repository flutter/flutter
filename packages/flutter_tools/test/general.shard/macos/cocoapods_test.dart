// Copyright 2014 The Flutter Authors. All rights reserved.
// Use of this source code is governed by a BSD-style license that can be
// found in the LICENSE file.

import 'package:file/file.dart';
import 'package:file/memory.dart';
import 'package:flutter_tools/src/base/logger.dart';
import 'package:flutter_tools/src/base/platform.dart';
import 'package:flutter_tools/src/base/version.dart';
import 'package:flutter_tools/src/build_info.dart';
import 'package:flutter_tools/src/cache.dart';
import 'package:flutter_tools/src/flutter_plugins.dart';
import 'package:flutter_tools/src/ios/xcodeproj.dart';
import 'package:flutter_tools/src/macos/cocoapods.dart';
import 'package:flutter_tools/src/project.dart';
import 'package:flutter_tools/src/reporting/reporting.dart';
import 'package:test/fake.dart';

import '../../src/common.dart';
import '../../src/context.dart';
import '../../src/fake_process_manager.dart';

enum _StdioStream {
  stdout,
  stderr,
}

void main() {
  late FileSystem fileSystem;
  late FakeProcessManager fakeProcessManager;
  late CocoaPods cocoaPodsUnderTest;
  late BufferLogger logger;
  late TestUsage usage;

  void pretendPodVersionFails() {
    fakeProcessManager.addCommand(
      const FakeCommand(
        command: <String>['pod', '--version'],
        exitCode: 1,
      ),
    );
  }

  void pretendPodVersionIs(String versionText) {
    fakeProcessManager.addCommand(
      FakeCommand(
        command: const <String>['pod', '--version'],
        stdout: versionText,
      ),
    );
  }

  void podsIsInHomeDir() {
    fileSystem.directory(fileSystem.path.join(
      '.cocoapods',
      'repos',
      'master',
    )).createSync(recursive: true);
  }

  FlutterProject setupProjectUnderTest() {
    // This needs to be run within testWithoutContext and not setUp since FlutterProject uses context.
    final FlutterProject projectUnderTest = FlutterProject.fromDirectory(fileSystem.directory('project'));
    projectUnderTest.ios.xcodeProject.createSync(recursive: true);
    projectUnderTest.macos.xcodeProject.createSync(recursive: true);
    return projectUnderTest;
  }

  setUp(() async {
    Cache.flutterRoot = 'flutter';
    fileSystem = MemoryFileSystem.test();
    fakeProcessManager = FakeProcessManager.empty();
    logger = BufferLogger.test();
    usage = TestUsage();
    cocoaPodsUnderTest = CocoaPods(
      fileSystem: fileSystem,
      processManager: fakeProcessManager,
      logger: logger,
      platform: FakePlatform(operatingSystem: 'macos'),
      xcodeProjectInterpreter: FakeXcodeProjectInterpreter(),
      usage: usage,
    );
    fileSystem.file(fileSystem.path.join(
      Cache.flutterRoot!, 'packages', 'flutter_tools', 'templates', 'cocoapods', 'Podfile-ios-objc',
    ))
        ..createSync(recursive: true)
        ..writeAsStringSync('Objective-C iOS podfile template');
    fileSystem.file(fileSystem.path.join(
      Cache.flutterRoot!, 'packages', 'flutter_tools', 'templates', 'cocoapods', 'Podfile-ios-swift',
    ))
        ..createSync(recursive: true)
        ..writeAsStringSync('Swift iOS podfile template');
    fileSystem.file(fileSystem.path.join(
      Cache.flutterRoot!, 'packages', 'flutter_tools', 'templates', 'cocoapods', 'Podfile-macos',
    ))
        ..createSync(recursive: true)
        ..writeAsStringSync('macOS podfile template');
  });

  void pretendPodIsNotInstalled() {
    fakeProcessManager.addCommand(
      const FakeCommand(
        command: <String>['which', 'pod'],
        exitCode: 1,
      ),
    );
  }

  void pretendPodIsBroken() {
    fakeProcessManager.addCommands(<FakeCommand>[
      // it is present
      const FakeCommand(
        command: <String>['which', 'pod'],
      ),
      // but is not working
      const FakeCommand(
        command: <String>['pod', '--version'],
        exitCode: 1,
      ),
    ]);
  }

  void pretendPodIsInstalled() {
    fakeProcessManager.addCommands(<FakeCommand>[
      const FakeCommand(
        command: <String>['which', 'pod'],
      ),
    ]);
  }

  group('Evaluate installation', () {
    testWithoutContext('detects not installed, if pod exec does not exist', () async {
      pretendPodIsNotInstalled();
      expect(await cocoaPodsUnderTest.evaluateCocoaPodsInstallation, CocoaPodsStatus.notInstalled);
    });

    testWithoutContext('detects not installed, if pod is installed but version fails', () async {
      pretendPodIsInstalled();
      pretendPodVersionFails();
      expect(await cocoaPodsUnderTest.evaluateCocoaPodsInstallation, CocoaPodsStatus.brokenInstall);
    });

    testWithoutContext('detects installed', () async {
      pretendPodIsInstalled();
      pretendPodVersionIs('0.0.1');
      expect(await cocoaPodsUnderTest.evaluateCocoaPodsInstallation, isNot(CocoaPodsStatus.notInstalled));
    });

    testWithoutContext('detects unknown version', () async {
      pretendPodIsInstalled();
      pretendPodVersionIs('Plugin loaded.\n1.5.3');
      expect(await cocoaPodsUnderTest.evaluateCocoaPodsInstallation, CocoaPodsStatus.unknownVersion);
    });

    testWithoutContext('detects below minimum version', () async {
      pretendPodIsInstalled();
      pretendPodVersionIs('1.9.0');
      expect(await cocoaPodsUnderTest.evaluateCocoaPodsInstallation, CocoaPodsStatus.belowMinimumVersion);
    });

    testWithoutContext('detects below recommended version', () async {
      pretendPodIsInstalled();
      pretendPodVersionIs('1.10.5');
      expect(await cocoaPodsUnderTest.evaluateCocoaPodsInstallation, CocoaPodsStatus.belowRecommendedVersion);
    });

    testWithoutContext('detects at recommended version', () async {
      pretendPodIsInstalled();
      pretendPodVersionIs('1.11.0');
      expect(await cocoaPodsUnderTest.evaluateCocoaPodsInstallation, CocoaPodsStatus.recommended);
    });

    testWithoutContext('detects above recommended version', () async {
      pretendPodIsInstalled();
      pretendPodVersionIs('1.11.1');
      expect(await cocoaPodsUnderTest.evaluateCocoaPodsInstallation, CocoaPodsStatus.recommended);
    });
  });

  group('Setup Podfile', () {
    testUsingContext('creates objective-c Podfile when not present', () async {
      final FlutterProject projectUnderTest = setupProjectUnderTest();
      await cocoaPodsUnderTest.setupPodfile(projectUnderTest.ios);

      expect(projectUnderTest.ios.podfile.readAsStringSync(), 'Objective-C iOS podfile template');
    });

    testUsingContext('creates swift Podfile if swift', () async {
      final FlutterProject projectUnderTest = setupProjectUnderTest();
      final FakeXcodeProjectInterpreter fakeXcodeProjectInterpreter = FakeXcodeProjectInterpreter(buildSettings: <String, String>{
        'SWIFT_VERSION': '5.0',
      });
      final CocoaPods cocoaPodsUnderTest = CocoaPods(
        fileSystem: fileSystem,
        processManager: fakeProcessManager,
        logger: logger,
        platform: FakePlatform(operatingSystem: 'macos'),
        xcodeProjectInterpreter: fakeXcodeProjectInterpreter,
        usage: usage,
      );

      final FlutterProject project = FlutterProject.fromDirectoryTest(fileSystem.directory('project'));
      await cocoaPodsUnderTest.setupPodfile(project.ios);

      expect(projectUnderTest.ios.podfile.readAsStringSync(), 'Swift iOS podfile template');
    });

    testUsingContext('creates macOS Podfile when not present', () async {
      final FlutterProject projectUnderTest = setupProjectUnderTest();
      projectUnderTest.macos.xcodeProject.createSync(recursive: true);
      await cocoaPodsUnderTest.setupPodfile(projectUnderTest.macos);

      expect(projectUnderTest.macos.podfile.readAsStringSync(), 'macOS podfile template');
    });

    testUsingContext('does not recreate Podfile when already present', () async {
      final FlutterProject projectUnderTest = setupProjectUnderTest();
      projectUnderTest.ios.podfile..createSync()..writeAsStringSync('Existing Podfile');

      final FlutterProject project = FlutterProject.fromDirectoryTest(fileSystem.directory('project'));
      await cocoaPodsUnderTest.setupPodfile(project.ios);

      expect(projectUnderTest.ios.podfile.readAsStringSync(), 'Existing Podfile');
    });

    testUsingContext('does not create Podfile when we cannot interpret Xcode projects', () async {
      final FlutterProject projectUnderTest = setupProjectUnderTest();
      final CocoaPods cocoaPodsUnderTest = CocoaPods(
        fileSystem: fileSystem,
        processManager: fakeProcessManager,
        logger: logger,
        platform: FakePlatform(operatingSystem: 'macos'),
        xcodeProjectInterpreter: FakeXcodeProjectInterpreter(isInstalled: false),
        usage: usage,
      );

      final FlutterProject project = FlutterProject.fromDirectoryTest(fileSystem.directory('project'));
      await cocoaPodsUnderTest.setupPodfile(project.ios);

      expect(projectUnderTest.ios.podfile.existsSync(), false);
    });

    testUsingContext('includes Pod config in xcconfig files, if not present', () async {
      final FlutterProject projectUnderTest = setupProjectUnderTest();
      projectUnderTest.ios.podfile..createSync()..writeAsStringSync('Existing Podfile');
      projectUnderTest.ios.xcodeConfigFor('Debug')
        ..createSync(recursive: true)
        ..writeAsStringSync('Existing debug config');
      projectUnderTest.ios.xcodeConfigFor('Release')
        ..createSync(recursive: true)
        ..writeAsStringSync('Existing release config');

      final FlutterProject project = FlutterProject.fromDirectoryTest(fileSystem.directory('project'));
      await cocoaPodsUnderTest.setupPodfile(project.ios);

      final String debugContents = projectUnderTest.ios.xcodeConfigFor('Debug').readAsStringSync();
      expect(debugContents, contains(
          '#include? "Pods/Target Support Files/Pods-Runner/Pods-Runner.debug.xcconfig"\n'));
      expect(debugContents, contains('Existing debug config'));
      final String releaseContents = projectUnderTest.ios.xcodeConfigFor('Release').readAsStringSync();
      expect(releaseContents, contains(
          '#include? "Pods/Target Support Files/Pods-Runner/Pods-Runner.release.xcconfig"\n'));
      expect(releaseContents, contains('Existing release config'));
    });

    testUsingContext('does not include Pod config in xcconfig files, if legacy non-option include present', () async {
      final FlutterProject projectUnderTest = setupProjectUnderTest();
      projectUnderTest.ios.podfile..createSync()..writeAsStringSync('Existing Podfile');

      const String legacyDebugInclude = '#include "Pods/Target Support Files/Pods-Runner/Pods-Runner.debug.xcconfig';
      projectUnderTest.ios.xcodeConfigFor('Debug')
        ..createSync(recursive: true)
        ..writeAsStringSync(legacyDebugInclude);
      const String legacyReleaseInclude = '#include "Pods/Target Support Files/Pods-Runner/Pods-Runner.release.xcconfig';
      projectUnderTest.ios.xcodeConfigFor('Release')
        ..createSync(recursive: true)
        ..writeAsStringSync(legacyReleaseInclude);

      final FlutterProject project = FlutterProject.fromDirectoryTest(fileSystem.directory('project'));
      await cocoaPodsUnderTest.setupPodfile(project.ios);

      final String debugContents = projectUnderTest.ios.xcodeConfigFor('Debug').readAsStringSync();
      // Redundant contains check, but this documents what we're testing--that the optional
      // #include? doesn't get written in addition to the previous style #include.
      expect(debugContents, isNot(contains('#include?')));
      expect(debugContents, equals(legacyDebugInclude));
      final String releaseContents = projectUnderTest.ios.xcodeConfigFor('Release').readAsStringSync();
      expect(releaseContents, isNot(contains('#include?')));
      expect(releaseContents, equals(legacyReleaseInclude));
    });

    testUsingContext('does not include Pod config in xcconfig files, if flavor include present', () async {
      final FlutterProject projectUnderTest = setupProjectUnderTest();
      projectUnderTest.ios.podfile..createSync()..writeAsStringSync('Existing Podfile');

      const String flavorDebugInclude = '#include? "Pods/Target Support Files/Pods-Free App/Pods-Free App.debug free.xcconfig"';
      projectUnderTest.ios.xcodeConfigFor('Debug')
        ..createSync(recursive: true)
        ..writeAsStringSync(flavorDebugInclude);
      const String flavorReleaseInclude = '#include? "Pods/Target Support Files/Pods-Free App/Pods-Free App.release free.xcconfig"';
      projectUnderTest.ios.xcodeConfigFor('Release')
        ..createSync(recursive: true)
        ..writeAsStringSync(flavorReleaseInclude);

      final FlutterProject project = FlutterProject.fromDirectoryTest(fileSystem.directory('project'));
      await cocoaPodsUnderTest.setupPodfile(project.ios);

      final String debugContents = projectUnderTest.ios.xcodeConfigFor('Debug').readAsStringSync();
      // Redundant contains check, but this documents what we're testing--that the optional
      // #include? doesn't get written in addition to the previous style #include.
      expect(debugContents, isNot(contains('Pods-Runner/Pods-Runner.debug')));
      expect(debugContents, equals(flavorDebugInclude));
      final String releaseContents = projectUnderTest.ios.xcodeConfigFor('Release').readAsStringSync();
      expect(releaseContents, isNot(contains('Pods-Runner/Pods-Runner.release')));
      expect(releaseContents, equals(flavorReleaseInclude));
    });
  });

  group('Update xcconfig', () {
    testUsingContext('includes Pod config in xcconfig files, if the user manually added Pod dependencies without using Flutter plugins', () async {
      final FlutterProject projectUnderTest = setupProjectUnderTest();
      fileSystem.file(fileSystem.path.join('project', 'foo', '.packages'))
        ..createSync(recursive: true)
        ..writeAsStringSync('\n');
      projectUnderTest.ios.podfile..createSync()..writeAsStringSync('Custom Podfile');
      projectUnderTest.ios.podfileLock..createSync()..writeAsStringSync('Podfile.lock from user executed `pod install`');
      projectUnderTest.packagesFile..createSync()..writeAsStringSync('');
      projectUnderTest.ios.xcodeConfigFor('Debug')
        ..createSync(recursive: true)
        ..writeAsStringSync('Existing debug config');
      projectUnderTest.ios.xcodeConfigFor('Release')
        ..createSync(recursive: true)
        ..writeAsStringSync('Existing release config');

      final FlutterProject project = FlutterProject.fromDirectoryTest(fileSystem.directory('project'));
      await injectPlugins(project, iosPlatform: true);

      final String debugContents = projectUnderTest.ios.xcodeConfigFor('Debug').readAsStringSync();
      expect(debugContents, contains(
          '#include? "Pods/Target Support Files/Pods-Runner/Pods-Runner.debug.xcconfig"\n'));
      expect(debugContents, contains('Existing debug config'));
      final String releaseContents = projectUnderTest.ios.xcodeConfigFor('Release').readAsStringSync();
      expect(releaseContents, contains(
          '#include? "Pods/Target Support Files/Pods-Runner/Pods-Runner.release.xcconfig"\n'));
      expect(releaseContents, contains('Existing release config'));
    }, overrides: <Type, Generator>{
      FileSystem: () => fileSystem,
      ProcessManager: () => FakeProcessManager.any(),
    });
  });

  group('Process pods', () {
    setUp(() {
      podsIsInHomeDir();
    });

    testUsingContext('throwsToolExit if CocoaPods is not installed', () async {
      final FlutterProject projectUnderTest = setupProjectUnderTest();
      pretendPodIsNotInstalled();
      projectUnderTest.ios.podfile.createSync();
      await expectLater(cocoaPodsUnderTest.processPods(
        xcodeProject: projectUnderTest.ios,
        buildMode: BuildMode.debug,
      ), throwsToolExit(message: 'CocoaPods not installed or not in valid state'));
      expect(fakeProcessManager, hasNoRemainingExpectations);
      expect(fakeProcessManager, hasNoRemainingExpectations);
    });

    testUsingContext('throwsToolExit if CocoaPods install is broken', () async {
      final FlutterProject projectUnderTest = setupProjectUnderTest();
      pretendPodIsBroken();
      projectUnderTest.ios.podfile.createSync();
      await expectLater(cocoaPodsUnderTest.processPods(
        xcodeProject: projectUnderTest.ios,
        buildMode: BuildMode.debug,
      ), throwsToolExit(message: 'CocoaPods not installed or not in valid state'));
      expect(fakeProcessManager, hasNoRemainingExpectations);
      expect(fakeProcessManager, hasNoRemainingExpectations);
    });

    testUsingContext('exits if Podfile creates the Flutter engine symlink', () async {
      final FlutterProject projectUnderTest = setupProjectUnderTest();
      fileSystem.file(fileSystem.path.join('project', 'ios', 'Podfile'))
        ..createSync()
        ..writeAsStringSync('Existing Podfile');

      final Directory symlinks = projectUnderTest.ios.symlinks
        ..createSync(recursive: true);
      symlinks.childLink('flutter').createSync('cache');

      await expectLater(cocoaPodsUnderTest.processPods(
        xcodeProject: projectUnderTest.ios,
        buildMode: BuildMode.debug,
      ), throwsToolExit(message: 'Podfile is out of date'));
      expect(fakeProcessManager, hasNoRemainingExpectations);
    });

    testUsingContext('exits if iOS Podfile parses .flutter-plugins', () async {
      final FlutterProject projectUnderTest = setupProjectUnderTest();
      fileSystem.file(fileSystem.path.join('project', 'ios', 'Podfile'))
        ..createSync()
        ..writeAsStringSync("plugin_pods = parse_KV_file('../.flutter-plugins')");

      await expectLater(cocoaPodsUnderTest.processPods(
        xcodeProject: projectUnderTest.ios,
        buildMode: BuildMode.debug,
      ), throwsToolExit(message: 'Podfile is out of date'));
      expect(fakeProcessManager, hasNoRemainingExpectations);
    });

    testUsingContext('prints warning if macOS Podfile parses .flutter-plugins', () async {
      final FlutterProject projectUnderTest = setupProjectUnderTest();
      pretendPodIsInstalled();
      pretendPodVersionIs('100.0.0');
      fakeProcessManager.addCommands(const <FakeCommand>[
        FakeCommand(
          command: <String>['pod', 'install', '--verbose'],
        ),
        FakeCommand(
          command: <String>['touch', 'project/macos/Podfile.lock'],
        ),
      ]);

      projectUnderTest.macos.podfile
        ..createSync()
        ..writeAsStringSync("plugin_pods = parse_KV_file('../.flutter-plugins')");
      projectUnderTest.macos.podfileLock
        ..createSync()
        ..writeAsStringSync('Existing lock file.');

      await cocoaPodsUnderTest.processPods(
        xcodeProject: projectUnderTest.macos,
        buildMode: BuildMode.debug,
      );

      expect(logger.warningText, contains('Warning: Podfile is out of date'));
      expect(logger.warningText, contains('rm macos/Podfile'));
      expect(fakeProcessManager, hasNoRemainingExpectations);
    });

    testUsingContext('throws, if Podfile is missing.', () async {
      final FlutterProject projectUnderTest = setupProjectUnderTest();
      await expectLater(cocoaPodsUnderTest.processPods(
        xcodeProject: projectUnderTest.ios,
        buildMode: BuildMode.debug,
      ), throwsToolExit(message: 'Podfile missing'));
      expect(fakeProcessManager, hasNoRemainingExpectations);
    });

    testUsingContext('throws, if specs repo is outdated.', () async {
      final FlutterProject projectUnderTest = setupProjectUnderTest();
      pretendPodIsInstalled();
      pretendPodVersionIs('100.0.0');
      fileSystem.file(fileSystem.path.join('project', 'ios', 'Podfile'))
        ..createSync()
        ..writeAsStringSync('Existing Podfile');

      fakeProcessManager.addCommand(
        const FakeCommand(
          command: <String>['pod', 'install', '--verbose'],
          workingDirectory: 'project/ios',
          environment: <String, String>{
            'COCOAPODS_DISABLE_STATS': 'true',
            'LANG': 'en_US.UTF-8',
          },
          exitCode: 1,
          // This output is the output that a real CocoaPods install would generate.
          stdout: '''
[!] Unable to satisfy the following requirements:

- `Firebase/Auth` required by `Podfile`
- `Firebase/Auth (= 4.0.0)` required by `Podfile.lock`

None of your spec sources contain a spec satisfying the dependencies: `Firebase/Auth, Firebase/Auth (= 4.0.0)`.

You have either:
 * out-of-date source repos which you can update with `pod repo update` or with `pod install --repo-update`.
 * mistyped the name or version.
 * not added the source repo that hosts the Podspec to your Podfile.

Note: as of CocoaPods 1.0, `pod repo update` does not happen on `pod install` by default.''',
        ),
      );

      await expectLater(cocoaPodsUnderTest.processPods(
        xcodeProject: projectUnderTest.ios,
        buildMode: BuildMode.debug,
      ), throwsToolExit());
      expect(
        logger.errorText,
        contains("CocoaPods's specs repository is too out-of-date to satisfy dependencies"),
      );
    });

    final Map<String, String> possibleErrors = <String, String>{
      'symbol not found': 'LoadError - dlsym(0x7fbbeb6837d0, Init_ffi_c): symbol not found - /Library/Ruby/Gems/2.6.0/gems/ffi-1.13.1/lib/ffi_c.bundle',
      'incompatible architecture': "LoadError - (mach-o file, but is an incompatible architecture (have 'arm64', need 'x86_64')), '/usr/lib/ffi_c.bundle' (no such file) - /Library/Ruby/Gems/2.6.0/gems/ffi-1.15.4/lib/ffi_c.bundle",
      'bus error': '/Library/Ruby/Gems/2.6.0/gems/ffi-1.15.5/lib/ffi/library.rb:275: [BUG] Bus Error at 0x000000010072c000',
    };
    possibleErrors.forEach((String errorName, String cocoaPodsError) {
<<<<<<< HEAD
      testUsingContext('ffi $errorName failure on ARM macOS prompts gem install', () async {
        final FlutterProject projectUnderTest = setupProjectUnderTest();
        pretendPodIsInstalled();
        pretendPodVersionIs('100.0.0');
        fileSystem.file(fileSystem.path.join('project', 'ios', 'Podfile'))
          ..createSync()
          ..writeAsStringSync('Existing Podfile');

        fakeProcessManager.addCommands(<FakeCommand>[
          FakeCommand(
            command: const <String>['pod', 'install', '--verbose'],
            workingDirectory: 'project/ios',
            environment: const <String, String>{
              'COCOAPODS_DISABLE_STATS': 'true',
              'LANG': 'en_US.UTF-8',
            },
            exitCode: 1,
            stderr: cocoaPodsError,
          ),
          const FakeCommand(
            command: <String>['which', 'sysctl'],
          ),
          const FakeCommand(
            command: <String>['sysctl', 'hw.optional.arm64'],
            stdout: 'hw.optional.arm64: 1',
          ),
        ]);

        await expectToolExitLater(
          cocoaPodsUnderTest.processPods(
            xcodeProject: projectUnderTest.ios,
            buildMode: BuildMode.debug,
          ),
          equals('Error running pod install'),
        );
        expect(
          logger.errorText,
          contains('set up CocoaPods for ARM macOS'),
        );
        expect(usage.events, contains(const TestUsageEvent('pod-install-failure', 'arm-ffi')));
      });
=======
      void testToolExitsWithCocoapodsMessage(_StdioStream outputStream) {
        final String streamName = outputStream == _StdioStream.stdout ? 'stdout' : 'stderr';
        testUsingContext('ffi $errorName failure to $streamName on ARM macOS prompts gem install', () async {
          final FlutterProject projectUnderTest = setupProjectUnderTest();
          pretendPodIsInstalled();
          pretendPodVersionIs('100.0.0');
          fileSystem.file(fileSystem.path.join('project', 'ios', 'Podfile'))
            ..createSync()
            ..writeAsStringSync('Existing Podfile');

          fakeProcessManager.addCommands(<FakeCommand>[
            FakeCommand(
              command: const <String>['pod', 'install', '--verbose'],
              workingDirectory: 'project/ios',
              environment: const <String, String>{
                'COCOAPODS_DISABLE_STATS': 'true',
                'LANG': 'en_US.UTF-8',
              },
              exitCode: 1,
              stdout: outputStream == _StdioStream.stdout ? cocoaPodsError : '',
              stderr: outputStream == _StdioStream.stderr ? cocoaPodsError : '',
            ),
            const FakeCommand(
              command: <String>['which', 'sysctl'],
            ),
            const FakeCommand(
              command: <String>['sysctl', 'hw.optional.arm64'],
              stdout: 'hw.optional.arm64: 1',
            ),
          ]);

          await expectToolExitLater(
            cocoaPodsUnderTest.processPods(
              xcodeProject: projectUnderTest.ios,
              buildMode: BuildMode.debug,
            ),
            equals('Error running pod install'),
          );
          expect(
            logger.errorText,
            contains('set up CocoaPods for ARM macOS'),
          );
          expect(
            logger.errorText,
            contains('enable-libffi-alloc'),
          );
          expect(usage.events, contains(const TestUsageEvent('pod-install-failure', 'arm-ffi')));
        });
      }
      testToolExitsWithCocoapodsMessage(_StdioStream.stdout);
      testToolExitsWithCocoapodsMessage(_StdioStream.stderr);
>>>>>>> 796c8ef7
    });

    testUsingContext('ffi failure on x86 macOS does not prompt gem install', () async {
      final FlutterProject projectUnderTest = setupProjectUnderTest();
      pretendPodIsInstalled();
      pretendPodVersionIs('100.0.0');
      fileSystem.file(fileSystem.path.join('project', 'ios', 'Podfile'))
        ..createSync()
        ..writeAsStringSync('Existing Podfile');

      fakeProcessManager.addCommands(<FakeCommand>[
        const FakeCommand(
          command: <String>['pod', 'install', '--verbose'],
          workingDirectory: 'project/ios',
          environment: <String, String>{
            'COCOAPODS_DISABLE_STATS': 'true',
            'LANG': 'en_US.UTF-8',
          },
          exitCode: 1,
          stderr: 'LoadError - dlsym(0x7fbbeb6837d0, Init_ffi_c): symbol not found - /Library/Ruby/Gems/2.6.0/gems/ffi-1.13.1/lib/ffi_c.bundle',
        ),
        const FakeCommand(
          command: <String>['which', 'sysctl'],
        ),
        const FakeCommand(
          command: <String>['sysctl', 'hw.optional.arm64'],
          exitCode: 1,
        ),
      ]);

      // Capture Usage.test() events.
      final StringBuffer buffer =
      await capturedConsolePrint(() => expectToolExitLater(
        cocoaPodsUnderTest.processPods(
          xcodeProject: projectUnderTest.ios,
          buildMode: BuildMode.debug,
        ),
        equals('Error running pod install'),
      ));
      expect(
        logger.errorText,
        isNot(contains('ARM macOS')),
      );
      expect(buffer.isEmpty, true);
    });

    testUsingContext('run pod install, if Podfile.lock is missing', () async {
      final FlutterProject projectUnderTest = setupProjectUnderTest();
      pretendPodIsInstalled();
      pretendPodVersionIs('100.0.0');
      projectUnderTest.ios.podfile
        ..createSync()
        ..writeAsStringSync('Existing Podfile');
      projectUnderTest.ios.podManifestLock
        ..createSync(recursive: true)
        ..writeAsStringSync('Existing lock file.');

      fakeProcessManager.addCommands(const <FakeCommand>[
        FakeCommand(
          command: <String>['pod', 'install', '--verbose'],
          workingDirectory: 'project/ios',
          environment: <String, String>{'COCOAPODS_DISABLE_STATS': 'true', 'LANG': 'en_US.UTF-8'},
        ),
      ]);
      final bool didInstall = await cocoaPodsUnderTest.processPods(
        xcodeProject: projectUnderTest.ios,
        buildMode: BuildMode.debug,
        dependenciesChanged: false,
      );
      expect(didInstall, isTrue);
      expect(fakeProcessManager, hasNoRemainingExpectations);
    });

    testUsingContext('runs iOS pod install, if Manifest.lock is missing', () async {
      final FlutterProject projectUnderTest = setupProjectUnderTest();
      pretendPodIsInstalled();
      pretendPodVersionIs('100.0.0');
      projectUnderTest.ios.podfile
        ..createSync()
        ..writeAsStringSync('Existing Podfile');
      projectUnderTest.ios.podfileLock
        ..createSync()
        ..writeAsStringSync('Existing lock file.');
      fakeProcessManager.addCommands(const <FakeCommand>[
        FakeCommand(
          command: <String>['pod', 'install', '--verbose'],
          workingDirectory: 'project/ios',
          environment: <String, String>{'COCOAPODS_DISABLE_STATS': 'true', 'LANG': 'en_US.UTF-8'},
        ),
        FakeCommand(
          command: <String>['touch', 'project/ios/Podfile.lock'],
        ),
      ]);
      final bool didInstall = await cocoaPodsUnderTest.processPods(
        xcodeProject: projectUnderTest.ios,
        buildMode: BuildMode.debug,
        dependenciesChanged: false,
      );
      expect(didInstall, isTrue);
      expect(fakeProcessManager, hasNoRemainingExpectations);
    });

    testUsingContext('runs macOS pod install, if Manifest.lock is missing', () async {
      final FlutterProject projectUnderTest = setupProjectUnderTest();
      pretendPodIsInstalled();
      pretendPodVersionIs('100.0.0');
      projectUnderTest.macos.podfile
        ..createSync()
        ..writeAsStringSync('Existing Podfile');
      projectUnderTest.macos.podfileLock
        ..createSync()
        ..writeAsStringSync('Existing lock file.');
      fakeProcessManager.addCommands(const <FakeCommand>[
        FakeCommand(
          command: <String>['pod', 'install', '--verbose'],
          workingDirectory: 'project/macos',
          environment: <String, String>{'COCOAPODS_DISABLE_STATS': 'true', 'LANG': 'en_US.UTF-8'},
        ),
        FakeCommand(
          command: <String>['touch', 'project/macos/Podfile.lock'],
        ),
      ]);
      final bool didInstall = await cocoaPodsUnderTest.processPods(
        xcodeProject: projectUnderTest.macos,
        buildMode: BuildMode.debug,
        dependenciesChanged: false,
      );
      expect(didInstall, isTrue);
      expect(fakeProcessManager, hasNoRemainingExpectations);
    });

    testUsingContext('runs pod install, if Manifest.lock different from Podspec.lock', () async {
      final FlutterProject projectUnderTest = setupProjectUnderTest();
      pretendPodIsInstalled();
      pretendPodVersionIs('100.0.0');
      projectUnderTest.ios.podfile
        ..createSync()
        ..writeAsStringSync('Existing Podfile');
      projectUnderTest.ios.podfileLock
        ..createSync()
        ..writeAsStringSync('Existing lock file.');
      projectUnderTest.ios.podManifestLock
        ..createSync(recursive: true)
        ..writeAsStringSync('Different lock file.');
      fakeProcessManager.addCommands(const <FakeCommand>[
        FakeCommand(
          command: <String>['pod', 'install', '--verbose'],
          workingDirectory: 'project/ios',
          environment: <String, String>{'COCOAPODS_DISABLE_STATS': 'true', 'LANG': 'en_US.UTF-8'},
        ),
        FakeCommand(
          command: <String>['touch', 'project/ios/Podfile.lock'],
        ),
      ]);
      final bool didInstall = await cocoaPodsUnderTest.processPods(
        xcodeProject: projectUnderTest.ios,
        buildMode: BuildMode.debug,
        dependenciesChanged: false,
      );
      expect(didInstall, isTrue);
      expect(fakeProcessManager, hasNoRemainingExpectations);
    });

    testUsingContext('runs pod install, if flutter framework changed', () async {
      final FlutterProject projectUnderTest = setupProjectUnderTest();
      pretendPodIsInstalled();
      pretendPodVersionIs('100.0.0');
      projectUnderTest.ios.podfile
        ..createSync()
        ..writeAsStringSync('Existing Podfile');
      projectUnderTest.ios.podfileLock
        ..createSync()
        ..writeAsStringSync('Existing lock file.');
      projectUnderTest.ios.podManifestLock
        ..createSync(recursive: true)
        ..writeAsStringSync('Existing lock file.');
      fakeProcessManager.addCommands(const <FakeCommand>[
        FakeCommand(
          command: <String>['pod', 'install', '--verbose'],
          workingDirectory: 'project/ios',
          environment: <String, String>{'COCOAPODS_DISABLE_STATS': 'true', 'LANG': 'en_US.UTF-8'},
        ),
        FakeCommand(
          command: <String>['touch', 'project/ios/Podfile.lock'],
        ),
      ]);
      final bool didInstall = await cocoaPodsUnderTest.processPods(
        xcodeProject: projectUnderTest.ios,
        buildMode: BuildMode.debug,
      );
      expect(didInstall, isTrue);
      expect(fakeProcessManager, hasNoRemainingExpectations);
      expect(logger.traceText, contains('CocoaPods Pods-Runner-frameworks.sh script not found'));
    });

    testUsingContext('runs CocoaPods Pod runner script migrator', () async {
      final FlutterProject projectUnderTest = setupProjectUnderTest();
      pretendPodIsInstalled();
      pretendPodVersionIs('100.0.0');
      projectUnderTest.ios.podfile
        ..createSync()
        ..writeAsStringSync('Existing Podfile');
      projectUnderTest.ios.podfileLock
        ..createSync()
        ..writeAsStringSync('Existing lock file.');
      projectUnderTest.ios.podManifestLock
        ..createSync(recursive: true)
        ..writeAsStringSync('Existing lock file.');
      projectUnderTest.ios.podRunnerFrameworksScript
        ..createSync(recursive: true)
        ..writeAsStringSync(r'source="$(readlink "${source}")"');

      fakeProcessManager.addCommands(const <FakeCommand>[
        FakeCommand(
          command: <String>['pod', 'install', '--verbose'],
          workingDirectory: 'project/ios',
          environment: <String, String>{'COCOAPODS_DISABLE_STATS': 'true', 'LANG': 'en_US.UTF-8'},
        ),
        FakeCommand(
          command: <String>['touch', 'project/ios/Podfile.lock'],
        ),
      ]);

      final CocoaPods cocoaPodsUnderTestXcode143 = CocoaPods(
        fileSystem: fileSystem,
        processManager: fakeProcessManager,
        logger: logger,
        platform: FakePlatform(operatingSystem: 'macos'),
        xcodeProjectInterpreter: XcodeProjectInterpreter.test(processManager: fakeProcessManager, version: Version(14, 3, 0)),
        usage: usage,
      );

      final bool didInstall = await cocoaPodsUnderTestXcode143.processPods(
        xcodeProject: projectUnderTest.ios,
        buildMode: BuildMode.debug,
      );
      expect(didInstall, isTrue);
      expect(fakeProcessManager, hasNoRemainingExpectations);
      // Now has readlink -f flag.
      expect(projectUnderTest.ios.podRunnerFrameworksScript.readAsStringSync(), contains(r'source="$(readlink -f "${source}")"'));
      expect(logger.statusText, contains('Upgrading Pods-Runner-frameworks.sh'));
    });

    testUsingContext('runs pod install, if Podfile.lock is older than Podfile', () async {
      final FlutterProject projectUnderTest = setupProjectUnderTest();
      pretendPodIsInstalled();
      pretendPodVersionIs('100.0.0');
      projectUnderTest.ios.podfile
        ..createSync()
        ..writeAsStringSync('Existing Podfile');
      projectUnderTest.ios.podfileLock
        ..createSync()
        ..writeAsStringSync('Existing lock file.');
      projectUnderTest.ios.podManifestLock
        ..createSync(recursive: true)
        ..writeAsStringSync('Existing lock file.');
      await Future<void>.delayed(const Duration(milliseconds: 10));
      projectUnderTest.ios.podfile
        .writeAsStringSync('Updated Podfile');
      fakeProcessManager.addCommands(const <FakeCommand>[
        FakeCommand(
          command: <String>['pod', 'install', '--verbose'],
          workingDirectory: 'project/ios',
          environment: <String, String>{'COCOAPODS_DISABLE_STATS': 'true', 'LANG': 'en_US.UTF-8'},
        ),
        FakeCommand(
          command: <String>['touch', 'project/ios/Podfile.lock'],
        ),
      ]);
      await cocoaPodsUnderTest.processPods(
        xcodeProject: projectUnderTest.ios,
        buildMode: BuildMode.debug,
        dependenciesChanged: false,
      );
      expect(fakeProcessManager, hasNoRemainingExpectations);
    });

    testUsingContext('skips pod install, if nothing changed', () async {
      final FlutterProject projectUnderTest = setupProjectUnderTest();
      projectUnderTest.ios.podfile
        ..createSync()
        ..writeAsStringSync('Existing Podfile');
      projectUnderTest.ios.podfileLock
        ..createSync()
        ..writeAsStringSync('Existing lock file.');
      projectUnderTest.ios.podManifestLock
        ..createSync(recursive: true)
        ..writeAsStringSync('Existing lock file.');
      final bool didInstall = await cocoaPodsUnderTest.processPods(
        xcodeProject: projectUnderTest.ios,
        buildMode: BuildMode.debug,
        dependenciesChanged: false,
      );
      expect(didInstall, isFalse);
      expect(fakeProcessManager, hasNoRemainingExpectations);
    });

    testUsingContext('a failed pod install deletes Pods/Manifest.lock', () async {
      final FlutterProject projectUnderTest = setupProjectUnderTest();
      pretendPodIsInstalled();
      pretendPodVersionIs('100.0.0');
      projectUnderTest.ios.podfile
        ..createSync()
        ..writeAsStringSync('Existing Podfile');
      projectUnderTest.ios.podfileLock
        ..createSync()
        ..writeAsStringSync('Existing lock file.');
      projectUnderTest.ios.podManifestLock
        ..createSync(recursive: true)
        ..writeAsStringSync('Existing lock file.');
      fakeProcessManager.addCommand(
        const FakeCommand(
          command: <String>['pod', 'install', '--verbose'],
          workingDirectory: 'project/ios',
          environment: <String, String>{'COCOAPODS_DISABLE_STATS': 'true', 'LANG': 'en_US.UTF-8'},
          exitCode: 1,
        ),
      );

      await expectLater(cocoaPodsUnderTest.processPods(
        xcodeProject: projectUnderTest.ios,
        buildMode: BuildMode.debug,
      ), throwsToolExit(message: 'Error running pod install'));
      expect(projectUnderTest.ios.podManifestLock.existsSync(), isFalse);
    });
  });
}

class FakeXcodeProjectInterpreter extends Fake implements XcodeProjectInterpreter {
  FakeXcodeProjectInterpreter({this.isInstalled = true, this.buildSettings = const <String, String>{}});

  @override
  final bool isInstalled;

  @override
  Future<Map<String, String>> getBuildSettings(
    String projectPath, {
    XcodeProjectBuildContext? buildContext,
    Duration timeout = const Duration(minutes: 1),
  }) async => buildSettings;

  final Map<String, String> buildSettings;
}<|MERGE_RESOLUTION|>--- conflicted
+++ resolved
@@ -498,49 +498,6 @@
       'bus error': '/Library/Ruby/Gems/2.6.0/gems/ffi-1.15.5/lib/ffi/library.rb:275: [BUG] Bus Error at 0x000000010072c000',
     };
     possibleErrors.forEach((String errorName, String cocoaPodsError) {
-<<<<<<< HEAD
-      testUsingContext('ffi $errorName failure on ARM macOS prompts gem install', () async {
-        final FlutterProject projectUnderTest = setupProjectUnderTest();
-        pretendPodIsInstalled();
-        pretendPodVersionIs('100.0.0');
-        fileSystem.file(fileSystem.path.join('project', 'ios', 'Podfile'))
-          ..createSync()
-          ..writeAsStringSync('Existing Podfile');
-
-        fakeProcessManager.addCommands(<FakeCommand>[
-          FakeCommand(
-            command: const <String>['pod', 'install', '--verbose'],
-            workingDirectory: 'project/ios',
-            environment: const <String, String>{
-              'COCOAPODS_DISABLE_STATS': 'true',
-              'LANG': 'en_US.UTF-8',
-            },
-            exitCode: 1,
-            stderr: cocoaPodsError,
-          ),
-          const FakeCommand(
-            command: <String>['which', 'sysctl'],
-          ),
-          const FakeCommand(
-            command: <String>['sysctl', 'hw.optional.arm64'],
-            stdout: 'hw.optional.arm64: 1',
-          ),
-        ]);
-
-        await expectToolExitLater(
-          cocoaPodsUnderTest.processPods(
-            xcodeProject: projectUnderTest.ios,
-            buildMode: BuildMode.debug,
-          ),
-          equals('Error running pod install'),
-        );
-        expect(
-          logger.errorText,
-          contains('set up CocoaPods for ARM macOS'),
-        );
-        expect(usage.events, contains(const TestUsageEvent('pod-install-failure', 'arm-ffi')));
-      });
-=======
       void testToolExitsWithCocoapodsMessage(_StdioStream outputStream) {
         final String streamName = outputStream == _StdioStream.stdout ? 'stdout' : 'stderr';
         testUsingContext('ffi $errorName failure to $streamName on ARM macOS prompts gem install', () async {
@@ -560,7 +517,7 @@
                 'LANG': 'en_US.UTF-8',
               },
               exitCode: 1,
-              stdout: outputStream == _StdioStream.stdout ? cocoaPodsError : '',
+              stderr: outputStream == _StdioStream.stdout ? cocoaPodsError : '',
               stderr: outputStream == _StdioStream.stderr ? cocoaPodsError : '',
             ),
             const FakeCommand(
@@ -592,7 +549,6 @@
       }
       testToolExitsWithCocoapodsMessage(_StdioStream.stdout);
       testToolExitsWithCocoapodsMessage(_StdioStream.stderr);
->>>>>>> 796c8ef7
     });
 
     testUsingContext('ffi failure on x86 macOS does not prompt gem install', () async {
