--- conflicted
+++ resolved
@@ -643,53 +643,6 @@
       );
     }, overrides: overrides);
   });
-<<<<<<< HEAD
-
-  group('FuchsiaApp', () {
-    final Map<Type, Generator> overrides = <Type, Generator>{
-      FileSystem: () => MemoryFileSystem.test(),
-      ProcessManager: () => FakeProcessManager.any(),
-      OperatingSystemUtils: () => FakeOperatingSystemUtils(),
-    };
-
-    testUsingContext('Error on non-existing file', () {
-      final PrebuiltFuchsiaApp? fuchsiaApp =
-          FuchsiaApp.fromPrebuiltApp(globals.fs.file('not_existing.far')) as PrebuiltFuchsiaApp?;
-      expect(fuchsiaApp, isNull);
-      expect(
-        testLogger.errorText,
-        'File "not_existing.far" does not exist or is not a .far file. Use far archive.\n',
-      );
-    }, overrides: overrides);
-
-    testUsingContext('Error on non-far file', () {
-      globals.fs.directory('regular_folder').createSync();
-      final PrebuiltFuchsiaApp? fuchsiaApp =
-          FuchsiaApp.fromPrebuiltApp(globals.fs.file('regular_folder')) as PrebuiltFuchsiaApp?;
-      expect(fuchsiaApp, isNull);
-      expect(
-        testLogger.errorText,
-        'File "regular_folder" does not exist or is not a .far file. Use far archive.\n',
-      );
-    }, overrides: overrides);
-
-    testUsingContext('Success with far file', () {
-      globals.fs.file('bundle.far').createSync();
-      final PrebuiltFuchsiaApp fuchsiaApp = FuchsiaApp.fromPrebuiltApp(globals.fs.file('bundle.far'))! as PrebuiltFuchsiaApp;
-      expect(testLogger.errorText, isEmpty);
-      expect(fuchsiaApp.id, 'bundle.far');
-      expect(fuchsiaApp.applicationPackage.path, globals.fs.file('bundle.far').path);
-    }, overrides: overrides);
-
-    testUsingContext('returns null when there is no fuchsia', () async {
-      globals.fs.file('pubspec.yaml').createSync();
-      final BuildableFuchsiaApp? fuchsiaApp = FuchsiaApp.fromFuchsiaProject(FlutterProject.fromDirectory(globals.fs.currentDirectory).fuchsia) as BuildableFuchsiaApp?;
-
-      expect(fuchsiaApp, null);
-    }, overrides: overrides);
-  });
-=======
->>>>>>> 221a58cd
 }
 
 const String _aaptDataWithExplicitEnabledAndMainLauncherActivity = '''
