// Copyright 2014 The Flutter Authors. All rights reserved.
// Use of this source code is governed by a BSD-style license that can be
// found in the LICENSE file.

import 'dart:async';

import 'package:dds/dds.dart' as dds;
import 'package:file/memory.dart';
import 'package:file_testing/file_testing.dart';
import 'package:flutter_tools/src/artifacts.dart';
import 'package:flutter_tools/src/base/command_help.dart';
import 'package:flutter_tools/src/base/common.dart';
import 'package:flutter_tools/src/base/dds.dart';
import 'package:flutter_tools/src/base/file_system.dart';
import 'package:flutter_tools/src/base/io.dart' as io;
import 'package:flutter_tools/src/base/logger.dart';
import 'package:flutter_tools/src/base/platform.dart';
import 'package:flutter_tools/src/build_info.dart';
import 'package:flutter_tools/src/compile.dart';
import 'package:flutter_tools/src/convert.dart';
import 'package:flutter_tools/src/devfs.dart';
import 'package:flutter_tools/src/device.dart';
import 'package:flutter_tools/src/features.dart';
import 'package:flutter_tools/src/globals.dart' as globals;
import 'package:flutter_tools/src/project.dart';
import 'package:flutter_tools/src/reporting/reporting.dart';
import 'package:flutter_tools/src/resident_devtools_handler.dart';
import 'package:flutter_tools/src/resident_runner.dart';
import 'package:flutter_tools/src/run_cold.dart';
import 'package:flutter_tools/src/run_hot.dart';
import 'package:flutter_tools/src/version.dart';
import 'package:flutter_tools/src/vmservice.dart';
import 'package:test/fake.dart';
import 'package:unified_analytics/unified_analytics.dart';
import 'package:vm_service/vm_service.dart' as vm_service;

import '../src/common.dart';
import '../src/context.dart';
import '../src/fake_vm_services.dart';
import '../src/fakes.dart';
import '../src/testbed.dart';
import 'resident_runner_helpers.dart';

FakeAnalytics get fakeAnalytics => globals.analytics as FakeAnalytics;

void main() {
  late Testbed testbed;
  late FakeFlutterDevice flutterDevice;
  late FakeDevFS devFS;
  late ResidentRunner residentRunner;
  late FakeDevice device;
  FakeVmServiceHost? fakeVmServiceHost;

  setUp(() {
    testbed = Testbed(setup: () {
      globals.fs.file('.packages')
        .writeAsStringSync('\n');
      globals.fs.file(globals.fs.path.join('build', 'app.dill'))
        ..createSync(recursive: true)
        ..writeAsStringSync('ABC');
      residentRunner = HotRunner(
        <FlutterDevice>[
          flutterDevice,
        ],
        stayResident: false,
        debuggingOptions: DebuggingOptions.enabled(BuildInfo.debug),
        target: 'main.dart',
        devtoolsHandler: createNoOpHandler,
        analytics: globals.analytics,
      );
    }, overrides: <Type, Generator>{
      Analytics: () => FakeAnalytics(),
    });
    device = FakeDevice();
    devFS = FakeDevFS();
    flutterDevice = FakeFlutterDevice()
      ..testUri = testUri
      ..vmServiceHost = (() => fakeVmServiceHost)
      ..device = device
      ..fakeDevFS = devFS;
  });

  testUsingContext('ResidentRunner can attach to device successfully', () => testbed.run(() async {
    fakeVmServiceHost = FakeVmServiceHost(requests: <VmServiceExpectation>[
      listViews,
      listViews,
    ]);
    final Completer<DebugConnectionInfo> futureConnectionInfo = Completer<DebugConnectionInfo>.sync();
    final Completer<void> futureAppStart = Completer<void>.sync();
    final Future<int?> result = residentRunner.attach(
      appStartedCompleter: futureAppStart,
      connectionInfoCompleter: futureConnectionInfo,
      enableDevTools: true,
    );
    final Future<DebugConnectionInfo> connectionInfo = futureConnectionInfo.future;

    expect(await result, 0);
    expect(futureConnectionInfo.isCompleted, true);
    expect((await connectionInfo).baseUri, 'foo://bar');
    expect(futureAppStart.isCompleted, true);
    expect(fakeVmServiceHost?.hasRemainingExpectations, false);
  }));

  testUsingContext('ResidentRunner suppresses errors for the initial compilation', () => testbed.run(() async {
    globals.fs.file(globals.fs.path.join('lib', 'main.dart'))
      .createSync(recursive: true);
    fakeVmServiceHost = FakeVmServiceHost(requests: <VmServiceExpectation>[
      listViews,
      listViews,
    ]);
    final FakeResidentCompiler residentCompiler = FakeResidentCompiler()
      ..nextOutput = const CompilerOutput('foo', 0 ,<Uri>[]);
    residentRunner = HotRunner(
      <FlutterDevice>[
        flutterDevice,
      ],
      stayResident: false,
      debuggingOptions: DebuggingOptions.enabled(BuildInfo.debug),
      target: 'main.dart',
      devtoolsHandler: createNoOpHandler,
      analytics: globals.analytics,
    );
    flutterDevice.generator = residentCompiler;

    expect(await residentRunner.run(enableDevTools: true), 0);
    expect(residentCompiler.didSuppressErrors, true);
    expect(fakeVmServiceHost?.hasRemainingExpectations, false);
  }));

  // Regression test for https://github.com/flutter/flutter/issues/60613
  testUsingContext('ResidentRunner calls appFailedToStart if initial compilation fails', () => testbed.run(() async {
    globals.fs.file(globals.fs.path.join('lib', 'main.dart'))
      .createSync(recursive: true);
    fakeVmServiceHost = FakeVmServiceHost(requests: <VmServiceExpectation>[]);
    final FakeResidentCompiler residentCompiler = FakeResidentCompiler()
      ..nextOutput = const CompilerOutput('foo', 1 ,<Uri>[]);
    residentRunner = HotRunner(
      <FlutterDevice>[
        flutterDevice,
      ],
      stayResident: false,
      debuggingOptions: DebuggingOptions.enabled(BuildInfo.debug),
      target: 'main.dart',
      devtoolsHandler: createNoOpHandler,
      analytics: globals.analytics,
    );
    flutterDevice.generator = residentCompiler;

    expect(await residentRunner.run(), 1);
    // Completing this future ensures that the daemon can exit correctly.
    expect(await residentRunner.waitForAppToFinish(), 1);
  }));

  // Regression test for https://github.com/flutter/flutter/issues/60613
  testUsingContext('ResidentRunner calls appFailedToStart if initial compilation fails - cold mode', () => testbed.run(() async {
    globals.fs.file(globals.fs.path.join('lib', 'main.dart'))
      .createSync(recursive: true);
    fakeVmServiceHost = FakeVmServiceHost(requests: <VmServiceExpectation>[]);
    residentRunner = ColdRunner(
      <FlutterDevice>[
        flutterDevice,
      ],
      stayResident: false,
      debuggingOptions: DebuggingOptions.enabled(BuildInfo.release),
      target: 'main.dart',
      devtoolsHandler: createNoOpHandler,
    );
    flutterDevice.runColdCode = 1;

    expect(await residentRunner.run(), 1);
    // Completing this future ensures that the daemon can exit correctly.
    expect(await residentRunner.waitForAppToFinish(), 1);
  }));

  // Regression test for https://github.com/flutter/flutter/issues/60613
  testUsingContext('ResidentRunner calls appFailedToStart if exception is thrown - cold mode', () => testbed.run(() async {
    globals.fs.file(globals.fs.path.join('lib', 'main.dart'))
      .createSync(recursive: true);
    fakeVmServiceHost = FakeVmServiceHost(requests: <VmServiceExpectation>[]);
    residentRunner = ColdRunner(
      <FlutterDevice>[
        flutterDevice,
      ],
      stayResident: false,
      debuggingOptions: DebuggingOptions.enabled(BuildInfo.release),
      target: 'main.dart',
      devtoolsHandler: createNoOpHandler,
    );
    flutterDevice.runColdError = Exception('BAD STUFF');


    expect(await residentRunner.run(), 1);
    // Completing this future ensures that the daemon can exit correctly.
    expect(await residentRunner.waitForAppToFinish(), 1);
  }));

  testUsingContext('ResidentRunner does not suppressErrors if running with an applicationBinary', () => testbed.run(() async {
    globals.fs.file(globals.fs.path.join('lib', 'main.dart'))
      .createSync(recursive: true);
    fakeVmServiceHost = FakeVmServiceHost(requests: <VmServiceExpectation>[
      listViews,
      listViews,
    ]);
    final FakeResidentCompiler residentCompiler = FakeResidentCompiler()
      ..nextOutput = const CompilerOutput('foo', 0 ,<Uri>[]);
    residentRunner = HotRunner(
      <FlutterDevice>[
        flutterDevice,
      ],
      applicationBinary: globals.fs.file('app-debug.apk'),
      stayResident: false,
      debuggingOptions: DebuggingOptions.enabled(BuildInfo.debug),
      target: 'main.dart',
      devtoolsHandler: createNoOpHandler,
      analytics: globals.analytics,
    );
    flutterDevice.generator = residentCompiler;

    expect(await residentRunner.run(enableDevTools: true), 0);
    expect(residentCompiler.didSuppressErrors, false);
    expect(fakeVmServiceHost?.hasRemainingExpectations, false);
  }));

  testUsingContext('ResidentRunner can attach to device successfully with --fast-start', () => testbed.run(() async {
    fakeVmServiceHost = FakeVmServiceHost(requests: <VmServiceExpectation>[
      listViews,
      listViews,
      listViews,
      FakeVmServiceRequest(
        method: 'getIsolate',
        args: <String, Object?>{
          'isolateId': fakeUnpausedIsolate.id,
        },
        jsonResponse: fakeUnpausedIsolate.toJson(),
      ),
      FakeVmServiceRequest(
        method: 'getVM',
        jsonResponse: vm_service.VM.parse(<String, Object>{})!.toJson(),
      ),
      listViews,
      const FakeVmServiceRequest(
        method: 'streamListen',
        args: <String, Object>{
          'streamId': 'Isolate',
        }
      ),
      FakeVmServiceRequest(
        method: kRunInViewMethod,
        args: <String, Object>{
          'viewId': fakeFlutterView.id,
          'mainScript': 'main.dart.dill',
          'assetDirectory': 'build/flutter_assets',
        }
      ),
      FakeVmServiceStreamResponse(
        streamId: 'Isolate',
        event: vm_service.Event(
          timestamp: 0,
          kind: vm_service.EventKind.kIsolateRunnable,
        )
      ),
    ]);
    residentRunner = HotRunner(
      <FlutterDevice>[
        flutterDevice,
      ],
      stayResident: false,
      debuggingOptions: DebuggingOptions.enabled(
        BuildInfo.debug,
        fastStart: true,
        startPaused: true,
      ),
      target: 'main.dart',
      devtoolsHandler: createNoOpHandler,
      analytics: globals.analytics,
    );
    final Completer<DebugConnectionInfo> futureConnectionInfo = Completer<DebugConnectionInfo>.sync();
    final Completer<void> futureAppStart = Completer<void>.sync();
    final Future<int?> result = residentRunner.attach(
      appStartedCompleter: futureAppStart,
      connectionInfoCompleter: futureConnectionInfo,
      enableDevTools: true,
    );
    final Future<DebugConnectionInfo> connectionInfo = futureConnectionInfo.future;

    expect(await result, 0);
    expect(futureConnectionInfo.isCompleted, true);
    expect((await connectionInfo).baseUri, 'foo://bar');
    expect(futureAppStart.isCompleted, true);
    expect(fakeVmServiceHost?.hasRemainingExpectations, false);
  }));

  testUsingContext('ResidentRunner can handle an RPC exception from hot reload', () => testbed.run(() async {
    fakeVmServiceHost = FakeVmServiceHost(requests: <VmServiceExpectation>[
      listViews,
      listViews,
      listViews,
    ]);
    final Completer<DebugConnectionInfo> futureConnectionInfo = Completer<DebugConnectionInfo>.sync();
    final Completer<void> futureAppStart = Completer<void>.sync();
    unawaited(residentRunner.attach(
      appStartedCompleter: futureAppStart,
      connectionInfoCompleter: futureConnectionInfo,
      enableDevTools: true,
    ));
    await futureAppStart.future;
    flutterDevice.reportError = vm_service.RPCError('something bad happened', 666, '');

    final OperationResult result = await residentRunner.restart();
    expect(result.fatal, true);
    expect(result.code, 1);
    expect((globals.flutterUsage as TestUsage).events, contains(
      TestUsageEvent('hot', 'exception', parameters: CustomDimensions(
        hotEventTargetPlatform: getNameForTargetPlatform(TargetPlatform.android_arm),
        hotEventSdkName: 'Android',
        hotEventEmulator: false,
        hotEventFullRestart: false,
      )),
    ));
    expect((globals.analytics as FakeAnalytics).sentEvents, contains(
      Event.hotRunnerInfo(
        label: 'exception',
        targetPlatform: getNameForTargetPlatform(TargetPlatform.android_arm),
        sdkName: 'Android',
        emulator: false,
        fullRestart: false,
      ),
    ));
    expect(fakeVmServiceHost?.hasRemainingExpectations, false);
  }, overrides: <Type, Generator>{
    Usage: () => TestUsage(),
  }));

  testUsingContext('ResidentRunner can handle an RPC exception from debugFrameJankMetrics', () => testbed.run(() async {
    fakeVmServiceHost = FakeVmServiceHost(requests: <VmServiceExpectation>[
      listViews,
      listViews,
      listViews,
      renderFrameRasterStats,
    ]);
    final Completer<DebugConnectionInfo> futureConnectionInfo = Completer<DebugConnectionInfo>.sync();
    final Completer<void> futureAppStart = Completer<void>.sync();
    unawaited(residentRunner.attach(
      appStartedCompleter: futureAppStart,
      connectionInfoCompleter: futureConnectionInfo,
      enableDevTools: true,
    ));
    await futureAppStart.future;

    final bool result = await residentRunner.debugFrameJankMetrics();
    expect(result, true);
    expect((globals.flutterUsage as TestUsage).events, isEmpty);
    expect(fakeAnalytics.sentEvents, isEmpty);
    expect(fakeVmServiceHost?.hasRemainingExpectations, false);
    expect((globals.logger as BufferLogger).warningText, contains('Unable to get jank metrics for Impeller renderer'));
  }, overrides: <Type, Generator>{
    Usage: () => TestUsage(),
  }));

  testUsingContext('ResidentRunner fails its operation if the device initialization is not complete', () => testbed.run(() async {
    fakeVmServiceHost = FakeVmServiceHost(requests: <VmServiceExpectation>[
      listViews,
      listViews,
    ]);
    final Completer<DebugConnectionInfo> futureConnectionInfo = Completer<DebugConnectionInfo>.sync();
    final Completer<void> futureAppStart = Completer<void>.sync();
    unawaited(residentRunner.attach(
      appStartedCompleter: futureAppStart,
      connectionInfoCompleter: futureConnectionInfo,
    ));
    await futureAppStart.future;
    flutterDevice.fakeDevFS = null;

    final OperationResult result = await residentRunner.restart();
    expect(result.fatal, false);
    expect(result.code, 1);
    expect(result.message, contains('Device initialization has not completed.'));
    expect(fakeVmServiceHost?.hasRemainingExpectations, false);
  }));

  testUsingContext('ResidentRunner can handle an reload-barred exception from hot reload', () => testbed.run(() async {
    fakeVmServiceHost = FakeVmServiceHost(requests: <VmServiceExpectation>[
      listViews,
      listViews,
      listViews,
    ]);
    final Completer<DebugConnectionInfo> futureConnectionInfo = Completer<DebugConnectionInfo>.sync();
    final Completer<void> futureAppStart = Completer<void>.sync();
    unawaited(residentRunner.attach(
      appStartedCompleter: futureAppStart,
      connectionInfoCompleter: futureConnectionInfo,
      enableDevTools: true,
    ));
    await futureAppStart.future;
    flutterDevice.reportError = vm_service.RPCError('something bad happened', kIsolateReloadBarred, '');

    final OperationResult result = await residentRunner.restart();
    expect(result.fatal, true);
    expect(result.code, kIsolateReloadBarred);
    expect(result.message, contains('Unable to hot reload application due to an unrecoverable error'));

    expect((globals.flutterUsage as TestUsage).events, contains(
      TestUsageEvent('hot', 'reload-barred', parameters: CustomDimensions(
        hotEventTargetPlatform: getNameForTargetPlatform(TargetPlatform.android_arm),
        hotEventSdkName: 'Android',
        hotEventEmulator: false,
        hotEventFullRestart: false,
      )),
    ));
    expect(fakeAnalytics.sentEvents, contains(
      Event.hotRunnerInfo(
        label: 'reload-barred',
        targetPlatform: getNameForTargetPlatform(TargetPlatform.android_arm),
        sdkName: 'Android',
        emulator: false,
        fullRestart: false,
      )
    ));
    expect(fakeVmServiceHost?.hasRemainingExpectations, false);
  }, overrides: <Type, Generator>{
    Usage: () => TestUsage(),
  }));

  testUsingContext('ResidentRunner reports hot reload event with null safety analytics', () => testbed.run(() async {
    fakeVmServiceHost = FakeVmServiceHost(requests: <VmServiceExpectation>[
      listViews,
      listViews,
      listViews,
    ]);
    residentRunner = HotRunner(
      <FlutterDevice>[
        flutterDevice,
      ],
      stayResident: false,
      target: 'main.dart',
      debuggingOptions: DebuggingOptions.enabled(const BuildInfo(
        BuildMode.debug, '', treeShakeIcons: false, extraFrontEndOptions: <String>[
        '--enable-experiment=non-nullable',
        ],
        packageConfigPath: '.dart_tool/package_config.json'
      )),
      devtoolsHandler: createNoOpHandler,
      analytics: fakeAnalytics,
    );
    final Completer<DebugConnectionInfo> futureConnectionInfo = Completer<DebugConnectionInfo>.sync();
    final Completer<void> futureAppStart = Completer<void>.sync();
    unawaited(residentRunner.attach(
      appStartedCompleter: futureAppStart,
      connectionInfoCompleter: futureConnectionInfo,
      enableDevTools: true,
    ));
    await futureAppStart.future;
    flutterDevice.reportError = vm_service.RPCError('something bad happened', 666, '');

    final OperationResult result = await residentRunner.restart();
    expect(result.fatal, true);
    expect(result.code, 1);

    expect((globals.flutterUsage as TestUsage).events, contains(
      TestUsageEvent('hot', 'exception', parameters: CustomDimensions(
        hotEventTargetPlatform: getNameForTargetPlatform(TargetPlatform.android_arm),
        hotEventSdkName: 'Android',
        hotEventEmulator: false,
        hotEventFullRestart: false,
      )),
    ));
    expect(fakeAnalytics.sentEvents, contains(
      Event.hotRunnerInfo(
        label: 'exception',
        targetPlatform: getNameForTargetPlatform(TargetPlatform.android_arm),
        sdkName: 'Android',
        emulator: false,
        fullRestart: false,
      )
    ));
    expect(fakeVmServiceHost?.hasRemainingExpectations, false);
  }, overrides: <Type, Generator>{
    Usage: () => TestUsage(),
  }));

  testUsingContext('ResidentRunner does not reload sources if no sources changed', () => testbed.run(() async {
    fakeVmServiceHost = FakeVmServiceHost(requests: <VmServiceExpectation>[
      listViews,
      listViews,
      listViews,
      FakeVmServiceRequest(
        method: 'getIsolatePauseEvent',
        args: <String, Object>{
          'isolateId': '1',
        },
        jsonResponse: fakeUnpausedEvent.toJson(),
      ),
      FakeVmServiceRequest(
        method: 'ext.flutter.reassemble',
        args: <String, Object?>{
          'isolateId': fakeUnpausedIsolate.id,
        },
      ),
    ]);
    residentRunner = HotRunner(
      <FlutterDevice>[
        flutterDevice,
      ],
      stayResident: false,
      debuggingOptions: DebuggingOptions.enabled(BuildInfo.debug),
      target: 'main.dart',
      devtoolsHandler: createNoOpHandler,
      analytics: fakeAnalytics,
    );
    final Completer<DebugConnectionInfo> futureConnectionInfo = Completer<DebugConnectionInfo>.sync();
    final Completer<void> futureAppStart = Completer<void>.sync();
    unawaited(residentRunner.attach(
      appStartedCompleter: futureAppStart,
      connectionInfoCompleter: futureConnectionInfo,
      enableDevTools: true,
    ));
    await futureAppStart.future;
    flutterDevice.report =  UpdateFSReport(success: true);

    final OperationResult result = await residentRunner.restart();

    expect(result.code, 0);
    expect(fakeVmServiceHost?.hasRemainingExpectations, false);
  }));

  testUsingContext('ResidentRunner reports error with missing entrypoint file', () => testbed.run(() async {
    fakeVmServiceHost = FakeVmServiceHost(requests: <VmServiceExpectation>[
      listViews,
      listViews,
      listViews,
      FakeVmServiceRequest(
        method: 'getVM',
        jsonResponse: vm_service.VM.parse(<String, Object>{
          'isolates': <Object>[
            fakeUnpausedIsolate.toJson(),
          ],
        })!.toJson(),
      ),
      const FakeVmServiceRequest(
        method: kReloadSourcesServiceName,
        args: <String, Object>{
          'isolateId': '1',
          'pause': false,
          'rootLibUri': 'main.dart.incremental.dill',
        },
        jsonResponse: <String, Object>{
          'type': 'ReloadReport',
          'success': true,
          'details': <String, Object>{
            'loadedLibraryCount': 1,
          },
        },
      ),
      FakeVmServiceRequest(
        method: 'getIsolatePauseEvent',
        args: <String, Object>{
          'isolateId': '1',
        },
        jsonResponse: fakeUnpausedEvent.toJson(),
      ),
      FakeVmServiceRequest(
        method: 'ext.flutter.reassemble',
        args: <String, Object?>{
          'isolateId': fakeUnpausedIsolate.id,
        },
      ),
    ]);
    final Completer<DebugConnectionInfo> futureConnectionInfo = Completer<DebugConnectionInfo>.sync();
    final Completer<void> futureAppStart = Completer<void>.sync();
    unawaited(residentRunner.attach(
      appStartedCompleter: futureAppStart,
      connectionInfoCompleter: futureConnectionInfo,
      enableDevTools: true,
    ));
    await futureAppStart.future;
    flutterDevice.report =  UpdateFSReport(success: true, invalidatedSourcesCount: 1);

    final OperationResult result = await residentRunner.restart();

    expect(globals.fs.file(globals.fs.path.join('lib', 'main.dart')), isNot(exists));
    expect(testLogger.errorText, contains('The entrypoint file (i.e. the file with main())'));
    expect(result.fatal, false);
    expect(result.code, 0);
  }));

   testUsingContext('ResidentRunner resets compilation time on reload reject', () => testbed.run(() async {
    fakeVmServiceHost = FakeVmServiceHost(requests: <VmServiceExpectation>[
      listViews,
      listViews,
      listViews,
      FakeVmServiceRequest(
        method: 'getVM',
        jsonResponse: vm_service.VM.parse(<String, Object>{
          'isolates': <Object>[
            fakeUnpausedIsolate.toJson(),
          ],
        })!.toJson(),
      ),
      const FakeVmServiceRequest(
        method: kReloadSourcesServiceName,
        args: <String, Object>{
          'isolateId': '1',
          'pause': false,
          'rootLibUri': 'main.dart.incremental.dill',
        },
        jsonResponse: <String, Object>{
          'type': 'ReloadReport',
          'success': false,
          'notices': <Object>[
            <String, Object>{
              'message': 'Failed to hot reload',
            },
          ],
          'details': <String, Object>{},
        },
      ),
      listViews,
      FakeVmServiceRequest(
        method: 'getIsolate',
        args: <String, Object>{
          'isolateId': '1',
        },
        jsonResponse: fakeUnpausedIsolate.toJson(),
      ),
      FakeVmServiceRequest(
        method: 'ext.flutter.reassemble',
        args: <String, Object?>{
          'isolateId': fakeUnpausedIsolate.id,
        },
      ),
    ]);
    final Completer<DebugConnectionInfo> futureConnectionInfo = Completer<DebugConnectionInfo>.sync();
    final Completer<void> futureAppStart = Completer<void>.sync();
    unawaited(residentRunner.attach(
      appStartedCompleter: futureAppStart,
      connectionInfoCompleter: futureConnectionInfo,
      enableDevTools: true,
    ));
    await futureAppStart.future;
    flutterDevice.report =  UpdateFSReport(success: true, invalidatedSourcesCount: 1);

    final OperationResult result = await residentRunner.restart();

    expect(result.fatal, false);
    expect(result.message, contains('Reload rejected: Failed to hot reload')); // contains error message from reload report.
    expect(result.code, 1);
    expect(devFS.lastCompiled, null);
  }));

  testUsingContext('ResidentRunner can send target platform to analytics from hot reload', () => testbed.run(() async {
    fakeVmServiceHost = FakeVmServiceHost(requests: <VmServiceExpectation>[
      listViews,
      listViews,
      listViews,
      FakeVmServiceRequest(
        method: 'getVM',
        jsonResponse: vm_service.VM.parse(<String, Object>{
          'isolates': <Object>[
            fakeUnpausedIsolate.toJson(),
          ],
        })!.toJson(),
      ),
      const FakeVmServiceRequest(
        method: kReloadSourcesServiceName,
        args: <String, Object>{
          'isolateId': '1',
          'pause': false,
          'rootLibUri': 'main.dart.incremental.dill',
        },
        jsonResponse: <String, Object>{
          'type': 'ReloadReport',
          'success': true,
          'details': <String, Object>{
            'loadedLibraryCount': 1,
          },
        },
      ),
      FakeVmServiceRequest(
        method: 'getIsolatePauseEvent',
        args: <String, Object>{
          'isolateId': '1',
        },
        jsonResponse: fakeUnpausedEvent.toJson(),
      ),
      FakeVmServiceRequest(
        method: 'ext.flutter.reassemble',
        args: <String, Object?>{
          'isolateId': fakeUnpausedIsolate.id,
        },
      ),
    ]);
    final Completer<DebugConnectionInfo> futureConnectionInfo = Completer<DebugConnectionInfo>.sync();
    final Completer<void> futureAppStart = Completer<void>.sync();
    unawaited(residentRunner.attach(
      appStartedCompleter: futureAppStart,
      connectionInfoCompleter: futureConnectionInfo,
      enableDevTools: true,
    ));
    await futureAppStart.future;

    final OperationResult result = await residentRunner.restart();
    expect(result.fatal, false);
    expect(result.code, 0);

    final TestUsageEvent event = (globals.flutterUsage as TestUsage).events.first;
    expect(event.category, 'hot');
    expect(event.parameter, 'reload');
    expect(event.parameters?.hotEventTargetPlatform, getNameForTargetPlatform(TargetPlatform.android_arm));

    final Event newEvent = fakeAnalytics.sentEvents.first;
    expect(newEvent.eventName.label, 'hot_runner_info');
    expect(newEvent.eventData['label'], 'reload');
    expect(newEvent.eventData['targetPlatform'], getNameForTargetPlatform(TargetPlatform.android_arm));

  }, overrides: <Type, Generator>{
    Usage: () => TestUsage(),
  }));

  testUsingContext('ResidentRunner reports hot reload time details', () => testbed.run(() async {
    fakeVmServiceHost = FakeVmServiceHost(requests: <VmServiceExpectation>[
      listViews,
      FakeVmServiceRequest(
        method: 'getVM',
        jsonResponse: fakeVM.toJson(),
      ),
      listViews,
      listViews,
      FakeVmServiceRequest(
        method: 'getVM',
        jsonResponse: fakeVM.toJson(),
      ),
      const FakeVmServiceRequest(
        method: kReloadSourcesServiceName,
        args: <String, Object>{
          'isolateId': '1',
          'pause': false,
          'rootLibUri': 'main.dart.incremental.dill',
        },
        jsonResponse: <String, Object>{
          'type': 'ReloadReport',
          'success': true,
          'details': <String, Object>{
            'loadedLibraryCount': 1,
            'finalLibraryCount': 42,
          },
        },
      ),
      FakeVmServiceRequest(
        method: 'getIsolatePauseEvent',
        args: <String, Object>{
          'isolateId': '1',
        },
        jsonResponse: fakeUnpausedEvent.toJson(),
      ),
      FakeVmServiceRequest(
        method: 'ext.flutter.reassemble',
        args: <String, Object?>{
          'isolateId': fakeUnpausedIsolate.id,
        },
      ),
    ]);
    final FakeDelegateFlutterDevice flutterDevice = FakeDelegateFlutterDevice(
      device,
      BuildInfo.debug,
      FakeResidentCompiler(),
      devFS,
    )..vmService = fakeVmServiceHost!.vmService;
    residentRunner = HotRunner(
      <FlutterDevice>[
        flutterDevice,
      ],
      stayResident: false,
      debuggingOptions: DebuggingOptions.enabled(BuildInfo.debug),
      target: 'main.dart',
      devtoolsHandler: createNoOpHandler,
      analytics: fakeAnalytics,
    );
    devFS.nextUpdateReport = UpdateFSReport(
      success: true,
      invalidatedSourcesCount: 1,
    );

    final Completer<DebugConnectionInfo> futureConnectionInfo = Completer<DebugConnectionInfo>.sync();
    final Completer<void> futureAppStart = Completer<void>.sync();
    unawaited(residentRunner.attach(
      appStartedCompleter: futureAppStart,
      connectionInfoCompleter: futureConnectionInfo,
      enableDevTools: true,
    ));

    await futureAppStart.future;
    await residentRunner.restart();

    // The actual test: Expect to have compile, reload and reassemble times.
    expect(
        testLogger.statusText,
        contains(RegExp(r'Reloaded 1 of 42 libraries in \d+ms '
            r'\(compile: \d+ ms, reload: \d+ ms, reassemble: \d+ ms\)\.')));
  }, overrides: <Type, Generator>{
    FileSystem: () => MemoryFileSystem.test(),
    Platform: () => FakePlatform(),
    ProjectFileInvalidator: () => FakeProjectFileInvalidator(),
    Usage: () => TestUsage(),
  }));

  testUsingContext('ResidentRunner can send target platform to analytics from full restart', () => testbed.run(() async {
    fakeVmServiceHost = FakeVmServiceHost(requests: <VmServiceExpectation>[
      listViews,
      listViews,
      listViews,
      FakeVmServiceRequest(
        method: 'getIsolate',
        args: <String, Object?>{
          'isolateId': fakeUnpausedIsolate.id,
        },
        jsonResponse: fakeUnpausedIsolate.toJson(),
      ),
      FakeVmServiceRequest(
        method: 'getVM',
        jsonResponse: vm_service.VM.parse(<String, Object>{})!.toJson(),
      ),
      listViews,
      const FakeVmServiceRequest(
        method: 'streamListen',
        args: <String, Object>{
          'streamId': 'Isolate',
        },
      ),
      FakeVmServiceRequest(
        method: kRunInViewMethod,
        args: <String, Object>{
          'viewId': fakeFlutterView.id,
          'mainScript': 'main.dart.dill',
          'assetDirectory': 'build/flutter_assets',
        },
      ),
      FakeVmServiceStreamResponse(
        streamId: 'Isolate',
        event: vm_service.Event(
          timestamp: 0,
          kind: vm_service.EventKind.kIsolateRunnable,
        )
      ),
    ]);
    final Completer<DebugConnectionInfo> futureConnectionInfo = Completer<DebugConnectionInfo>.sync();
    final Completer<void> futureAppStart = Completer<void>.sync();
    unawaited(residentRunner.attach(
      appStartedCompleter: futureAppStart,
      connectionInfoCompleter: futureConnectionInfo,
      enableDevTools: true,
    ));

    final OperationResult result = await residentRunner.restart(fullRestart: true);
    expect(result.fatal, false);
    expect(result.code, 0);

    final TestUsageEvent event = (globals.flutterUsage as TestUsage).events.first;
    expect(event.category, 'hot');
    expect(event.parameter, 'restart');
    expect(event.parameters?.hotEventTargetPlatform, getNameForTargetPlatform(TargetPlatform.android_arm));
    expect(fakeVmServiceHost?.hasRemainingExpectations, false);

    // Parse out the event of interest since we may have timing events with
    // the new analytics package
    final List<Event> newEventList = fakeAnalytics.sentEvents.where((Event e) => e.eventName.label == 'hot_runner_info').toList();
    expect(newEventList, hasLength(1));
    final Event newEvent = newEventList.first;
    expect(newEvent.eventName.label, 'hot_runner_info');
    expect(newEvent.eventData['label'], 'restart');
    expect(newEvent.eventData['targetPlatform'], getNameForTargetPlatform(TargetPlatform.android_arm));

  }, overrides: <Type, Generator>{
    Usage: () => TestUsage(),
  }));

  testUsingContext('ResidentRunner can remove breakpoints and exception-pause-mode from paused isolate during hot restart', () => testbed.run(() async {
    fakeVmServiceHost = FakeVmServiceHost(requests: <VmServiceExpectation>[
      listViews,
      listViews,
      listViews,
      FakeVmServiceRequest(
        method: 'getIsolate',
        args: <String, Object?>{
          'isolateId': fakeUnpausedIsolate.id,
        },
        jsonResponse: fakePausedIsolate.toJson(),
      ),
      FakeVmServiceRequest(
        method: 'getVM',
        jsonResponse: vm_service.VM.parse(<String, Object>{})!.toJson(),
      ),
      const FakeVmServiceRequest(
        method: 'setIsolatePauseMode',
        args: <String, String>{
          'isolateId': '1',
          'exceptionPauseMode': 'None',
        }
      ),
      const FakeVmServiceRequest(
        method: 'removeBreakpoint',
        args: <String, String>{
          'isolateId': '1',
          'breakpointId': 'test-breakpoint',
        }
      ),
      const FakeVmServiceRequest(
        method: 'resume',
        args: <String, String>{
          'isolateId': '1',
        }
      ),
      listViews,
      const FakeVmServiceRequest(
        method: 'streamListen',
        args: <String, Object>{
          'streamId': 'Isolate',
        },
      ),
      FakeVmServiceRequest(
        method: kRunInViewMethod,
        args: <String, Object>{
          'viewId': fakeFlutterView.id,
          'mainScript': 'main.dart.dill',
          'assetDirectory': 'build/flutter_assets',
        },
      ),
      FakeVmServiceStreamResponse(
        streamId: 'Isolate',
        event: vm_service.Event(
          timestamp: 0,
          kind: vm_service.EventKind.kIsolateRunnable,
        ),
      ),
    ]);
    final Completer<DebugConnectionInfo> futureConnectionInfo = Completer<DebugConnectionInfo>.sync();
    final Completer<void> futureAppStart = Completer<void>.sync();
    unawaited(residentRunner.attach(
      appStartedCompleter: futureAppStart,
      connectionInfoCompleter: futureConnectionInfo,
      enableDevTools: true,
    ));

    final OperationResult result = await residentRunner.restart(fullRestart: true);

    expect(result.isOk, true);
    expect(fakeVmServiceHost?.hasRemainingExpectations, false);
  }));

  testUsingContext('ResidentRunner will alternative the name of the dill file uploaded for a hot restart', () => testbed.run(() async {
    fakeVmServiceHost = FakeVmServiceHost(requests: <VmServiceExpectation>[
      listViews,
      listViews,
      listViews,
      FakeVmServiceRequest(
        method: 'getIsolate',
        args: <String, Object?>{
          'isolateId': fakeUnpausedIsolate.id,
        },
        jsonResponse: fakeUnpausedIsolate.toJson(),
      ),
      FakeVmServiceRequest(
        method: 'getVM',
        jsonResponse: vm_service.VM.parse(<String, Object>{})!.toJson(),
      ),
      listViews,
      const FakeVmServiceRequest(
        method: 'streamListen',
        args: <String, Object>{
          'streamId': 'Isolate',
        },
      ),
      FakeVmServiceRequest(
        method: kRunInViewMethod,
        args: <String, Object>{
          'viewId': fakeFlutterView.id,
          'mainScript': 'main.dart.dill',
          'assetDirectory': 'build/flutter_assets',
        },
      ),
      FakeVmServiceStreamResponse(
        streamId: 'Isolate',
        event: vm_service.Event(
          timestamp: 0,
          kind: vm_service.EventKind.kIsolateRunnable,
        ),
      ),
      listViews,
      FakeVmServiceRequest(
        method: 'getIsolate',
        args: <String, Object?>{
          'isolateId': fakeUnpausedIsolate.id,
        },
        jsonResponse: fakeUnpausedIsolate.toJson(),
      ),
      FakeVmServiceRequest(
        method: 'getVM',
        jsonResponse: vm_service.VM.parse(<String, Object>{})!.toJson(),
      ),
      listViews,
      const FakeVmServiceRequest(
        method: 'streamListen',
        args: <String, Object>{
          'streamId': 'Isolate',
        },
      ),
      FakeVmServiceRequest(
        method: kRunInViewMethod,
        args: <String, Object>{
          'viewId': fakeFlutterView.id,
          'mainScript': 'main.dart.swap.dill',
          'assetDirectory': 'build/flutter_assets',
        },
      ),
      FakeVmServiceStreamResponse(
        streamId: 'Isolate',
        event: vm_service.Event(
          timestamp: 0,
          kind: vm_service.EventKind.kIsolateRunnable,
        ),
      ),
      listViews,
      FakeVmServiceRequest(
        method: 'getIsolate',
        args: <String, Object?>{
          'isolateId': fakeUnpausedIsolate.id,
        },
        jsonResponse: fakeUnpausedIsolate.toJson(),
      ),
      FakeVmServiceRequest(
        method: 'getVM',
        jsonResponse: vm_service.VM.parse(<String, Object>{})!.toJson(),
      ),
      listViews,
      const FakeVmServiceRequest(
        method: 'streamListen',
        args: <String, Object>{
          'streamId': 'Isolate',
        },
      ),
      FakeVmServiceRequest(
        method: kRunInViewMethod,
        args: <String, Object>{
          'viewId': fakeFlutterView.id,
          'mainScript': 'main.dart.dill',
          'assetDirectory': 'build/flutter_assets',
        },
      ),
      FakeVmServiceStreamResponse(
        streamId: 'Isolate',
        event: vm_service.Event(
          timestamp: 0,
          kind: vm_service.EventKind.kIsolateRunnable,
        ),
      ),
    ]);
    final Completer<DebugConnectionInfo> futureConnectionInfo = Completer<DebugConnectionInfo>.sync();
    final Completer<void> futureAppStart = Completer<void>.sync();
    unawaited(residentRunner.attach(
      appStartedCompleter: futureAppStart,
      connectionInfoCompleter: futureConnectionInfo,
      enableDevTools: true,
    ));

    await residentRunner.restart(fullRestart: true);
    await residentRunner.restart(fullRestart: true);
    await residentRunner.restart(fullRestart: true);

    expect(fakeVmServiceHost?.hasRemainingExpectations, false);
  }));

  testUsingContext('ResidentRunner Can handle an RPC exception from hot restart', () => testbed.run(() async {
    fakeVmServiceHost = FakeVmServiceHost(requests: <VmServiceExpectation>[
      listViews,
      listViews,
    ]);
    final Completer<DebugConnectionInfo> futureConnectionInfo = Completer<DebugConnectionInfo>.sync();
    final Completer<void> futureAppStart = Completer<void>.sync();
    unawaited(residentRunner.attach(
      appStartedCompleter: futureAppStart,
      connectionInfoCompleter: futureConnectionInfo,
      enableDevTools: true,
    ));
    await futureAppStart.future;
    flutterDevice.reportError = vm_service.RPCError('something bad happened', 666, '');

    final OperationResult result = await residentRunner.restart(fullRestart: true);
    expect(result.fatal, true);
    expect(result.code, 1);

    expect((globals.flutterUsage as TestUsage).events, contains(
      TestUsageEvent('hot', 'exception', parameters: CustomDimensions(
        hotEventTargetPlatform: getNameForTargetPlatform(TargetPlatform.android_arm),
        hotEventSdkName: 'Android',
        hotEventEmulator: false,
        hotEventFullRestart: true,
      )),
    ));
    expect(fakeAnalytics.sentEvents, contains(
      Event.hotRunnerInfo(
        label: 'exception',
        targetPlatform: getNameForTargetPlatform(TargetPlatform.android_arm),
        sdkName: 'Android',
        emulator: false,
        fullRestart: true,
      ),
    ));
    expect(fakeVmServiceHost?.hasRemainingExpectations, false);
  }, overrides: <Type, Generator>{
    Usage: () => TestUsage(),
  }));

  testUsingContext('ResidentRunner uses temp directory when there is no output dill path', () => testbed.run(() {
    fakeVmServiceHost = FakeVmServiceHost(requests: <VmServiceExpectation>[]);
    expect(residentRunner.artifactDirectory.path, contains('flutter_tool.'));

    final ResidentRunner otherRunner = HotRunner(
      <FlutterDevice>[
        flutterDevice,
      ],
      stayResident: false,
      debuggingOptions: DebuggingOptions.enabled(BuildInfo.debug),
      dillOutputPath: globals.fs.path.join('foobar', 'app.dill'),
      target: 'main.dart',
      devtoolsHandler: createNoOpHandler,
      analytics: fakeAnalytics,
    );
    expect(otherRunner.artifactDirectory.path, contains('foobar'));
  }));

  testUsingContext('ResidentRunner deletes artifact directory on preExit', () => testbed.run(() async {
    fakeVmServiceHost = FakeVmServiceHost(requests: <VmServiceExpectation>[]);
    residentRunner.artifactDirectory.childFile('app.dill').createSync();
    await residentRunner.preExit();

    expect(residentRunner.artifactDirectory, isNot(exists));
  }));

  testUsingContext('ResidentRunner can run source generation', () => testbed.run(() async {
    final File arbFile = globals.fs.file(globals.fs.path.join('lib', 'l10n', 'app_en.arb'))
      ..createSync(recursive: true);
    arbFile.writeAsStringSync('''
{
  "helloWorld": "Hello, World!",
  "@helloWorld": {
    "description": "Sample description"
  }
}''');
    globals.fs.file('l10n.yaml').createSync();
    globals.fs.file('pubspec.yaml').writeAsStringSync('flutter:\n  generate: true\n');

    // Create necessary files for [DartPluginRegistrantTarget]
    final File packageConfig = globals.fs.directory('.dart_tool')
        .childFile('package_config.json');
    packageConfig.createSync(recursive: true);
    packageConfig.writeAsStringSync('''
{
  "configVersion": 2,
  "packages": [
    {
      "name": "path_provider_linux",
      "rootUri": "../../../path_provider_linux",
      "packageUri": "lib/",
      "languageVersion": "2.12"
    }
  ]
}
''');
    // Start from an empty dart_plugin_registrant.dart file.
    globals.fs.directory('.dart_tool').childDirectory('flutter_build').childFile('dart_plugin_registrant.dart').createSync(recursive: true);

    await residentRunner.runSourceGenerators();

    expect(testLogger.errorText, isEmpty);
    expect(testLogger.statusText, isEmpty);
  }));

  testUsingContext('generated main uses correct target', () => testbed.run(() async {
    final File arbFile = globals.fs.file(globals.fs.path.join('lib', 'l10n', 'app_en.arb'))
      ..createSync(recursive: true);
    arbFile.writeAsStringSync('''
{
  "helloWorld": "Hello, World!",
  "@helloWorld": {
    "description": "Sample description"
  }
}''');
    globals.fs.file('l10n.yaml').createSync();
    globals.fs.file('pubspec.yaml').writeAsStringSync('''
flutter:
  generate: true

dependencies:
  flutter:
    sdk: flutter
  path_provider_linux: 1.0.0
''');

    // Create necessary files for [DartPluginRegistrantTarget], including a
    // plugin that will trigger generation.
    final File packageConfig = globals.fs.directory('.dart_tool')
        .childFile('package_config.json');
    packageConfig.createSync(recursive: true);
    packageConfig.writeAsStringSync('''
{
  "configVersion": 2,
  "packages": [
    {
      "name": "path_provider_linux",
      "rootUri": "../path_provider_linux",
      "packageUri": "lib/",
      "languageVersion": "2.12"
    }
  ]
}
''');
    globals.fs.file('.packages').writeAsStringSync('''
path_provider_linux:/path_provider_linux/lib/
''');
    final Directory fakePluginDir = globals.fs.directory('path_provider_linux');
    final File pluginPubspec = fakePluginDir.childFile('pubspec.yaml');
    pluginPubspec.createSync(recursive: true);
    pluginPubspec.writeAsStringSync('''
name: path_provider_linux

flutter:
  plugin:
    implements: path_provider
    platforms:
      linux:
        dartPluginClass: PathProviderLinux
''');

    residentRunner = HotRunner(
        <FlutterDevice>[
          flutterDevice,
        ],
        stayResident: false,
        debuggingOptions: DebuggingOptions.enabled(BuildInfo.debug),
        target: 'custom_main.dart',
        devtoolsHandler: createNoOpHandler,
        analytics: fakeAnalytics,
      );
    await residentRunner.runSourceGenerators();

    final File generatedMain = globals.fs.directory('.dart_tool')
        .childDirectory('flutter_build')
        .childFile('dart_plugin_registrant.dart');

    expect(generatedMain.existsSync(), isTrue);
    expect(testLogger.errorText, isEmpty);
    expect(testLogger.statusText, isEmpty);
  }));

  testUsingContext('ResidentRunner can run source generation - generation fails', () => testbed.run(() async {
    // Intentionally define arb file with wrong name. generate_localizations defaults
    // to app_en.arb.
    final File arbFile = globals.fs.file(globals.fs.path.join('lib', 'l10n', 'foo.arb'))
      ..createSync(recursive: true);
    arbFile.writeAsStringSync('''
{
  "helloWorld": "Hello, World!",
  "@helloWorld": {
    "description": "Sample description"
  }
}''');
    globals.fs.file('l10n.yaml').createSync();
    globals.fs.file('pubspec.yaml').writeAsStringSync('flutter:\n  generate: true\n');

    await residentRunner.runSourceGenerators();

    expect(testLogger.errorText, contains('Error'));
    expect(testLogger.statusText, isEmpty);
  }));

  testUsingContext('ResidentRunner generates files when l10n.yaml exists', () => testbed.run(() async {
    globals.fs.file(globals.fs.path.join('lib', 'main.dart'))
      .createSync(recursive: true);
    final File arbFile = globals.fs.file(globals.fs.path.join('lib', 'l10n', 'app_en.arb'))
      ..createSync(recursive: true);
    arbFile.writeAsStringSync('''
{
  "helloWorld": "Hello, World!",
  "@helloWorld": {
    "description": "Sample description"
  }
}''');
    globals.fs.file('l10n.yaml').createSync();
    globals.fs.file('pubspec.yaml').writeAsStringSync('flutter:\n  generate: true\n');

    fakeVmServiceHost = FakeVmServiceHost(requests: <VmServiceExpectation>[]);
    final FakeResidentCompiler residentCompiler = FakeResidentCompiler()
      ..nextOutput = const CompilerOutput('foo', 1 ,<Uri>[]);
    residentRunner = HotRunner(
      <FlutterDevice>[
        flutterDevice,
      ],
      stayResident: false,
      debuggingOptions: DebuggingOptions.enabled(BuildInfo.debug),
      target: 'main.dart',
      devtoolsHandler: createNoOpHandler,
      analytics: fakeAnalytics,
    );
    flutterDevice.generator = residentCompiler;

    await residentRunner.run();

    final File generatedLocalizationsFile = globals.fs.directory('.dart_tool')
      .childDirectory('flutter_gen')
      .childDirectory('gen_l10n')
      .childFile('app_localizations.dart');
    expect(generatedLocalizationsFile.existsSync(), isTrue);

    // Completing this future ensures that the daemon can exit correctly.
    expect(await residentRunner.waitForAppToFinish(), 1);
  }));

  testUsingContext('ResidentRunner printHelpDetails hot runner', () => testbed.run(() {
    fakeVmServiceHost = FakeVmServiceHost(requests: <VmServiceExpectation>[]);

    residentRunner.printHelp(details: true);

    final CommandHelp commandHelp = residentRunner.commandHelp;

    // supports service protocol
    expect(residentRunner.supportsServiceProtocol, true);
    // isRunningDebug
    expect(residentRunner.isRunningDebug, true);
    // does support SkSL
    expect(residentRunner.supportsWriteSkSL, true);
    // commands
    expect(testLogger.statusText, equals(
        <dynamic>[
          'Flutter run key commands.',
          commandHelp.r,
          commandHelp.R,
          commandHelp.v,
          commandHelp.s,
          commandHelp.w,
          commandHelp.t,
          commandHelp.L,
          commandHelp.f,
          commandHelp.S,
          commandHelp.U,
          commandHelp.i,
          commandHelp.p,
          commandHelp.I,
          commandHelp.o,
          commandHelp.b,
          commandHelp.P,
          commandHelp.a,
          commandHelp.M,
          commandHelp.g,
          commandHelp.j,
          commandHelp.hWithDetails,
          commandHelp.c,
          commandHelp.q,
          '',
          'A Dart VM Service on FakeDevice is available at: null',
          '',
        ].join('\n')
    ));
  }));

  testUsingContext('ResidentRunner printHelp hot runner', () => testbed.run(() {
    fakeVmServiceHost = FakeVmServiceHost(requests: <VmServiceExpectation>[]);

    residentRunner.printHelp(details: false);

    final CommandHelp commandHelp = residentRunner.commandHelp;

    // supports service protocol
    expect(residentRunner.supportsServiceProtocol, true);
    // isRunningDebug
    expect(residentRunner.isRunningDebug, true);
    // does support SkSL
    expect(residentRunner.supportsWriteSkSL, true);
    // commands
    expect(testLogger.statusText, equals(
        <dynamic>[
          'Flutter run key commands.',
          commandHelp.r,
          commandHelp.R,
          commandHelp.hWithoutDetails,
          commandHelp.c,
          commandHelp.q,
          '',
          'A Dart VM Service on FakeDevice is available at: null',
          '',
        ].join('\n')
    ));
  }));

  testUsingContext('ResidentRunner printHelpDetails cold runner', () => testbed.run(() {
    fakeVmServiceHost = null;
    residentRunner = ColdRunner(
      <FlutterDevice>[
        flutterDevice,
      ],
      stayResident: false,
      debuggingOptions: DebuggingOptions.disabled(BuildInfo.release),
      target: 'main.dart',
      devtoolsHandler: createNoOpHandler,
    );
    residentRunner.printHelp(details: true);

    final CommandHelp commandHelp = residentRunner.commandHelp;

    // does not supports service protocol
    expect(residentRunner.supportsServiceProtocol, false);
    // isRunningDebug
    expect(residentRunner.isRunningDebug, false);
    // does support SkSL
    expect(residentRunner.supportsWriteSkSL, false);
    // commands
    expect(testLogger.statusText, equals(
        <dynamic>[
          'Flutter run key commands.',
          commandHelp.v,
          commandHelp.s,
          commandHelp.hWithDetails,
          commandHelp.c,
          commandHelp.q,
          '',
        ].join('\n')
    ));
  }));

  testUsingContext('ResidentRunner printHelp cold runner', () => testbed.run(() {
    fakeVmServiceHost = null;
    residentRunner = ColdRunner(
      <FlutterDevice>[
        flutterDevice,
      ],
      stayResident: false,
      debuggingOptions: DebuggingOptions.disabled(BuildInfo.release),
      target: 'main.dart',
      devtoolsHandler: createNoOpHandler,
    );
    residentRunner.printHelp(details: false);

    final CommandHelp commandHelp = residentRunner.commandHelp;

    // does not supports service protocol
    expect(residentRunner.supportsServiceProtocol, false);
    // isRunningDebug
    expect(residentRunner.isRunningDebug, false);
    // does support SkSL
    expect(residentRunner.supportsWriteSkSL, false);
    // commands
    expect(testLogger.statusText, equals(
        <dynamic>[
          'Flutter run key commands.',
          commandHelp.hWithoutDetails,
          commandHelp.c,
          commandHelp.q,
          '',
        ].join('\n')
    ));
  }));

  testUsingContext('ResidentRunner handles writeSkSL returning no data', () => testbed.run(() async {
    fakeVmServiceHost = FakeVmServiceHost(requests: <VmServiceExpectation>[
      listViews,
      FakeVmServiceRequest(
        method: kGetSkSLsMethod,
        args: <String, Object>{
          'viewId': fakeFlutterView.id,
        },
        jsonResponse: <String, Object>{
          'SkSLs': <String, Object>{},
        }
      ),
    ]);
    await residentRunner.writeSkSL();

    expect(testLogger.statusText, contains('No data was received'));
    expect(fakeVmServiceHost?.hasRemainingExpectations, false);
  }));

  testUsingContext('ResidentRunner can write SkSL data to a unique file with engine revision, platform, and device name', () => testbed.run(() async {
    fakeVmServiceHost = FakeVmServiceHost(requests: <VmServiceExpectation>[
      listViews,
      FakeVmServiceRequest(
        method: kGetSkSLsMethod,
        args: <String, Object>{
          'viewId': fakeFlutterView.id,
        },
        jsonResponse: <String, Object>{
          'SkSLs': <String, Object>{
            'A': 'B',
          },
        },
      ),
    ]);
    await residentRunner.writeSkSL();

    expect(testLogger.statusText, contains('flutter_01.sksl.json'));
    expect(globals.fs.file('flutter_01.sksl.json'), exists);
    expect(json.decode(globals.fs.file('flutter_01.sksl.json').readAsStringSync()), <String, Object>{
      'platform': 'android',
      'name': 'FakeDevice',
      'engineRevision': 'abcdefg',
      'data': <String, Object>{'A': 'B'},
    });
    expect(fakeVmServiceHost?.hasRemainingExpectations, false);
  }, overrides: <Type, Generator>{
    FileSystemUtils: () => FileSystemUtils(
      fileSystem: globals.fs,
      platform: globals.platform,
    ),
    FlutterVersion: () => FakeFlutterVersion(engineRevision: 'abcdefg'),
  }));

  testUsingContext('ResidentRunner ignores DevtoolsLauncher when attaching with enableDevTools: false - cold mode', () => testbed.run(() async {
    fakeVmServiceHost = FakeVmServiceHost(requests: <VmServiceExpectation>[
      listViews,
      listViews,
    ]);
    residentRunner = ColdRunner(
      <FlutterDevice>[
        flutterDevice,
      ],
      stayResident: false,
      debuggingOptions: DebuggingOptions.enabled(BuildInfo.profile, vmserviceOutFile: 'foo'),
      target: 'main.dart',
      devtoolsHandler: createNoOpHandler,
    );

    final Future<int?> result = residentRunner.attach();
    expect(await result, 0);
  }));

  testUsingContext('FlutterDevice can exit from a release mode isolate with no VmService', () => testbed.run(() async {
    final TestFlutterDevice flutterDevice = TestFlutterDevice(
      device,
    );

    await flutterDevice.exitApps();

    expect(device.appStopped, true);
  }));

  testUsingContext('FlutterDevice will exit an un-paused isolate using stopApp', () => testbed.run(() async {
    fakeVmServiceHost = FakeVmServiceHost(requests: <VmServiceExpectation>[]);
    final TestFlutterDevice flutterDevice = TestFlutterDevice(
      device,
    );
    flutterDevice.vmService = fakeVmServiceHost!.vmService;

    final Future<void> exitFuture = flutterDevice.exitApps();

    await expectLater(exitFuture, completes);
    expect(device.appStopped, true);
    expect(fakeVmServiceHost?.hasRemainingExpectations, false);
  }));

  testUsingContext('HotRunner writes vm service file when providing debugging option', () => testbed.run(() async {
    fakeVmServiceHost = FakeVmServiceHost(requests: <VmServiceExpectation>[
      listViews,
      listViews,
    ], wsAddress: testUri);
    globals.fs.file(globals.fs.path.join('lib', 'main.dart')).createSync(recursive: true);
    residentRunner = HotRunner(
      <FlutterDevice>[
        flutterDevice,
      ],
      stayResident: false,
      debuggingOptions: DebuggingOptions.enabled(BuildInfo.debug, vmserviceOutFile: 'foo'),
      target: 'main.dart',
      devtoolsHandler: createNoOpHandler,
      analytics: fakeAnalytics,
    );

    await residentRunner.run(enableDevTools: true);

    expect(fakeVmServiceHost?.hasRemainingExpectations, false);
    expect(await globals.fs.file('foo').readAsString(), testUri.toString());
  }));

  testUsingContext('HotRunner copies compiled app.dill to cache during startup', () => testbed.run(() async {
    fakeVmServiceHost = FakeVmServiceHost(requests: <VmServiceExpectation>[
      listViews,
      listViews,
    ], wsAddress: testUri);
    globals.fs.file(globals.fs.path.join('lib', 'main.dart')).createSync(recursive: true);
    residentRunner = HotRunner(
      <FlutterDevice>[
        flutterDevice,
      ],
      stayResident: false,
      debuggingOptions: DebuggingOptions.enabled(
        const BuildInfo(
          BuildMode.debug,
          null,
          treeShakeIcons: false,
          packageConfigPath: '.dart_tool/package_config.json',
        )
      ),
      target: 'main.dart',
      devtoolsHandler: createNoOpHandler,
      analytics: fakeAnalytics,
    );
    residentRunner.artifactDirectory.childFile('app.dill').writeAsStringSync('ABC');

    await residentRunner.run(enableDevTools: true);

    expect(await globals.fs.file(globals.fs.path.join('build', 'cache.dill')).readAsString(), 'ABC');
  }));

  testUsingContext('HotRunner copies compiled app.dill to cache during startup with dart defines', () => testbed.run(() async {
    fakeVmServiceHost = FakeVmServiceHost(requests: <VmServiceExpectation>[
      listViews,
      listViews,
    ], wsAddress: testUri);
    globals.fs.file(globals.fs.path.join('lib', 'main.dart')).createSync(recursive: true);
    residentRunner = HotRunner(
      <FlutterDevice>[
        flutterDevice,
      ],
      stayResident: false,
      debuggingOptions: DebuggingOptions.enabled(
        const BuildInfo(
          BuildMode.debug,
          '',
          treeShakeIcons: false,
          dartDefines: <String>['a', 'b'],
          packageConfigPath: '.dart_tool/package_config.json',
        )
      ),
      target: 'main.dart',
      devtoolsHandler: createNoOpHandler,
      analytics: fakeAnalytics,
    );
    residentRunner.artifactDirectory.childFile('app.dill').writeAsStringSync('ABC');

    await residentRunner.run(enableDevTools: true);

    expect(await globals.fs.file(globals.fs.path.join(
      'build', '187ef4436122d1cc2f40dc2b92f0eba0.cache.dill')).readAsString(), 'ABC');
  }));

  testUsingContext('HotRunner copies compiled app.dill to cache during startup with null safety', () => testbed.run(() async {
    fakeVmServiceHost = FakeVmServiceHost(requests: <VmServiceExpectation>[
      listViews,
      listViews,
    ], wsAddress: testUri);
    globals.fs.file(globals.fs.path.join('lib', 'main.dart')).createSync(recursive: true);
    residentRunner = HotRunner(
      <FlutterDevice>[
        flutterDevice,
      ],
      stayResident: false,
      debuggingOptions: DebuggingOptions.enabled(
        const BuildInfo(
          BuildMode.debug,
          '',
          treeShakeIcons: false,
          extraFrontEndOptions: <String>['--enable-experiment=non-nullable'],
          packageConfigPath: '.dart_tool/package_config.json',
        )
      ),
      target: 'main.dart',
      devtoolsHandler: createNoOpHandler,
      analytics: fakeAnalytics,
    );
    residentRunner.artifactDirectory.childFile('app.dill').writeAsStringSync('ABC');

    await residentRunner.run(enableDevTools: true);

    expect(await globals.fs.file(globals.fs.path.join(
      'build', 'cache.dill')).readAsString(), 'ABC');
  }));

  testUsingContext('HotRunner copies compiled app.dill to cache during startup with track-widget-creation', () => testbed.run(() async {
    fakeVmServiceHost = FakeVmServiceHost(requests: <VmServiceExpectation>[
      listViews,
      listViews,
    ], wsAddress: testUri);
    globals.fs.file(globals.fs.path.join('lib', 'main.dart')).createSync(recursive: true);
    residentRunner = HotRunner(
      <FlutterDevice>[
        flutterDevice,
      ],
      stayResident: false,
      debuggingOptions: DebuggingOptions.enabled(BuildInfo.debug),
      target: 'main.dart',
      devtoolsHandler: createNoOpHandler,
      analytics: fakeAnalytics,
    );
    residentRunner.artifactDirectory.childFile('app.dill').writeAsStringSync('ABC');

    await residentRunner.run(enableDevTools: true);

    expect(await globals.fs.file(globals.fs.path.join(
      'build', 'cache.dill.track.dill')).readAsString(), 'ABC');
  }));

  testUsingContext('HotRunner does not copy app.dill if a dillOutputPath is given', () => testbed.run(() async {
    fakeVmServiceHost = FakeVmServiceHost(requests: <VmServiceExpectation>[
      listViews,
      listViews,
    ], wsAddress: testUri);
    globals.fs.file(globals.fs.path.join('lib', 'main.dart')).createSync(recursive: true);
    residentRunner = HotRunner(
      <FlutterDevice>[
        flutterDevice,
      ],
      stayResident: false,
      dillOutputPath: 'test',
      debuggingOptions: DebuggingOptions.enabled(BuildInfo.debug),
      target: 'main.dart',
      devtoolsHandler: createNoOpHandler,
      analytics: fakeAnalytics,
    );
    residentRunner.artifactDirectory.childFile('app.dill').writeAsStringSync('ABC');

    await residentRunner.run(enableDevTools: true);

    expect(globals.fs.file(globals.fs.path.join('build', 'cache.dill')), isNot(exists));
  }));

  testUsingContext('HotRunner copies compiled app.dill to cache during startup with --track-widget-creation', () => testbed.run(() async {
    fakeVmServiceHost = FakeVmServiceHost(requests: <VmServiceExpectation>[
      listViews,
      listViews,
    ], wsAddress: testUri);
    globals.fs.file(globals.fs.path.join('lib', 'main.dart')).createSync(recursive: true);
    residentRunner = HotRunner(
      <FlutterDevice>[
        flutterDevice,
      ],
      stayResident: false,
      debuggingOptions: DebuggingOptions.enabled(const BuildInfo(
        BuildMode.debug,
        '',
        treeShakeIcons: false,
        trackWidgetCreation: true,
        packageConfigPath: '.dart_tool/package_config.json',
      )),
      target: 'main.dart',
      devtoolsHandler: createNoOpHandler,
      analytics: fakeAnalytics,
    );
    residentRunner.artifactDirectory.childFile('app.dill').writeAsStringSync('ABC');

    await residentRunner.run(enableDevTools: true);

    expect(await globals.fs.file(globals.fs.path.join('build', 'cache.dill.track.dill')).readAsString(), 'ABC');
  }));

  testUsingContext('HotRunner calls device dispose', () => testbed.run(() async {
    fakeVmServiceHost = FakeVmServiceHost(requests: <VmServiceExpectation>[
      listViews,
      listViews,
    ], wsAddress: testUri);
    globals.fs.file(globals.fs.path.join('lib', 'main.dart')).createSync(recursive: true);
    residentRunner = HotRunner(
      <FlutterDevice>[
        flutterDevice,
      ],
      stayResident: false,
      debuggingOptions: DebuggingOptions.enabled(BuildInfo.debug),
      target: 'main.dart',
      devtoolsHandler: createNoOpHandler,
      analytics: fakeAnalytics,
    );

    await residentRunner.run();
    expect(device.disposed, true);
  }));

  testUsingContext('HotRunner handles failure to write vmservice file', () => testbed.run(() async {
    fakeVmServiceHost = FakeVmServiceHost(requests: <VmServiceExpectation>[
      listViews,
      listViews,
    ]);
    globals.fs.file(globals.fs.path.join('lib', 'main.dart')).createSync(recursive: true);
    residentRunner = HotRunner(
      <FlutterDevice>[
        flutterDevice,
      ],
      stayResident: false,
      debuggingOptions: DebuggingOptions.enabled(BuildInfo.debug, vmserviceOutFile: 'foo'),
      target: 'main.dart',
      devtoolsHandler: createNoOpHandler,
      analytics: fakeAnalytics,
    );

    await residentRunner.run(enableDevTools: true);

    expect(testLogger.errorText, contains('Failed to write vmservice-out-file at foo'));
    expect(fakeVmServiceHost?.hasRemainingExpectations, false);
  }, overrides: <Type, Generator>{
    FileSystem: () => ThrowingForwardingFileSystem(MemoryFileSystem.test()),
  }));

  testUsingContext('ColdRunner writes vm service file when providing debugging option', () => testbed.run(() async {
    fakeVmServiceHost = FakeVmServiceHost(requests: <VmServiceExpectation>[
      listViews,
    ], wsAddress: testUri);
    globals.fs.file(globals.fs.path.join('lib', 'main.dart')).createSync(recursive: true);
    residentRunner = ColdRunner(
      <FlutterDevice>[
        flutterDevice,
      ],
      stayResident: false,
      debuggingOptions: DebuggingOptions.enabled(BuildInfo.profile, vmserviceOutFile: 'foo'),
      target: 'main.dart',
      devtoolsHandler: createNoOpHandler,
    );

    await residentRunner.run(enableDevTools: true);

    expect(await globals.fs.file('foo').readAsString(), testUri.toString());
    expect(fakeVmServiceHost?.hasRemainingExpectations, false);
  }));

  testUsingContext('FlutterDevice uses dartdevc configuration when targeting web', () async {
    fakeVmServiceHost = FakeVmServiceHost(requests: <VmServiceExpectation>[]);
    final FakeDevice device = FakeDevice(targetPlatform: TargetPlatform.web_javascript);
    final DefaultResidentCompiler? residentCompiler = (await FlutterDevice.create(
      device,
      buildInfo: const BuildInfo(
        BuildMode.debug,
        '',
        treeShakeIcons: false,
        nullSafetyMode: NullSafetyMode.unsound,
        packageConfigPath: '.dart_tool/package_config.json',
      ),
      target: null,
      platform: FakePlatform(),
    )).generator as DefaultResidentCompiler?;

    expect(residentCompiler!.initializeFromDill,
      globals.fs.path.join(getBuildDirectory(), 'fbbe6a61fb7a1de317d381f8df4814e5.cache.dill'));
    expect(residentCompiler.librariesSpec,
      globals.fs.file(globals.artifacts!.getHostArtifact(HostArtifact.flutterWebLibrariesJson))
        .uri.toString());
    expect(residentCompiler.targetModel, TargetModel.dartdevc);
    expect(residentCompiler.sdkRoot,
      '${globals.artifacts!.getHostArtifact(HostArtifact.flutterWebSdk).path}/');
    expect(residentCompiler.platformDill, 'file:///HostArtifact.webPlatformKernelFolder/ddc_outline.dill');
  }, overrides: <Type, Generator>{
    Artifacts: () => Artifacts.test(),
    FileSystem: () => MemoryFileSystem.test(),
    ProcessManager: () => FakeProcessManager.any(),
  });

  testUsingContext('FlutterDevice uses dartdevc configuration when targeting web with null-safety autodetected', () async {
    fakeVmServiceHost = FakeVmServiceHost(requests: <VmServiceExpectation>[]);
    final FakeDevice device = FakeDevice(targetPlatform: TargetPlatform.web_javascript);

    final DefaultResidentCompiler? residentCompiler = (await FlutterDevice.create(
      device,
      buildInfo: const BuildInfo(
        BuildMode.debug,
        '',
        treeShakeIcons: false,
        extraFrontEndOptions: <String>['--enable-experiment=non-nullable'],
        packageConfigPath: '.dart_tool/package_config.json',
      ),
      target: null,
      platform: FakePlatform(),
    )).generator as DefaultResidentCompiler?;

    expect(residentCompiler!.initializeFromDill,
      globals.fs.path.join(getBuildDirectory(), '80b1a4cf4e7b90e1ab5f72022a0bc624.cache.dill'));
    expect(residentCompiler.librariesSpec,
      globals.fs.file(globals.artifacts!.getHostArtifact(HostArtifact.flutterWebLibrariesJson))
        .uri.toString());
    expect(residentCompiler.targetModel, TargetModel.dartdevc);
    expect(residentCompiler.sdkRoot,
      '${globals.artifacts!.getHostArtifact(HostArtifact.flutterWebSdk).path}/');
    expect(residentCompiler.platformDill, 'file:///HostArtifact.webPlatformKernelFolder/ddc_outline_sound.dill');
  }, overrides: <Type, Generator>{
    Artifacts: () => Artifacts.test(),
    FileSystem: () => MemoryFileSystem.test(),
    ProcessManager: () => FakeProcessManager.any(),
  });

  testUsingContext('FlutterDevice passes alternative-invalidation-strategy flag', () async {
    fakeVmServiceHost = FakeVmServiceHost(requests: <VmServiceExpectation>[]);
    final FakeDevice device = FakeDevice();


    final DefaultResidentCompiler? residentCompiler = (await FlutterDevice.create(
      device,
      buildInfo: const BuildInfo(
        BuildMode.debug,
        '',
        treeShakeIcons: false,
        extraFrontEndOptions: <String>[],
        packageConfigPath: '.dart_tool/package_config.json',
      ),
      target: null, platform: FakePlatform(),
    )).generator as DefaultResidentCompiler?;

    expect(residentCompiler!.extraFrontEndOptions,
      contains('--enable-experiment=alternative-invalidation-strategy'));
  }, overrides: <Type, Generator>{
    Artifacts: () => Artifacts.test(),
    FileSystem: () => MemoryFileSystem.test(),
    ProcessManager: () => FakeProcessManager.any(),
  });

  testUsingContext('FlutterDevice passes initializeFromDill parameter if specified', () async {
    fakeVmServiceHost = FakeVmServiceHost(requests: <VmServiceExpectation>[]);
    final FakeDevice device = FakeDevice();

    final DefaultResidentCompiler? residentCompiler = (await FlutterDevice.create(
      device,
      buildInfo: const BuildInfo(
        BuildMode.debug,
        '',
        treeShakeIcons: false,
        extraFrontEndOptions: <String>[],
        initializeFromDill: '/foo/bar.dill',
        packageConfigPath: '.dart_tool/package_config.json',
      ),
      target: null, platform: FakePlatform(),
    )).generator as DefaultResidentCompiler?;

    expect(residentCompiler!.initializeFromDill, '/foo/bar.dill');
    expect(residentCompiler.assumeInitializeFromDillUpToDate, false);
  }, overrides: <Type, Generator>{
    Artifacts: () => Artifacts.test(),
    FileSystem: () => MemoryFileSystem.test(),
    ProcessManager: () => FakeProcessManager.any(),
  });

   testUsingContext('FlutterDevice passes assumeInitializeFromDillUpToDate parameter if specified', () async {
    fakeVmServiceHost = FakeVmServiceHost(requests: <VmServiceExpectation>[]);
    final FakeDevice device = FakeDevice();

    final DefaultResidentCompiler? residentCompiler = (await FlutterDevice.create(
      device,
      buildInfo: const BuildInfo(
        BuildMode.debug,
        '',
        treeShakeIcons: false,
        extraFrontEndOptions: <String>[],
        assumeInitializeFromDillUpToDate: true,
        packageConfigPath: '.dart_tool/package_config.json'
      ),
      target: null, platform: FakePlatform(),
    )).generator as DefaultResidentCompiler?;

    expect(residentCompiler!.assumeInitializeFromDillUpToDate, true);
  }, overrides: <Type, Generator>{
    Artifacts: () => Artifacts.test(),
    FileSystem: () => MemoryFileSystem.test(),
    ProcessManager: () => FakeProcessManager.any(),
  });

  testUsingContext('FlutterDevice passes frontendServerStarterPath parameter if specified', () async {
    fakeVmServiceHost = FakeVmServiceHost(requests: <VmServiceExpectation>[]);
    final FakeDevice device = FakeDevice();

    final DefaultResidentCompiler? residentCompiler = (await FlutterDevice.create(
      device,
      buildInfo: const BuildInfo(
        BuildMode.debug,
        '',
        treeShakeIcons: false,
        frontendServerStarterPath: '/foo/bar/frontend_server_starter.dart',
        packageConfigPath: '.dart_tool/package_config.json'
      ),
      target: null, platform: FakePlatform(),
    )).generator as DefaultResidentCompiler?;

    expect(residentCompiler!.frontendServerStarterPath, '/foo/bar/frontend_server_starter.dart');
  }, overrides: <Type, Generator>{
    Artifacts: () => Artifacts.test(),
    FileSystem: () => MemoryFileSystem.test(),
    ProcessManager: () => FakeProcessManager.any(),
  });

  testUsingContext('Handle existing VM service clients DDS error', () => testbed.run(() async {
    fakeVmServiceHost = FakeVmServiceHost(requests: <VmServiceExpectation>[]);
    final FakeDevice device = FakeDevice()
      ..dds = DartDevelopmentService();
    ddsLauncherCallback = (Uri uri, {bool enableAuthCodes = true, bool ipv6 = false, Uri? serviceUri, List<String> cachedUserTags = const <String>[], dds.UriConverter? uriConverter}) {
      expect(uri, Uri(scheme: 'foo', host: 'bar'));
      expect(enableAuthCodes, isTrue);
      expect(ipv6, isFalse);
      expect(serviceUri, Uri(scheme: 'http', host: '127.0.0.1', port: 0));
      expect(cachedUserTags, isEmpty);
      expect(uriConverter, isNull);
      throw FakeDartDevelopmentServiceException(message:
        'Existing VM service clients prevent DDS from taking control.',
      );
    };
    final TestFlutterDevice flutterDevice = TestFlutterDevice(
      device,
      vmServiceUris: Stream<Uri>.value(testUri),
    );
    bool caught = false;
    final Completer<void>done = Completer<void>();
    runZonedGuarded(() {
      flutterDevice.connect(allowExistingDdsInstance: true).then((_) => done.complete());
    }, (Object e, StackTrace st) {
      expect(e, isA<ToolExit>());
      expect((e as ToolExit).message,
        contains('Existing VM service clients prevent DDS from taking control.',
      ));
      done.complete();
      caught = true;
    });
    await done.future;
    if (!caught) {
      fail('Expected ToolExit to be thrown.');
    }
  }, overrides: <Type, Generator>{
    VMServiceConnector: () => (Uri httpUri, {
      ReloadSources? reloadSources,
      Restart? restart,
      CompileExpression? compileExpression,
      GetSkSLMethod? getSkSLMethod,
      FlutterProject? flutterProject,
      PrintStructuredErrorLogMethod? printStructuredErrorLogMethod,
      io.CompressionOptions? compression,
      Device? device,
      required Logger logger,
    }) async => FakeVmServiceHost(requests: <VmServiceExpectation>[]).vmService,
  }));

  testUsingContext('Uses existing DDS URI from exception field', () => testbed.run(() async {
    fakeVmServiceHost = FakeVmServiceHost(requests: <VmServiceExpectation>[]);
    final FakeDevice device = FakeDevice()
      ..dds = DartDevelopmentService();
    ddsLauncherCallback = (Uri uri, {bool enableAuthCodes = true, bool ipv6 = false, Uri? serviceUri, List<String> cachedUserTags = const <String>[], dds.UriConverter? uriConverter}) {
      throw dds.DartDevelopmentServiceException.existingDdsInstance(
        'Existing DDS at http://localhost/existingDdsInMessage.',
        ddsUri: Uri.parse('http://localhost/existingDdsInField'),
      );
    };
    final TestFlutterDevice flutterDevice = TestFlutterDevice(
      device,
      vmServiceUris: Stream<Uri>.value(testUri),
    );
    final Completer<void> done = Completer<void>();
    unawaited(runZonedGuarded(
      () => flutterDevice.connect(allowExistingDdsInstance: true).then((_) => done.complete()),
      (_, __) => done.complete(),
    ));
    await done.future;
    expect(device.dds.uri, Uri.parse('http://localhost/existingDdsInField'));
  }, overrides: <Type, Generator>{
    VMServiceConnector: () => (Uri httpUri, {
      ReloadSources? reloadSources,
      Restart? restart,
      CompileExpression? compileExpression,
      GetSkSLMethod? getSkSLMethod,
      FlutterProject? flutterProject,
      PrintStructuredErrorLogMethod? printStructuredErrorLogMethod,
      io.CompressionOptions? compression,
      Device? device,
      required Logger logger,
    }) async => FakeVmServiceHost(requests: <VmServiceExpectation>[]).vmService,
  }));

  testUsingContext('Falls back to existing DDS URI from exception message', () => testbed.run(() async {
    fakeVmServiceHost = FakeVmServiceHost(requests: <VmServiceExpectation>[]);
    final FakeDevice device = FakeDevice()
      ..dds = DartDevelopmentService();
    ddsLauncherCallback = (Uri uri, {bool enableAuthCodes = true, bool ipv6 = false, Uri? serviceUri, List<String> cachedUserTags = const <String>[], dds.UriConverter? uriConverter}) {
      throw dds.DartDevelopmentServiceException.existingDdsInstance(
        'Existing DDS at http://localhost/existingDdsInMessage.',
      );
    };
    final TestFlutterDevice flutterDevice = TestFlutterDevice(
      device,
      vmServiceUris: Stream<Uri>.value(testUri),
    );
    final Completer<void>done = Completer<void>();
    unawaited(runZonedGuarded(
      () => flutterDevice.connect(allowExistingDdsInstance: true).then((_) => done.complete()),
      (_, __) => done.complete(),
    ));
    await done.future;
    expect(device.dds.uri, Uri.parse('http://localhost/existingDdsInMessage'));
  }, overrides: <Type, Generator>{
    VMServiceConnector: () => (Uri httpUri, {
      ReloadSources? reloadSources,
      Restart? restart,
      CompileExpression? compileExpression,
      GetSkSLMethod? getSkSLMethod,
      FlutterProject? flutterProject,
      PrintStructuredErrorLogMethod? printStructuredErrorLogMethod,
      io.CompressionOptions? compression,
      Device? device,
      required Logger logger,
    }) async => FakeVmServiceHost(requests: <VmServiceExpectation>[]).vmService,
  }));

  testUsingContext('Host VM service ipv6 defaults', () => testbed.run(() async {
    fakeVmServiceHost = FakeVmServiceHost(requests: <VmServiceExpectation>[]);
    final FakeDevice device = FakeDevice()
      ..dds = DartDevelopmentService();
    final Completer<void>done = Completer<void>();
    ddsLauncherCallback = (Uri uri, {bool enableAuthCodes = true, bool ipv6 = false, Uri? serviceUri, List<String> cachedUserTags = const <String>[], dds.UriConverter? uriConverter}) async {
      expect(uri, Uri(scheme: 'foo', host: 'bar'));
      expect(enableAuthCodes, isFalse);
      expect(ipv6, isTrue);
      expect(serviceUri, Uri(scheme: 'http', host: '::1', port: 0));
      expect(cachedUserTags, isEmpty);
      expect(uriConverter, isNull);
      done.complete();
      return FakeDartDevelopmentService();
    };
    final TestFlutterDevice flutterDevice = TestFlutterDevice(
      device,
      vmServiceUris: Stream<Uri>.value(testUri),
    );
    await flutterDevice.connect(allowExistingDdsInstance: true, ipv6: true, disableServiceAuthCodes: true);
    await done.future;
  }, overrides: <Type, Generator>{
    VMServiceConnector: () => (Uri httpUri, {
      ReloadSources? reloadSources,
      Restart? restart,
      CompileExpression? compileExpression,
      GetSkSLMethod? getSkSLMethod,
      FlutterProject? flutterProject,
      PrintStructuredErrorLogMethod? printStructuredErrorLogMethod,
      io.CompressionOptions? compression,
      Device? device,
      required Logger logger,
    }) async => FakeVmServiceHost(requests: <VmServiceExpectation>[]).vmService,
  }));

  testUsingContext('Context includes URI converter', () => testbed.run(() async {
    fakeVmServiceHost = FakeVmServiceHost(requests: <VmServiceExpectation>[]);
    final FakeDevice device = FakeDevice()
      ..dds = DartDevelopmentService();
    final Completer<void>done = Completer<void>();
    ddsLauncherCallback = (
      Uri uri, {
      bool enableAuthCodes = false,
      bool ipv6 = false,
      Uri? serviceUri,
      List<String> cachedUserTags = const <String>[],
      dds.UriConverter? uriConverter,
    }) async {
      expect(uri, Uri(scheme: 'foo', host: 'bar'));
      expect(enableAuthCodes, isFalse);
      expect(ipv6, isTrue);
      expect(serviceUri, Uri(scheme: 'http', host: '::1', port: 0));
      expect(cachedUserTags, isEmpty);
      expect(uriConverter, isNotNull);
      done.complete();
      return FakeDartDevelopmentService();
    };
    final TestFlutterDevice flutterDevice = TestFlutterDevice(
      device,
      vmServiceUris: Stream<Uri>.value(testUri),
    );
    await flutterDevice.connect(allowExistingDdsInstance: true, ipv6: true, disableServiceAuthCodes: true);
    await done.future;
  }, overrides: <Type, Generator>{
    VMServiceConnector: () => (Uri httpUri, {
      ReloadSources? reloadSources,
      Restart? restart,
      CompileExpression? compileExpression,
      GetSkSLMethod? getSkSLMethod,
      FlutterProject? flutterProject,
      PrintStructuredErrorLogMethod? printStructuredErrorLogMethod,
      io.CompressionOptions compression = io.CompressionOptions.compressionDefault,
      Device? device,
      required Logger logger,
    }) async => FakeVmServiceHost(requests: <VmServiceExpectation>[]).vmService,
    dds.UriConverter: () => (String uri) => 'test',
  }));

  testUsingContext('Failed DDS start outputs error message', () => testbed.run(() async {
    // See https://github.com/flutter/flutter/issues/72385 for context.
    final FakeDevice device = FakeDevice()
      ..dds = DartDevelopmentService();
    ddsLauncherCallback = (
      Uri uri, {
      bool enableAuthCodes = false,
      bool ipv6 = false,
      Uri? serviceUri,
      List<String> cachedUserTags = const <String>[],
      dds.UriConverter? uriConverter,
    }) {
      expect(uri, Uri(scheme: 'foo', host: 'bar'));
      expect(enableAuthCodes, isTrue);
      expect(ipv6, isFalse);
      expect(serviceUri, Uri(scheme: 'http', host: '127.0.0.1', port: 0));
      expect(cachedUserTags, isEmpty);
      expect(uriConverter, isNull);
      throw FakeDartDevelopmentServiceException(message: 'No URI');
    };
    final TestFlutterDevice flutterDevice = TestFlutterDevice(
      device,
      vmServiceUris: Stream<Uri>.value(testUri),
    );
    bool caught = false;
    final Completer<void>done = Completer<void>();
    runZonedGuarded(() {
      flutterDevice.connect(allowExistingDdsInstance: true).then((_) => done.complete());
    }, (Object e, StackTrace st) {
      expect(e, isA<StateError>());
      expect((e as StateError).message, contains('No URI'));
      expect(testLogger.errorText, contains(
        'DDS has failed to start and there is not an existing DDS instance',
      ));
      done.complete();
      caught = true;
    });
    await done.future;
    if (!caught) {
      fail('Expected a StateError to be thrown.');
    }
  }, overrides: <Type, Generator>{
    VMServiceConnector: () => (Uri httpUri, {
      ReloadSources? reloadSources,
      Restart? restart,
      CompileExpression? compileExpression,
      GetSkSLMethod? getSkSLMethod,
      FlutterProject? flutterProject,
      PrintStructuredErrorLogMethod? printStructuredErrorLogMethod,
      io.CompressionOptions compression = io.CompressionOptions.compressionDefault,
      Device? device,
      required Logger logger,
    }) async => FakeVmServiceHost(requests: <VmServiceExpectation>[]).vmService,
  }));

  testUsingContext('nextPlatform moves through expected platforms', () {
    expect(nextPlatform('android'), 'iOS');
    expect(nextPlatform('iOS'), 'windows');
    expect(nextPlatform('windows'), 'macOS');
    expect(nextPlatform('macOS'), 'linux');
    expect(nextPlatform('linux'), 'fuchsia');
    expect(nextPlatform('fuchsia'), 'android');
    expect(() => nextPlatform('unknown'), throwsAssertionError);
  });

  testUsingContext('cleanupAtFinish shuts down resident devtools handler', () => testbed.run(() async {
    residentRunner = HotRunner(
      <FlutterDevice>[
        flutterDevice,
      ],
      stayResident: false,
      debuggingOptions: DebuggingOptions.enabled(BuildInfo.debug, vmserviceOutFile: 'foo'),
      target: 'main.dart',
      devtoolsHandler: createNoOpHandler,
      analytics: fakeAnalytics,
    );
    await residentRunner.cleanupAtFinish();

    expect((residentRunner.residentDevtoolsHandler! as NoOpDevtoolsHandler).wasShutdown, true);
  }));

  testUsingContext('HotRunner sets asset directory when first evict assets', () => testbed.run(() async {
    fakeVmServiceHost = FakeVmServiceHost(requests: <VmServiceExpectation>[
      listViews,
      setAssetBundlePath,
      evict,
    ]);
    residentRunner = HotRunner(
      <FlutterDevice>[
        flutterDevice,
      ],
      stayResident: false,
      debuggingOptions: DebuggingOptions.enabled(BuildInfo.debug),
      target: 'main.dart',
      devtoolsHandler: createNoOpHandler,
      analytics: fakeAnalytics,
    );

    (flutterDevice.devFS! as FakeDevFS).assetPathsToEvict = <String>{'asset'};

    expect(flutterDevice.devFS!.hasSetAssetDirectory, isFalse);
    await (residentRunner as HotRunner).evictDirtyAssets();
    expect(flutterDevice.devFS!.hasSetAssetDirectory, isTrue);
    expect(fakeVmServiceHost!.hasRemainingExpectations, isFalse);
  }));

  testUsingContext('HotRunner sets asset directory when first evict shaders', () => testbed.run(() async {
    fakeVmServiceHost = FakeVmServiceHost(requests: <VmServiceExpectation>[
      listViews,
      setAssetBundlePath,
      evictShader,
    ]);
    residentRunner = HotRunner(
      <FlutterDevice>[
        flutterDevice,
      ],
      stayResident: false,
      debuggingOptions: DebuggingOptions.enabled(BuildInfo.debug),
      target: 'main.dart',
      devtoolsHandler: createNoOpHandler,
      analytics: fakeAnalytics,
    );

    (flutterDevice.devFS! as FakeDevFS).shaderPathsToEvict = <String>{'foo.frag'};

    expect(flutterDevice.devFS!.hasSetAssetDirectory, false);
    await (residentRunner as HotRunner).evictDirtyAssets();
    expect(flutterDevice.devFS!.hasSetAssetDirectory, true);
    expect(fakeVmServiceHost!.hasRemainingExpectations, false);
  }));

  testUsingContext('HotRunner does not sets asset directory when no assets to evict', () => testbed.run(() async {
    fakeVmServiceHost = FakeVmServiceHost(requests: <VmServiceExpectation>[
    ]);
    residentRunner = HotRunner(
      <FlutterDevice>[
        flutterDevice,
      ],
      stayResident: false,
      debuggingOptions: DebuggingOptions.enabled(BuildInfo.debug),
      target: 'main.dart',
      devtoolsHandler: createNoOpHandler,
      analytics: fakeAnalytics,
    );

    expect(flutterDevice.devFS!.hasSetAssetDirectory, false);
    await (residentRunner as HotRunner).evictDirtyAssets();
    expect(flutterDevice.devFS!.hasSetAssetDirectory, false);
    expect(fakeVmServiceHost!.hasRemainingExpectations, false);
  }));

  testUsingContext('HotRunner does not set asset directory if it has been set before', () => testbed.run(() async {
    fakeVmServiceHost = FakeVmServiceHost(requests: <VmServiceExpectation>[
      listViews,
      evict,
    ]);
    residentRunner = HotRunner(
      <FlutterDevice>[
        flutterDevice,
      ],
      stayResident: false,
      debuggingOptions: DebuggingOptions.enabled(BuildInfo.debug),
      target: 'main.dart',
      devtoolsHandler: createNoOpHandler,
      analytics: fakeAnalytics,
    );

    (flutterDevice.devFS! as FakeDevFS).assetPathsToEvict = <String>{'asset'};
    flutterDevice.devFS!.hasSetAssetDirectory = true;

    await (residentRunner as HotRunner).evictDirtyAssets();
    expect(flutterDevice.devFS!.hasSetAssetDirectory, true);
    expect(fakeVmServiceHost!.hasRemainingExpectations, false);
  }));

  testUsingContext(
      'use the nativeAssetsYamlFile when provided',
      () => testbed.run(() async {
        final FakeDevice device = FakeDevice(
          targetPlatform: TargetPlatform.darwin,
          sdkNameAndVersion: 'Macos',
        );
        final FakeResidentCompiler residentCompiler = FakeResidentCompiler();
        final FakeFlutterDevice flutterDevice = FakeFlutterDevice()
          ..testUri = testUri
          ..vmServiceHost = (() => fakeVmServiceHost)
          ..device = device
          ..fakeDevFS = devFS
          ..targetPlatform = TargetPlatform.darwin
          ..generator = residentCompiler;

        fakeVmServiceHost = FakeVmServiceHost(requests: <VmServiceExpectation>[
          listViews,
          listViews,
        ]);
        globals.fs
            .file(globals.fs.path.join('lib', 'main.dart'))
            .createSync(recursive: true);
        residentRunner = HotRunner(
          <FlutterDevice>[
            flutterDevice,
          ],
          stayResident: false,
          debuggingOptions: DebuggingOptions.enabled(const BuildInfo(
            BuildMode.debug,
            '',
            treeShakeIcons: false,
            trackWidgetCreation: true,
            packageConfigPath: '.dart_tool/package_config.json',
          )),
          target: 'main.dart',
          devtoolsHandler: createNoOpHandler,
          analytics: globals.analytics,
          nativeAssetsYamlFile: 'foo.yaml',
        );

        final int? result = await residentRunner.run();
        expect(result, 0);

        expect(residentCompiler.recompileCalled, true);
        expect(residentCompiler.receivedNativeAssetsYaml, globals.fs.path.toUri('foo.yaml'));
      }),
      overrides: <Type, Generator>{
        ProcessManager: () => FakeProcessManager.any(),
        FeatureFlags: () => TestFeatureFlags(isNativeAssetsEnabled: true, isMacOSEnabled: true),
      });
}

class FakeAnalytics extends Fake implements Analytics {
  @override
  void send(Event event) => sentEvents.add(event);

<<<<<<< HEAD
  @override
  DevFS? get devFS => _devFS;

  @override
  set devFS(DevFS? value) { }

  @override
  Device? device;

  @override
  Future<void> stopEchoingDeviceLog() async { }

  @override
  Future<void> initLogReader() async { }

  @override
  Future<Uri> setupDevFS(String fsName, Directory rootDirectory) async {
    return testUri!;
  }

  @override
  Future<int> runHot({required HotRunner hotRunner, String? route}) async {
    return runHotCode;
  }

  @override
  Future<int> runCold({required ColdRunner coldRunner, String? route}) async {
    if (runColdError != null) {
      throw runColdError!;
    }
    return runColdCode;
  }

  @override
  Future<void> connect({
    ReloadSources? reloadSources,
    Restart? restart,
    CompileExpression? compileExpression,
    GetSkSLMethod? getSkSLMethod,
    FlutterProject? flutterProject,
    PrintStructuredErrorLogMethod? printStructuredErrorLogMethod,
    int? hostVmServicePort,
    int? ddsPort,
    bool disableServiceAuthCodes = false,
    bool enableDds = true,
    bool cacheStartupProfile = false,
    required bool allowExistingDdsInstance,
    bool ipv6 = false,
  }) async { }

  @override
  Future<UpdateFSReport> updateDevFS({
    required Uri mainUri,
    String? target,
    AssetBundle? bundle,
    DateTime? firstBuildTime,
    bool bundleFirstUpload = false,
    bool bundleDirty = false,
    bool fullRestart = false,
    String? projectRootPath,
    required String pathToReload,
    required String dillOutputPath,
    required List<Uri> invalidatedFiles,
    required PackageConfig packageConfig,
  }) async {
    if (reportError != null) {
      throw reportError!;
    }
    return report;
  }

  @override
  Future<void> updateReloadStatus(bool wasReloadSuccessful) async { }
}

class FakeDelegateFlutterDevice extends FlutterDevice {
  FakeDelegateFlutterDevice(
    super.device,
    BuildInfo buildInfo,
    ResidentCompiler residentCompiler,
    this.fakeDevFS,
  ) : super(buildInfo: buildInfo, generator: residentCompiler, developmentShaderCompiler: const FakeShaderCompiler());

  @override
  Future<void> connect({
    ReloadSources? reloadSources,
    Restart? restart,
    bool enableDds = true,
    bool cacheStartupProfile = false,
    bool disableServiceAuthCodes = false,
    bool ipv6 = false,
    CompileExpression? compileExpression,
    GetSkSLMethod? getSkSLMethod,
    FlutterProject? flutterProject,
    int? hostVmServicePort,
    int? ddsPort,
    PrintStructuredErrorLogMethod? printStructuredErrorLogMethod,
    bool allowExistingDdsInstance = false,
  }) async { }


  final DevFS fakeDevFS;

  @override
  DevFS? get devFS => fakeDevFS;

  @override
  set devFS(DevFS? value) {}
}

class FakeResidentCompiler extends Fake implements ResidentCompiler {
  CompilerOutput? nextOutput;
  bool didSuppressErrors = false;

  @override
  Future<CompilerOutput?> recompile(
    Uri mainUri,
    List<Uri>? invalidatedFiles, {
    required String outputPath,
    required PackageConfig packageConfig,
    String? projectRootPath,
    required FileSystem fs,
    bool suppressErrors = false,
    bool checkDartPluginRegistry = false,
    File? dartPluginRegistrant,
    Uri? nativeAssetsYaml,
  }) async {
    didSuppressErrors = suppressErrors;
    return nextOutput ?? const CompilerOutput('foo.dill', 0, <Uri>[]);
  }

  @override
  void accept() { }

  @override
  void reset() { }
}

class FakeProjectFileInvalidator extends Fake implements ProjectFileInvalidator {
  @override
  Future<InvalidationResult> findInvalidated({
    required DateTime? lastCompiled,
    required List<Uri> urisToMonitor,
    required String packagesPath,
    required PackageConfig packageConfig,
    bool asyncScanning = false,
  }) async {
    return InvalidationResult(
      packageConfig: packageConfig,
      uris: <Uri>[Uri.parse('file:///hello_world/main.dart'),
    ]);
  }
}

class FakeDevice extends Fake implements Device {
  FakeDevice({
    String sdkNameAndVersion = 'Android',
    TargetPlatform targetPlatform = TargetPlatform.android_arm,
    bool isLocalEmulator = false,
    this.supportsHotRestart = true,
    this.supportsScreenshot = true,
    this.supportsFlutterExit = true,
  }) : _isLocalEmulator = isLocalEmulator,
       _targetPlatform = targetPlatform,
       _sdkNameAndVersion = sdkNameAndVersion;

  final bool _isLocalEmulator;
  final TargetPlatform _targetPlatform;
  final String _sdkNameAndVersion;

  bool disposed = false;
  bool appStopped = false;
  bool failScreenshot = false;

  @override
  bool supportsHotRestart;

  @override
  bool supportsScreenshot;

  @override
  bool supportsFlutterExit;

  @override
  PlatformType get platformType => _targetPlatform == TargetPlatform.web_javascript
    ? PlatformType.web
    : PlatformType.android;

  @override
  Future<String> get sdkNameAndVersion async => _sdkNameAndVersion;

  @override
  Future<TargetPlatform> get targetPlatform async => _targetPlatform;

  @override
  Future<bool> get isLocalEmulator async => _isLocalEmulator;

  @override
  String get name => 'FakeDevice';

  @override
  late DartDevelopmentService dds;

  @override
  Future<void> dispose() async {
    disposed = true;
  }

  @override
  Future<bool> stopApp(ApplicationPackage? app, {String? userIdentifier}) async {
    appStopped = true;
    return true;
  }

  @override
  Future<void> takeScreenshot(File outputFile) async {
    if (failScreenshot) {
      throw Exception();
    }
    outputFile.writeAsBytesSync(List<int>.generate(1024, (int i) => i));
  }

  @override
  FutureOr<DeviceLogReader> getLogReader({
    ApplicationPackage? app,
    bool includePastLogs = false,
  }) => NoOpDeviceLogReader(name);

  @override
  DevicePortForwarder portForwarder = const NoOpDevicePortForwarder();
}

class FakeDevFS extends Fake implements DevFS {
  @override
  DateTime? lastCompiled = DateTime(2000);

  @override
  PackageConfig? lastPackageConfig = PackageConfig.empty;

  @override
  List<Uri> sources = <Uri>[];

  @override
  Uri baseUri = Uri();

  @override
  Future<void> destroy() async { }

  @override
  Set<String> assetPathsToEvict = <String>{};

  @override
  Set<String> shaderPathsToEvict = <String>{};

  @override
  Set<String> scenePathsToEvict = <String>{};

  @override
  bool didUpdateFontManifest = false;

  UpdateFSReport nextUpdateReport = UpdateFSReport(success: true);

  @override
  bool hasSetAssetDirectory = false;

  @override
  Future<Uri> create() async {
    return Uri();
  }

  @override
  void resetLastCompiled() {
    lastCompiled = null;
  }

  @override
  Future<UpdateFSReport> update({
    required Uri mainUri,
    required ResidentCompiler generator,
    required bool trackWidgetCreation,
    required String pathToReload,
    required List<Uri> invalidatedFiles,
    required PackageConfig packageConfig,
    required String dillOutputPath,
    required DevelopmentShaderCompiler shaderCompiler,
    DevelopmentSceneImporter? sceneImporter,
    DevFSWriter? devFSWriter,
    String? target,
    AssetBundle? bundle,
    DateTime? firstBuildTime,
    bool bundleFirstUpload = false,
    bool fullRestart = false,
    String? projectRootPath,
    File? dartPluginRegistrant,
  }) async {
    return nextUpdateReport;
  }
}

class FakeShaderCompiler implements DevelopmentShaderCompiler {
  const FakeShaderCompiler();

  @override
  void configureCompiler(
    TargetPlatform? platform, {
    required ImpellerStatus impellerStatus,
  }) { }

  @override
  Future<DevFSContent> recompileShader(DevFSContent inputShader) {
    throw UnimplementedError();
  }
}

const FakeVmServiceRequest renderFrameRasterStats = FakeVmServiceRequest(
  method: kRenderFrameWithRasterStatsMethod,
  args: <String, Object>{
    'viewId': 'a',
    'isolateId': '1',
  },
  error: FakeRPCError(
    code: RPCErrorCodes.kServerError,
    error: 'Raster status not supported on Impeller backend',
  ),
);
=======
  final List<Event> sentEvents = <Event>[];
}
>>>>>>> dec2ee5c
<|MERGE_RESOLUTION|>--- conflicted
+++ resolved
@@ -2403,319 +2403,7 @@
   @override
   void send(Event event) => sentEvents.add(event);
 
-<<<<<<< HEAD
-  @override
-  DevFS? get devFS => _devFS;
-
-  @override
-  set devFS(DevFS? value) { }
-
-  @override
-  Device? device;
-
-  @override
-  Future<void> stopEchoingDeviceLog() async { }
-
-  @override
-  Future<void> initLogReader() async { }
-
-  @override
-  Future<Uri> setupDevFS(String fsName, Directory rootDirectory) async {
-    return testUri!;
-  }
-
-  @override
-  Future<int> runHot({required HotRunner hotRunner, String? route}) async {
-    return runHotCode;
-  }
-
-  @override
-  Future<int> runCold({required ColdRunner coldRunner, String? route}) async {
-    if (runColdError != null) {
-      throw runColdError!;
-    }
-    return runColdCode;
-  }
-
-  @override
-  Future<void> connect({
-    ReloadSources? reloadSources,
-    Restart? restart,
-    CompileExpression? compileExpression,
-    GetSkSLMethod? getSkSLMethod,
-    FlutterProject? flutterProject,
-    PrintStructuredErrorLogMethod? printStructuredErrorLogMethod,
-    int? hostVmServicePort,
-    int? ddsPort,
-    bool disableServiceAuthCodes = false,
-    bool enableDds = true,
-    bool cacheStartupProfile = false,
-    required bool allowExistingDdsInstance,
-    bool ipv6 = false,
-  }) async { }
-
-  @override
-  Future<UpdateFSReport> updateDevFS({
-    required Uri mainUri,
-    String? target,
-    AssetBundle? bundle,
-    DateTime? firstBuildTime,
-    bool bundleFirstUpload = false,
-    bool bundleDirty = false,
-    bool fullRestart = false,
-    String? projectRootPath,
-    required String pathToReload,
-    required String dillOutputPath,
-    required List<Uri> invalidatedFiles,
-    required PackageConfig packageConfig,
-  }) async {
-    if (reportError != null) {
-      throw reportError!;
-    }
-    return report;
-  }
-
-  @override
-  Future<void> updateReloadStatus(bool wasReloadSuccessful) async { }
-}
-
-class FakeDelegateFlutterDevice extends FlutterDevice {
-  FakeDelegateFlutterDevice(
-    super.device,
-    BuildInfo buildInfo,
-    ResidentCompiler residentCompiler,
-    this.fakeDevFS,
-  ) : super(buildInfo: buildInfo, generator: residentCompiler, developmentShaderCompiler: const FakeShaderCompiler());
-
-  @override
-  Future<void> connect({
-    ReloadSources? reloadSources,
-    Restart? restart,
-    bool enableDds = true,
-    bool cacheStartupProfile = false,
-    bool disableServiceAuthCodes = false,
-    bool ipv6 = false,
-    CompileExpression? compileExpression,
-    GetSkSLMethod? getSkSLMethod,
-    FlutterProject? flutterProject,
-    int? hostVmServicePort,
-    int? ddsPort,
-    PrintStructuredErrorLogMethod? printStructuredErrorLogMethod,
-    bool allowExistingDdsInstance = false,
-  }) async { }
-
-
-  final DevFS fakeDevFS;
-
-  @override
-  DevFS? get devFS => fakeDevFS;
-
-  @override
-  set devFS(DevFS? value) {}
-}
-
-class FakeResidentCompiler extends Fake implements ResidentCompiler {
-  CompilerOutput? nextOutput;
-  bool didSuppressErrors = false;
-
-  @override
-  Future<CompilerOutput?> recompile(
-    Uri mainUri,
-    List<Uri>? invalidatedFiles, {
-    required String outputPath,
-    required PackageConfig packageConfig,
-    String? projectRootPath,
-    required FileSystem fs,
-    bool suppressErrors = false,
-    bool checkDartPluginRegistry = false,
-    File? dartPluginRegistrant,
-    Uri? nativeAssetsYaml,
-  }) async {
-    didSuppressErrors = suppressErrors;
-    return nextOutput ?? const CompilerOutput('foo.dill', 0, <Uri>[]);
-  }
-
-  @override
-  void accept() { }
-
-  @override
-  void reset() { }
-}
-
-class FakeProjectFileInvalidator extends Fake implements ProjectFileInvalidator {
-  @override
-  Future<InvalidationResult> findInvalidated({
-    required DateTime? lastCompiled,
-    required List<Uri> urisToMonitor,
-    required String packagesPath,
-    required PackageConfig packageConfig,
-    bool asyncScanning = false,
-  }) async {
-    return InvalidationResult(
-      packageConfig: packageConfig,
-      uris: <Uri>[Uri.parse('file:///hello_world/main.dart'),
-    ]);
-  }
-}
-
-class FakeDevice extends Fake implements Device {
-  FakeDevice({
-    String sdkNameAndVersion = 'Android',
-    TargetPlatform targetPlatform = TargetPlatform.android_arm,
-    bool isLocalEmulator = false,
-    this.supportsHotRestart = true,
-    this.supportsScreenshot = true,
-    this.supportsFlutterExit = true,
-  }) : _isLocalEmulator = isLocalEmulator,
-       _targetPlatform = targetPlatform,
-       _sdkNameAndVersion = sdkNameAndVersion;
-
-  final bool _isLocalEmulator;
-  final TargetPlatform _targetPlatform;
-  final String _sdkNameAndVersion;
-
-  bool disposed = false;
-  bool appStopped = false;
-  bool failScreenshot = false;
-
-  @override
-  bool supportsHotRestart;
-
-  @override
-  bool supportsScreenshot;
-
-  @override
-  bool supportsFlutterExit;
-
-  @override
-  PlatformType get platformType => _targetPlatform == TargetPlatform.web_javascript
-    ? PlatformType.web
-    : PlatformType.android;
-
-  @override
-  Future<String> get sdkNameAndVersion async => _sdkNameAndVersion;
-
-  @override
-  Future<TargetPlatform> get targetPlatform async => _targetPlatform;
-
-  @override
-  Future<bool> get isLocalEmulator async => _isLocalEmulator;
-
-  @override
-  String get name => 'FakeDevice';
-
-  @override
-  late DartDevelopmentService dds;
-
-  @override
-  Future<void> dispose() async {
-    disposed = true;
-  }
-
-  @override
-  Future<bool> stopApp(ApplicationPackage? app, {String? userIdentifier}) async {
-    appStopped = true;
-    return true;
-  }
-
-  @override
-  Future<void> takeScreenshot(File outputFile) async {
-    if (failScreenshot) {
-      throw Exception();
-    }
-    outputFile.writeAsBytesSync(List<int>.generate(1024, (int i) => i));
-  }
-
-  @override
-  FutureOr<DeviceLogReader> getLogReader({
-    ApplicationPackage? app,
-    bool includePastLogs = false,
-  }) => NoOpDeviceLogReader(name);
-
-  @override
-  DevicePortForwarder portForwarder = const NoOpDevicePortForwarder();
-}
-
-class FakeDevFS extends Fake implements DevFS {
-  @override
-  DateTime? lastCompiled = DateTime(2000);
-
-  @override
-  PackageConfig? lastPackageConfig = PackageConfig.empty;
-
-  @override
-  List<Uri> sources = <Uri>[];
-
-  @override
-  Uri baseUri = Uri();
-
-  @override
-  Future<void> destroy() async { }
-
-  @override
-  Set<String> assetPathsToEvict = <String>{};
-
-  @override
-  Set<String> shaderPathsToEvict = <String>{};
-
-  @override
-  Set<String> scenePathsToEvict = <String>{};
-
-  @override
-  bool didUpdateFontManifest = false;
-
-  UpdateFSReport nextUpdateReport = UpdateFSReport(success: true);
-
-  @override
-  bool hasSetAssetDirectory = false;
-
-  @override
-  Future<Uri> create() async {
-    return Uri();
-  }
-
-  @override
-  void resetLastCompiled() {
-    lastCompiled = null;
-  }
-
-  @override
-  Future<UpdateFSReport> update({
-    required Uri mainUri,
-    required ResidentCompiler generator,
-    required bool trackWidgetCreation,
-    required String pathToReload,
-    required List<Uri> invalidatedFiles,
-    required PackageConfig packageConfig,
-    required String dillOutputPath,
-    required DevelopmentShaderCompiler shaderCompiler,
-    DevelopmentSceneImporter? sceneImporter,
-    DevFSWriter? devFSWriter,
-    String? target,
-    AssetBundle? bundle,
-    DateTime? firstBuildTime,
-    bool bundleFirstUpload = false,
-    bool fullRestart = false,
-    String? projectRootPath,
-    File? dartPluginRegistrant,
-  }) async {
-    return nextUpdateReport;
-  }
-}
-
-class FakeShaderCompiler implements DevelopmentShaderCompiler {
-  const FakeShaderCompiler();
-
-  @override
-  void configureCompiler(
-    TargetPlatform? platform, {
-    required ImpellerStatus impellerStatus,
-  }) { }
-
-  @override
-  Future<DevFSContent> recompileShader(DevFSContent inputShader) {
-    throw UnimplementedError();
-  }
+  final List<Event> sentEvents = <Event>[];
 }
 
 const FakeVmServiceRequest renderFrameRasterStats = FakeVmServiceRequest(
@@ -2728,8 +2416,4 @@
     code: RPCErrorCodes.kServerError,
     error: 'Raster status not supported on Impeller backend',
   ),
-);
-=======
-  final List<Event> sentEvents = <Event>[];
-}
->>>>>>> dec2ee5c
+);