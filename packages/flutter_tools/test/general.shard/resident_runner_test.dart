--- conflicted
+++ resolved
@@ -426,24 +426,15 @@
       ],
       stayResident: false,
       target: 'main.dart',
-<<<<<<< HEAD
       debuggingOptions: DebuggingOptions.enabled(
         const BuildInfo(
           BuildMode.debug, '', treeShakeIcons: false, extraFrontEndOptions: <String>[
           '--enable-experiment=non-nullable',
           ],
+          packageConfigPath: '.dart_tool/package_config.json',
         ),
         enableDevTools: false,
       ),
-=======
-      debuggingOptions: DebuggingOptions.enabled(const BuildInfo(
-        BuildMode.debug, '', treeShakeIcons: false, extraFrontEndOptions: <String>[
-        '--enable-experiment=non-nullable',
-        ],
-        packageConfigPath: '.dart_tool/package_config.json'
-      )),
-      devtoolsHandler: createNoOpHandler,
->>>>>>> ee0260b4
       analytics: fakeAnalytics,
     );
     final Completer<DebugConnectionInfo> futureConnectionInfo = Completer<DebugConnectionInfo>.sync();
