--- conflicted
+++ resolved
@@ -216,80 +216,6 @@
   );
 
   testUsingContext(
-<<<<<<< HEAD
-    'ResidentRunner can attach to device successfully with --fast-start',
-    () => testbed.run(() async {
-      fakeVmServiceHost = FakeVmServiceHost(
-        requests: <VmServiceExpectation>[
-          listViews,
-          listViews,
-          listViews,
-          FakeVmServiceRequest(
-            method: 'getIsolate',
-            args: <String, Object?>{'isolateId': fakeUnpausedIsolate.id},
-            jsonResponse: fakeUnpausedIsolate.toJson(),
-          ),
-          FakeVmServiceRequest(
-            method: 'setIsolatePauseMode',
-            args: <String, Object?>{
-              'isolateId': fakeUnpausedIsolate.id,
-              'exceptionPauseMode': vm_service.ExceptionPauseMode.kNone,
-            },
-            jsonResponse: vm_service.Success().toJson(),
-          ),
-          FakeVmServiceRequest(
-            method: 'getVM',
-            jsonResponse: vm_service.VM.parse(<String, Object>{})!.toJson(),
-          ),
-          listViews,
-          const FakeVmServiceRequest(
-            method: 'streamListen',
-            args: <String, Object>{'streamId': 'Isolate'},
-          ),
-          FakeVmServiceRequest(
-            method: kRunInViewMethod,
-            args: <String, Object>{
-              'viewId': fakeFlutterView.id,
-              'mainScript': 'main.dart.dill',
-              'assetDirectory': 'build/flutter_assets',
-            },
-          ),
-          FakeVmServiceStreamResponse(
-            streamId: 'Isolate',
-            event: vm_service.Event(timestamp: 0, kind: vm_service.EventKind.kIsolateRunnable),
-          ),
-        ],
-      );
-      residentRunner = HotRunner(
-        <FlutterDevice>[flutterDevice],
-        stayResident: false,
-        debuggingOptions: DebuggingOptions.enabled(
-          BuildInfo.debug,
-          fastStart: true,
-          startPaused: true,
-        ),
-        target: 'main.dart',
-        analytics: globals.analytics,
-      );
-      final futureConnectionInfo = Completer<DebugConnectionInfo>.sync();
-      final futureAppStart = Completer<void>.sync();
-      final Future<int?> result = residentRunner.attach(
-        appStartedCompleter: futureAppStart,
-        connectionInfoCompleter: futureConnectionInfo,
-      );
-      final Future<DebugConnectionInfo> connectionInfo = futureConnectionInfo.future;
-
-      expect(await result, 0);
-      expect(futureConnectionInfo.isCompleted, true);
-      expect((await connectionInfo).baseUri, 'foo://bar');
-      expect(futureAppStart.isCompleted, true);
-      expect(fakeVmServiceHost?.hasRemainingExpectations, false);
-    }),
-  );
-
-  testUsingContext(
-=======
->>>>>>> 87d5b753
     'ResidentRunner can handle an RPC exception from hot reload',
     () => testbed.run(() async {
       fakeVmServiceHost = FakeVmServiceHost(
