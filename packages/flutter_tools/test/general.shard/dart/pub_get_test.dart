// Copyright 2016 The Chromium Authors. All rights reserved.
// Use of this source code is governed by a BSD-style license that can be
// found in the LICENSE file.

import 'dart:async';
import 'dart:collection';

import 'package:file/file.dart';
import 'package:file/memory.dart';
import 'package:flutter_tools/src/cache.dart';
import 'package:flutter_tools/src/base/common.dart';
import 'package:flutter_tools/src/base/context.dart';
import 'package:flutter_tools/src/base/io.dart';
import 'package:flutter_tools/src/base/platform.dart';
import 'package:flutter_tools/src/dart/pub.dart';
import 'package:flutter_tools/src/reporting/reporting.dart';

import 'package:mockito/mockito.dart';
import 'package:process/process.dart';
import 'package:quiver/testing/async.dart';

import '../../src/common.dart';
import '../../src/context.dart';
import '../../src/mocks.dart' as mocks;

void main() {
  setUpAll(() {
    Cache.flutterRoot = getFlutterRoot();
  });

  testUsingContext('pub get 69', () async {
    String error;

    final MockProcessManager processMock = context.get<ProcessManager>();

    FakeAsync().run((FakeAsync time) {
      expect(processMock.lastPubEnvironment, isNull);
      expect(testLogger.statusText, '');
      pub.pubGet(context: PubContext.flutterTests, checkLastModified: false).then((void value) {
        error = 'test completed unexpectedly';
      }, onError: (dynamic thrownError) {
        error = 'test failed unexpectedly: $thrownError';
      });
      time.elapse(const Duration(milliseconds: 500));
      expect(testLogger.statusText,
        'Running "flutter pub get" in /...\n'
        'pub get failed (69) -- attempting retry 1 in 1 second...\n',
      );
      expect(processMock.lastPubEnvironment, contains('flutter_cli:flutter_tests'));
      expect(processMock.lastPubCache, isNull);
      time.elapse(const Duration(milliseconds: 500));
      expect(testLogger.statusText,
        'Running "flutter pub get" in /...\n'
        'pub get failed (69) -- attempting retry 1 in 1 second...\n'
        'pub get failed (69) -- attempting retry 2 in 2 seconds...\n',
      );
      time.elapse(const Duration(seconds: 1));
      expect(testLogger.statusText,
        'Running "flutter pub get" in /...\n'
        'pub get failed (69) -- attempting retry 1 in 1 second...\n'
        'pub get failed (69) -- attempting retry 2 in 2 seconds...\n',
      );
      time.elapse(const Duration(seconds: 100)); // from t=0 to t=100
      expect(testLogger.statusText,
        'Running "flutter pub get" in /...\n'
        'pub get failed (69) -- attempting retry 1 in 1 second...\n'
        'pub get failed (69) -- attempting retry 2 in 2 seconds...\n'
        'pub get failed (69) -- attempting retry 3 in 4 seconds...\n' // at t=1
        'pub get failed (69) -- attempting retry 4 in 8 seconds...\n' // at t=5
        'pub get failed (69) -- attempting retry 5 in 16 seconds...\n' // at t=13
        'pub get failed (69) -- attempting retry 6 in 32 seconds...\n' // at t=29
        'pub get failed (69) -- attempting retry 7 in 64 seconds...\n', // at t=61
      );
      time.elapse(const Duration(seconds: 200)); // from t=0 to t=200
      expect(testLogger.statusText,
        'Running "flutter pub get" in /...\n'
        'pub get failed (69) -- attempting retry 1 in 1 second...\n'
        'pub get failed (69) -- attempting retry 2 in 2 seconds...\n'
        'pub get failed (69) -- attempting retry 3 in 4 seconds...\n'
        'pub get failed (69) -- attempting retry 4 in 8 seconds...\n'
        'pub get failed (69) -- attempting retry 5 in 16 seconds...\n'
        'pub get failed (69) -- attempting retry 6 in 32 seconds...\n'
        'pub get failed (69) -- attempting retry 7 in 64 seconds...\n'
        'pub get failed (69) -- attempting retry 8 in 64 seconds...\n' // at t=39
        'pub get failed (69) -- attempting retry 9 in 64 seconds...\n' // at t=103
        'pub get failed (69) -- attempting retry 10 in 64 seconds...\n', // at t=167
      );
    });
    expect(testLogger.errorText, isEmpty);
    expect(error, isNull);
  }, overrides: <Type, Generator>{
    ProcessManager: () => MockProcessManager(69),
    FileSystem: () => MockFileSystem(),
    Platform: () => FakePlatform(
      environment: UnmodifiableMapView<String, String>(<String, String>{}),
    ),
    Pub: () => const Pub(),
  });

  testUsingContext('pub cache in root is used', () async {
    String error;

    final MockProcessManager processMock = context.get<ProcessManager>() as MockProcessManager;
    final MockFileSystem fsMock = context.get<FileSystem>() as MockFileSystem;

    FakeAsync().run((FakeAsync time) {
      MockDirectory.findCache = true;
      expect(processMock.lastPubEnvironment, isNull);
      expect(processMock.lastPubCache, isNull);
      pub.pubGet(context: PubContext.flutterTests, checkLastModified: false).then((void value) {
        error = 'test completed unexpectedly';
      }, onError: (dynamic thrownError) {
        error = 'test failed unexpectedly: $thrownError';
      });
      time.elapse(const Duration(milliseconds: 500));
      expect(processMock.lastPubCache, equals(fsMock.path.join(Cache.flutterRoot, '.pub-cache')));
      expect(error, isNull);
    });
  }, overrides: <Type, Generator>{
    ProcessManager: () => MockProcessManager(69),
    FileSystem: () => MockFileSystem(),
    Platform: () => FakePlatform(
      environment: UnmodifiableMapView<String, String>(<String, String>{}),
    ),
    Pub: () => const Pub(),
  });

  testUsingContext('pub cache in environment is used', () async {
    String error;

    final MockProcessManager processMock = context.get<ProcessManager>();

    FakeAsync().run((FakeAsync time) {
      MockDirectory.findCache = true;
      expect(processMock.lastPubEnvironment, isNull);
      expect(processMock.lastPubCache, isNull);
      pub.pubGet(context: PubContext.flutterTests, checkLastModified: false).then((void value) {
        error = 'test completed unexpectedly';
      }, onError: (dynamic thrownError) {
        error = 'test failed unexpectedly: $thrownError';
      });
      time.elapse(const Duration(milliseconds: 500));
      expect(processMock.lastPubCache, equals('custom/pub-cache/path'));
      expect(error, isNull);
    });
  }, overrides: <Type, Generator>{
    ProcessManager: () => MockProcessManager(69),
    FileSystem: () => MockFileSystem(),
    Platform: () => FakePlatform(
      environment: UnmodifiableMapView<String, String>(<String, String>{
        'PUB_CACHE': 'custom/pub-cache/path',
      }),
    ),
    Pub: () => const Pub(),
  });

  testUsingContext('analytics sent on success', () async {
    MockDirectory.findCache = true;
<<<<<<< HEAD
    await pub.pubGet(context: PubContext.flutterTests, checkLastModified: false);
    verify(flutterUsage.sendEvent('pub', 'flutter-tests', label: 'success')).called(1);
=======
    await pubGet(context: PubContext.flutterTests, checkLastModified: false);
    verify(flutterUsage.sendEvent('pub-result', 'flutter-tests', label: 'success')).called(1);
>>>>>>> 67606281
  }, overrides: <Type, Generator>{
    ProcessManager: () => MockProcessManager(0),
    FileSystem: () => MockFileSystem(),
    Platform: () => FakePlatform(
      environment: UnmodifiableMapView<String, String>(<String, String>{
        'PUB_CACHE': 'custom/pub-cache/path',
      }),
    ),
    Usage: () => MockUsage(),
    Pub: () => const Pub(),
  });

  testUsingContext('analytics sent on failure', () async {
    MockDirectory.findCache = true;
    try {
      await pub.pubGet(context: PubContext.flutterTests, checkLastModified: false);
    } on ToolExit {
      // Ignore.
    }
    verify(flutterUsage.sendEvent('pub-result', 'flutter-tests', label: 'failure')).called(1);
  }, overrides: <Type, Generator>{
    ProcessManager: () => MockProcessManager(1),
    FileSystem: () => MockFileSystem(),
    Platform: () => FakePlatform(
      environment: UnmodifiableMapView<String, String>(<String, String>{
        'PUB_CACHE': 'custom/pub-cache/path',
      }),
    ),
    Usage: () => MockUsage(),
    Pub: () => const Pub(),
  });

  testUsingContext('analytics sent on failed version solve', () async {
    MockDirectory.findCache = true;
    try {
      await pub.pubGet(context: PubContext.flutterTests, checkLastModified: false);
    } on ToolExit {
      // Ignore.
    }
    verify(flutterUsage.sendEvent('pub-result', 'flutter-tests', label: 'version-solving-failed')).called(1);
  }, overrides: <Type, Generator>{
    ProcessManager: () => MockProcessManager(
      1,
      stderr: 'version solving failed',
    ),
    FileSystem: () => MockFileSystem(),
    Platform: () => FakePlatform(
      environment: UnmodifiableMapView<String, String>(<String, String>{
        'PUB_CACHE': 'custom/pub-cache/path',
      }),
    ),
    Usage: () => MockUsage(),
    Pub: () => const Pub(),
  });
}

typedef StartCallback = void Function(List<dynamic> command);

class MockProcessManager implements ProcessManager {
  MockProcessManager(this.fakeExitCode, {
    this.stderr = '',
  });

  final int fakeExitCode;
  final String stderr;

  String lastPubEnvironment;
  String lastPubCache;

  @override
  Future<Process> start(
    List<dynamic> command, {
    String workingDirectory,
    Map<String, String> environment,
    bool includeParentEnvironment = true,
    bool runInShell = false,
    ProcessStartMode mode = ProcessStartMode.normal,
  }) {
    lastPubEnvironment = environment['PUB_ENVIRONMENT'];
    lastPubCache = environment['PUB_CACHE'];
    return Future<Process>.value(mocks.createMockProcess(
      exitCode: fakeExitCode,
      stderr: stderr,
    ));
  }

  @override
  dynamic noSuchMethod(Invocation invocation) => null;
}

class MockFileSystem extends ForwardingFileSystem {
  MockFileSystem() : super(MemoryFileSystem());

  @override
  File file(dynamic path) {
    return MockFile();
  }

  @override
  Directory directory(dynamic path) {
    return MockDirectory(path);
  }
}

class MockFile implements File {
  @override
  Future<RandomAccessFile> open({ FileMode mode = FileMode.read }) async {
    return MockRandomAccessFile();
  }

  @override
  bool existsSync() => true;

  @override
  DateTime lastModifiedSync() => DateTime(0);

  @override
  dynamic noSuchMethod(Invocation invocation) => null;
}

class MockDirectory implements Directory {
  MockDirectory(this.path);

  @override
  final String path;

  static bool findCache = false;

  @override
  bool existsSync() => findCache && path.endsWith('.pub-cache');

  @override
  dynamic noSuchMethod(Invocation invocation) => null;
}

class MockRandomAccessFile extends Mock implements RandomAccessFile {}

class MockUsage extends Mock implements Usage {}<|MERGE_RESOLUTION|>--- conflicted
+++ resolved
@@ -156,13 +156,8 @@
 
   testUsingContext('analytics sent on success', () async {
     MockDirectory.findCache = true;
-<<<<<<< HEAD
     await pub.pubGet(context: PubContext.flutterTests, checkLastModified: false);
-    verify(flutterUsage.sendEvent('pub', 'flutter-tests', label: 'success')).called(1);
-=======
-    await pubGet(context: PubContext.flutterTests, checkLastModified: false);
     verify(flutterUsage.sendEvent('pub-result', 'flutter-tests', label: 'success')).called(1);
->>>>>>> 67606281
   }, overrides: <Type, Generator>{
     ProcessManager: () => MockProcessManager(0),
     FileSystem: () => MockFileSystem(),
