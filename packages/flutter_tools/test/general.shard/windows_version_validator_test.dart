// Copyright 2014 The Flutter Authors. All rights reserved.
// Use of this source code is governed by a BSD-style license that can be
// found in the LICENSE file.

import 'package:flutter_tools/src/base/io.dart';
import 'package:flutter_tools/src/base/logger.dart';
import 'package:flutter_tools/src/base/os.dart';
import 'package:flutter_tools/src/doctor_validator.dart';
import 'package:flutter_tools/src/windows/windows_version_validator.dart';
import 'package:test/fake.dart';

import '../src/common.dart';
import '../src/context.dart';
import '../src/fake_process_manager.dart';

/// Fake [_WindowsUtils] to use for testing
class FakeValidOperatingSystemUtils extends Fake implements OperatingSystemUtils {
  FakeValidOperatingSystemUtils([this.name = 'Microsoft Windows [Version 11.0.22621.963]']);

  @override
  final String name;
}

class FakeProcessLister extends Fake implements ProcessLister {
  FakeProcessLister({required this.result, this.exitCode = 0, this.powershellAvailable = true});
  final String result;
  final int exitCode;
  final bool powershellAvailable;

  @override
  Future<ProcessResult> getProcessesWithPath() async {
    return ProcessResult(0, exitCode, result, null);
  }

  @override
  bool canRunPowershell() => powershellAvailable;
}

FakeProcessLister ofdRunning() {
  return FakeProcessLister(result: r'Path: "C:\Program Files\Topaz OFD\Warsaw\core.exe"');
}

FakeProcessLister ofdNotRunning() {
  return FakeProcessLister(result: r'Path: "C:\Program Files\Google\Chrome\Application\chrome.exe');
}

FakeProcessLister failure() {
  return FakeProcessLister(
    result: r'Path: "C:\Program Files\Google\Chrome\Application\chrome.exe',
    exitCode: 10,
  );
}

FakeProcessLister powershellUnavailable() {
  return FakeProcessLister(result: '', powershellAvailable: false);
}

/// The expected validation result object for
/// a passing windows version test
ValidationResult validWindows11ValidationResult = ValidationResult(
  ValidationType.success,
  const <ValidationMessage>[],
  statusInfo: '11 Pro 64-bit, 23H2, 2009',
);

/// The expected validation result object for
/// a passing windows version test
ValidationResult invalidWindowsValidationResult = ValidationResult(
  ValidationType.missing,
  const <ValidationMessage>[],
  statusInfo: 'Unable to confirm if installed Windows version is 10 or greater',
);

<<<<<<< HEAD
ValidationResult ofdFoundRunning = ValidationResult(
  ValidationType.partial,
  const <ValidationMessage>[
    ValidationMessage.hint(
      'The Topaz OFD Security Module was detected on your machine. '
      'You may need to disable it to build Flutter applications.',
    ),
  ],
  statusInfo: 'Problem detected with Windows installation',
);

ValidationResult powershellUnavailableResult = ValidationResult(
  ValidationType.partial,
  const <ValidationMessage>[
    ValidationMessage.hint('Failed to find ${ProcessLister.powershell} or ${ProcessLister.pwsh} on PATH'),
  ],
  statusInfo: 'Problem detected with Windows installation',
);
=======
const ValidationResult ofdFoundRunning =
    ValidationResult(ValidationType.partial, <ValidationMessage>[
      ValidationMessage.hint(
        'The Topaz OFD Security Module was detected on your machine. '
        'You may need to disable it to build Flutter applications.',
      ),
    ], statusInfo: 'Problem detected with Windows installation');
>>>>>>> 188d1e19

const ValidationResult powershellUnavailableResult =
    ValidationResult(ValidationType.partial, <ValidationMessage>[
      ValidationMessage.hint(
        'Failed to find ${ProcessLister.powershell} or ${ProcessLister.pwsh} on PATH',
      ),
    ], statusInfo: 'Problem detected with Windows installation');

ValidationResult getProcessFailed = ValidationResult(
  ValidationType.partial,
<<<<<<< HEAD
  const <ValidationMessage>[
    ValidationMessage.hint('Get-Process failed to complete'),
  ],
=======
  <ValidationMessage>[ValidationMessage.hint('Get-Process failed to complete')],
>>>>>>> 188d1e19
  statusInfo: 'Problem detected with Windows installation',
);

class FakeVersionExtractor extends Fake implements WindowsVersionExtractor {
  FakeVersionExtractor({required this.mockData});
  FakeVersionExtractor.win11ProX64()
    : this(
        mockData: WindowsVersionExtractionResult(
          caption: '11 Pro 64-bit',
          releaseId: '2009',
          displayVersion: '23H2',
        ),
      );
  final WindowsVersionExtractionResult mockData;

  @override
  Future<WindowsVersionExtractionResult> getDetails() async {
    return mockData;
  }
}

void main() {
  testWithoutContext('Successfully running windows version check on windows 10', () async {
    final WindowsVersionValidator windowsVersionValidator = WindowsVersionValidator(
      operatingSystemUtils: FakeValidOperatingSystemUtils(),
      processLister: ofdNotRunning(),
      versionExtractor: FakeVersionExtractor.win11ProX64(),
    );

    final ValidationResult result = await windowsVersionValidator.validate();

    expect(
      result.type,
      validWindows11ValidationResult.type,
      reason: 'The ValidationResult type should be the same (installed)',
    );
    expect(
      result.statusInfo,
      validWindows11ValidationResult.statusInfo,
      reason: 'The ValidationResult statusInfo messages should be the same',
    );
  });

  testWithoutContext('Successfully running windows version check on windows 10 for BR', () async {
    final WindowsVersionValidator windowsVersionValidator = WindowsVersionValidator(
      operatingSystemUtils: FakeValidOperatingSystemUtils(
        'Microsoft Windows [versão 10.0.22621.1105]',
      ),
      processLister: ofdNotRunning(),
      versionExtractor: FakeVersionExtractor.win11ProX64(),
    );

    final ValidationResult result = await windowsVersionValidator.validate();

    expect(
      result.type,
      validWindows11ValidationResult.type,
      reason: 'The ValidationResult type should be the same (installed)',
    );
    expect(
      result.statusInfo,
      validWindows11ValidationResult.statusInfo,
      reason: 'The ValidationResult statusInfo messages should be the same',
    );
  });

  testWithoutContext('Identifying a windows version before 10', () async {
    final WindowsVersionValidator windowsVersionValidator = WindowsVersionValidator(
      operatingSystemUtils: FakeValidOperatingSystemUtils(
        'Microsoft Windows [Version 8.0.22621.1105]',
      ),
      processLister: ofdNotRunning(),
      versionExtractor: FakeVersionExtractor.win11ProX64(),
    );

    final ValidationResult result = await windowsVersionValidator.validate();

    expect(
      result.type,
      invalidWindowsValidationResult.type,
      reason: 'The ValidationResult type should be the same (missing)',
    );
  });

  testWithoutContext('Unit testing on a regex pattern validator', () async {
    const String testStr = r'''
OS Version:                10.0.19044 N/A Build 19044
OSz Version:                10.0.19044 N/A Build 19044
OxS Version:                10.0.19044 N/A Build 19044
OS Version:                10.19044 N/A Build 19044
OS Version:                10.x.19044 N/A Build 19044
OS Version:                10.0.19044 N/A Build 19044
OS Version:                .0.19044 N/A Build 19044
OS 版本:          10.0.22621 暂缺 Build 22621
''';

    final RegExp regex = RegExp(kWindowsOSVersionSemVerPattern, multiLine: true);
    final Iterable<RegExpMatch> matches = regex.allMatches(testStr);

    expect(matches.length, 5, reason: 'There should be only 5 matches for the pattern provided');
  });

  testWithoutContext('Successfully checks for Topaz OFD when it is running', () async {
    final WindowsVersionValidator validator = WindowsVersionValidator(
      operatingSystemUtils: FakeValidOperatingSystemUtils(),
      processLister: ofdRunning(),
      versionExtractor: FakeVersionExtractor.win11ProX64(),
    );
    final ValidationResult result = await validator.validate();
    expect(
      result.type,
      ofdFoundRunning.type,
      reason: 'The ValidationResult type should be the same (partial)',
    );
    expect(
      result.statusInfo,
      ofdFoundRunning.statusInfo,
      reason: 'The ValidationResult statusInfo should be the same',
    );
    expect(
      result.messages.length,
      1,
      reason: 'The ValidationResult should have precisely 1 message',
    );
    expect(
      result.messages[0].message,
      ofdFoundRunning.messages[0].message,
      reason: 'The ValidationMessage message should be the same',
    );
  });

  testWithoutContext('Reports missing powershell', () async {
    final WindowsVersionValidator validator = WindowsVersionValidator(
      operatingSystemUtils: FakeValidOperatingSystemUtils(),
      processLister: powershellUnavailable(),
      versionExtractor: FakeVersionExtractor.win11ProX64(),
    );
    final ValidationResult result = await validator.validate();
    expect(
      result.type,
      powershellUnavailableResult.type,
      reason: 'The ValidationResult type should be the same (partial)',
    );
    expect(
      result.statusInfo,
      powershellUnavailableResult.statusInfo,
      reason: 'The ValidationResult statusInfo should be the same',
    );
    expect(
      result.messages.length,
      1,
      reason: 'The ValidationResult should have precisely 1 message',
    );
    expect(
      result.messages[0].message,
      powershellUnavailableResult.messages[0].message,
      reason: 'The ValidationMessage message should be the same',
    );
  });

  testWithoutContext('Reports failure of Get-Process', () async {
    final WindowsVersionValidator validator = WindowsVersionValidator(
      operatingSystemUtils: FakeValidOperatingSystemUtils(),
      processLister: failure(),
      versionExtractor: FakeVersionExtractor(mockData: WindowsVersionExtractionResult.empty()),
    );
    final ValidationResult result = await validator.validate();
    expect(
      result.type,
      getProcessFailed.type,
      reason: 'The ValidationResult type should be the same (partial)',
    );
    expect(
      result.statusInfo,
      getProcessFailed.statusInfo,
      reason: 'The ValidationResult statusInfo should be the same',
    );
    expect(
      result.messages.length,
      1,
      reason: 'The ValidationResult should have precisely 1 message',
    );
    expect(
      result.messages[0].message,
      getProcessFailed.messages[0].message,
      reason: 'The ValidationMessage message should be the same',
    );
  });

  testWithoutContext('getProcessesWithPath successfully runs with powershell', () async {
    final ProcessLister processLister = ProcessLister(
      FakeProcessManager.list(<FakeCommand>[
        const FakeCommand(
          command: <String>[ProcessLister.powershell, '-command', 'Get-Process | Format-List Path'],
          stdout: ProcessLister.powershell,
        ),
      ])..excludedExecutables.add(ProcessLister.pwsh),
    );

    try {
      final ProcessResult result = await processLister.getProcessesWithPath();
      expect(result.stdout, ProcessLister.powershell);
      // ignore: avoid_catches_without_on_clauses
    } catch (e) {
      fail('Unexpected exception: $e');
    }
  });

  testWithoutContext(
    'getProcessesWithPath falls back to pwsh when powershell is not on the path',
    () async {
      final ProcessLister processLister = ProcessLister(
        FakeProcessManager.list(<FakeCommand>[
          const FakeCommand(
            command: <String>[ProcessLister.pwsh, '-command', 'Get-Process | Format-List Path'],
            stdout: ProcessLister.pwsh,
          ),
        ])..excludedExecutables.add(ProcessLister.powershell),
      );

      try {
        final ProcessResult result = await processLister.getProcessesWithPath();
        expect(result.stdout, ProcessLister.pwsh);
        // ignore: avoid_catches_without_on_clauses
      } catch (e) {
        fail('Unexpected exception: $e');
      }
    },
  );

  testWithoutContext(
    'getProcessesWithPath throws if both powershell and pwsh are not on PATH',
    () async {
      final ProcessLister processLister = ProcessLister(
        FakeProcessManager.empty()
          ..excludedExecutables.addAll(<String>[ProcessLister.powershell, ProcessLister.pwsh]),
      );

      try {
        final ProcessResult result = await processLister.getProcessesWithPath();
        fail('Should have thrown, but successfully ran ${result.stdout}');
      } on StateError {
        // Expected
        // ignore: avoid_catches_without_on_clauses
      } catch (e) {
        fail('Unexpected exception: $e');
      }
    },
  );

  testWithoutContext(
    'Parses Caption, OSArchitecture, releaseId, and CurrentVersion from the OS',
    () async {
      final FakeProcessManager processManager = FakeProcessManager.list(<FakeCommand>[
        const FakeCommand(
          command: <Pattern>['wmic', 'os', 'get', 'Caption,OSArchitecture'],
          stdout: '''
Caption                          OSArchitecture
Microsoft Windows 10 Enterprise  64-bit
''',
        ),
        const FakeCommand(
          command: <Pattern>[
            'reg',
            'query',
            r'HKLM\SOFTWARE\Microsoft\Windows NT\CurrentVersion',
            '/t',
            'REG_SZ',
          ],
          stdout: r'''
HKEY_LOCAL_MACHINE\SOFTWARE\Microsoft\Windows NT\CurrentVersion
    SystemRoot    REG_SZ    C:\Windows
    BuildBranch    REG_SZ    vb_release
    BuildGUID    REG_SZ    ffffffff-ffff-ffff-ffff-ffffffffffff
    BuildLab    REG_SZ    19041.vb_release.191206-1406
    BuildLabEx    REG_SZ    19041.1.amd64fre.vb_release.191206-1406
    CompositionEditionID    REG_SZ    Enterprise
    CurrentBuild    REG_SZ    19045
    CurrentBuildNumber    REG_SZ    19045
    CurrentType    REG_SZ    Multiprocessor Free
    CurrentVersion    REG_SZ    6.3
    EditionID    REG_SZ    Enterprise
    EditionSubManufacturer    REG_SZ
    EditionSubstring    REG_SZ
    EditionSubVersion    REG_SZ
    InstallationType    REG_SZ    Client
    ProductName    REG_SZ    Windows 10 Enterprise
    ReleaseId    REG_SZ    2009
    SoftwareType    REG_SZ    System
    PathName    REG_SZ    C:\Windows
    ProductId    REG_SZ    00329-00000-00003-AA153
    DisplayVersion    REG_SZ    22H2
    WinREVersion    REG_SZ    10.0.19041.3920

End of search: 22 match(es) found.

''',
        ),
      ]);
      final WindowsVersionValidator validator = WindowsVersionValidator(
        operatingSystemUtils: FakeValidOperatingSystemUtils(),
        processLister: ofdNotRunning(),
        versionExtractor: WindowsVersionExtractor(
          processManager: processManager,
          logger: BufferLogger.test(),
        ),
      );
      final ValidationResult result = await validator.validate();
      expect(result.type, ValidationType.success);
      expect(result.statusInfo, '10 Enterprise 64-bit, 22H2, 2009');
    },
  );

  testWithoutContext('Differentiates Windows 11 from 10 when wmic call fails', () async {
    const String windows10RegQueryOutput = r'''
HKEY_LOCAL_MACHINE\SOFTWARE\Microsoft\Windows NT\CurrentVersion
    SystemRoot    REG_SZ    C:\WINDOWS
    BuildBranch    REG_SZ    ni_release
    BuildGUID    REG_SZ    ffffffff-ffff-ffff-ffff-ffffffffffff
    BuildLab    REG_SZ    22621.ni_release.220506-1250
    BuildLabEx    REG_SZ    22621.1.amd64fre.ni_release.220506-1250
    CompositionEditionID    REG_SZ    Enterprise
    CurrentBuild    REG_SZ    22631
    CurrentBuildNumber    REG_SZ    22631
    CurrentType    REG_SZ    Multiprocessor Free
    CurrentVersion    REG_SZ    6.3
    DisplayVersion    REG_SZ    23H2
    EditionID    REG_SZ    Professional
    EditionSubManufacturer    REG_SZ
    EditionSubstring    REG_SZ
    EditionSubVersion    REG_SZ
    InstallationType    REG_SZ    Client
    ProductName    REG_SZ    Windows 10 Pro
    ReleaseId    REG_SZ    2009
    SoftwareType    REG_SZ    System
    PathName    REG_SZ    C:\Windows
    ProductId    REG_SZ    00330-80832-91035-AA540

End of search: 21 match(es) found.

''';
    const List<String> wmicCommand = <String>['wmic', 'os', 'get', 'Caption,OSArchitecture'];
    final FakeProcessManager processManager = FakeProcessManager.list(<FakeCommand>[
      FakeCommand(
        command: wmicCommand,
        exception: ProcessException(wmicCommand[0], wmicCommand.sublist(1)),
      ),
      const FakeCommand(
        command: <Pattern>[
          'reg',
          'query',
          r'HKLM\SOFTWARE\Microsoft\Windows NT\CurrentVersion',
          '/t',
          'REG_SZ',
        ],
        stdout: windows10RegQueryOutput,
      ),
    ]);

    final WindowsVersionValidator validator = WindowsVersionValidator(
      operatingSystemUtils: FakeValidOperatingSystemUtils(),
      processLister: ofdNotRunning(),
      versionExtractor: WindowsVersionExtractor(
        processManager: processManager,
        logger: BufferLogger.test(),
      ),
    );
    final ValidationResult result = await validator.validate();
    expect(result.type, ValidationType.success);
    expect(result.statusInfo, 'Windows 11 or higher, 23H2, 2009');
  });

  testWithoutContext('Handles reg call failing', () async {
    const List<String> wmicCommand = <String>['wmic', 'os', 'get', 'Caption,OSArchitecture'];
    const List<String> regCommand = <String>[
      'reg',
      'query',
      r'HKLM\SOFTWARE\Microsoft\Windows NT\CurrentVersion',
      '/t',
      'REG_SZ',
    ];
    final FakeProcessManager processManager = FakeProcessManager.list(<FakeCommand>[
      const FakeCommand(
        command: wmicCommand,
        stdout: r'''
Caption                   OSArchitecture

Microsoft Windows 11 Pro  64-bit
''',
      ),
      FakeCommand(
        command: regCommand,
        exception: ProcessException(regCommand[0], regCommand.sublist(1)),
      ),
    ]);

    final WindowsVersionValidator validator = WindowsVersionValidator(
      operatingSystemUtils: FakeValidOperatingSystemUtils(),
      processLister: ofdNotRunning(),
      versionExtractor: WindowsVersionExtractor(
        processManager: processManager,
        logger: BufferLogger.test(),
      ),
    );
    final ValidationResult result = await validator.validate();
    expect(result.type, ValidationType.success);
    expect(result.statusInfo, 'Windows 11 or higher');
  });
}<|MERGE_RESOLUTION|>--- conflicted
+++ resolved
@@ -14,15 +14,20 @@
 import '../src/fake_process_manager.dart';
 
 /// Fake [_WindowsUtils] to use for testing
-class FakeValidOperatingSystemUtils extends Fake implements OperatingSystemUtils {
-  FakeValidOperatingSystemUtils([this.name = 'Microsoft Windows [Version 11.0.22621.963]']);
+class FakeValidOperatingSystemUtils extends Fake
+    implements OperatingSystemUtils {
+  FakeValidOperatingSystemUtils(
+      [this.name = 'Microsoft Windows [Version 11.0.22621.963]']);
 
   @override
   final String name;
 }
 
 class FakeProcessLister extends Fake implements ProcessLister {
-  FakeProcessLister({required this.result, this.exitCode = 0, this.powershellAvailable = true});
+  FakeProcessLister(
+      {required this.result,
+      this.exitCode = 0,
+      this.powershellAvailable = true});
   final String result;
   final int exitCode;
   final bool powershellAvailable;
@@ -37,11 +42,13 @@
 }
 
 FakeProcessLister ofdRunning() {
-  return FakeProcessLister(result: r'Path: "C:\Program Files\Topaz OFD\Warsaw\core.exe"');
+  return FakeProcessLister(
+      result: r'Path: "C:\Program Files\Topaz OFD\Warsaw\core.exe"');
 }
 
 FakeProcessLister ofdNotRunning() {
-  return FakeProcessLister(result: r'Path: "C:\Program Files\Google\Chrome\Application\chrome.exe');
+  return FakeProcessLister(
+      result: r'Path: "C:\Program Files\Google\Chrome\Application\chrome.exe');
 }
 
 FakeProcessLister failure() {
@@ -71,7 +78,6 @@
   statusInfo: 'Unable to confirm if installed Windows version is 10 or greater',
 );
 
-<<<<<<< HEAD
 ValidationResult ofdFoundRunning = ValidationResult(
   ValidationType.partial,
   const <ValidationMessage>[
@@ -86,49 +92,30 @@
 ValidationResult powershellUnavailableResult = ValidationResult(
   ValidationType.partial,
   const <ValidationMessage>[
-    ValidationMessage.hint('Failed to find ${ProcessLister.powershell} or ${ProcessLister.pwsh} on PATH'),
+    ValidationMessage.hint(
+        'Failed to find ${ProcessLister.powershell} or ${ProcessLister.pwsh} on PATH'),
   ],
   statusInfo: 'Problem detected with Windows installation',
 );
-=======
-const ValidationResult ofdFoundRunning =
-    ValidationResult(ValidationType.partial, <ValidationMessage>[
-      ValidationMessage.hint(
-        'The Topaz OFD Security Module was detected on your machine. '
-        'You may need to disable it to build Flutter applications.',
-      ),
-    ], statusInfo: 'Problem detected with Windows installation');
->>>>>>> 188d1e19
-
-const ValidationResult powershellUnavailableResult =
-    ValidationResult(ValidationType.partial, <ValidationMessage>[
-      ValidationMessage.hint(
-        'Failed to find ${ProcessLister.powershell} or ${ProcessLister.pwsh} on PATH',
-      ),
-    ], statusInfo: 'Problem detected with Windows installation');
 
 ValidationResult getProcessFailed = ValidationResult(
   ValidationType.partial,
-<<<<<<< HEAD
   const <ValidationMessage>[
     ValidationMessage.hint('Get-Process failed to complete'),
   ],
-=======
-  <ValidationMessage>[ValidationMessage.hint('Get-Process failed to complete')],
->>>>>>> 188d1e19
   statusInfo: 'Problem detected with Windows installation',
 );
 
 class FakeVersionExtractor extends Fake implements WindowsVersionExtractor {
   FakeVersionExtractor({required this.mockData});
   FakeVersionExtractor.win11ProX64()
-    : this(
-        mockData: WindowsVersionExtractionResult(
-          caption: '11 Pro 64-bit',
-          releaseId: '2009',
-          displayVersion: '23H2',
-        ),
-      );
+      : this(
+          mockData: WindowsVersionExtractionResult(
+            caption: '11 Pro 64-bit',
+            releaseId: '2009',
+            displayVersion: '23H2',
+          ),
+        );
   final WindowsVersionExtractionResult mockData;
 
   @override
@@ -138,8 +125,10 @@
 }
 
 void main() {
-  testWithoutContext('Successfully running windows version check on windows 10', () async {
-    final WindowsVersionValidator windowsVersionValidator = WindowsVersionValidator(
+  testWithoutContext('Successfully running windows version check on windows 10',
+      () async {
+    final WindowsVersionValidator windowsVersionValidator =
+        WindowsVersionValidator(
       operatingSystemUtils: FakeValidOperatingSystemUtils(),
       processLister: ofdNotRunning(),
       versionExtractor: FakeVersionExtractor.win11ProX64(),
@@ -159,8 +148,11 @@
     );
   });
 
-  testWithoutContext('Successfully running windows version check on windows 10 for BR', () async {
-    final WindowsVersionValidator windowsVersionValidator = WindowsVersionValidator(
+  testWithoutContext(
+      'Successfully running windows version check on windows 10 for BR',
+      () async {
+    final WindowsVersionValidator windowsVersionValidator =
+        WindowsVersionValidator(
       operatingSystemUtils: FakeValidOperatingSystemUtils(
         'Microsoft Windows [versão 10.0.22621.1105]',
       ),
@@ -183,7 +175,8 @@
   });
 
   testWithoutContext('Identifying a windows version before 10', () async {
-    final WindowsVersionValidator windowsVersionValidator = WindowsVersionValidator(
+    final WindowsVersionValidator windowsVersionValidator =
+        WindowsVersionValidator(
       operatingSystemUtils: FakeValidOperatingSystemUtils(
         'Microsoft Windows [Version 8.0.22621.1105]',
       ),
@@ -212,13 +205,16 @@
 OS 版本:          10.0.22621 暂缺 Build 22621
 ''';
 
-    final RegExp regex = RegExp(kWindowsOSVersionSemVerPattern, multiLine: true);
+    final RegExp regex =
+        RegExp(kWindowsOSVersionSemVerPattern, multiLine: true);
     final Iterable<RegExpMatch> matches = regex.allMatches(testStr);
 
-    expect(matches.length, 5, reason: 'There should be only 5 matches for the pattern provided');
-  });
-
-  testWithoutContext('Successfully checks for Topaz OFD when it is running', () async {
+    expect(matches.length, 5,
+        reason: 'There should be only 5 matches for the pattern provided');
+  });
+
+  testWithoutContext('Successfully checks for Topaz OFD when it is running',
+      () async {
     final WindowsVersionValidator validator = WindowsVersionValidator(
       operatingSystemUtils: FakeValidOperatingSystemUtils(),
       processLister: ofdRunning(),
@@ -280,7 +276,8 @@
     final WindowsVersionValidator validator = WindowsVersionValidator(
       operatingSystemUtils: FakeValidOperatingSystemUtils(),
       processLister: failure(),
-      versionExtractor: FakeVersionExtractor(mockData: WindowsVersionExtractionResult.empty()),
+      versionExtractor: FakeVersionExtractor(
+          mockData: WindowsVersionExtractionResult.empty()),
     );
     final ValidationResult result = await validator.validate();
     expect(
@@ -305,14 +302,20 @@
     );
   });
 
-  testWithoutContext('getProcessesWithPath successfully runs with powershell', () async {
+  testWithoutContext('getProcessesWithPath successfully runs with powershell',
+      () async {
     final ProcessLister processLister = ProcessLister(
       FakeProcessManager.list(<FakeCommand>[
         const FakeCommand(
-          command: <String>[ProcessLister.powershell, '-command', 'Get-Process | Format-List Path'],
+          command: <String>[
+            ProcessLister.powershell,
+            '-command',
+            'Get-Process | Format-List Path'
+          ],
           stdout: ProcessLister.powershell,
         ),
-      ])..excludedExecutables.add(ProcessLister.pwsh),
+      ])
+        ..excludedExecutables.add(ProcessLister.pwsh),
     );
 
     try {
@@ -330,10 +333,15 @@
       final ProcessLister processLister = ProcessLister(
         FakeProcessManager.list(<FakeCommand>[
           const FakeCommand(
-            command: <String>[ProcessLister.pwsh, '-command', 'Get-Process | Format-List Path'],
+            command: <String>[
+              ProcessLister.pwsh,
+              '-command',
+              'Get-Process | Format-List Path'
+            ],
             stdout: ProcessLister.pwsh,
           ),
-        ])..excludedExecutables.add(ProcessLister.powershell),
+        ])
+          ..excludedExecutables.add(ProcessLister.powershell),
       );
 
       try {
@@ -351,7 +359,8 @@
     () async {
       final ProcessLister processLister = ProcessLister(
         FakeProcessManager.empty()
-          ..excludedExecutables.addAll(<String>[ProcessLister.powershell, ProcessLister.pwsh]),
+          ..excludedExecutables
+              .addAll(<String>[ProcessLister.powershell, ProcessLister.pwsh]),
       );
 
       try {
@@ -369,7 +378,8 @@
   testWithoutContext(
     'Parses Caption, OSArchitecture, releaseId, and CurrentVersion from the OS',
     () async {
-      final FakeProcessManager processManager = FakeProcessManager.list(<FakeCommand>[
+      final FakeProcessManager processManager =
+          FakeProcessManager.list(<FakeCommand>[
         const FakeCommand(
           command: <Pattern>['wmic', 'os', 'get', 'Caption,OSArchitecture'],
           stdout: '''
@@ -429,7 +439,8 @@
     },
   );
 
-  testWithoutContext('Differentiates Windows 11 from 10 when wmic call fails', () async {
+  testWithoutContext('Differentiates Windows 11 from 10 when wmic call fails',
+      () async {
     const String windows10RegQueryOutput = r'''
 HKEY_LOCAL_MACHINE\SOFTWARE\Microsoft\Windows NT\CurrentVersion
     SystemRoot    REG_SZ    C:\WINDOWS
@@ -457,8 +468,14 @@
 End of search: 21 match(es) found.
 
 ''';
-    const List<String> wmicCommand = <String>['wmic', 'os', 'get', 'Caption,OSArchitecture'];
-    final FakeProcessManager processManager = FakeProcessManager.list(<FakeCommand>[
+    const List<String> wmicCommand = <String>[
+      'wmic',
+      'os',
+      'get',
+      'Caption,OSArchitecture'
+    ];
+    final FakeProcessManager processManager =
+        FakeProcessManager.list(<FakeCommand>[
       FakeCommand(
         command: wmicCommand,
         exception: ProcessException(wmicCommand[0], wmicCommand.sublist(1)),
@@ -489,7 +506,12 @@
   });
 
   testWithoutContext('Handles reg call failing', () async {
-    const List<String> wmicCommand = <String>['wmic', 'os', 'get', 'Caption,OSArchitecture'];
+    const List<String> wmicCommand = <String>[
+      'wmic',
+      'os',
+      'get',
+      'Caption,OSArchitecture'
+    ];
     const List<String> regCommand = <String>[
       'reg',
       'query',
@@ -497,7 +519,8 @@
       '/t',
       'REG_SZ',
     ];
-    final FakeProcessManager processManager = FakeProcessManager.list(<FakeCommand>[
+    final FakeProcessManager processManager =
+        FakeProcessManager.list(<FakeCommand>[
       const FakeCommand(
         command: wmicCommand,
         stdout: r'''
