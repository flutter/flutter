--- conflicted
+++ resolved
@@ -9,11 +9,8 @@
 import 'package:test/fake.dart';
 
 import '../src/common.dart';
-<<<<<<< HEAD
+import '../src/context.dart';
 import '../src/fake_process_manager.dart';
-=======
-import '../src/context.dart';
->>>>>>> a042892e
 
 /// Fake [_WindowsUtils] to use for testing
 class FakeValidOperatingSystemUtils extends Fake
@@ -230,7 +227,77 @@
     expect(result.messages[0].message, getProcessFailed.messages[0].message, reason: 'The ValidationMessage message should be the same');
   });
 
-<<<<<<< HEAD
+  testWithoutContext('getProcessesWithPath successfully runs with powershell', () async {
+    final ProcessLister processLister = ProcessLister(
+      FakeProcessManager.list(
+        <FakeCommand>[
+          const FakeCommand(
+            command: <String>[
+              ProcessLister.powershell,
+              '-command',
+              'Get-Process | Format-List Path',
+            ],
+            stdout: ProcessLister.powershell,
+          ),
+        ],
+      )..excludedExecutables.add(ProcessLister.pwsh),
+    );
+
+    try {
+      final ProcessResult result = await processLister.getProcessesWithPath();
+      expect(result.stdout, ProcessLister.powershell);
+    // ignore: avoid_catches_without_on_clauses
+    } catch (e) {
+      fail('Unexpected exception: $e');
+    }
+  });
+
+  testWithoutContext('getProcessesWithPath falls back to pwsh when powershell is not on the path', () async {
+    final ProcessLister processLister = ProcessLister(
+      FakeProcessManager.list(
+        <FakeCommand>[
+          const FakeCommand(
+            command: <String>[
+              ProcessLister.pwsh,
+              '-command',
+              'Get-Process | Format-List Path',
+            ],
+            stdout: ProcessLister.pwsh,
+          ),
+        ],
+      )..excludedExecutables.add(ProcessLister.powershell),
+    );
+
+    try {
+      final ProcessResult result = await processLister.getProcessesWithPath();
+      expect(result.stdout, ProcessLister.pwsh);
+    // ignore: avoid_catches_without_on_clauses
+    } catch (e) {
+      fail('Unexpected exception: $e');
+    }
+  });
+
+  testWithoutContext('getProcessesWithPath throws if both powershell and pwsh are not on PATH', () async {
+    final ProcessLister processLister = ProcessLister(
+      FakeProcessManager.empty()..excludedExecutables.addAll(
+        <String>[
+          ProcessLister.powershell,
+          ProcessLister.pwsh,
+        ],
+      ),
+    );
+
+    try {
+      final ProcessResult result = await processLister.getProcessesWithPath();
+      fail('Should have thrown, but successfully ran ${result.stdout}');
+    } on StateError {
+      // Expected
+    // ignore: avoid_catches_without_on_clauses
+    } catch (e) {
+      fail('Unexpected exception: $e');
+    }
+  });
+
   testWithoutContext('Parses Caption, OSArchitecture, releaseId, and CurrentVersion from the OS', () async {
     final FakeProcessManager processManager = FakeProcessManager.list(
       <FakeCommand>[
@@ -345,76 +412,5 @@
     final ValidationResult result = await validator.validate();
     expect(result.type, ValidationType.success);
     expect(result.statusInfo, 'Windows 11 or higher, 23H2, 2009');
-=======
-  testWithoutContext('getProcessesWithPath successfully runs with powershell', () async {
-    final ProcessLister processLister = ProcessLister(
-      FakeProcessManager.list(
-        <FakeCommand>[
-          const FakeCommand(
-            command: <String>[
-              ProcessLister.powershell,
-              '-command',
-              'Get-Process | Format-List Path',
-            ],
-            stdout: ProcessLister.powershell,
-          ),
-        ],
-      )..excludedExecutables.add(ProcessLister.pwsh),
-    );
-
-    try {
-      final ProcessResult result = await processLister.getProcessesWithPath();
-      expect(result.stdout, ProcessLister.powershell);
-    // ignore: avoid_catches_without_on_clauses
-    } catch (e) {
-      fail('Unexpected exception: $e');
-    }
-  });
-
-  testWithoutContext('getProcessesWithPath falls back to pwsh when powershell is not on the path', () async {
-    final ProcessLister processLister = ProcessLister(
-      FakeProcessManager.list(
-        <FakeCommand>[
-          const FakeCommand(
-            command: <String>[
-              ProcessLister.pwsh,
-              '-command',
-              'Get-Process | Format-List Path',
-            ],
-            stdout: ProcessLister.pwsh,
-          ),
-        ],
-      )..excludedExecutables.add(ProcessLister.powershell),
-    );
-
-    try {
-      final ProcessResult result = await processLister.getProcessesWithPath();
-      expect(result.stdout, ProcessLister.pwsh);
-    // ignore: avoid_catches_without_on_clauses
-    } catch (e) {
-      fail('Unexpected exception: $e');
-    }
-  });
-
-  testWithoutContext('getProcessesWithPath throws if both powershell and pwsh are not on PATH', () async {
-    final ProcessLister processLister = ProcessLister(
-      FakeProcessManager.empty()..excludedExecutables.addAll(
-        <String>[
-          ProcessLister.powershell,
-          ProcessLister.pwsh,
-        ],
-      ),
-    );
-
-    try {
-      final ProcessResult result = await processLister.getProcessesWithPath();
-      fail('Should have thrown, but successfully ran ${result.stdout}');
-    } on StateError {
-      // Expected
-    // ignore: avoid_catches_without_on_clauses
-    } catch (e) {
-      fail('Unexpected exception: $e');
-    }
->>>>>>> a042892e
   });
 }