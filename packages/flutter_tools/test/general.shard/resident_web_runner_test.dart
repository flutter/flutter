// Copyright 2014 The Flutter Authors. All rights reserved.
// Use of this source code is governed by a BSD-style license that can be
// found in the LICENSE file.

import 'dart:async';
import 'dart:convert';
import 'dart:io';

import 'package:dwds/dwds.dart';
import 'package:file/memory.dart';
import 'package:flutter_tools/src/application_package.dart';
import 'package:flutter_tools/src/asset.dart';
import 'package:flutter_tools/src/base/dds.dart';
import 'package:flutter_tools/src/base/file_system.dart';
import 'package:flutter_tools/src/base/logger.dart';
import 'package:flutter_tools/src/base/platform.dart';
import 'package:flutter_tools/src/base/terminal.dart';
import 'package:flutter_tools/src/base/time.dart';
import 'package:flutter_tools/src/build_info.dart';
import 'package:flutter_tools/src/build_system/build_system.dart';
import 'package:flutter_tools/src/build_system/tools/shader_compiler.dart';
import 'package:flutter_tools/src/compile.dart';
import 'package:flutter_tools/src/dart/pub.dart';
import 'package:flutter_tools/src/devfs.dart';
import 'package:flutter_tools/src/device.dart';
import 'package:flutter_tools/src/features.dart';
import 'package:flutter_tools/src/globals.dart' as globals;
import 'package:flutter_tools/src/isolated/devfs_web.dart';
import 'package:flutter_tools/src/isolated/resident_web_runner.dart';
import 'package:flutter_tools/src/project.dart';
import 'package:flutter_tools/src/resident_devtools_handler.dart';
import 'package:flutter_tools/src/resident_runner.dart';
import 'package:flutter_tools/src/vmservice.dart';
import 'package:flutter_tools/src/web/chrome.dart';
import 'package:flutter_tools/src/web/web_device.dart';
import 'package:package_config/package_config.dart';
import 'package:package_config/package_config_types.dart';
import 'package:test/fake.dart';
import 'package:unified_analytics/unified_analytics.dart';
import 'package:vm_service/vm_service.dart' as vm_service;
import 'package:webkit_inspection_protocol/webkit_inspection_protocol.dart';

import '../src/common.dart';
import '../src/context.dart';
import '../src/fake_process_manager.dart';
import '../src/fake_vm_services.dart';
import '../src/fakes.dart' as test_fakes;
import '../src/package_config.dart';
<<<<<<< HEAD
import '../src/throwing_pub.dart';
=======
import '../src/test_build_system.dart';
>>>>>>> f9f6953e

const List<VmServiceExpectation> kAttachLogExpectations = <VmServiceExpectation>[
  FakeVmServiceRequest(method: 'streamListen', args: <String, Object>{'streamId': 'Stdout'}),
  FakeVmServiceRequest(method: 'streamListen', args: <String, Object>{'streamId': 'Stderr'}),
];

const List<VmServiceExpectation> kAttachIsolateExpectations = <VmServiceExpectation>[
  FakeVmServiceRequest(method: 'streamListen', args: <String, Object>{'streamId': 'Service'}),
  FakeVmServiceRequest(method: 'streamListen', args: <String, Object>{'streamId': 'Isolate'}),
  FakeVmServiceRequest(
    method: 'registerService',
    args: <String, Object>{'service': kReloadSourcesServiceName, 'alias': kFlutterToolAlias},
  ),
  FakeVmServiceRequest(
    method: 'registerService',
    args: <String, Object>{'service': kFlutterVersionServiceName, 'alias': kFlutterToolAlias},
  ),
  FakeVmServiceRequest(
    method: 'registerService',
    args: <String, Object>{'service': kFlutterMemoryInfoServiceName, 'alias': kFlutterToolAlias},
  ),
  FakeVmServiceRequest(method: 'streamListen', args: <String, Object>{'streamId': 'Extension'}),
];

const List<VmServiceExpectation> kAttachExpectations = <VmServiceExpectation>[
  ...kAttachLogExpectations,
  ...kAttachIsolateExpectations,
];

const List<String> kDdcLibraryBundleFlags = <String>[
  '--dartdevc-module-format=ddc',
  '--dartdevc-canary',
];

void main() {
  late FakeDebugConnection debugConnection;
  late FakeChromeDevice chromeDevice;
  late FakeAppConnection appConnection;
  late FakeFlutterDevice flutterDevice;
  late FakeWebDevFS webDevFS;
  late FakeResidentCompiler residentCompiler;
  late FakeChromeConnection chromeConnection;
  late FakeChromeTab chromeTab;
  late FakeWebServerDevice webServerDevice;
  late FakeDevice mockDevice;
  late FakeVmServiceHost fakeVmServiceHost;
  late MemoryFileSystem fileSystem;
  late ProcessManager processManager;
  late FakeAnalytics fakeAnalytics;

  // TODO(matanlurey): Remove after `explicit-package-dependencies` is enabled by default.
  // See https://github.com/flutter/flutter/issues/160257 for details.
  FeatureFlags enableExplicitPackageDependencies() {
    return test_fakes.TestFeatureFlags(isExplicitPackageDependenciesEnabled: true);
  }

  setUp(() {
    fileSystem = MemoryFileSystem.test();
    processManager = FakeProcessManager.any();
    debugConnection = FakeDebugConnection();
    mockDevice = FakeDevice();
    appConnection = FakeAppConnection();
    webDevFS = FakeWebDevFS();
    residentCompiler = FakeResidentCompiler();
    chromeDevice = FakeChromeDevice();
    chromeConnection = FakeChromeConnection();
    chromeTab = FakeChromeTab('index.html');
    webServerDevice = FakeWebServerDevice();
    flutterDevice =
        FakeFlutterDevice()
          .._devFS = webDevFS
          ..device = mockDevice
          ..generator = residentCompiler;
    fileSystem.file('pubspec.yaml').writeAsStringSync('''
name: my_app
''');
    writePackageConfigFiles(directory: fileSystem.currentDirectory, mainLibName: 'my_app');
    fakeAnalytics = getInitializedFakeAnalyticsInstance(
      fs: fileSystem,
      fakeFlutterVersion: test_fakes.FakeFlutterVersion(),
    );
  });

  void setupMocks() {
    fileSystem.file('pubspec.yaml').createSync();
    fileSystem.file('lib/main.dart').createSync(recursive: true);
    fileSystem.file('web/index.html').createSync(recursive: true);
    webDevFS.report = UpdateFSReport(success: true);
    debugConnection.fakeVmServiceHost = () => fakeVmServiceHost;
    webDevFS.result = ConnectionResult(appConnection, debugConnection, debugConnection.vmService);
    debugConnection.uri = 'ws://127.0.0.1/abcd/';
    chromeConnection.tabs.add(chromeTab);
  }

  testUsingContext(
    'runner with web server device does not support debugging without --start-paused',
    () {
      final ResidentRunner residentWebRunner = setUpResidentRunner(flutterDevice);
      flutterDevice.device = WebServerDevice(logger: BufferLogger.test());
      fakeVmServiceHost = FakeVmServiceHost(requests: <VmServiceExpectation>[]);
      final ResidentRunner profileResidentWebRunner = ResidentWebRunner(
        flutterDevice,
        flutterProject: FlutterProject.fromDirectoryTest(fileSystem.currentDirectory),
        debuggingOptions: DebuggingOptions.enabled(BuildInfo.debug),
        fileSystem: fileSystem,
        logger: BufferLogger.test(),
        terminal: Terminal.test(),
        platform: FakePlatform(),
        outputPreferences: OutputPreferences.test(),
        analytics: globals.analytics,
        systemClock: globals.systemClock,
      );

      expect(profileResidentWebRunner.debuggingEnabled, false);

      flutterDevice.device = chromeDevice;

      expect(residentWebRunner.debuggingEnabled, true);
      expect(fakeVmServiceHost.hasRemainingExpectations, false);
    },
    overrides: <Type, Generator>{
      FileSystem: () => fileSystem,
      ProcessManager: () => processManager,
    },
  );

  testUsingContext(
    'runner with web server device supports debugging with --start-paused',
    () {
      fakeVmServiceHost = FakeVmServiceHost(requests: <VmServiceExpectation>[]);
      setupMocks();
      flutterDevice.device = WebServerDevice(logger: BufferLogger.test());
      final ResidentRunner profileResidentWebRunner = ResidentWebRunner(
        flutterDevice,
        flutterProject: FlutterProject.fromDirectoryTest(fileSystem.currentDirectory),
        debuggingOptions: DebuggingOptions.enabled(BuildInfo.debug, startPaused: true),
        fileSystem: fileSystem,
        logger: BufferLogger.test(),
        terminal: Terminal.test(),
        platform: FakePlatform(),
        outputPreferences: OutputPreferences.test(),
        analytics: globals.analytics,
        systemClock: globals.systemClock,
      );

      expect(profileResidentWebRunner.uri, webDevFS.baseUri);
      expect(profileResidentWebRunner.debuggingEnabled, true);
    },
    overrides: <Type, Generator>{
      FileSystem: () => fileSystem,
      ProcessManager: () => processManager,
    },
  );
  testUsingContext(
    'profile does not supportsServiceProtocol',
    () {
      final ResidentRunner residentWebRunner = ResidentWebRunner(
        flutterDevice,
        flutterProject: FlutterProject.fromDirectoryTest(fileSystem.currentDirectory),
        debuggingOptions: DebuggingOptions.enabled(BuildInfo.debug),
        fileSystem: fileSystem,
        logger: BufferLogger.test(),
        terminal: Terminal.test(),
        platform: FakePlatform(),
        outputPreferences: OutputPreferences.test(),
        analytics: globals.analytics,
        systemClock: globals.systemClock,
      );
      fakeVmServiceHost = FakeVmServiceHost(requests: <VmServiceExpectation>[]);
      flutterDevice.device = chromeDevice;
      final ResidentRunner profileResidentWebRunner = ResidentWebRunner(
        flutterDevice,
        flutterProject: FlutterProject.fromDirectoryTest(fileSystem.currentDirectory),
        debuggingOptions: DebuggingOptions.enabled(BuildInfo.profile),
        fileSystem: fileSystem,
        logger: BufferLogger.test(),
        terminal: Terminal.test(),
        platform: FakePlatform(),
        outputPreferences: OutputPreferences.test(),
        analytics: globals.analytics,
        systemClock: globals.systemClock,
      );

      expect(profileResidentWebRunner.supportsServiceProtocol, false);
      expect(residentWebRunner.supportsServiceProtocol, true);
    },
    overrides: <Type, Generator>{
      FileSystem: () => fileSystem,
      ProcessManager: () => processManager,
    },
  );

  testUsingContext(
    'Can successfully run and connect to vmservice',
    () async {
      final BufferLogger logger = BufferLogger.test();
      final ResidentRunner residentWebRunner = setUpResidentRunner(flutterDevice, logger: logger);
      fakeVmServiceHost = FakeVmServiceHost(requests: kAttachExpectations.toList());
      setupMocks();

      final Completer<DebugConnectionInfo> connectionInfoCompleter =
          Completer<DebugConnectionInfo>();
      unawaited(residentWebRunner.run(connectionInfoCompleter: connectionInfoCompleter));
      final DebugConnectionInfo debugConnectionInfo = await connectionInfoCompleter.future;

      expect(appConnection.ranMain, true);
      expect(logger.statusText, contains('Debug service listening on ws://127.0.0.1/abcd/'));
      expect(debugConnectionInfo.wsUri.toString(), 'ws://127.0.0.1/abcd/');
    },
    overrides: <Type, Generator>{
      FileSystem: () => fileSystem,
      ProcessManager: () => processManager,
      FeatureFlags: enableExplicitPackageDependencies,
      Pub: ThrowingPub.new,
    },
  );

  testUsingContext(
    'WebRunner copies compiled app.dill to cache during startup',
    () async {
      final DebuggingOptions debuggingOptions = DebuggingOptions.enabled(
        const BuildInfo(
          BuildMode.debug,
          null,
          treeShakeIcons: false,
          packageConfigPath: '.dart_tool/package_config.json',
        ),
      );
      final ResidentRunner residentWebRunner = setUpResidentRunner(
        flutterDevice,
        debuggingOptions: debuggingOptions,
      );
      fakeVmServiceHost = FakeVmServiceHost(requests: kAttachExpectations.toList());
      setupMocks();

      residentWebRunner.artifactDirectory.childFile('app.dill').writeAsStringSync('ABC');
      final Completer<DebugConnectionInfo> connectionInfoCompleter =
          Completer<DebugConnectionInfo>();
      unawaited(residentWebRunner.run(connectionInfoCompleter: connectionInfoCompleter));
      await connectionInfoCompleter.future;

      expect(
        await fileSystem.file(fileSystem.path.join('build', 'cache.dill')).readAsString(),
        'ABC',
      );
    },
    overrides: <Type, Generator>{
      FileSystem: () => fileSystem,
      ProcessManager: () => processManager,
      FeatureFlags: enableExplicitPackageDependencies,
      Pub: ThrowingPub.new,
    },
  );

  testUsingContext(
    'WebRunner copies compiled app.dill to cache during startup with track-widget-creation',
    () async {
      final ResidentRunner residentWebRunner = setUpResidentRunner(flutterDevice);
      fakeVmServiceHost = FakeVmServiceHost(requests: kAttachExpectations.toList());
      setupMocks();

      residentWebRunner.artifactDirectory.childFile('app.dill').writeAsStringSync('ABC');
      final Completer<DebugConnectionInfo> connectionInfoCompleter =
          Completer<DebugConnectionInfo>();
      unawaited(residentWebRunner.run(connectionInfoCompleter: connectionInfoCompleter));
      await connectionInfoCompleter.future;

      expect(
        await fileSystem
            .file(fileSystem.path.join('build', 'cache.dill.track.dill'))
            .readAsString(),
        'ABC',
      );
    },
    overrides: <Type, Generator>{
      FileSystem: () => fileSystem,
      ProcessManager: () => processManager,
      FeatureFlags: enableExplicitPackageDependencies,
      Pub: ThrowingPub.new,
    },
  );

  // Regression test for https://github.com/flutter/flutter/issues/60613
  testUsingContext(
    'ResidentWebRunner calls appFailedToStart if initial compilation fails',
    () async {
      fakeVmServiceHost = FakeVmServiceHost(requests: kAttachExpectations.toList());
      setupMocks();
      final ResidentRunner residentWebRunner = setUpResidentRunner(flutterDevice);
      fileSystem.file(globals.fs.path.join('lib', 'main.dart')).createSync(recursive: true);
      webDevFS.report = UpdateFSReport();

      expect(await residentWebRunner.run(), 1);
      // Completing this future ensures that the daemon can exit correctly.
      expect(await residentWebRunner.waitForAppToFinish(), 1);
    },
    overrides: <Type, Generator>{
      FileSystem: () => fileSystem,
      ProcessManager: () => processManager,
      FeatureFlags: enableExplicitPackageDependencies,
      Pub: ThrowingPub.new,
    },
  );

  testUsingContext(
    'Can successfully run without an index.html including status warning',
    () async {
      final BufferLogger logger = BufferLogger.test();
      fakeVmServiceHost = FakeVmServiceHost(requests: kAttachExpectations.toList());
      setupMocks();
      fileSystem.directory('web').deleteSync(recursive: true);
      final ResidentWebRunner residentWebRunner = ResidentWebRunner(
        flutterDevice,
        flutterProject: FlutterProject.fromDirectoryTest(fileSystem.currentDirectory),
        debuggingOptions: DebuggingOptions.enabled(BuildInfo.debug),
        stayResident: false,
        fileSystem: fileSystem,
        logger: logger,
        terminal: Terminal.test(),
        platform: FakePlatform(),
        outputPreferences: OutputPreferences.test(),
        analytics: globals.analytics,
        systemClock: globals.systemClock,
        devtoolsHandler: createNoOpHandler,
      );

      expect(await residentWebRunner.run(), 0);
      expect(logger.statusText, contains('This application is not configured to build on the web'));
    },
    overrides: <Type, Generator>{
      FileSystem: () => fileSystem,
      ProcessManager: () => processManager,
      FeatureFlags: enableExplicitPackageDependencies,
      Pub: ThrowingPub.new,
    },
  );

  testUsingContext(
    'Can successfully run and disconnect with --no-resident',
    () async {
      fakeVmServiceHost = FakeVmServiceHost(requests: kAttachExpectations.toList());
      setupMocks();
      final ResidentRunner residentWebRunner = ResidentWebRunner(
        flutterDevice,
        flutterProject: FlutterProject.fromDirectoryTest(fileSystem.currentDirectory),
        debuggingOptions: DebuggingOptions.enabled(BuildInfo.debug),
        stayResident: false,
        fileSystem: fileSystem,
        logger: BufferLogger.test(),
        terminal: Terminal.test(),
        platform: FakePlatform(),
        outputPreferences: OutputPreferences.test(),
        analytics: globals.analytics,
        systemClock: globals.systemClock,
        devtoolsHandler: createNoOpHandler,
      );

      expect(await residentWebRunner.run(), 0);
    },
    overrides: <Type, Generator>{
      FileSystem: () => fileSystem,
      ProcessManager: () => processManager,
      FeatureFlags: enableExplicitPackageDependencies,
      Pub: ThrowingPub.new,
    },
  );

  testUsingContext(
    'Detach keeps device running',
    () async {
      final BufferLogger logger = BufferLogger.test();
      fakeVmServiceHost = FakeVmServiceHost(requests: kAttachExpectations.toList());
      setupMocks();
      fileSystem.directory('web').deleteSync(recursive: true);
      final ResidentWebRunner residentWebRunner = ResidentWebRunner(
        flutterDevice,
        flutterProject: FlutterProject.fromDirectoryTest(fileSystem.currentDirectory),
        debuggingOptions: DebuggingOptions.enabled(BuildInfo.debug),
        fileSystem: fileSystem,
        logger: logger,
        terminal: Terminal.test(),
        platform: FakePlatform(),
        outputPreferences: OutputPreferences.test(),
        analytics: globals.analytics,
        systemClock: globals.systemClock,
        devtoolsHandler: createNoOpHandler,
      );

      mockDevice.dds = DartDevelopmentService(logger: logger);

      expect(mockDevice.isRunning, false);
      final Completer<DebugConnectionInfo> connectionInfoCompleter =
          Completer<DebugConnectionInfo>();
      unawaited(residentWebRunner.run(connectionInfoCompleter: connectionInfoCompleter));
      await connectionInfoCompleter.future;
      expect(mockDevice.isRunning, true);
      await residentWebRunner.detach();
      expect(residentWebRunner.stopAppDuringCleanup, false);
      await residentWebRunner.exit();
      await residentWebRunner.cleanupAtFinish();
      expect(mockDevice.isRunning, true);
    },
    overrides: <Type, Generator>{
      FileSystem: () => fileSystem,
      ProcessManager: () => processManager,
      FeatureFlags: enableExplicitPackageDependencies,
      Pub: ThrowingPub.new,
    },
  );

  testUsingContext(
    'Quit stops device',
    () async {
      final BufferLogger logger = BufferLogger.test();
      fakeVmServiceHost = FakeVmServiceHost(requests: kAttachExpectations.toList());
      setupMocks();
      fileSystem.directory('web').deleteSync(recursive: true);
      final ResidentWebRunner residentWebRunner = ResidentWebRunner(
        flutterDevice,
        flutterProject: FlutterProject.fromDirectoryTest(fileSystem.currentDirectory),
        debuggingOptions: DebuggingOptions.enabled(BuildInfo.debug),
        fileSystem: fileSystem,
        logger: logger,
        terminal: Terminal.test(),
        platform: FakePlatform(),
        outputPreferences: OutputPreferences.test(),
        analytics: globals.analytics,
        systemClock: globals.systemClock,
        devtoolsHandler: createNoOpHandler,
      );

      mockDevice.dds = DartDevelopmentService(logger: logger);

      expect(mockDevice.isRunning, false);
      final Completer<DebugConnectionInfo> connectionInfoCompleter =
          Completer<DebugConnectionInfo>();
      unawaited(residentWebRunner.run(connectionInfoCompleter: connectionInfoCompleter));
      await connectionInfoCompleter.future;
      expect(mockDevice.isRunning, true);
      expect(residentWebRunner.stopAppDuringCleanup, true);
      await residentWebRunner.cleanupAtFinish();
      expect(mockDevice.isRunning, false);
    },
    overrides: <Type, Generator>{
      FileSystem: () => fileSystem,
      ProcessManager: () => processManager,
      FeatureFlags: enableExplicitPackageDependencies,
      Pub: ThrowingPub.new,
    },
  );

  testUsingContext(
    'Listens to stdout and stderr streams before running main',
    () async {
      final BufferLogger logger = BufferLogger.test();
      final ResidentRunner residentWebRunner = setUpResidentRunner(flutterDevice, logger: logger);
      fakeVmServiceHost = FakeVmServiceHost(
        requests: <VmServiceExpectation>[
          ...kAttachLogExpectations,
          FakeVmServiceStreamResponse(
            streamId: 'Stdout',
            event: vm_service.Event(
              timestamp: 0,
              kind: vm_service.EventStreams.kStdout,
              bytes: base64.encode(utf8.encode('THIS MESSAGE IS IMPORTANT')),
            ),
          ),
          FakeVmServiceStreamResponse(
            streamId: 'Stderr',
            event: vm_service.Event(
              timestamp: 0,
              kind: vm_service.EventStreams.kStderr,
              bytes: base64.encode(utf8.encode('SO IS THIS')),
            ),
          ),
          ...kAttachIsolateExpectations,
        ],
      );
      setupMocks();
      final Completer<DebugConnectionInfo> connectionInfoCompleter =
          Completer<DebugConnectionInfo>();
      unawaited(residentWebRunner.run(connectionInfoCompleter: connectionInfoCompleter));
      await connectionInfoCompleter.future;

      expect(logger.statusText, contains('THIS MESSAGE IS IMPORTANT'));
      expect(logger.statusText, contains('SO IS THIS'));
    },
    overrides: <Type, Generator>{
      FileSystem: () => fileSystem,
      ProcessManager: () => processManager,
      FeatureFlags: enableExplicitPackageDependencies,
      Pub: ThrowingPub.new,
    },
  );

  testUsingContext(
    'Listens to extension events with structured errors',
    () async {
      final ResidentRunner residentWebRunner = setUpResidentRunner(
        flutterDevice,
        logger: testLogger,
      );
      final List<VmServiceExpectation> requests = <VmServiceExpectation>[
        ...kAttachExpectations,
        // This is the first error message of a session.
        FakeVmServiceStreamResponse(
          streamId: 'Extension',
          event: vm_service.Event(
            timestamp: 0,
            extensionKind: 'Flutter.Error',
            extensionData: vm_service.ExtensionData.parse(<String, Object?>{
              'errorsSinceReload': 0,
              'renderedErrorText': 'first',
            }),
            kind: vm_service.EventStreams.kExtension,
          ),
        ),
        // This is the second error message of a session.
        FakeVmServiceStreamResponse(
          streamId: 'Extension',
          event: vm_service.Event(
            timestamp: 0,
            extensionKind: 'Flutter.Error',
            extensionData: vm_service.ExtensionData.parse(<String, Object?>{
              'errorsSinceReload': 1,
              'renderedErrorText': 'second',
            }),
            kind: vm_service.EventStreams.kExtension,
          ),
        ),
        // This is not Flutter.Error kind data, so it should not be logged, even though it has a renderedErrorText field.
        FakeVmServiceStreamResponse(
          streamId: 'Extension',
          event: vm_service.Event(
            timestamp: 0,
            extensionKind: 'Other',
            extensionData: vm_service.ExtensionData.parse(<String, Object?>{
              'errorsSinceReload': 2,
              'renderedErrorText': 'not an error',
            }),
            kind: vm_service.EventStreams.kExtension,
          ),
        ),
        // This is the third error message of a session.
        FakeVmServiceStreamResponse(
          streamId: 'Extension',
          event: vm_service.Event(
            timestamp: 0,
            extensionKind: 'Flutter.Error',
            extensionData: vm_service.ExtensionData.parse(<String, Object?>{
              'errorsSinceReload': 2,
              'renderedErrorText': 'third',
            }),
            kind: vm_service.EventStreams.kExtension,
          ),
        ),
        // This is bogus error data.
        FakeVmServiceStreamResponse(
          streamId: 'Extension',
          event: vm_service.Event(
            timestamp: 0,
            extensionKind: 'Flutter.Error',
            extensionData: vm_service.ExtensionData.parse(<String, Object?>{'other': 'bad stuff'}),
            kind: vm_service.EventStreams.kExtension,
          ),
        ),
        // Empty error text should not break anything.
        FakeVmServiceStreamResponse(
          streamId: 'Extension',
          event: vm_service.Event(
            timestamp: 0,
            extensionKind: 'Flutter.Error',
            extensionData: vm_service.ExtensionData.parse(<String, Object?>{
              'test': 'data',
              'renderedErrorText': '',
            }),
            kind: vm_service.EventStreams.kExtension,
          ),
        ),
        // Messages without errorsSinceReload should act as if errorsSinceReload: 0
        FakeVmServiceStreamResponse(
          streamId: 'Extension',
          event: vm_service.Event(
            timestamp: 0,
            extensionKind: 'Flutter.Error',
            extensionData: vm_service.ExtensionData.parse(<String, Object?>{
              'test': 'data',
              'renderedErrorText': 'error text',
            }),
            kind: vm_service.EventStreams.kExtension,
          ),
        ),
        // When adding things here, make sure the last one is supposed to output something
        // to the statusLog, otherwise you won't be able to distinguish the absence of output
        // due to it passing the test from absence due to it not running the test.
      ];
      // We use requests below, so make a copy of it here (FakeVmServiceHost will
      // clear its copy internally, which would affect our pumping below).
      fakeVmServiceHost = FakeVmServiceHost(requests: requests.toList());

      setupMocks();
      final Completer<DebugConnectionInfo> connectionInfoCompleter =
          Completer<DebugConnectionInfo>();
      unawaited(residentWebRunner.run(connectionInfoCompleter: connectionInfoCompleter));
      await connectionInfoCompleter.future;
      assert(requests.length > 5, 'requests was modified');
      for (final Object _ in requests) {
        // pump the task queue once for each message
        await null;
      }

      expect(
        testLogger.statusText,
        'Launching lib/main.dart on FakeDevice in debug mode...\n'
        'Waiting for connection from debug service on FakeDevice...\n'
        'Debug service listening on ws://127.0.0.1/abcd/\n'
        '\n'
        'first\n'
        '\n'
        'second\n'
        'third\n'
        '\n'
        '\n' // the empty message
        '\n'
        '\n'
        'error text\n'
        '\n',
      );

      expect(
        testLogger.errorText,
        'Received an invalid Flutter.Error message from app: {other: bad stuff}\n',
      );
    },
    overrides: <Type, Generator>{
      FileSystem: () => fileSystem,
      ProcessManager: () => processManager,
      FeatureFlags: enableExplicitPackageDependencies,
      Pub: ThrowingPub.new,
    },
  );

  testUsingContext(
    'Does not run main with --start-paused',
    () async {
      final ResidentRunner residentWebRunner = ResidentWebRunner(
        flutterDevice,
        flutterProject: FlutterProject.fromDirectoryTest(fileSystem.currentDirectory),
        debuggingOptions: DebuggingOptions.enabled(BuildInfo.debug, startPaused: true),
        fileSystem: fileSystem,
        logger: BufferLogger.test(),
        terminal: Terminal.test(),
        platform: FakePlatform(),
        outputPreferences: OutputPreferences.test(),
        analytics: globals.analytics,
        systemClock: globals.systemClock,
        devtoolsHandler: createNoOpHandler,
      );
      fakeVmServiceHost = FakeVmServiceHost(requests: kAttachExpectations.toList());
      setupMocks();
      final Completer<DebugConnectionInfo> connectionInfoCompleter =
          Completer<DebugConnectionInfo>();

      unawaited(residentWebRunner.run(connectionInfoCompleter: connectionInfoCompleter));
      await connectionInfoCompleter.future;

      expect(appConnection.ranMain, false);
    },
    overrides: <Type, Generator>{
      FileSystem: () => fileSystem,
      ProcessManager: () => processManager,
      FeatureFlags: enableExplicitPackageDependencies,
      Pub: ThrowingPub.new,
    },
  );

  testUsingContext(
    'Can hot reload after attaching',
    () async {
      final BufferLogger logger = BufferLogger.test();
      final ResidentRunner residentWebRunner = setUpResidentRunner(
        flutterDevice,
        logger: logger,
        systemClock: SystemClock.fixed(DateTime(2001)),
        debuggingOptions: DebuggingOptions.enabled(
          const BuildInfo(
            BuildMode.debug,
            null,
            trackWidgetCreation: true,
            treeShakeIcons: false,
            packageConfigPath: '.dart_tool/package_config.json',
            // Hot reload only supported with these flags for now.
            extraFrontEndOptions: kDdcLibraryBundleFlags,
          ),
        ),
      );
      fakeVmServiceHost = FakeVmServiceHost(
        requests: <VmServiceExpectation>[
          ...kAttachExpectations,
          const FakeVmServiceRequest(
            method: kReloadSourcesServiceName,
            args: <String, Object>{'isolateId': ''},
            jsonResponse: <String, Object>{'type': 'ReloadReport', 'success': true},
          ),
          const FakeVmServiceRequest(
            method: 'ext.flutter.reassemble',
            jsonResponse: <String, Object>{'type': 'ReloadReport', 'success': true},
          ),
          const FakeVmServiceRequest(
            method: 'streamListen',
            args: <String, Object>{'streamId': 'Isolate'},
          ),
        ],
      );
      setupMocks();
      final TestChromiumLauncher chromiumLauncher = TestChromiumLauncher();
      final FakeProcess process = FakeProcess();
      final Chromium chrome = Chromium(
        1,
        chromeConnection,
        chromiumLauncher: chromiumLauncher,
        process: process,
        logger: logger,
      );
      chromiumLauncher.setInstance(chrome);

      flutterDevice.device = GoogleChromeDevice(
        fileSystem: fileSystem,
        chromiumLauncher: chromiumLauncher,
        logger: BufferLogger.test(),
        platform: FakePlatform(),
        processManager: FakeProcessManager.any(),
      );
      webDevFS.report = UpdateFSReport(success: true);

      final Completer<DebugConnectionInfo> connectionInfoCompleter =
          Completer<DebugConnectionInfo>();
      unawaited(residentWebRunner.run(connectionInfoCompleter: connectionInfoCompleter));
      final DebugConnectionInfo debugConnectionInfo = await connectionInfoCompleter.future;

      expect(debugConnectionInfo, isNotNull);

      final OperationResult result = await residentWebRunner.restart();

      expect(logger.statusText, contains('Reloaded application in'));
      expect(result.code, 0);
      expect(webDevFS.mainUri.toString(), contains('entrypoint.dart'));

      expect(
        fakeAnalytics.sentEvents,
        contains(
          Event.hotRunnerInfo(
            label: 'reload',
            targetPlatform: 'web-javascript',
            sdkName: '',
            emulator: false,
            fullRestart: false,
            overallTimeInMs: 0,
            syncedBytes: 0,
            invalidatedSourcesCount: 0,
            transferTimeInMs: 0,
            compileTimeInMs: 0,
            findInvalidatedTimeInMs: 0,
            scannedSourcesCount: 0,
            reassembleTimeInMs: 0,
            reloadVMTimeInMs: 0,
          ),
        ),
      );
      expect(
        fakeAnalytics.sentEvents,
        contains(Event.timing(workflow: 'hot', variableName: 'reload', elapsedMilliseconds: 0)),
      );
    },
    overrides: <Type, Generator>{
      Analytics: () => fakeAnalytics,
      FileSystem: () => fileSystem,
      ProcessManager: () => processManager,
      FeatureFlags: enableExplicitPackageDependencies,
      Pub: ThrowingPub.new,
    },
  );

  testUsingContext(
    'Hot reload reject reports correct analytics',
    () async {
      final BufferLogger logger = BufferLogger.test();
      final ResidentRunner residentWebRunner = setUpResidentRunner(
        flutterDevice,
        logger: logger,
        systemClock: SystemClock.fixed(DateTime(2001)),
        debuggingOptions: DebuggingOptions.enabled(
          const BuildInfo(
            BuildMode.debug,
            null,
            trackWidgetCreation: true,
            treeShakeIcons: false,
            packageConfigPath: '.dart_tool/package_config.json',
            // Hot reload only supported with these flags for now.
            extraFrontEndOptions: kDdcLibraryBundleFlags,
          ),
        ),
      );
      fakeVmServiceHost = FakeVmServiceHost(
        requests: <VmServiceExpectation>[
          ...kAttachExpectations,
          const FakeVmServiceRequest(
            method: 'streamListen',
            args: <String, Object>{'streamId': 'Isolate'},
          ),
        ],
      );
      setupMocks();
      final TestChromiumLauncher chromiumLauncher = TestChromiumLauncher();
      final FakeProcess process = FakeProcess();
      final Chromium chrome = Chromium(
        1,
        chromeConnection,
        chromiumLauncher: chromiumLauncher,
        process: process,
        logger: logger,
      );
      chromiumLauncher.setInstance(chrome);

      flutterDevice.device = GoogleChromeDevice(
        fileSystem: fileSystem,
        chromiumLauncher: chromiumLauncher,
        logger: BufferLogger.test(),
        platform: FakePlatform(),
        processManager: FakeProcessManager.any(),
      );
      webDevFS.report = UpdateFSReport(success: true);

      final Completer<DebugConnectionInfo> connectionInfoCompleter =
          Completer<DebugConnectionInfo>();
      unawaited(residentWebRunner.run(connectionInfoCompleter: connectionInfoCompleter));
      final DebugConnectionInfo debugConnectionInfo = await connectionInfoCompleter.future;

      expect(debugConnectionInfo, isNotNull);

      webDevFS.report = UpdateFSReport(hotReloadRejected: true);
      final OperationResult result = await residentWebRunner.restart();

      expect(result.code, 1);
      expect(webDevFS.mainUri.toString(), contains('entrypoint.dart'));

      expect(
        fakeAnalytics.sentEvents,
        contains(
          Event.hotRunnerInfo(
            label: 'reload-reject',
            targetPlatform: 'web-javascript',
            sdkName: '',
            emulator: false,
            fullRestart: false,
          ),
        ),
      );
    },
    overrides: <Type, Generator>{
      Analytics: () => fakeAnalytics,
      FileSystem: () => fileSystem,
      ProcessManager: () => processManager,
      FeatureFlags: enableExplicitPackageDependencies,
      Pub: ThrowingPub.new,
    },
  );

  // Regression test for https://github.com/flutter/flutter/issues/167887.
  testUsingContext(
    'WASM builds report analysis without crashing',
    () async {
      final BufferLogger logger = BufferLogger.test();
      final ResidentRunner residentWebRunner = setUpResidentRunner(
        flutterDevice,
        logger: logger,
        systemClock: SystemClock.fixed(DateTime(2001)),
        debuggingOptions: DebuggingOptions.enabled(
          const BuildInfo(
            BuildMode.debug,
            null,
            trackWidgetCreation: true,
            treeShakeIcons: false,
            packageConfigPath: '.dart_tool/package_config.json',
            // Hot reload only supported with these flags for now.
            extraFrontEndOptions: kDdcLibraryBundleFlags,
          ),
          webUseWasm: true,
        ),
      );
      fakeVmServiceHost = FakeVmServiceHost(
        requests: <VmServiceExpectation>[
          ...kAttachExpectations,
          const FakeVmServiceRequest(
            method: kReloadSourcesServiceName,
            args: <String, Object>{'isolateId': ''},
            jsonResponse: <String, Object>{'type': 'ReloadReport', 'success': true},
          ),
          const FakeVmServiceRequest(
            method: 'ext.flutter.reassemble',
            jsonResponse: <String, Object>{'type': 'ReloadReport', 'success': true},
          ),
          const FakeVmServiceRequest(
            method: 'streamListen',
            args: <String, Object>{'streamId': 'Isolate'},
          ),
        ],
      );
      setupMocks();
      final TestChromiumLauncher chromiumLauncher = TestChromiumLauncher();
      final FakeProcess process = FakeProcess();
      final Chromium chrome = Chromium(
        1,
        chromeConnection,
        chromiumLauncher: chromiumLauncher,
        process: process,
        logger: logger,
      );
      chromiumLauncher.setInstance(chrome);

      flutterDevice.device = GoogleChromeDevice(
        fileSystem: fileSystem,
        chromiumLauncher: chromiumLauncher,
        logger: BufferLogger.test(),
        platform: FakePlatform(),
        processManager: FakeProcessManager.any(),
      );
      webDevFS.report = UpdateFSReport(success: true);

      final Completer<DebugConnectionInfo> connectionInfoCompleter =
          Completer<DebugConnectionInfo>();
      unawaited(residentWebRunner.run(connectionInfoCompleter: connectionInfoCompleter));
      final DebugConnectionInfo debugConnectionInfo = await connectionInfoCompleter.future;

      expect(debugConnectionInfo, isNotNull);

      final OperationResult result = await residentWebRunner.restart();
      expect(logger.statusText, contains('Reloaded application in'));
      expect(result.code, 0);
    },
    overrides: <Type, Generator>{
      Analytics: () => fakeAnalytics,
      BuildSystem: () => TestBuildSystem.all(BuildResult(success: true)),
      FileSystem: () => fileSystem,
      ProcessManager: () => processManager,
      FeatureFlags: enableExplicitPackageDependencies,
      Pub: FakePubWithPrimedDeps.new,
    },
  );

  // Hot restart is available with and without the DDC library bundle format.
  // Test one extra config where `fullRestart` is false without the DDC library
  // bundle format - we should do a hot restart in this case because hot reload
  // is not available.
  for (final (List<String> flags, bool fullRestart) in <(List<String>, bool)>[
    (kDdcLibraryBundleFlags, true),
    (<String>[], true),
    (<String>[], false),
  ]) {
    testUsingContext(
      'Can hot restart after attaching with flags: $flags fullRestart: $fullRestart',
      () async {
        final BufferLogger logger = BufferLogger.test();
        final ResidentRunner residentWebRunner = setUpResidentRunner(
          flutterDevice,
          logger: logger,
          systemClock: SystemClock.fixed(DateTime(2001)),
          debuggingOptions: DebuggingOptions.enabled(
            BuildInfo(
              BuildMode.debug,
              null,
              trackWidgetCreation: true,
              treeShakeIcons: false,
              packageConfigPath: '.dart_tool/package_config.json',
              extraFrontEndOptions: flags,
            ),
          ),
        );
        fakeVmServiceHost = FakeVmServiceHost(
          requests: <VmServiceExpectation>[
            ...kAttachExpectations,
            const FakeVmServiceRequest(
              method: kHotRestartServiceName,
              jsonResponse: <String, Object>{'type': 'Success'},
            ),
          ],
        );
        setupMocks();
        final TestChromiumLauncher chromiumLauncher = TestChromiumLauncher();
        final FakeProcess process = FakeProcess();
        final Chromium chrome = Chromium(
          1,
          chromeConnection,
          chromiumLauncher: chromiumLauncher,
          process: process,
          logger: logger,
        );
        chromiumLauncher.setInstance(chrome);

        flutterDevice.device = GoogleChromeDevice(
          fileSystem: fileSystem,
          chromiumLauncher: chromiumLauncher,
          logger: BufferLogger.test(),
          platform: FakePlatform(),
          processManager: FakeProcessManager.any(),
        );
        webDevFS.report = UpdateFSReport(success: true);

        final Completer<DebugConnectionInfo> connectionInfoCompleter =
            Completer<DebugConnectionInfo>();
        unawaited(residentWebRunner.run(connectionInfoCompleter: connectionInfoCompleter));
        await connectionInfoCompleter.future;
        final OperationResult result = await residentWebRunner.restart(fullRestart: fullRestart);

        // Ensure that generated entrypoint is generated correctly.
        expect(webDevFS.mainUri, isNotNull);
        final String entrypointContents = fileSystem.file(webDevFS.mainUri).readAsStringSync();
        expect(entrypointContents, contains('// Flutter web bootstrap script'));
        expect(entrypointContents, contains("import 'dart:ui_web' as ui_web;"));
        expect(entrypointContents, contains('await ui_web.bootstrapEngine('));

        expect(logger.statusText, contains('Restarted application in'));
        expect(result.code, 0);

        expect(
          fakeAnalytics.sentEvents,
          contains(
            Event.hotRunnerInfo(
              label: 'restart',
              targetPlatform: 'web-javascript',
              sdkName: '',
              emulator: false,
              fullRestart: true,
              overallTimeInMs: 0,
              syncedBytes: 0,
              invalidatedSourcesCount: 0,
              transferTimeInMs: 0,
              compileTimeInMs: 0,
              findInvalidatedTimeInMs: 0,
              scannedSourcesCount: 0,
            ),
          ),
        );
        expect(
          fakeAnalytics.sentEvents,
          contains(
            Event.timing(
              workflow: 'hot',
              variableName: 'web-incremental-restart',
              elapsedMilliseconds: 0,
            ),
          ),
        );
      },
      overrides: <Type, Generator>{
        Analytics: () => fakeAnalytics,
        FileSystem: () => fileSystem,
        ProcessManager: () => processManager,
        FeatureFlags: enableExplicitPackageDependencies,
        Pub: ThrowingPub.new,
      },
    );
  }

  testUsingContext(
    'Can hot restart after attaching with web-server device',
    () async {
      final BufferLogger logger = BufferLogger.test();
      final ResidentRunner residentWebRunner = setUpResidentRunner(
        flutterDevice,
        logger: logger,
        systemClock: SystemClock.fixed(DateTime(2001)),
      );
      fakeVmServiceHost = FakeVmServiceHost(requests: kAttachExpectations);
      setupMocks();
      flutterDevice.device = webServerDevice;
      webDevFS.report = UpdateFSReport(success: true);

      final Completer<DebugConnectionInfo> connectionInfoCompleter =
          Completer<DebugConnectionInfo>();
      unawaited(residentWebRunner.run(connectionInfoCompleter: connectionInfoCompleter));
      await connectionInfoCompleter.future;
      final OperationResult result = await residentWebRunner.restart(fullRestart: true);

      expect(logger.statusText, contains('Restarted application in'));
      expect(result.code, 0);

      // web-server device does not send restart analytics
      expect(fakeAnalytics.sentEvents, isEmpty);
    },
    overrides: <Type, Generator>{
      Analytics: () => fakeAnalytics,
      FileSystem: () => fileSystem,
      ProcessManager: () => processManager,
      FeatureFlags: enableExplicitPackageDependencies,
      Pub: ThrowingPub.new,
    },
  );

  testUsingContext(
    'web resident runner is debuggable',
    () {
      final ResidentRunner residentWebRunner = setUpResidentRunner(flutterDevice);
      fakeVmServiceHost = FakeVmServiceHost(requests: kAttachExpectations.toList());

      expect(residentWebRunner.debuggingEnabled, true);
    },
    overrides: <Type, Generator>{
      FileSystem: () => fileSystem,
      ProcessManager: () => processManager,
    },
  );

  testUsingContext(
    'Exits when initial compile fails',
    () async {
      final ResidentRunner residentWebRunner = setUpResidentRunner(flutterDevice);
      fakeVmServiceHost = FakeVmServiceHost(requests: <VmServiceExpectation>[]);
      setupMocks();
      webDevFS.report = UpdateFSReport();

      final Completer<DebugConnectionInfo> connectionInfoCompleter =
          Completer<DebugConnectionInfo>();
      unawaited(residentWebRunner.run(connectionInfoCompleter: connectionInfoCompleter));

      expect(await residentWebRunner.run(), 1);
      expect(fakeAnalytics.sentEvents, isEmpty);
    },
    overrides: <Type, Generator>{
      Analytics: () => fakeAnalytics,
      FileSystem: () => fileSystem,
      ProcessManager: () => processManager,
      FeatureFlags: enableExplicitPackageDependencies,
      Pub: ThrowingPub.new,
    },
  );

  testUsingContext(
    'Faithfully displays stdout messages with leading/trailing spaces',
    () async {
      final BufferLogger logger = BufferLogger.test();
      final ResidentRunner residentWebRunner = setUpResidentRunner(flutterDevice, logger: logger);
      fakeVmServiceHost = FakeVmServiceHost(
        requests: <VmServiceExpectation>[
          ...kAttachLogExpectations,
          FakeVmServiceStreamResponse(
            streamId: 'Stdout',
            event: vm_service.Event(
              timestamp: 0,
              kind: vm_service.EventStreams.kStdout,
              bytes: base64.encode(
                utf8.encode('    This is a message with 4 leading and trailing spaces    '),
              ),
            ),
          ),
          ...kAttachIsolateExpectations,
        ],
      );
      setupMocks();
      final Completer<DebugConnectionInfo> connectionInfoCompleter =
          Completer<DebugConnectionInfo>();
      unawaited(residentWebRunner.run(connectionInfoCompleter: connectionInfoCompleter));
      await connectionInfoCompleter.future;

      expect(
        logger.statusText,
        contains('    This is a message with 4 leading and trailing spaces    '),
      );
      expect(fakeVmServiceHost.hasRemainingExpectations, false);
    },
    overrides: <Type, Generator>{
      FileSystem: () => fileSystem,
      ProcessManager: () => processManager,
      FeatureFlags: enableExplicitPackageDependencies,
      Pub: ThrowingPub.new,
    },
  );

  testUsingContext(
    'Fails on compilation errors in hot restart',
    () async {
      final ResidentRunner residentWebRunner = setUpResidentRunner(flutterDevice);
      fakeVmServiceHost = FakeVmServiceHost(requests: kAttachExpectations.toList());
      setupMocks();
      final Completer<DebugConnectionInfo> connectionInfoCompleter =
          Completer<DebugConnectionInfo>();
      unawaited(residentWebRunner.run(connectionInfoCompleter: connectionInfoCompleter));
      await connectionInfoCompleter.future;
      webDevFS.report = UpdateFSReport();

      final OperationResult result = await residentWebRunner.restart(fullRestart: true);

      expect(result.code, 1);
      expect(result.message, contains('Failed to recompile application.'));
      expect(fakeAnalytics.sentEvents, isEmpty);
    },
    overrides: <Type, Generator>{
      Analytics: () => fakeAnalytics,
      FileSystem: () => fileSystem,
      ProcessManager: () => processManager,
      FeatureFlags: enableExplicitPackageDependencies,
      Pub: ThrowingPub.new,
    },
  );

  testUsingContext(
    'Fails non-fatally on vmservice response error for hot restart',
    () async {
      final ResidentRunner residentWebRunner = setUpResidentRunner(flutterDevice);
      fakeVmServiceHost = FakeVmServiceHost(
        requests: <VmServiceExpectation>[
          ...kAttachExpectations,
          const FakeVmServiceRequest(
            method: kHotRestartServiceName,
            jsonResponse: <String, Object>{'type': 'Failed'},
          ),
        ],
      );
      setupMocks();
      final Completer<DebugConnectionInfo> connectionInfoCompleter =
          Completer<DebugConnectionInfo>();
      unawaited(residentWebRunner.run(connectionInfoCompleter: connectionInfoCompleter));
      await connectionInfoCompleter.future;

      final OperationResult result = await residentWebRunner.restart();

      expect(result.code, 0);
    },
    overrides: <Type, Generator>{
      FileSystem: () => fileSystem,
      ProcessManager: () => processManager,
      FeatureFlags: enableExplicitPackageDependencies,
      Pub: ThrowingPub.new,
    },
  );

  testUsingContext(
    'Fails fatally on Vm Service error response',
    () async {
      final ResidentRunner residentWebRunner = setUpResidentRunner(flutterDevice);
      fakeVmServiceHost = FakeVmServiceHost(
        requests: <VmServiceExpectation>[
          ...kAttachExpectations,
          FakeVmServiceRequest(
            method: kHotRestartServiceName,
            // Failed response,
            error: FakeRPCError(code: vm_service.RPCErrorKind.kInternalError.code),
          ),
        ],
      );
      setupMocks();
      final Completer<DebugConnectionInfo> connectionInfoCompleter =
          Completer<DebugConnectionInfo>();
      unawaited(residentWebRunner.run(connectionInfoCompleter: connectionInfoCompleter));
      await connectionInfoCompleter.future;
      final OperationResult result = await residentWebRunner.restart();

      expect(result.code, 1);
      expect(result.message, contains(vm_service.RPCErrorKind.kInternalError.code.toString()));
    },
    overrides: <Type, Generator>{
      FileSystem: () => fileSystem,
      ProcessManager: () => processManager,
      FeatureFlags: enableExplicitPackageDependencies,
      Pub: ThrowingPub.new,
    },
  );

  testUsingContext(
    'printHelp without details shows only hot restart help message',
    () async {
      final BufferLogger logger = BufferLogger.test();
      final ResidentRunner residentWebRunner = setUpResidentRunner(flutterDevice, logger: logger);
      fakeVmServiceHost = FakeVmServiceHost(requests: <VmServiceExpectation>[]);
      residentWebRunner.printHelp(details: false);

      expect(logger.statusText, contains('Hot restart'));
      expect(logger.statusText.contains('Hot reload'), false);
    },
    overrides: <Type, Generator>{
      FileSystem: () => fileSystem,
      ProcessManager: () => processManager,
    },
  );

  testUsingContext(
    'printHelp without details shows hot restart and hot reload help message '
    'if using DDC library bundle format',
    () async {
      final BufferLogger logger = BufferLogger.test();
      final ResidentRunner residentWebRunner = setUpResidentRunner(
        flutterDevice,
        logger: logger,
        debuggingOptions: DebuggingOptions.enabled(
          const BuildInfo(
            BuildMode.debug,
            null,
            trackWidgetCreation: true,
            treeShakeIcons: false,
            packageConfigPath: '.dart_tool/package_config.json',
            // Hot reload only supported with these flags for now.
            extraFrontEndOptions: kDdcLibraryBundleFlags,
          ),
        ),
      );
      fakeVmServiceHost = FakeVmServiceHost(requests: <VmServiceExpectation>[]);
      residentWebRunner.printHelp(details: false);

      expect(logger.statusText, contains('Hot restart'));
      expect(logger.statusText, contains('Hot reload'));
    },
    overrides: <Type, Generator>{
      FileSystem: () => fileSystem,
      ProcessManager: () => processManager,
    },
  );

  testUsingContext(
    'cleanup of resources is safe to call multiple times',
    () async {
      final ResidentRunner residentWebRunner = setUpResidentRunner(flutterDevice);
      mockDevice.dds = DartDevelopmentService(logger: test_fakes.FakeLogger());
      fakeVmServiceHost = FakeVmServiceHost(
        requests: <VmServiceExpectation>[...kAttachExpectations],
      );
      setupMocks();
      final Completer<DebugConnectionInfo> connectionInfoCompleter =
          Completer<DebugConnectionInfo>();
      unawaited(residentWebRunner.run(connectionInfoCompleter: connectionInfoCompleter));
      await connectionInfoCompleter.future;

      await residentWebRunner.exit();
      await residentWebRunner.exit();

      expect(debugConnection.didClose, false);
      expect(fakeVmServiceHost.hasRemainingExpectations, false);
    },
    overrides: <Type, Generator>{
      FileSystem: () => fileSystem,
      ProcessManager: () => processManager,
      FeatureFlags: enableExplicitPackageDependencies,
      Pub: ThrowingPub.new,
    },
  );

  testUsingContext(
    'cleans up Chrome if tab is closed',
    () async {
      final ResidentRunner residentWebRunner = setUpResidentRunner(flutterDevice);
      fakeVmServiceHost = FakeVmServiceHost(
        requests: <VmServiceExpectation>[...kAttachExpectations],
      );
      setupMocks();
      final Completer<DebugConnectionInfo> connectionInfoCompleter =
          Completer<DebugConnectionInfo>();
      final Future<int?> result = residentWebRunner.run(
        connectionInfoCompleter: connectionInfoCompleter,
      );
      await connectionInfoCompleter.future;
      debugConnection.completer.complete();

      await result;
      expect(fakeVmServiceHost.hasRemainingExpectations, false);
    },
    overrides: <Type, Generator>{
      FileSystem: () => fileSystem,
      ProcessManager: () => processManager,
      FeatureFlags: enableExplicitPackageDependencies,
      Pub: ThrowingPub.new,
    },
  );

  testUsingContext(
    'Prints target and device name on run',
    () async {
      final BufferLogger logger = BufferLogger.test();
      final ResidentRunner residentWebRunner = setUpResidentRunner(flutterDevice, logger: logger);
      fakeVmServiceHost = FakeVmServiceHost(
        requests: <VmServiceExpectation>[...kAttachExpectations],
      );
      setupMocks();
      mockDevice.name = 'Chromez';
      final Completer<DebugConnectionInfo> connectionInfoCompleter =
          Completer<DebugConnectionInfo>();
      unawaited(residentWebRunner.run(connectionInfoCompleter: connectionInfoCompleter));
      await connectionInfoCompleter.future;

      expect(
        logger.statusText,
        contains(
          'Launching ${fileSystem.path.join('lib', 'main.dart')} on '
          'Chromez in debug mode',
        ),
      );
      expect(fakeVmServiceHost.hasRemainingExpectations, false);
    },
    overrides: <Type, Generator>{
      FileSystem: () => fileSystem,
      ProcessManager: () => processManager,
      FeatureFlags: enableExplicitPackageDependencies,
      Pub: ThrowingPub.new,
    },
  );

  testUsingContext(
    'Sends launched app.webLaunchUrl event for Chrome device',
    () async {
      final BufferLogger logger = BufferLogger.test();
      fakeVmServiceHost = FakeVmServiceHost(
        requests: <VmServiceExpectation>[...kAttachLogExpectations, ...kAttachIsolateExpectations],
      );
      setupMocks();
      final FakeChromeConnection chromeConnection = FakeChromeConnection();
      final TestChromiumLauncher chromiumLauncher = TestChromiumLauncher();
      final FakeProcess process = FakeProcess();
      final Chromium chrome = Chromium(
        1,
        chromeConnection,
        chromiumLauncher: chromiumLauncher,
        process: process,
        logger: logger,
      );
      chromiumLauncher.setInstance(chrome);

      flutterDevice.device = GoogleChromeDevice(
        fileSystem: fileSystem,
        chromiumLauncher: chromiumLauncher,
        logger: logger,
        platform: FakePlatform(),
        processManager: FakeProcessManager.any(),
      );
      webDevFS.baseUri = Uri.parse('http://localhost:8765/app/');

      final FakeChromeTab chromeTab = FakeChromeTab('index.html');
      chromeConnection.tabs.add(chromeTab);

      final ResidentWebRunner runner = ResidentWebRunner(
        flutterDevice,
        flutterProject: FlutterProject.fromDirectoryTest(fileSystem.currentDirectory),
        debuggingOptions: DebuggingOptions.enabled(BuildInfo.debug),
        fileSystem: fileSystem,
        logger: logger,
        terminal: Terminal.test(),
        platform: FakePlatform(),
        outputPreferences: OutputPreferences.test(),
        analytics: globals.analytics,
        systemClock: globals.systemClock,
        devtoolsHandler: createNoOpHandler,
      );

      final Completer<DebugConnectionInfo> connectionInfoCompleter =
          Completer<DebugConnectionInfo>();
      unawaited(runner.run(connectionInfoCompleter: connectionInfoCompleter));
      await connectionInfoCompleter.future;

      // Ensure we got the URL and that it was already launched.
      expect(
        logger.eventText,
        contains(
          json.encode(<String, Object>{
            'name': 'app.webLaunchUrl',
            'args': <String, Object>{'url': 'http://localhost:8765/app/', 'launched': true},
          }),
        ),
      );
      expect(fakeVmServiceHost.hasRemainingExpectations, false);
    },
    overrides: <Type, Generator>{
      FileSystem: () => fileSystem,
      ProcessManager: () => processManager,
      FeatureFlags: enableExplicitPackageDependencies,
      Pub: ThrowingPub.new,
    },
  );

  testUsingContext(
    'Sends unlaunched app.webLaunchUrl event for Web Server device',
    () async {
      final BufferLogger logger = BufferLogger.test();
      fakeVmServiceHost = FakeVmServiceHost(requests: <VmServiceExpectation>[]);
      setupMocks();
      flutterDevice.device = WebServerDevice(logger: logger);
      webDevFS.baseUri = Uri.parse('http://localhost:8765/app/');

      final ResidentWebRunner runner = ResidentWebRunner(
        flutterDevice,
        flutterProject: FlutterProject.fromDirectoryTest(fileSystem.currentDirectory),
        debuggingOptions: DebuggingOptions.enabled(BuildInfo.debug),
        fileSystem: fileSystem,
        logger: logger,
        terminal: Terminal.test(),
        platform: FakePlatform(),
        outputPreferences: OutputPreferences.test(),
        analytics: globals.analytics,
        systemClock: globals.systemClock,
        devtoolsHandler: createNoOpHandler,
      );

      final Completer<DebugConnectionInfo> connectionInfoCompleter =
          Completer<DebugConnectionInfo>();
      unawaited(runner.run(connectionInfoCompleter: connectionInfoCompleter));
      await connectionInfoCompleter.future;

      // Ensure we got the URL and that it was not already launched.
      expect(
        logger.eventText,
        contains(
          json.encode(<String, Object>{
            'name': 'app.webLaunchUrl',
            'args': <String, Object>{'url': 'http://localhost:8765/app/', 'launched': false},
          }),
        ),
      );
      expect(fakeVmServiceHost.hasRemainingExpectations, false);
    },
    overrides: <Type, Generator>{
      FileSystem: () => fileSystem,
      ProcessManager: () => processManager,
      FeatureFlags: enableExplicitPackageDependencies,
      Pub: ThrowingPub.new,
    },
  );

  testUsingContext(
    'ResidentWebRunner generates files when l10n.yaml exists',
    () async {
      fakeVmServiceHost = FakeVmServiceHost(requests: kAttachExpectations.toList());
      setupMocks();
      final ResidentRunner residentWebRunner = ResidentWebRunner(
        flutterDevice,
        flutterProject: FlutterProject.fromDirectoryTest(fileSystem.currentDirectory),
        debuggingOptions: DebuggingOptions.enabled(BuildInfo.debug),
        stayResident: false,
        fileSystem: fileSystem,
        logger: BufferLogger.test(),
        terminal: Terminal.test(),
        platform: FakePlatform(),
        outputPreferences: OutputPreferences.test(),
        analytics: globals.analytics,
        systemClock: globals.systemClock,
        devtoolsHandler: createNoOpHandler,
      );

      // Create necessary files.
      globals.fs.file(globals.fs.path.join('lib', 'main.dart')).createSync(recursive: true);
      globals.fs.file(globals.fs.path.join('lib', 'l10n', 'app_en.arb'))
        ..createSync(recursive: true)
        ..writeAsStringSync('''
{
  "helloWorld": "Hello, World!",
  "@helloWorld": {
    "description": "Sample description"
  }
}''');
      globals.fs.file('l10n.yaml').createSync();
      globals.fs.file('pubspec.yaml').writeAsStringSync('''
name: my_app
flutter:
  generate: true
''');
      writePackageConfigFiles(
        directory: globals.fs.currentDirectory,
        mainLibName: 'my_app',
        packages: <String, String>{'path_provider_linux': '../../path_provider_linux'},
      );
      expect(await residentWebRunner.run(), 0);
      final File generatedLocalizationsFile = globals.fs
          .directory('lib')
          .childDirectory('l10n')
          .childFile('app_localizations.dart');
      expect(generatedLocalizationsFile.existsSync(), isTrue);
      // Completing this future ensures that the daemon can exit correctly.
      expect(fakeVmServiceHost.hasRemainingExpectations, false);
    },
    overrides: <Type, Generator>{
      FileSystem: () => fileSystem,
      ProcessManager: () => processManager,
      FeatureFlags: enableExplicitPackageDependencies,
      Pub: ThrowingPub.new,
    },
  );

  // While this file should be ignored on web, generating it here will cause a
  // perf regression in hot restart.
  testUsingContext(
    'Does not generate dart_plugin_registrant.dart',
    () async {
      // Create necessary files for [DartPluginRegistrantTarget]
      writePackageConfigFiles(
        directory: globals.fs.currentDirectory,
        mainLibName: 'my_app',
        packages: <String, String>{'path_provider_linux': '../../path_provider_linux'},
      );

      // Start with a dart_plugin_registrant.dart file.
      globals.fs
          .directory('.dart_tool')
          .childDirectory('flutter_build')
          .childFile('dart_plugin_registrant.dart')
          .createSync(recursive: true);

      final FlutterProject project = FlutterProject.fromDirectoryTest(fileSystem.currentDirectory);

      final ResidentRunner residentWebRunner = setUpResidentRunner(flutterDevice);
      await residentWebRunner.runSourceGenerators();

      // dart_plugin_registrant.dart should be untouched, indicating that its
      // generation didn't run. If it had run, the file would have been removed as
      // there are no plugins in the project.
      expect(project.dartPluginRegistrant.existsSync(), true);
      expect(project.dartPluginRegistrant.readAsStringSync(), '');
    },
    overrides: <Type, Generator>{
      FileSystem: () => fileSystem,
      ProcessManager: () => processManager,
    },
  );

  testUsingContext(
    'Successfully turns WebSocketException into ToolExit',
    () async {
      final BufferLogger logger = BufferLogger.test();
      final ResidentRunner residentWebRunner = setUpResidentRunner(flutterDevice, logger: logger);
      fakeVmServiceHost = FakeVmServiceHost(requests: <VmServiceExpectation>[]);
      setupMocks();
      webDevFS.exception = const WebSocketException();

      await expectLater(residentWebRunner.run, throwsToolExit());
      expect(logger.errorText, contains('WebSocketException'));
      expect(fakeVmServiceHost.hasRemainingExpectations, false);
    },
    overrides: <Type, Generator>{
      FileSystem: () => fileSystem,
      ProcessManager: () => processManager,
      FeatureFlags: enableExplicitPackageDependencies,
      Pub: ThrowingPub.new,
    },
  );

  testUsingContext(
    'Turns HttpException from ChromeTab::connect into ToolExit',
    () async {
      final BufferLogger logger = BufferLogger.test();
      final ResidentRunner residentWebRunner = setUpResidentRunner(flutterDevice, logger: logger);
      fakeVmServiceHost = FakeVmServiceHost(requests: <VmServiceExpectation>[]);
      setupMocks();
      final FakeChromeConnection chromeConnection = FakeChromeConnection();
      final TestChromiumLauncher chromiumLauncher = TestChromiumLauncher();
      final FakeProcess process = FakeProcess();
      final Chromium chrome = Chromium(
        1,
        chromeConnection,
        chromiumLauncher: chromiumLauncher,
        process: process,
        logger: logger,
      );
      chromiumLauncher.setInstance(chrome);

      flutterDevice.device = GoogleChromeDevice(
        fileSystem: fileSystem,
        chromiumLauncher: chromiumLauncher,
        logger: logger,
        platform: FakePlatform(),
        processManager: FakeProcessManager.any(),
      );
      webDevFS.baseUri = Uri.parse('http://localhost:8765/app/');

      final FakeChromeTab chromeTab = FakeChromeTab(
        'index.html',
        connectException: HttpException(
          'Connection closed before full header was received',
          uri: Uri(path: 'http://localhost:50094/devtools/page/3036A94908353E86E183B6A40F54104B'),
        ),
      );
      chromeConnection.tabs.add(chromeTab);

      await expectLater(
        residentWebRunner.run,
        throwsToolExit(
          message: 'Failed to establish connection with the application instance in Chrome.',
        ),
      );
      expect(logger.errorText, contains('HttpException'));
      expect(fakeVmServiceHost.hasRemainingExpectations, isFalse);
    },
    overrides: <Type, Generator>{
      FileSystem: () => fileSystem,
      ProcessManager: () => processManager,
      FeatureFlags: enableExplicitPackageDependencies,
      Pub: ThrowingPub.new,
    },
  );

  testUsingContext(
    'Successfully turns AppConnectionException into ToolExit',
    () async {
      final ResidentRunner residentWebRunner = setUpResidentRunner(flutterDevice);
      fakeVmServiceHost = FakeVmServiceHost(requests: <VmServiceExpectation>[]);
      setupMocks();
      webDevFS.exception = AppConnectionException('');

      await expectLater(residentWebRunner.run, throwsToolExit());
      expect(fakeVmServiceHost.hasRemainingExpectations, false);
    },
    overrides: <Type, Generator>{
      FileSystem: () => fileSystem,
      ProcessManager: () => processManager,
      FeatureFlags: enableExplicitPackageDependencies,
      Pub: ThrowingPub.new,
    },
  );

  testUsingContext(
    'Successfully turns ChromeDebugError into ToolExit',
    () async {
      final ResidentRunner residentWebRunner = setUpResidentRunner(flutterDevice);
      fakeVmServiceHost = FakeVmServiceHost(requests: <VmServiceExpectation>[]);
      setupMocks();

      webDevFS.exception = ChromeDebugException(<String, Object?>{'text': 'error'});

      await expectLater(residentWebRunner.run, throwsToolExit());
      expect(fakeVmServiceHost.hasRemainingExpectations, false);
    },
    overrides: <Type, Generator>{
      FileSystem: () => fileSystem,
      ProcessManager: () => processManager,
      FeatureFlags: enableExplicitPackageDependencies,
      Pub: ThrowingPub.new,
    },
  );

  testUsingContext(
    'Rethrows unknown Exception type from dwds',
    () async {
      final ResidentRunner residentWebRunner = setUpResidentRunner(flutterDevice);
      fakeVmServiceHost = FakeVmServiceHost(requests: <VmServiceExpectation>[]);
      setupMocks();
      webDevFS.exception = Exception();

      await expectLater(residentWebRunner.run, throwsException);
      expect(fakeVmServiceHost.hasRemainingExpectations, false);
    },
    overrides: <Type, Generator>{
      FileSystem: () => fileSystem,
      ProcessManager: () => processManager,
      FeatureFlags: enableExplicitPackageDependencies,
      Pub: ThrowingPub.new,
    },
  );

  testUsingContext(
    'Rethrows unknown Error type from dwds tooling',
    () async {
      final BufferLogger logger = BufferLogger.test();
      final ResidentRunner residentWebRunner = setUpResidentRunner(flutterDevice, logger: logger);
      fakeVmServiceHost = FakeVmServiceHost(requests: <VmServiceExpectation>[]);
      setupMocks();
      webDevFS.exception = StateError('');

      await expectLater(residentWebRunner.run, throwsStateError);
      expect(fakeVmServiceHost.hasRemainingExpectations, false);
    },
    overrides: <Type, Generator>{
      FileSystem: () => fileSystem,
      ProcessManager: () => processManager,
      FeatureFlags: enableExplicitPackageDependencies,
      Pub: ThrowingPub.new,
    },
  );

  testUsingContext(
    'throws when port is an integer outside the valid TCP range',
    () async {
      final BufferLogger logger = BufferLogger.test();

      DebuggingOptions debuggingOptions = DebuggingOptions.enabled(BuildInfo.debug, port: '65536');
      ResidentRunner residentWebRunner = setUpResidentRunner(
        flutterDevice,
        logger: logger,
        debuggingOptions: debuggingOptions,
      );
      await expectToolExitLater(residentWebRunner.run(), matches('Invalid port: 65536.*'));

      debuggingOptions = DebuggingOptions.enabled(BuildInfo.debug, port: '-1');
      residentWebRunner = setUpResidentRunner(
        flutterDevice,
        logger: logger,
        debuggingOptions: debuggingOptions,
      );
      await expectToolExitLater(residentWebRunner.run(), matches('Invalid port: -1.*'));
    },
    overrides: <Type, Generator>{
      FileSystem: () => fileSystem,
      ProcessManager: () => processManager,
    },
  );
}

ResidentRunner setUpResidentRunner(
  FlutterDevice flutterDevice, {
  Logger? logger,
  SystemClock? systemClock,
  DebuggingOptions? debuggingOptions,
}) {
  return ResidentWebRunner(
    flutterDevice,
    flutterProject: FlutterProject.fromDirectoryTest(globals.fs.currentDirectory),
    debuggingOptions: debuggingOptions ?? DebuggingOptions.enabled(BuildInfo.debug),
    analytics: globals.analytics,
    systemClock: systemClock ?? SystemClock.fixed(DateTime.now()),
    fileSystem: globals.fs,
    logger: logger ?? BufferLogger.test(),
    terminal: Terminal.test(),
    platform: FakePlatform(),
    outputPreferences: OutputPreferences.test(),
    devtoolsHandler: createNoOpHandler,
  );
}

class FakeWebServerDevice extends FakeDevice implements WebServerDevice {}

class FakeDevice extends Fake implements Device {
  @override
  String name = 'FakeDevice';

  @override
  String get displayName => name;

  int count = 0;

  bool isRunning = false;

  @override
  Future<String> get sdkNameAndVersion async => 'SDK Name and Version';

  @override
  late DartDevelopmentService dds;

  @override
  bool get supportsHotRestart => true;

  @override
  Future<LaunchResult> startApp(
    ApplicationPackage? package, {
    String? mainPath,
    String? route,
    DebuggingOptions? debuggingOptions,
    Map<String, dynamic>? platformArgs,
    bool prebuiltApplication = false,
    bool ipv6 = false,
    String? userIdentifier,
  }) async {
    isRunning = true;
    return LaunchResult.succeeded();
  }

  @override
  Future<bool> stopApp(ApplicationPackage? app, {String? userIdentifier}) async {
    if (count > 0) {
      throw StateError('stopApp called more than once.');
    }
    count += 1;
    isRunning = false;
    return true;
  }
}

class FakeDebugConnection extends Fake implements DebugConnection {
  late FakeVmServiceHost Function() fakeVmServiceHost;

  @override
  vm_service.VmService get vmService => fakeVmServiceHost.call().vmService.service;

  @override
  late String uri;

  final Completer<void> completer = Completer<void>();
  bool didClose = false;

  @override
  Future<void> get onDone => completer.future;

  @override
  Future<void> close() async {
    didClose = true;
  }
}

class FakeAppConnection extends Fake implements AppConnection {
  bool ranMain = false;

  @override
  void runMain() {
    ranMain = true;
  }
}

class FakeChromeDevice extends Fake implements ChromiumDevice {}

class FakeWipDebugger extends Fake implements WipDebugger {}

class FakeResidentCompiler extends Fake implements ResidentCompiler {
  @override
  Future<CompilerOutput> recompile(
    Uri mainUri,
    List<Uri>? invalidatedFiles, {
    required String outputPath,
    required PackageConfig packageConfig,
    required FileSystem fs,
    String? projectRootPath,
    bool suppressErrors = false,
    bool checkDartPluginRegistry = false,
    File? dartPluginRegistrant,
    Uri? nativeAssetsYaml,
    bool recompileRestart = false,
  }) async {
    return const CompilerOutput('foo.dill', 0, <Uri>[]);
  }

  @override
  void accept() {}

  @override
  void reset() {}

  @override
  Future<CompilerOutput> reject() async {
    return const CompilerOutput('foo.dill', 0, <Uri>[]);
  }

  @override
  void addFileSystemRoot(String root) {}
}

class FakeWebDevFS extends Fake implements WebDevFS {
  Object? exception;
  ConnectionResult? result;
  late UpdateFSReport report;

  Uri? mainUri;

  @override
  List<Uri> sources = <Uri>[];

  @override
  Uri baseUri = Uri.parse('http://localhost:12345');

  @override
  DateTime? lastCompiled = DateTime.now();

  @override
  PackageConfig? lastPackageConfig = PackageConfig.empty;

  @override
  Future<Uri> create() async {
    return baseUri;
  }

  @override
  Future<UpdateFSReport> update({
    required Uri mainUri,
    required ResidentCompiler generator,
    required bool trackWidgetCreation,
    required String pathToReload,
    required List<Uri> invalidatedFiles,
    required PackageConfig packageConfig,
    required String dillOutputPath,
    required DevelopmentShaderCompiler shaderCompiler,
    DevFSWriter? devFSWriter,
    String? target,
    AssetBundle? bundle,
    bool bundleFirstUpload = false,
    bool fullRestart = false,
    bool resetCompiler = false,
    String? projectRootPath,
    File? dartPluginRegistrant,
  }) async {
    this.mainUri = mainUri;
    return report;
  }

  @override
  Future<ConnectionResult?> connect(
    bool useDebugExtension, {
    VmServiceFactory vmServiceFactory = createVmServiceDelegate,
  }) async {
    if (exception != null) {
      assert(exception is Exception || exception is Error);
      // ignore: only_throw_errors, exception is either Error or Exception here.
      throw exception!;
    }
    return result;
  }
}

class FakeChromeConnection extends Fake implements ChromeConnection {
  final List<ChromeTab> tabs = <ChromeTab>[];

  @override
  Future<ChromeTab> getTab(bool Function(ChromeTab tab) accept, {Duration? retryFor}) async {
    return tabs.firstWhere(accept);
  }

  @override
  Future<List<ChromeTab>> getTabs({Duration? retryFor}) async {
    return tabs;
  }
}

class FakeChromeTab extends Fake implements ChromeTab {
  FakeChromeTab(this.url, {Exception? connectException}) : _connectException = connectException;

  @override
  final String url;

  final Exception? _connectException;
  final FakeWipConnection connection = FakeWipConnection();

  @override
  Future<WipConnection> connect({Function? onError}) async {
    if (_connectException != null) {
      throw _connectException;
    }
    return connection;
  }
}

class FakeWipConnection extends Fake implements WipConnection {
  @override
  final WipDebugger debugger = FakeWipDebugger();

  @override
  Future<WipResponse> sendCommand(String method, [Map<String, dynamic>? params]) async {
    return WipResponse(<String, dynamic>{'id': 0, 'result': <String, dynamic>{}});
  }
}

/// A test implementation of the [ChromiumLauncher] that launches a fixed instance.
class TestChromiumLauncher implements ChromiumLauncher {
  TestChromiumLauncher();

  bool _hasInstance = false;
  void setInstance(Chromium chromium) {
    _hasInstance = true;
    currentCompleter.complete(chromium);
  }

  @override
  Completer<Chromium> currentCompleter = Completer<Chromium>();

  @override
  bool canFindExecutable() {
    return true;
  }

  @override
  Future<Chromium> get connectedInstance => currentCompleter.future;

  @override
  String findExecutable() {
    return 'chrome';
  }

  @override
  bool get hasChromeInstance => _hasInstance;

  @override
  Future<Chromium> launch(
    String url, {
    bool headless = false,
    int? debugPort,
    bool skipCheck = false,
    Directory? cacheDir,
    List<String> webBrowserFlags = const <String>[],
  }) async {
    return currentCompleter.future;
  }

  @override
  Future<Chromium> connect(Chromium chrome, bool skipCheck) {
    return currentCompleter.future;
  }
}

class FakeFlutterDevice extends Fake implements FlutterDevice {
  Uri? testUri;
  UpdateFSReport report = UpdateFSReport(success: true, invalidatedSourcesCount: 1);
  Exception? reportError;

  @override
  ResidentCompiler? generator;

  @override
  Stream<Uri?> get vmServiceUris => Stream<Uri?>.value(testUri);

  @override
  DevelopmentShaderCompiler get developmentShaderCompiler => const FakeShaderCompiler();

  @override
  FlutterVmService? vmService;

  DevFS? _devFS;

  @override
  DevFS? get devFS => _devFS;

  @override
  set devFS(DevFS? value) {}

  @override
  Device? device;

  @override
  Future<void> stopEchoingDeviceLog() async {}

  @override
  Future<Uri?> setupDevFS(String fsName, Directory rootDirectory) async {
    return testUri;
  }

  @override
  Future<void> exitApps({Duration timeoutDelay = const Duration(seconds: 10)}) async {}

  @override
  Future<void> connect({
    ReloadSources? reloadSources,
    Restart? restart,
    CompileExpression? compileExpression,
    FlutterProject? flutterProject,
    PrintStructuredErrorLogMethod? printStructuredErrorLogMethod,
    required DebuggingOptions debuggingOptions,
    int? hostVmServicePort,
    bool? ipv6 = false,
    bool enableDevTools = false,
    bool allowExistingDdsInstance = false,
  }) async {}

  @override
  Future<UpdateFSReport> updateDevFS({
    Uri? mainUri,
    String? target,
    AssetBundle? bundle,
    bool bundleFirstUpload = false,
    bool bundleDirty = false,
    bool fullRestart = false,
    String? projectRootPath,
    String? pathToReload,
    String? dillOutputPath,
    List<Uri>? invalidatedFiles,
    PackageConfig? packageConfig,
    File? dartPluginRegistrant,
  }) async {
    if (reportError != null) {
      throw reportError!;
    }
    return report;
  }

  @override
  Future<void> updateReloadStatus(bool wasReloadSuccessful) async {}
}

class FakeShaderCompiler implements DevelopmentShaderCompiler {
  const FakeShaderCompiler();

  @override
  void configureCompiler(TargetPlatform? platform) {}

  @override
  Future<DevFSContent> recompileShader(DevFSContent inputShader) {
    throw UnimplementedError();
  }
}<|MERGE_RESOLUTION|>--- conflicted
+++ resolved
@@ -46,11 +46,8 @@
 import '../src/fake_vm_services.dart';
 import '../src/fakes.dart' as test_fakes;
 import '../src/package_config.dart';
-<<<<<<< HEAD
 import '../src/throwing_pub.dart';
-=======
 import '../src/test_build_system.dart';
->>>>>>> f9f6953e
 
 const List<VmServiceExpectation> kAttachLogExpectations = <VmServiceExpectation>[
   FakeVmServiceRequest(method: 'streamListen', args: <String, Object>{'streamId': 'Stdout'}),
@@ -997,7 +994,7 @@
       FileSystem: () => fileSystem,
       ProcessManager: () => processManager,
       FeatureFlags: enableExplicitPackageDependencies,
-      Pub: FakePubWithPrimedDeps.new,
+      Pub: ThrowingPub.new,
     },
   );
 
