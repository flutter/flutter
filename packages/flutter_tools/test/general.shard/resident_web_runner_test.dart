--- conflicted
+++ resolved
@@ -392,18 +392,11 @@
     final OperationResult result = await residentWebRunner.restart(fullRestart: true);
 
     // Ensure that generated entrypoint is generated correctly.
-<<<<<<< HEAD
-    expect(entrypointFileUri, isNotNull);
-    expect(globals.fs.file(entrypointFileUri).readAsStringSync(), contains(
-      'await ui.webOnlyInitializePlatform();'
-    ));
-=======
     expect(entrypointFileName, isNotNull);
     final String entrypointContents = globals.fs.file(entrypointFileName).readAsStringSync();
     expect(entrypointContents, contains('// Flutter web bootstrap script'));
     expect(entrypointContents, contains("import 'dart:ui' as ui;"));
     expect(entrypointContents, contains('await ui.webOnlyInitializePlatform();'));
->>>>>>> 6a390aa7
 
     expect(testLogger.statusText, contains('Restarted application in'));
     expect(result.code, 0);
