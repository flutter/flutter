--- conflicted
+++ resolved
@@ -11,6 +11,7 @@
 import 'package:flutter_tools/src/build_system/build_system.dart';
 import 'package:flutter_tools/src/build_system/targets/macos.dart';
 import 'package:flutter_tools/src/convert.dart';
+import 'package:flutter_tools/src/reporting/reporting.dart';
 import 'package:unified_analytics/unified_analytics.dart';
 
 import '../../../src/common.dart';
@@ -32,11 +33,8 @@
   late FakeCommand lipoInfoNonFatCommand;
   late FakeCommand lipoInfoFatCommand;
   late FakeCommand lipoVerifyX86_64Command;
-<<<<<<< HEAD
-=======
   late FakeCommand lipoExtractX86_64Command;
   late TestUsage usage;
->>>>>>> 6b5cd01e
   late FakeAnalytics fakeAnalytics;
 
   setUp(() {
@@ -44,6 +42,7 @@
     artifacts = Artifacts.test();
     fileSystem = MemoryFileSystem.test();
     logger = BufferLogger.test();
+    usage = TestUsage();
     fakeAnalytics = getInitializedFakeAnalyticsInstance(
       fs: fileSystem,
       fakeFlutterVersion: FakeFlutterVersion(),
@@ -61,6 +60,7 @@
       logger: logger,
       fileSystem: fileSystem,
       engineVersion: '2',
+      usage: usage,
       analytics: fakeAnalytics,
     );
 
@@ -544,6 +544,7 @@
         .createSync();
 
     await const ReleaseMacOSBundleFlutterAssets().build(environment);
+    expect(usage.events, contains(const TestUsageEvent('assemble', 'macos-archive', label: 'success')));
     expect(fakeAnalytics.sentEvents, contains(
       Event.appleUsageEvent(
         workflow: 'assemble',
@@ -563,6 +564,7 @@
     // Throws because the project files are not set up.
     await expectLater(() => const ReleaseMacOSBundleFlutterAssets().build(environment),
         throwsA(const TypeMatcher<FileSystemException>()));
+    expect(usage.events, contains(const TestUsageEvent('assemble', 'macos-archive', label: 'fail')));
     expect(fakeAnalytics.sentEvents, contains(
       Event.appleUsageEvent(
         workflow: 'assemble',
