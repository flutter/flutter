// Copyright 2014 The Flutter Authors. All rights reserved.
// Use of this source code is governed by a BSD-style license that can be
// found in the LICENSE file.

import 'dart:async';

import 'package:flutter_tools/src/base/io.dart';
import 'package:flutter_tools/src/base/platform.dart';
import 'package:flutter_tools/src/base/terminal.dart';
import 'package:flutter_tools/src/build_info.dart';
import 'package:flutter_tools/src/compile.dart';
import 'package:flutter_tools/src/convert.dart';
import 'package:mockito/mockito.dart';
import 'package:package_config/package_config.dart';
import 'package:process/process.dart';

import '../src/common.dart';
import '../src/context.dart';
import '../src/mocks.dart';

void main() {
  ProcessManager mockProcessManager;
  MockProcess mockFrontendServer;
  MockStdIn mockFrontendServerStdIn;
  MockStream mockFrontendServerStdErr;

  List<String> latestCommand;

  setUp(() {
    mockProcessManager = MockProcessManager();
    mockFrontendServer = MockProcess();
    mockFrontendServerStdIn = MockStdIn();
    mockFrontendServerStdErr = MockStream();

    when(mockFrontendServer.stderr)
        .thenAnswer((Invocation invocation) => mockFrontendServerStdErr);
    final StreamController<String> stdErrStreamController = StreamController<String>();
    when(mockFrontendServerStdErr.transform<String>(any)).thenAnswer((_) => stdErrStreamController.stream);
    when(mockFrontendServer.stdin).thenReturn(mockFrontendServerStdIn);
    when(mockProcessManager.canRun(any)).thenReturn(true);
    when(mockProcessManager.start(any)).thenAnswer(
        (Invocation invocation) {
          latestCommand = invocation.positionalArguments.first as List<String>;
          return Future<Process>.value(mockFrontendServer);
        });
    when(mockFrontendServer.exitCode).thenAnswer((_) async => 0);
  });

  testUsingContext('batch compile single dart successful compilation', () async {
    when(mockFrontendServer.stdout)
        .thenAnswer((Invocation invocation) => Stream<List<int>>.fromFuture(
          Future<List<int>>.value(utf8.encode(
            'result abc\nline1\nline2\nabc\nabc /path/to/main.dart.dill 0'
          ))
        ));
    final KernelCompiler kernelCompiler = await kernelCompilerFactory.create(null);
    final CompilerOutput output = await kernelCompiler.compile(sdkRoot: '/path/to/sdkroot',
      mainPath: '/path/to/main.dart',
      buildMode: BuildMode.debug,
      trackWidgetCreation: false,
      dartDefines: const <String>[],
      packageConfig: PackageConfig.empty,
      packagesPath: '.packages',
    );

    expect(mockFrontendServerStdIn.getAndClear(), isEmpty);
    expect(testLogger.errorText, equals('line1\nline2\n'));
    expect(output.outputFilename, equals('/path/to/main.dart.dill'));
    final VerificationResult argVerification = verify(mockProcessManager.start(captureAny));
    expect(argVerification.captured.single, containsAll(<String>[
      '-Ddart.developer.causal_async_stacks=true',
    ]));
  }, overrides: <Type, Generator>{
    ProcessManager: () => mockProcessManager,
    OutputPreferences: () => OutputPreferences(showColor: false),
    Platform: kNoColorTerminalPlatform,
  });

<<<<<<< HEAD
  testUsingContext('passes VM heap size limit', () async {
    when(mockFrontendServer.stdout)
        .thenAnswer((Invocation invocation) => Stream<List<int>>.fromFuture(
          Future<List<int>>.value(utf8.encode(
            'result abc\nline1\nline2\nabc\nabc /path/to/main.dart.dill 0'
          ))
        ));
    final KernelCompiler kernelCompiler = await kernelCompilerFactory.create(null);
    final CompilerOutput output = await kernelCompiler.compile(sdkRoot: '/path/to/sdkroot',
      mainPath: '/path/to/main.dart',
      buildMode: BuildMode.debug,
      trackWidgetCreation: false,
      dartDefines: const <String>[],
      packageConfig: PackageConfig.empty,
      packagesPath: '.packages',
    );

    expect(mockFrontendServerStdIn.getAndClear(), isEmpty);
    expect(testLogger.errorText, equals('line1\nline2\n'));
    expect(output.outputFilename, equals('/path/to/main.dart.dill'));
    final VerificationResult argVerification = verify(mockProcessManager.start(captureAny));
    expect(argVerification.captured.single, containsAll(<String>[
      '--disable-dart-dev',
      '--old_gen_heap_size=2000',
    ]));
  }, overrides: <Type, Generator>{
    ProcessManager: () => mockProcessManager,
    OutputPreferences: () => OutputPreferences(showColor: false),
    Platform: kNoColorTerminalPlatform,
  });

=======
>>>>>>> 7c22057f
  testUsingContext('passes correct AOT config to kernel compiler in aot/profile mode', () async {
    when(mockFrontendServer.stdout)
      .thenAnswer((Invocation invocation) => Stream<List<int>>.fromFuture(
        Future<List<int>>.value(utf8.encode(
          'result abc\nline1\nline2\nabc\nabc /path/to/main.dart.dill 0'
        ))
      ));
    final KernelCompiler kernelCompiler = await kernelCompilerFactory.create(null);
    await kernelCompiler.compile(sdkRoot: '/path/to/sdkroot',
      mainPath: '/path/to/main.dart',
      buildMode: BuildMode.profile,
      trackWidgetCreation: false,
      aot: true,
      dartDefines: const <String>[],
      packageConfig: PackageConfig.empty,
      packagesPath: '.packages',
    );

    expect(mockFrontendServerStdIn.getAndClear(), isEmpty);
    final VerificationResult argVerification = verify(mockProcessManager.start(captureAny));
    expect(argVerification.captured.single, containsAll(<String>[
      '--aot',
      '--tfa',
      '-Ddart.vm.profile=true',
      '-Ddart.vm.product=false',
      '--bytecode-options=source-positions',
      '-Ddart.developer.causal_async_stacks=false',
    ]));
  }, overrides: <Type, Generator>{
    ProcessManager: () => mockProcessManager,
    OutputPreferences: () => OutputPreferences(showColor: false),
    Platform: kNoColorTerminalPlatform,
  });


  testUsingContext('passes correct AOT config to kernel compiler in aot/release mode', () async {
    when(mockFrontendServer.stdout)
      .thenAnswer((Invocation invocation) => Stream<List<int>>.fromFuture(
        Future<List<int>>.value(utf8.encode(
          'result abc\nline1\nline2\nabc\nabc /path/to/main.dart.dill 0'
        ))
      ));
    final KernelCompiler kernelCompiler = await kernelCompilerFactory.create(null);
    await kernelCompiler.compile(sdkRoot: '/path/to/sdkroot',
      mainPath: '/path/to/main.dart',
      buildMode: BuildMode.release,
      trackWidgetCreation: false,
      aot: true,
      dartDefines: const <String>[],
      packageConfig: PackageConfig.empty,
      packagesPath: '.packages',
    );

    expect(mockFrontendServerStdIn.getAndClear(), isEmpty);
    final VerificationResult argVerification = verify(mockProcessManager.start(captureAny));
    expect(argVerification.captured.single, containsAll(<String>[
      '--aot',
      '--tfa',
      '-Ddart.vm.profile=false',
      '-Ddart.vm.product=true',
      '--bytecode-options=source-positions',
      '-Ddart.developer.causal_async_stacks=false',
    ]));
  }, overrides: <Type, Generator>{
    ProcessManager: () => mockProcessManager,
    OutputPreferences: () => OutputPreferences(showColor: false),
    Platform: kNoColorTerminalPlatform,
  });

  testUsingContext('batch compile single dart failed compilation', () async {
    when(mockFrontendServer.stdout)
        .thenAnswer((Invocation invocation) => Stream<List<int>>.fromFuture(
          Future<List<int>>.value(utf8.encode(
            'result abc\nline1\nline2\nabc\nabc'
          ))
        ));
    final KernelCompiler kernelCompiler = await kernelCompilerFactory.create(null);
    final CompilerOutput output = await kernelCompiler.compile(sdkRoot: '/path/to/sdkroot',
      mainPath: '/path/to/main.dart',
      buildMode: BuildMode.debug,
      trackWidgetCreation: false,
      dartDefines: const <String>[],
      packageConfig: PackageConfig.empty,
      packagesPath: '.packages',
    );

    expect(mockFrontendServerStdIn.getAndClear(), isEmpty);
    expect(testLogger.errorText, equals('line1\nline2\n'));
    expect(output, equals(null));
  }, overrides: <Type, Generator>{
    ProcessManager: () => mockProcessManager,
    OutputPreferences: () => OutputPreferences(showColor: false),
    Platform: kNoColorTerminalPlatform,
  });

  testUsingContext('batch compile single dart abnormal compiler termination', () async {
    when(mockFrontendServer.exitCode).thenAnswer((_) async => 255);

    when(mockFrontendServer.stdout)
        .thenAnswer((Invocation invocation) => Stream<List<int>>.fromFuture(
        Future<List<int>>.value(utf8.encode(
            'result abc\nline1\nline2\nabc\nabc'
        ))
    ));
    final KernelCompiler kernelCompiler = await kernelCompilerFactory.create(null);
    final CompilerOutput output = await kernelCompiler.compile(
      sdkRoot: '/path/to/sdkroot',
      mainPath: '/path/to/main.dart',
      buildMode: BuildMode.debug,
      trackWidgetCreation: false,
      dartDefines: const <String>[],
      packageConfig: PackageConfig.empty,
      packagesPath: '.packages',
    );
    expect(mockFrontendServerStdIn.getAndClear(), isEmpty);
    expect(testLogger.errorText, equals('line1\nline2\n'));
    expect(output, equals(null));
  }, overrides: <Type, Generator>{
    ProcessManager: () => mockProcessManager,
    OutputPreferences: () => OutputPreferences(showColor: false),
    Platform: kNoColorTerminalPlatform,
  });

  testUsingContext('passes dartDefines to the kernel compiler', () async {
    // Use unsuccessful result because it's easier to setup in test. We only care about arguments passed to the compiler.
    when(mockFrontendServer.exitCode).thenAnswer((_) async => 255);
    when(mockFrontendServer.stdout).thenAnswer((Invocation invocation) => Stream<List<int>>.fromFuture(
      Future<List<int>>.value(<int>[])
    ));
    final KernelCompiler kernelCompiler = await kernelCompilerFactory.create(null);
    await kernelCompiler.compile(sdkRoot: '/path/to/sdkroot',
      mainPath: '/path/to/main.dart',
      buildMode: BuildMode.debug,
      trackWidgetCreation: false,
      dartDefines: const <String>['FOO=bar', 'BAZ=qux'],
      packageConfig: PackageConfig.empty,
      packagesPath: '.packages',
    );

    expect(latestCommand, containsAllInOrder(<String>['-DFOO=bar', '-DBAZ=qux']));
  }, overrides: <Type, Generator>{
    ProcessManager: () => mockProcessManager,
    OutputPreferences: () => OutputPreferences(showColor: false),
    Platform: kNoColorTerminalPlatform,
  });
}

class MockProcess extends Mock implements Process {}
class MockProcessManager extends Mock implements ProcessManager {}<|MERGE_RESOLUTION|>--- conflicted
+++ resolved
@@ -76,40 +76,6 @@
     Platform: kNoColorTerminalPlatform,
   });
 
-<<<<<<< HEAD
-  testUsingContext('passes VM heap size limit', () async {
-    when(mockFrontendServer.stdout)
-        .thenAnswer((Invocation invocation) => Stream<List<int>>.fromFuture(
-          Future<List<int>>.value(utf8.encode(
-            'result abc\nline1\nline2\nabc\nabc /path/to/main.dart.dill 0'
-          ))
-        ));
-    final KernelCompiler kernelCompiler = await kernelCompilerFactory.create(null);
-    final CompilerOutput output = await kernelCompiler.compile(sdkRoot: '/path/to/sdkroot',
-      mainPath: '/path/to/main.dart',
-      buildMode: BuildMode.debug,
-      trackWidgetCreation: false,
-      dartDefines: const <String>[],
-      packageConfig: PackageConfig.empty,
-      packagesPath: '.packages',
-    );
-
-    expect(mockFrontendServerStdIn.getAndClear(), isEmpty);
-    expect(testLogger.errorText, equals('line1\nline2\n'));
-    expect(output.outputFilename, equals('/path/to/main.dart.dill'));
-    final VerificationResult argVerification = verify(mockProcessManager.start(captureAny));
-    expect(argVerification.captured.single, containsAll(<String>[
-      '--disable-dart-dev',
-      '--old_gen_heap_size=2000',
-    ]));
-  }, overrides: <Type, Generator>{
-    ProcessManager: () => mockProcessManager,
-    OutputPreferences: () => OutputPreferences(showColor: false),
-    Platform: kNoColorTerminalPlatform,
-  });
-
-=======
->>>>>>> 7c22057f
   testUsingContext('passes correct AOT config to kernel compiler in aot/profile mode', () async {
     when(mockFrontendServer.stdout)
       .thenAnswer((Invocation invocation) => Stream<List<int>>.fromFuture(
