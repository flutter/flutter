--- conflicted
+++ resolved
@@ -34,38 +34,6 @@
       platform: platform,
     );
     final FakeProcessManager processManager = FakeProcessManager.list(<FakeCommand>[
-<<<<<<< HEAD
-      FakeCommand(command: <Pattern>[
-        'Artifact.engineDartAotRuntime.TargetPlatform.web_javascript',
-        'Artifact.frontendServerSnapshotForEngineDartSdk.TargetPlatform.web_javascript',
-        '--sdk-root',
-        'HostArtifact.flutterWebSdk/',
-        '--incremental',
-        '--target=dartdevc',
-        '--experimental-emit-debug-metadata',
-        '-DFLUTTER_WEB_USE_SKIA=true',
-        '-DFLUTTER_WEB_USE_SKWASM=false',
-        '--output-dill',
-        'build/out',
-        '--packages',
-        '.dart_tool/package_config.json',
-        '-Ddart.vm.profile=false',
-        '-Ddart.vm.product=false',
-        '--enable-asserts',
-        '--filesystem-root',
-        'project/test',
-        '--filesystem-root',
-        'build',
-        '--filesystem-scheme',
-        'org-dartlang-app',
-        '--initialize-from-dill',
-        RegExp(r'^build\/(?:[a-z0-9]{32})\.cache\.dill$'),
-        '--platform',
-        'file:///HostArtifact.webPlatformKernelFolder/ddc_outline_sound.dill',
-        '--verbosity=error',
-        '--sound-null-safety'
-      ], stdout: 'result abc\nline0\nline1\nabc\nabc build/out 0')
-=======
       FakeCommand(
         command: <Pattern>[
           'Artifact.engineDartAotRuntime.TargetPlatform.web_javascript',
@@ -75,7 +43,6 @@
           '--incremental',
           '--target=dartdevc',
           '--experimental-emit-debug-metadata',
-          '-DFLUTTER_WEB_AUTO_DETECT=false',
           '-DFLUTTER_WEB_USE_SKIA=true',
           '-DFLUTTER_WEB_USE_SKWASM=false',
           '--output-dill',
@@ -100,7 +67,6 @@
         ],
         stdout: 'result abc\nline0\nline1\nabc\nabc build/out 0',
       ),
->>>>>>> 188d1e19
     ]);
     final WebTestCompiler compiler = WebTestCompiler(
       logger: logger,
