// Copyright 2014 The Flutter Authors. All rights reserved.
// Use of this source code is governed by a BSD-style license that can be
// found in the LICENSE file.

import 'dart:async';
import 'dart:io' hide Directory, File;

import 'package:dwds/dwds.dart';
import 'package:fake_async/fake_async.dart';
import 'package:flutter_tools/src/artifacts.dart';
import 'package:flutter_tools/src/base/file_system.dart';
import 'package:flutter_tools/src/base/logger.dart';
import 'package:flutter_tools/src/base/platform.dart';
import 'package:flutter_tools/src/build_info.dart';
import 'package:flutter_tools/src/build_system/tools/shader_compiler.dart';
import 'package:flutter_tools/src/compile.dart';
import 'package:flutter_tools/src/convert.dart';
import 'package:flutter_tools/src/devfs.dart';
import 'package:flutter_tools/src/globals.dart' as globals;
import 'package:flutter_tools/src/isolated/devfs_web.dart';
import 'package:flutter_tools/src/web/compile.dart';
import 'package:flutter_tools/src/web_template.dart';
import 'package:logging/logging.dart' as logging;
import 'package:package_config/package_config.dart';
import 'package:shelf/shelf.dart';
import 'package:test/fake.dart';
import 'package:vm_service/vm_service.dart' as vm_service;

import '../../src/common.dart';
import '../../src/testbed.dart';

const List<int> kTransparentImage = <int>[
  0x89, 0x50, 0x4E, 0x47, 0x0D, 0x0A, 0x1A, 0x0A, //
  0x00, 0x00, 0x00, 0x0D, 0x49, 0x48, 0x44, 0x52,
  0x00, 0x00, 0x00, 0x01, 0x00, 0x00, 0x00, 0x01,
  0x08, 0x06, 0x00, 0x00, 0x00, 0x1F, 0x15, 0xC4,
  0x89, 0x00, 0x00, 0x00, 0x0A, 0x49, 0x44, 0x41,
  0x54, 0x78, 0x9C, 0x63, 0x00, 0x01, 0x00, 0x00,
  0x05, 0x00, 0x01, 0x0D, 0x0A, 0x2D, 0xB4, 0x00,
  0x00, 0x00, 0x00, 0x49, 0x45, 0x4E, 0x44, 0xAE,
];

void main() {
  late Testbed testbed;
  late WebAssetServer webAssetServer;
  late ReleaseAssetServer releaseAssetServer;
  late Platform linux;
  late PackageConfig packages;
  late Platform windows;
  late FakeHttpServer httpServer;
  late BufferLogger logger;
  const bool usesDdcModuleSystem = false;
  const bool canaryFeatures = false;

  setUpAll(() async {
    packages = PackageConfig(<Package>[
      Package('flutter_tools', Uri.file('/flutter_tools/lib/').normalizePath()),
    ]);
  });

  setUp(() {
    httpServer = FakeHttpServer();
    linux = FakePlatform(environment: <String, String>{});
    windows = FakePlatform(operatingSystem: 'windows', environment: <String, String>{});
    logger = BufferLogger.test();
    testbed = Testbed(
      setup: () {
        webAssetServer = WebAssetServer(
          httpServer,
          packages,
          InternetAddress.loopbackIPv4,
          <String, String>{},
          <String, String>{},
          usesDdcModuleSystem,
          canaryFeatures,
          webRenderer: WebRendererMode.canvaskit,
          useLocalCanvasKit: false,
        );
        releaseAssetServer = ReleaseAssetServer(
          globals.fs.file('main.dart').uri,
          fileSystem: globals.fs,
          flutterRoot: null,
          platform: FakePlatform(),
          webBuildDirectory: null,
          needsCoopCoep: false,
        );
      },
      overrides: <Type, Generator>{Logger: () => logger},
    );
  });

  test(
    '.log() reports warnings',
    () => testbed.run(() {
      const String unresolvedUriMessage = 'Unresolved uri:';
      const String otherMessage = 'Something bad happened';

      final List<logging.LogRecord> events = <logging.LogRecord>[
        logging.LogRecord(logging.Level.WARNING, unresolvedUriMessage, 'DartUri'),
        logging.LogRecord(logging.Level.WARNING, otherMessage, 'DartUri'),
      ];

      events.forEach(log);
      expect(logger.warningText, contains(unresolvedUriMessage));
      expect(logger.warningText, contains(otherMessage));
    }),
  );

  test(
    'Handles against malformed manifest',
    () => testbed.run(() async {
      final File source = globals.fs.file('source')..writeAsStringSync('main() {}');
      final File sourcemap = globals.fs.file('sourcemap')..writeAsStringSync('{}');
      final File metadata = globals.fs.file('metadata')..writeAsStringSync('{}');

      // Missing ending offset.
      final File manifestMissingOffset = globals.fs.file('manifestA')..writeAsStringSync(
        json.encode(<String, Object>{
          '/foo.js': <String, Object>{
            'code': <int>[0],
            'sourcemap': <int>[0],
            'metadata': <int>[0],
          },
        }),
      );
      final File manifestOutOfBounds = globals.fs.file('manifest')..writeAsStringSync(
        json.encode(<String, Object>{
          '/foo.js': <String, Object>{
            'code': <int>[0, 100],
            'sourcemap': <int>[0],
            'metadata': <int>[0],
          },
        }),
      );

      expect(webAssetServer.write(source, manifestMissingOffset, sourcemap, metadata), isEmpty);
      expect(webAssetServer.write(source, manifestOutOfBounds, sourcemap, metadata), isEmpty);
    }),
  );

  test(
    'serves JavaScript files from in memory cache',
    () => testbed.run(() async {
      final File source = globals.fs.file('source')..writeAsStringSync('main() {}');
      final File sourcemap = globals.fs.file('sourcemap')..writeAsStringSync('{}');
      final File metadata = globals.fs.file('metadata')..writeAsStringSync('{}');
      final File manifest = globals.fs.file('manifest')..writeAsStringSync(
        json.encode(<String, Object>{
          '/foo.js': <String, Object>{
            'code': <int>[0, source.lengthSync()],
            'sourcemap': <int>[0, 2],
            'metadata': <int>[0, 2],
          },
        }),
      );
      webAssetServer.write(source, manifest, sourcemap, metadata);

      final Response response = await webAssetServer.handleRequest(
        Request('GET', Uri.parse('http://foobar/foo.js')),
      );

      expect(
        response.headers,
        allOf(<Matcher>[
          containsPair(HttpHeaders.contentLengthHeader, source.lengthSync().toString()),
          containsPair(HttpHeaders.contentTypeHeader, 'application/javascript'),
          containsPair(HttpHeaders.etagHeader, isNotNull),
        ]),
      );
      expect((await response.read().toList()).first, source.readAsBytesSync());
    }, overrides: <Type, Generator>{Platform: () => linux}),
  );

  test(
    'serves metadata files from in memory cache',
    () => testbed.run(() async {
      const String metadataContents = '{"name":"foo"}';
      final File source = globals.fs.file('source')..writeAsStringSync('main() {}');
      final File sourcemap = globals.fs.file('sourcemap')..writeAsStringSync('{}');
      final File metadata = globals.fs.file('metadata')..writeAsStringSync(metadataContents);
      final File manifest = globals.fs.file('manifest')..writeAsStringSync(
        json.encode(<String, Object>{
          '/foo.js': <String, Object>{
            'code': <int>[0, source.lengthSync()],
            'sourcemap': <int>[0, sourcemap.lengthSync()],
            'metadata': <int>[0, metadata.lengthSync()],
          },
        }),
      );
      webAssetServer.write(source, manifest, sourcemap, metadata);

      final String? merged = await webAssetServer.metadataContents(
        'main_module.ddc_merged_metadata',
      );
      expect(merged, equals(metadataContents));

      final String? single = await webAssetServer.metadataContents('foo.js.metadata');
      expect(single, equals(metadataContents));
    }, overrides: <Type, Generator>{Platform: () => linux}),
  );

  test(
    'Removes leading slashes for valid requests to avoid requesting outside'
    ' of served directory',
    () => testbed.run(() async {
      globals.fs.file('foo.png').createSync();
      globals.fs.currentDirectory = globals.fs.directory('project_directory')..createSync();

      final File source =
          globals.fs.file(globals.fs.path.join('web', 'foo.png'))
            ..createSync(recursive: true)
            ..writeAsBytesSync(kTransparentImage);
      final Response response = await webAssetServer.handleRequest(
        Request('GET', Uri.parse('http://foobar////foo.png')),
      );

      expect(
        response.headers,
        allOf(<Matcher>[
          containsPair(HttpHeaders.contentLengthHeader, source.lengthSync().toString()),
          containsPair(HttpHeaders.contentTypeHeader, 'image/png'),
          containsPair(HttpHeaders.etagHeader, isNotNull),
          containsPair(HttpHeaders.cacheControlHeader, 'max-age=0, must-revalidate'),
        ]),
      );
      expect((await response.read().toList()).first, source.readAsBytesSync());
    }),
  );

  test(
    'takes base path into account when serving',
    () => testbed.run(() async {
      webAssetServer.basePath = 'base/path';

      globals.fs.file('foo.png').createSync();
      globals.fs.currentDirectory = globals.fs.directory('project_directory')..createSync();

      final File source =
          globals.fs.file(globals.fs.path.join('web', 'foo.png'))
            ..createSync(recursive: true)
            ..writeAsBytesSync(kTransparentImage);
      final Response response = await webAssetServer.handleRequest(
        Request('GET', Uri.parse('http://foobar/base/path/foo.png')),
      );

      expect(
        response.headers,
        allOf(<Matcher>[
          containsPair(HttpHeaders.contentLengthHeader, source.lengthSync().toString()),
          containsPair(HttpHeaders.contentTypeHeader, 'image/png'),
          containsPair(HttpHeaders.etagHeader, isNotNull),
          containsPair(HttpHeaders.cacheControlHeader, 'max-age=0, must-revalidate'),
        ]),
      );
      expect((await response.read().toList()).first, source.readAsBytesSync());
    }),
  );

  test(
    'serves index.html at the base path',
    () => testbed.run(() async {
      webAssetServer.basePath = 'base/path';

      const String htmlContent = '<html><head></head><body id="test"></body></html>';
      final Directory webDir = globals.fs.currentDirectory.childDirectory('web')..createSync();
      webDir.childFile('index.html').writeAsStringSync(htmlContent);
      globals.fs.file(
          globals.fs.path.join(
            globals.artifacts!.getHostArtifact(HostArtifact.flutterJsDirectory).path,
            'flutter.js',
          ),
        )
        ..createSync(recursive: true)
        ..writeAsStringSync('flutter.js content');

      final Response response = await webAssetServer.handleRequest(
        Request('GET', Uri.parse('http://foobar/base/path/')),
      );

      expect(response.statusCode, HttpStatus.ok);
      expect(await response.readAsString(), htmlContent);
    }),
  );

  test(
    'serves index.html at / if href attribute is $kBaseHrefPlaceholder',
    () => testbed.run(() async {
      const String htmlContent =
          '<html><head><base href ="$kBaseHrefPlaceholder"></head><body id="test"></body></html>';
      final Directory webDir = globals.fs.currentDirectory.childDirectory('web')..createSync();
      webDir.childFile('index.html').writeAsStringSync(htmlContent);
      globals.fs.file(
          globals.fs.path.join(
            globals.artifacts!.getHostArtifact(HostArtifact.flutterJsDirectory).path,
            'flutter.js',
          ),
        )
        ..createSync(recursive: true)
        ..writeAsStringSync('flutter.js content');

      final Response response = await webAssetServer.handleRequest(
        Request('GET', Uri.parse('http://foobar/')),
      );

      expect(response.statusCode, HttpStatus.ok);
      expect(await response.readAsString(), htmlContent.replaceAll(kBaseHrefPlaceholder, '/'));
    }),
  );

  test(
    'does not serve outside the base path',
    () => testbed.run(() async {
      webAssetServer.basePath = 'base/path';

      const String htmlContent = '<html><head></head><body id="test"></body></html>';
      final Directory webDir = globals.fs.currentDirectory.childDirectory('web')..createSync();
      webDir.childFile('index.html').writeAsStringSync(htmlContent);

      final Response response = await webAssetServer.handleRequest(
        Request('GET', Uri.parse('http://foobar/')),
      );

      expect(response.statusCode, HttpStatus.notFound);
    }),
  );

  test(
    'parses base path from index.html',
    () => testbed.run(() async {
      const String htmlContent =
          '<html><head><base href="/foo/bar/"></head><body id="test"></body></html>';
      final Directory webDir = globals.fs.currentDirectory.childDirectory('web')..createSync();
      webDir.childFile('index.html').writeAsStringSync(htmlContent);

      final WebAssetServer webAssetServer = WebAssetServer(
        httpServer,
        packages,
        InternetAddress.loopbackIPv4,
        <String, String>{},
        <String, String>{},
        usesDdcModuleSystem,
        canaryFeatures,
        webRenderer: WebRendererMode.canvaskit,
        useLocalCanvasKit: false,
      );

      expect(webAssetServer.basePath, 'foo/bar');
    }),
  );

  test(
    'handles lack of base path in index.html',
    () => testbed.run(() async {
      const String htmlContent = '<html><head></head><body id="test"></body></html>';
      final Directory webDir = globals.fs.currentDirectory.childDirectory('web')..createSync();
      webDir.childFile('index.html').writeAsStringSync(htmlContent);

      final WebAssetServer webAssetServer = WebAssetServer(
        httpServer,
        packages,
        InternetAddress.loopbackIPv4,
        <String, String>{},
        <String, String>{},
        usesDdcModuleSystem,
        canaryFeatures,
        webRenderer: WebRendererMode.canvaskit,
        useLocalCanvasKit: false,
      );

      // Defaults to "/" when there's no base element.
      expect(webAssetServer.basePath, '');
    }),
  );

  test(
    'throws if base path is relative',
    () => testbed.run(() async {
      const String htmlContent =
          '<html><head><base href="foo/bar/"></head><body id="test"></body></html>';
      final Directory webDir = globals.fs.currentDirectory.childDirectory('web')..createSync();
      webDir.childFile('index.html').writeAsStringSync(htmlContent);

      expect(
        () => WebAssetServer(
          httpServer,
          packages,
          InternetAddress.loopbackIPv4,
          <String, String>{},
          <String, String>{},
          usesDdcModuleSystem,
          canaryFeatures,
          webRenderer: WebRendererMode.canvaskit,
          useLocalCanvasKit: false,
        ),
        throwsToolExit(),
      );
    }),
  );

  test(
    'throws if base path does not end with slash',
    () => testbed.run(() async {
      const String htmlContent =
          '<html><head><base href="/foo/bar"></head><body id="test"></body></html>';
      final Directory webDir = globals.fs.currentDirectory.childDirectory('web')..createSync();
      webDir.childFile('index.html').writeAsStringSync(htmlContent);

      expect(
        () => WebAssetServer(
          httpServer,
          packages,
          InternetAddress.loopbackIPv4,
          <String, String>{},
          <String, String>{},
          usesDdcModuleSystem,
          canaryFeatures,
          webRenderer: WebRendererMode.canvaskit,
          useLocalCanvasKit: false,
        ),
        throwsToolExit(),
      );
    }),
  );

  test(
    'serves JavaScript files from in memory cache not from manifest',
    () => testbed.run(() async {
      webAssetServer.writeFile('foo.js', 'main() {}');

      final Response response = await webAssetServer.handleRequest(
        Request('GET', Uri.parse('http://foobar/foo.js')),
      );

      expect(
        response.headers,
        allOf(<Matcher>[
          containsPair(HttpHeaders.contentLengthHeader, '9'),
          containsPair(HttpHeaders.contentTypeHeader, 'application/javascript'),
          containsPair(HttpHeaders.etagHeader, isNotNull),
          containsPair(HttpHeaders.cacheControlHeader, 'max-age=0, must-revalidate'),
        ]),
      );
      expect((await response.read().toList()).first, utf8.encode('main() {}'));
    }),
  );

  test(
    'serves flutter_bootstrap.js without useLocalCanvasKit',
    () => testbed.run(() async {
      globals.fs.file(
          globals.fs.path.join(
            globals.artifacts!.getHostArtifact(HostArtifact.flutterJsDirectory).path,
            'flutter.js',
          ),
        )
        ..createSync(recursive: true)
        ..writeAsStringSync('flutter.js content');

      final Response response = await webAssetServer.handleRequest(
        Request('GET', Uri.parse('http://foobar/flutter_bootstrap.js')),
      );

      expect(response.statusCode, 200);
      final String body = await response.readAsString();
      expect(body, isNot(contains('useLocalCanvasKit')));
    }),
  );

  test(
    'serves flutter_bootstrap.js with useLocalCanvasKit',
    () => testbed.run(() async {
      globals.fs.file(
          globals.fs.path.join(
            globals.artifacts!.getHostArtifact(HostArtifact.flutterJsDirectory).path,
            'flutter.js',
          ),
        )
        ..createSync(recursive: true)
        ..writeAsStringSync('flutter.js content');

      webAssetServer = WebAssetServer(
        httpServer,
        packages,
        InternetAddress.loopbackIPv4,
        <String, String>{},
        <String, String>{},
        usesDdcModuleSystem,
        canaryFeatures,
        webRenderer: WebRendererMode.canvaskit,
        useLocalCanvasKit: true,
      );

      final Response response = await webAssetServer.handleRequest(
        Request('GET', Uri.parse('http://foobar/flutter_bootstrap.js')),
      );

      expect(response.statusCode, 200);
      final String body = await response.readAsString();
      expect(body, contains('"useLocalCanvasKit":true'));
    }),
  );

  test(
    'Returns notModified when the ifNoneMatch header matches the etag',
    () => testbed.run(() async {
      webAssetServer.writeFile('foo.js', 'main() {}');

      final Response response = await webAssetServer.handleRequest(
        Request('GET', Uri.parse('http://foobar/foo.js')),
      );
      final String etag = response.headers[HttpHeaders.etagHeader]!;

      final Response cachedResponse = await webAssetServer.handleRequest(
        Request(
          'GET',
          Uri.parse('http://foobar/foo.js'),
          headers: <String, String>{HttpHeaders.ifNoneMatchHeader: etag},
        ),
      );

      expect(cachedResponse.statusCode, HttpStatus.notModified);
      expect(await cachedResponse.read().toList(), isEmpty);
    }),
  );

  test(
    'serves index.html when path is unknown',
    () => testbed.run(() async {
      const String htmlContent = '<html><head></head><body id="test"></body></html>';
      final Directory webDir = globals.fs.currentDirectory.childDirectory('web')..createSync();
      webDir.childFile('index.html').writeAsStringSync(htmlContent);
      globals.fs.file(
          globals.fs.path.join(
            globals.artifacts!.getHostArtifact(HostArtifact.flutterJsDirectory).path,
            'flutter.js',
          ),
        )
        ..createSync(recursive: true)
        ..writeAsStringSync('flutter.js content');

      final Response response = await webAssetServer.handleRequest(
        Request('GET', Uri.parse('http://foobar/bar/baz')),
      );

      expect(response.statusCode, HttpStatus.ok);
      expect(await response.readAsString(), htmlContent);
    }),
  );

  test(
    'does not serve outside the base path',
    () => testbed.run(() async {
      webAssetServer.basePath = 'base/path';

      const String htmlContent = '<html><head></head><body id="test"></body></html>';
      final Directory webDir = globals.fs.currentDirectory.childDirectory('web')..createSync();
      webDir.childFile('index.html').writeAsStringSync(htmlContent);

      final Response response = await webAssetServer.handleRequest(
        Request('GET', Uri.parse('http://foobar/')),
      );

      expect(response.statusCode, HttpStatus.notFound);
    }),
  );

  test(
    'does not serve index.html when path is inside assets or packages',
    () => testbed.run(() async {
      const String htmlContent = '<html><head></head><body id="test"></body></html>';
      final Directory webDir = globals.fs.currentDirectory.childDirectory('web')..createSync();
      webDir.childFile('index.html').writeAsStringSync(htmlContent);

      Response response = await webAssetServer.handleRequest(
        Request('GET', Uri.parse('http://foobar/assets/foo/bar.png')),
      );
      expect(response.statusCode, HttpStatus.notFound);

      response = await webAssetServer.handleRequest(
        Request('GET', Uri.parse('http://foobar/packages/foo/bar.dart.js')),
      );
      expect(response.statusCode, HttpStatus.notFound);

      webAssetServer.basePath = 'base/path';

      response = await webAssetServer.handleRequest(
        Request('GET', Uri.parse('http://foobar/base/path/assets/foo/bar.png')),
      );
      expect(response.statusCode, HttpStatus.notFound);

      response = await webAssetServer.handleRequest(
        Request('GET', Uri.parse('http://foobar/base/path/packages/foo/bar.dart.js')),
      );
      expect(response.statusCode, HttpStatus.notFound);
    }),
  );

  test(
    'serves default index.html',
    () => testbed.run(() async {
      globals.fs.file(
          globals.fs.path.join(
            globals.artifacts!.getHostArtifact(HostArtifact.flutterJsDirectory).path,
            'flutter.js',
          ),
        )
        ..createSync(recursive: true)
        ..writeAsStringSync('flutter.js content');

      final Response response = await webAssetServer.handleRequest(
        Request('GET', Uri.parse('http://foobar/')),
      );

      expect(response.statusCode, HttpStatus.ok);
      expect((await response.read().toList()).first, containsAllInOrder(utf8.encode('<html>')));
    }),
  );

  test(
    'handles web server paths without .lib extension',
    () => testbed.run(() async {
      final File source = globals.fs.file('source')..writeAsStringSync('main() {}');
      final File sourcemap = globals.fs.file('sourcemap')..writeAsStringSync('{}');
      final File metadata = globals.fs.file('metadata')..writeAsStringSync('{}');
      final File manifest = globals.fs.file('manifest')..writeAsStringSync(
        json.encode(<String, Object>{
          '/foo.dart.lib.js': <String, Object>{
            'code': <int>[0, source.lengthSync()],
            'sourcemap': <int>[0, 2],
            'metadata': <int>[0, 2],
          },
        }),
      );
      webAssetServer.write(source, manifest, sourcemap, metadata);

      final Response response = await webAssetServer.handleRequest(
        Request('GET', Uri.parse('http://foobar/foo.dart.js')),
      );

      expect(response.statusCode, HttpStatus.ok);
    }),
  );

  test(
    'serves JavaScript files from in memory cache on Windows',
    () => testbed.run(() async {
      final File source = globals.fs.file('source')..writeAsStringSync('main() {}');
      final File sourcemap = globals.fs.file('sourcemap')..writeAsStringSync('{}');
      final File metadata = globals.fs.file('metadata')..writeAsStringSync('{}');
      final File manifest = globals.fs.file('manifest')..writeAsStringSync(
        json.encode(<String, Object>{
          '/foo.js': <String, Object>{
            'code': <int>[0, source.lengthSync()],
            'sourcemap': <int>[0, 2],
            'metadata': <int>[0, 2],
          },
        }),
      );
      webAssetServer.write(source, manifest, sourcemap, metadata);
      final Response response = await webAssetServer.handleRequest(
        Request('GET', Uri.parse('http://localhost/foo.js')),
      );

      expect(
        response.headers,
        allOf(<Matcher>[
          containsPair(HttpHeaders.contentLengthHeader, source.lengthSync().toString()),
          containsPair(HttpHeaders.contentTypeHeader, 'application/javascript'),
          containsPair(HttpHeaders.etagHeader, isNotNull),
          containsPair(HttpHeaders.cacheControlHeader, 'max-age=0, must-revalidate'),
        ]),
      );
      expect((await response.read().toList()).first, source.readAsBytesSync());
    }, overrides: <Type, Generator>{Platform: () => windows}),
  );

  test(
    'serves asset files from in filesystem with url-encoded paths',
    () => testbed.run(() async {
      final File source =
          globals.fs.file(
              globals.fs.path.join('build', 'flutter_assets', Uri.encodeFull('abcd象形字.png')),
            )
            ..createSync(recursive: true)
            ..writeAsBytesSync(kTransparentImage);
      final Response response = await webAssetServer.handleRequest(
        Request(
          'GET',
          Uri.parse('http://foobar/assets/abcd%25E8%25B1%25A1%25E5%25BD%25A2%25E5%25AD%2597.png'),
        ),
      );

      expect(
        response.headers,
        allOf(<Matcher>[
          containsPair(HttpHeaders.contentLengthHeader, source.lengthSync().toString()),
          containsPair(HttpHeaders.contentTypeHeader, 'image/png'),
          containsPair(HttpHeaders.etagHeader, isNotNull),
          containsPair(HttpHeaders.cacheControlHeader, 'max-age=0, must-revalidate'),
        ]),
      );
      expect((await response.read().toList()).first, source.readAsBytesSync());
    }),
  );
  test(
    'serves files from web directory',
    () => testbed.run(() async {
      final File source =
          globals.fs.file(globals.fs.path.join('web', 'foo.png'))
            ..createSync(recursive: true)
            ..writeAsBytesSync(kTransparentImage);
      final Response response = await webAssetServer.handleRequest(
        Request('GET', Uri.parse('http://foobar/foo.png')),
      );

      expect(
        response.headers,
        allOf(<Matcher>[
          containsPair(HttpHeaders.contentLengthHeader, source.lengthSync().toString()),
          containsPair(HttpHeaders.contentTypeHeader, 'image/png'),
          containsPair(HttpHeaders.etagHeader, isNotNull),
          containsPair(HttpHeaders.cacheControlHeader, 'max-age=0, must-revalidate'),
        ]),
      );
      expect((await response.read().toList()).first, source.readAsBytesSync());
    }),
  );

  test(
    'serves asset files from in filesystem with known mime type on Windows',
    () => testbed.run(() async {
      final File source =
          globals.fs.file(globals.fs.path.join('build', 'flutter_assets', 'foo.png'))
            ..createSync(recursive: true)
            ..writeAsBytesSync(kTransparentImage);
      final Response response = await webAssetServer.handleRequest(
        Request('GET', Uri.parse('http://foobar/assets/foo.png')),
      );

      expect(
        response.headers,
        allOf(<Matcher>[
          containsPair(HttpHeaders.contentLengthHeader, source.lengthSync().toString()),
          containsPair(HttpHeaders.contentTypeHeader, 'image/png'),
          containsPair(HttpHeaders.etagHeader, isNotNull),
          containsPair(HttpHeaders.cacheControlHeader, 'max-age=0, must-revalidate'),
        ]),
      );
      expect((await response.read().toList()).first, source.readAsBytesSync());
    }, overrides: <Type, Generator>{Platform: () => windows}),
  );

  test(
    'serves Dart files from in filesystem on Linux/macOS',
    () => testbed.run(() async {
      final File source =
          globals.fs.file('foo.dart').absolute
            ..createSync(recursive: true)
            ..writeAsStringSync('void main() {}');

      final Response response = await webAssetServer.handleRequest(
        Request('GET', Uri.parse('http://foobar/foo.dart')),
      );

      expect(
        response.headers,
        containsPair(HttpHeaders.contentLengthHeader, source.lengthSync().toString()),
      );
      expect((await response.read().toList()).first, source.readAsBytesSync());
    }, overrides: <Type, Generator>{Platform: () => linux}),
  );

  test(
    'serves asset files from in filesystem with known mime type',
    () => testbed.run(() async {
      final File source =
          globals.fs.file(globals.fs.path.join('build', 'flutter_assets', 'foo.png'))
            ..createSync(recursive: true)
            ..writeAsBytesSync(kTransparentImage);

      final Response response = await webAssetServer.handleRequest(
        Request('GET', Uri.parse('http://foobar/assets/foo.png')),
      );

      expect(
        response.headers,
        allOf(<Matcher>[
          containsPair(HttpHeaders.contentLengthHeader, source.lengthSync().toString()),
          containsPair(HttpHeaders.contentTypeHeader, 'image/png'),
        ]),
      );
      expect((await response.read().toList()).first, source.readAsBytesSync());
    }),
  );

  test(
    'serves asset files from in filesystem with known mime type and empty content',
    () => testbed.run(() async {
      final File source = globals.fs.file(globals.fs.path.join('web', 'foo.js'))
        ..createSync(recursive: true);

      final Response response = await webAssetServer.handleRequest(
        Request('GET', Uri.parse('http://foobar/foo.js')),
      );

      expect(
        response.headers,
        allOf(<Matcher>[
          containsPair(HttpHeaders.contentLengthHeader, '0'),
          containsPair(HttpHeaders.contentTypeHeader, 'text/javascript'),
        ]),
      );
      expect((await response.read().toList()).first, source.readAsBytesSync());
    }),
  );

  test(
    'serves asset files from in filesystem with unknown mime type',
    () => testbed.run(() async {
      final File source =
          globals.fs.file(globals.fs.path.join('build', 'flutter_assets', 'foo'))
            ..createSync(recursive: true)
            ..writeAsBytesSync(List<int>.filled(100, 0));

      final Response response = await webAssetServer.handleRequest(
        Request('GET', Uri.parse('http://foobar/assets/foo')),
      );

      expect(
        response.headers,
        allOf(<Matcher>[
          containsPair(HttpHeaders.contentLengthHeader, '100'),
          containsPair(HttpHeaders.contentTypeHeader, 'application/octet-stream'),
        ]),
      );
      expect((await response.read().toList()).first, source.readAsBytesSync());
    }),
  );

  test(
    'serves valid etag header for asset files with non-ascii characters',
    () => testbed.run(() async {
      globals.fs.file(globals.fs.path.join('build', 'flutter_assets', 'fooπ'))
        ..createSync(recursive: true)
        ..writeAsBytesSync(<int>[1, 2, 3]);

      final Response response = await webAssetServer.handleRequest(
        Request('GET', Uri.parse('http://foobar/assets/fooπ')),
      );
      final String etag = response.headers[HttpHeaders.etagHeader]!;

      expect(etag.runes, everyElement(predicate((int char) => char < 255)));
    }),
  );

  test(
    'serves /packages/<package>/<path> files as if they were '
    'package:<package>/<path> uris',
    () => testbed.run(() async {
      final Uri? expectedUri = packages.resolve(Uri.parse('package:flutter_tools/foo.dart'));
      final File source =
          globals.fs.file(globals.fs.path.fromUri(expectedUri))
            ..createSync(recursive: true)
            ..writeAsBytesSync(<int>[1, 2, 3]);

      final Response response = await webAssetServer.handleRequest(
        Request('GET', Uri.parse('http:///packages/flutter_tools/foo.dart')),
      );

      expect(
        response.headers,
        allOf(<Matcher>[
          containsPair(HttpHeaders.contentLengthHeader, '3'),
          containsPair(HttpHeaders.contentTypeHeader, 'text/x-dart'),
        ]),
      );
      expect((await response.read().toList()).first, source.readAsBytesSync());
    }),
  );

  test(
    'calling dispose closes the http server',
    () => testbed.run(() async {
      await webAssetServer.dispose();

      expect(httpServer.closed, true);
    }),
  );

  test(
    'Can start web server with specified AMD module system assets',
    () => testbed.run(() async {
      final File outputFile = globals.fs.file(globals.fs.path.join('lib', 'main.dart'))
        ..createSync(recursive: true);
      outputFile.parent.childFile('a.sources').writeAsStringSync('');
      outputFile.parent.childFile('a.json').writeAsStringSync('{}');
      outputFile.parent.childFile('a.map').writeAsStringSync('{}');
      outputFile.parent.childFile('a.metadata').writeAsStringSync('{}');

      final ResidentCompiler residentCompiler =
          FakeResidentCompiler()..output = const CompilerOutput('a', 0, <Uri>[]);

      final WebDevFS webDevFS = WebDevFS(
        hostname: 'localhost',
        port: 0,
        tlsCertPath: null,
        tlsCertKeyPath: null,
        packagesFilePath: '.dart_tool/package_config.json',
        urlTunneller: null,
        useSseForDebugProxy: true,
        useSseForDebugBackend: true,
        useSseForInjectedClient: true,
        nullAssertions: true,
        nativeNullAssertions: true,
        buildInfo: const BuildInfo(
          BuildMode.debug,
          '',
          treeShakeIcons: false,
          nullSafetyMode: NullSafetyMode.unsound,
          packageConfigPath: '.dart_tool/package_config.json',
        ),
        enableDwds: false,
        enableDds: false,
        entrypoint: Uri.base,
        testMode: true,
        expressionCompiler: null,
        extraHeaders: const <String, String>{},
        chromiumLauncher: null,
        ddcModuleSystem: usesDdcModuleSystem,
        canaryFeatures: canaryFeatures,
        webRenderer: WebRendererMode.canvaskit,
        isWasm: false,
        useLocalCanvasKit: false,
        rootDirectory: globals.fs.currentDirectory,
        isWindows: false,
      );
      webDevFS.requireJS.createSync(recursive: true);
      webDevFS.flutterJs.createSync(recursive: true);
      webDevFS.stackTraceMapper.createSync(recursive: true);

      final Uri uri = await webDevFS.create();
      webDevFS.webAssetServer.entrypointCacheDirectory = globals.fs.currentDirectory;
<<<<<<< HEAD
=======
      final String webPrecompiledSdk =
          globals.artifacts!.getHostArtifact(HostArtifact.webPrecompiledAmdSoundSdk).path;
      final String webPrecompiledSdkSourcemaps =
          globals.artifacts!.getHostArtifact(HostArtifact.webPrecompiledAmdSoundSdkSourcemaps).path;
>>>>>>> 78e5d799
      final String webPrecompiledCanvaskitSdk =
          globals.artifacts!
              .getHostArtifact(HostArtifact.webPrecompiledAmdCanvaskitSdkSourcemaps)
              .path;
      final String webPrecompiledCanvaskitSdkSourcemaps =
          globals.artifacts!
              .getHostArtifact(HostArtifact.webPrecompiledAmdCanvaskitSdkSourcemaps)
              .path;
      globals.fs.currentDirectory.childDirectory('lib').childFile('web_entrypoint.dart')
        ..createSync(recursive: true)
        ..writeAsStringSync('GENERATED');
      globals.fs.file(webPrecompiledCanvaskitSdk)
        ..createSync(recursive: true)
        ..writeAsStringSync('HELLO');
      globals.fs.file(webPrecompiledCanvaskitSdkSourcemaps)
        ..createSync(recursive: true)
        ..writeAsStringSync('THERE');

      await webDevFS.update(
        mainUri: globals.fs.file(globals.fs.path.join('lib', 'main.dart')).uri,
        generator: residentCompiler,
        trackWidgetCreation: true,
        bundleFirstUpload: true,
        invalidatedFiles: <Uri>[],
        packageConfig: PackageConfig.empty,
        pathToReload: '',
        dillOutputPath: 'out.dill',
        shaderCompiler: const FakeShaderCompiler(),
      );

      expect(webDevFS.webAssetServer.getFile('require.js'), isNotNull);
      expect(webDevFS.webAssetServer.getFile('stack_trace_mapper.js'), isNotNull);
      expect(webDevFS.webAssetServer.getFile('main.dart'), isNotNull);
      expect(webDevFS.webAssetServer.getFile('manifest.json'), isNotNull);
      expect(webDevFS.webAssetServer.getFile('flutter.js'), isNotNull);
      expect(webDevFS.webAssetServer.getFile('flutter_service_worker.js'), isNotNull);
      expect(webDevFS.webAssetServer.getFile('version.json'), isNotNull);
      expect(await webDevFS.webAssetServer.dartSourceContents('dart_sdk.js'), 'HELLO');
      expect(await webDevFS.webAssetServer.dartSourceContents('dart_sdk.js.map'), 'THERE');

      // Update to the SDK.
      globals.fs.file(webPrecompiledCanvaskitSdk).writeAsStringSync('BELLOW');

      // New SDK should be visible..
      expect(await webDevFS.webAssetServer.dartSourceContents('dart_sdk.js'), 'BELLOW');

      // Generated entrypoint.
      expect(
        await webDevFS.webAssetServer.dartSourceContents('web_entrypoint.dart'),
        contains('GENERATED'),
      );

      // served on localhost
      expect(uri.host, 'localhost');

      await webDevFS.destroy();
    }, overrides: <Type, Generator>{Artifacts: () => Artifacts.test()}),
  );

  test(
    'Can start web server with specified assets in sound null safety mode',
    () => testbed.run(() async {
      final File outputFile = globals.fs.file(globals.fs.path.join('lib', 'main.dart'))
        ..createSync(recursive: true);
      outputFile.parent.childFile('a.sources').writeAsStringSync('');
      outputFile.parent.childFile('a.json').writeAsStringSync('{}');
      outputFile.parent.childFile('a.map').writeAsStringSync('{}');
      outputFile.parent.childFile('a.metadata').writeAsStringSync('{}');

      final ResidentCompiler residentCompiler =
          FakeResidentCompiler()..output = const CompilerOutput('a', 0, <Uri>[]);

      final WebDevFS webDevFS = WebDevFS(
        hostname: 'localhost',
        port: 0,
        tlsCertPath: null,
        tlsCertKeyPath: null,
        packagesFilePath: '.dart_tool/package_config.json',
        urlTunneller: null,
        useSseForDebugProxy: true,
        useSseForDebugBackend: true,
        useSseForInjectedClient: true,
        nullAssertions: true,
        nativeNullAssertions: true,
        buildInfo: const BuildInfo(
          BuildMode.debug,
          '',
          treeShakeIcons: false,
          packageConfigPath: '.dart_tool/package_config.json',
        ),
        enableDwds: false,
        enableDds: false,
        entrypoint: Uri.base,
        testMode: true,
        expressionCompiler: null,
        extraHeaders: const <String, String>{},
        chromiumLauncher: null,
        ddcModuleSystem: usesDdcModuleSystem,
        canaryFeatures: canaryFeatures,
        webRenderer: WebRendererMode.canvaskit,
        isWasm: false,
        useLocalCanvasKit: false,
        rootDirectory: globals.fs.currentDirectory,
        isWindows: false,
      );
      webDevFS.requireJS.createSync(recursive: true);
      webDevFS.flutterJs.createSync(recursive: true);
      webDevFS.stackTraceMapper.createSync(recursive: true);

      final Uri uri = await webDevFS.create();
      webDevFS.webAssetServer.entrypointCacheDirectory = globals.fs.currentDirectory;
      globals.fs.currentDirectory.childDirectory('lib').childFile('web_entrypoint.dart')
        ..createSync(recursive: true)
        ..writeAsStringSync('GENERATED');
      final String webPrecompiledCanvaskitSdk =
          globals.artifacts!.getHostArtifact(HostArtifact.webPrecompiledAmdCanvaskitSoundSdk).path;
      final String webPrecompiledCanvaskitSdkSourcemaps =
          globals.artifacts!
              .getHostArtifact(HostArtifact.webPrecompiledAmdCanvaskitSoundSdkSourcemaps)
              .path;
      final String flutterJs = globals.fs.path.join(
        globals.artifacts!.getHostArtifact(HostArtifact.flutterJsDirectory).path,
        'flutter.js',
      );
      globals.fs.file(webPrecompiledCanvaskitSdk)
        ..createSync(recursive: true)
        ..writeAsStringSync('HELLO');
      globals.fs.file(webPrecompiledCanvaskitSdkSourcemaps)
        ..createSync(recursive: true)
        ..writeAsStringSync('THERE');
      globals.fs.file(flutterJs)
        ..createSync(recursive: true)
        ..writeAsStringSync('(flutter.js content)');

      await webDevFS.update(
        mainUri: globals.fs.file(globals.fs.path.join('lib', 'main.dart')).uri,
        generator: residentCompiler,
        trackWidgetCreation: true,
        bundleFirstUpload: true,
        invalidatedFiles: <Uri>[],
        packageConfig: PackageConfig.empty,
        pathToReload: '',
        dillOutputPath: '',
        shaderCompiler: const FakeShaderCompiler(),
      );

      expect(webDevFS.webAssetServer.getFile('require.js'), isNotNull);
      expect(webDevFS.webAssetServer.getFile('stack_trace_mapper.js'), isNotNull);
      expect(webDevFS.webAssetServer.getFile('main.dart'), isNotNull);
      expect(webDevFS.webAssetServer.getFile('manifest.json'), isNotNull);
      expect(webDevFS.webAssetServer.getFile('flutter.js'), isNotNull);
      expect(webDevFS.webAssetServer.getFile('flutter_service_worker.js'), isNotNull);
      expect(webDevFS.webAssetServer.getFile('version.json'), isNotNull);
      expect(await webDevFS.webAssetServer.dartSourceContents('dart_sdk.js'), 'HELLO');
      expect(await webDevFS.webAssetServer.dartSourceContents('dart_sdk.js.map'), 'THERE');

      // Update to the SDK.
      globals.fs.file(webPrecompiledCanvaskitSdk).writeAsStringSync('BELLOW');

      // New SDK should be visible..
      expect(await webDevFS.webAssetServer.dartSourceContents('dart_sdk.js'), 'BELLOW');

      // Generated entrypoint.
      expect(
        await webDevFS.webAssetServer.dartSourceContents('web_entrypoint.dart'),
        contains('GENERATED'),
      );

      // served on localhost
      expect(uri.host, 'localhost');

      await webDevFS.destroy();
    }, overrides: <Type, Generator>{Artifacts: () => Artifacts.test()}),
  );

  test(
    '.connect() will never call vmServiceFactory twice',
    () => testbed.run(() async {
      await FakeAsync().run<Future<void>>((FakeAsync time) {
        final File outputFile = globals.fs.file(globals.fs.path.join('lib', 'main.dart'))
          ..createSync(recursive: true);
        outputFile.parent.childFile('a.sources').writeAsStringSync('');
        outputFile.parent.childFile('a.json').writeAsStringSync('{}');
        outputFile.parent.childFile('a.map').writeAsStringSync('{}');
        outputFile.parent.childFile('a.metadata').writeAsStringSync('{}');

        final WebDevFS webDevFS = WebDevFS(
          // if this is any other value, we will do a real ip lookup
          hostname: 'any',
          port: 0,
          tlsCertPath: null,
          tlsCertKeyPath: null,
          packagesFilePath: '.dart_tool/package_config.json',
          urlTunneller: null,
          useSseForDebugProxy: true,
          useSseForDebugBackend: true,
          useSseForInjectedClient: true,
          nullAssertions: true,
          nativeNullAssertions: true,
          buildInfo: const BuildInfo(
            BuildMode.debug,
            '',
            treeShakeIcons: false,
            packageConfigPath: '.dart_tool/package_config.json',
          ),
          enableDwds: true,
          enableDds: false,
          entrypoint: Uri.base,
          testMode: true,
          expressionCompiler: null,
          extraHeaders: const <String, String>{},
          chromiumLauncher: null,
          ddcModuleSystem: usesDdcModuleSystem,
          canaryFeatures: canaryFeatures,
          webRenderer: WebRendererMode.canvaskit,
          isWasm: false,
          useLocalCanvasKit: false,
          rootDirectory: globals.fs.currentDirectory,
          isWindows: false,
        );
        webDevFS.requireJS.createSync(recursive: true);
        webDevFS.stackTraceMapper.createSync(recursive: true);
        final FakeAppConnection firstConnection = FakeAppConnection();
        final FakeAppConnection secondConnection = FakeAppConnection();

        final Future<void> done = webDevFS.create().then<void>((Uri _) {
          // In non-test mode, webDevFS.create() would have initialized DWDS
          webDevFS.webAssetServer.dwds = FakeDwds(<AppConnection>[
            firstConnection,
            secondConnection,
          ]);

          int vmServiceFactoryInvocationCount = 0;
          Future<vm_service.VmService> vmServiceFactory(
            Uri uri, {
            CompressionOptions? compression,
            required Logger logger,
          }) {
            if (vmServiceFactoryInvocationCount > 0) {
              fail('Called vmServiceFactory twice!');
            }
            vmServiceFactoryInvocationCount += 1;
            return Future<vm_service.VmService>.delayed(
              const Duration(seconds: 2),
              () => FakeVmService(),
            );
          }

          return webDevFS.connect(false, vmServiceFactory: vmServiceFactory).then<void>((
            ConnectionResult? firstConnectionResult,
          ) {
            return webDevFS.destroy();
          });
        });
        time.elapse(const Duration(seconds: 1));
        time.elapse(const Duration(seconds: 2));
        return done;
      });
    }, overrides: <Type, Generator>{Artifacts: () => Artifacts.test()}),
  );

  test(
    'Can start web server with hostname any',
    () => testbed.run(() async {
      final File outputFile = globals.fs.file(globals.fs.path.join('lib', 'main.dart'))
        ..createSync(recursive: true);
      outputFile.parent.childFile('a.sources').writeAsStringSync('');
      outputFile.parent.childFile('a.json').writeAsStringSync('{}');
      outputFile.parent.childFile('a.map').writeAsStringSync('{}');

      final WebDevFS webDevFS = WebDevFS(
        hostname: 'any',
        port: 0,
        tlsCertPath: null,
        tlsCertKeyPath: null,
        packagesFilePath: '.dart_tool/package_config.json',
        urlTunneller: null,
        useSseForDebugProxy: true,
        useSseForDebugBackend: true,
        useSseForInjectedClient: true,
        buildInfo: BuildInfo.debug,
        enableDwds: false,
        enableDds: false,
        entrypoint: Uri.base,
        testMode: true,
        expressionCompiler: null,
        extraHeaders: const <String, String>{},
        chromiumLauncher: null,
        nullAssertions: true,
        nativeNullAssertions: true,
        ddcModuleSystem: usesDdcModuleSystem,
        canaryFeatures: canaryFeatures,
        webRenderer: WebRendererMode.canvaskit,
        isWasm: false,
        useLocalCanvasKit: false,
        rootDirectory: globals.fs.currentDirectory,
        isWindows: false,
      );
      webDevFS.requireJS.createSync(recursive: true);
      webDevFS.stackTraceMapper.createSync(recursive: true);

      final Uri uri = await webDevFS.create();

      expect(uri.host, 'localhost');
      await webDevFS.destroy();
    }),
  );

  test(
    'Can start web server with canvaskit enabled',
    () => testbed.run(() async {
      final File outputFile = globals.fs.file(globals.fs.path.join('lib', 'main.dart'))
        ..createSync(recursive: true);
      outputFile.parent.childFile('a.sources').writeAsStringSync('');
      outputFile.parent.childFile('a.json').writeAsStringSync('{}');
      outputFile.parent.childFile('a.map').writeAsStringSync('{}');

      final WebDevFS webDevFS = WebDevFS(
        hostname: 'localhost',
        port: 0,
        tlsCertPath: null,
        tlsCertKeyPath: null,
        packagesFilePath: '.dart_tool/package_config.json',
        urlTunneller: null,
        useSseForDebugProxy: true,
        useSseForDebugBackend: true,
        useSseForInjectedClient: true,
        nullAssertions: true,
        nativeNullAssertions: true,
        buildInfo: const BuildInfo(
          BuildMode.debug,
          '',
          treeShakeIcons: false,
          dartDefines: <String>['FLUTTER_WEB_USE_SKIA=true'],
          packageConfigPath: '.dart_tool/package_config.json',
        ),
        enableDwds: false,
        enableDds: false,
        entrypoint: Uri.base,
        testMode: true,
        expressionCompiler: null,
        extraHeaders: const <String, String>{},
        chromiumLauncher: null,
        ddcModuleSystem: usesDdcModuleSystem,
        canaryFeatures: canaryFeatures,
        webRenderer: WebRendererMode.canvaskit,
        isWasm: false,
        useLocalCanvasKit: false,
        rootDirectory: globals.fs.currentDirectory,
        isWindows: false,
      );
      webDevFS.requireJS.createSync(recursive: true);
      webDevFS.stackTraceMapper.createSync(recursive: true);

      await webDevFS.create();

      expect(webDevFS.webAssetServer.webRenderer, WebRendererMode.canvaskit);

      await webDevFS.destroy();
    }),
  );

  test(
<<<<<<< HEAD
=======
    'Can start web server with auto detect enabled',
    () => testbed.run(() async {
      final File outputFile = globals.fs.file(globals.fs.path.join('lib', 'main.dart'))
        ..createSync(recursive: true);
      outputFile.parent.childFile('a.sources').writeAsStringSync('');
      outputFile.parent.childFile('a.json').writeAsStringSync('{}');
      outputFile.parent.childFile('a.map').writeAsStringSync('{}');

      final WebDevFS webDevFS = WebDevFS(
        hostname: 'localhost',
        port: 0,
        tlsCertPath: null,
        tlsCertKeyPath: null,
        packagesFilePath: '.dart_tool/package_config.json',
        urlTunneller: null,
        useSseForDebugProxy: true,
        useSseForDebugBackend: true,
        useSseForInjectedClient: true,
        nullAssertions: true,
        nativeNullAssertions: true,
        buildInfo: const BuildInfo(
          BuildMode.debug,
          '',
          treeShakeIcons: false,
          dartDefines: <String>['FLUTTER_WEB_AUTO_DETECT=true'],
          packageConfigPath: '.dart_tool/package_config.json',
        ),
        enableDwds: false,
        enableDds: false,
        entrypoint: Uri.base,
        testMode: true,
        expressionCompiler: null,
        extraHeaders: const <String, String>{},
        chromiumLauncher: null,
        ddcModuleSystem: usesDdcModuleSystem,
        canaryFeatures: canaryFeatures,
        webRenderer: WebRendererMode.auto,
        isWasm: false,
        useLocalCanvasKit: false,
        rootDirectory: globals.fs.currentDirectory,
        isWindows: false,
      );
      webDevFS.requireJS.createSync(recursive: true);
      webDevFS.stackTraceMapper.createSync(recursive: true);

      await webDevFS.create();

      expect(webDevFS.webAssetServer.webRenderer, WebRendererMode.auto);

      await webDevFS.destroy();
    }),
  );

  test(
>>>>>>> 78e5d799
    'Can start web server with tls connection',
    () => testbed.run(() async {
      final String dataPath = globals.fs.path.join(
        getFlutterRoot(),
        'packages',
        'flutter_tools',
        'test',
        'data',
        'asset_test',
      );

      final String dummyCertPath = globals.fs.path.join(dataPath, 'tls_cert', 'dummy-cert.pem');
      final String dummyCertKeyPath = globals.fs.path.join(dataPath, 'tls_cert', 'dummy-key.pem');

      final WebDevFS webDevFS = WebDevFS(
        hostname: 'localhost',
        port: 0,
        tlsCertPath: dummyCertPath,
        tlsCertKeyPath: dummyCertKeyPath,
        packagesFilePath: '.dart_tool/package_config.json',
        urlTunneller: null,
        useSseForDebugProxy: true,
        useSseForDebugBackend: true,
        useSseForInjectedClient: true,
        nullAssertions: true,
        nativeNullAssertions: true,
        buildInfo: BuildInfo.debug,
        enableDwds: false,
        enableDds: false,
        entrypoint: Uri.base,
        testMode: true,
        expressionCompiler: null,
        extraHeaders: const <String, String>{},
        chromiumLauncher: null,
        ddcModuleSystem: usesDdcModuleSystem,
        canaryFeatures: canaryFeatures,
        webRenderer: WebRendererMode.canvaskit,
        isWasm: false,
        useLocalCanvasKit: false,
        rootDirectory: globals.fs.currentDirectory,
        isWindows: false,
      );
      webDevFS.requireJS.createSync(recursive: true);
      webDevFS.stackTraceMapper.createSync(recursive: true);

      final Uri uri = await webDevFS.create();

      // Ensure the connection established is secure
      expect(uri.scheme, 'https');

      await webDevFS.destroy();
    }, overrides: <Type, Generator>{Artifacts: () => Artifacts.test()}),
  );

  test('allows frame embedding', () async {
    final WebAssetServer webAssetServer = await WebAssetServer.start(
      null,
      'localhost',
      0,
      null,
      null,
      null,
      true,
      true,
      true,
      const BuildInfo(
        BuildMode.debug,
        '',
        treeShakeIcons: false,
        packageConfigPath: '.dart_tool/package_config.json',
      ),
      false,
      false,
      Uri.base,
      null,
      const <String, String>{},
      webRenderer: WebRendererMode.canvaskit,
      isWasm: false,
      useLocalCanvasKit: false,
      testMode: true,
    );

    expect(webAssetServer.defaultResponseHeaders['x-frame-options'], null);
    await webAssetServer.dispose();
  });

  test('passes on extra headers', () async {
    const String extraHeaderKey = 'hurray';
    const String extraHeaderValue = 'flutter';
    final WebAssetServer webAssetServer = await WebAssetServer.start(
      null,
      'localhost',
      0,
      null,
      null,
      null,
      true,
      true,
      true,
      const BuildInfo(
        BuildMode.debug,
        '',
        treeShakeIcons: false,
        packageConfigPath: '.dart_tool/package_config.json',
      ),
      false,
      false,
      Uri.base,
      null,
      const <String, String>{extraHeaderKey: extraHeaderValue},
      webRenderer: WebRendererMode.canvaskit,
      isWasm: false,
      useLocalCanvasKit: false,
      testMode: true,
    );

    expect(webAssetServer.defaultResponseHeaders[extraHeaderKey], <String>[extraHeaderValue]);

    await webAssetServer.dispose();
  });

  test(
    'WebAssetServer responds to POST requests with 404 not found',
    () => testbed.run(() async {
      final Response response = await webAssetServer.handleRequest(
        Request('POST', Uri.parse('http://foobar/something')),
      );
      expect(response.statusCode, 404);
    }),
  );

  test(
    'ReleaseAssetServer responds to POST requests with 404 not found',
    () => testbed.run(() async {
      final Response response = await releaseAssetServer.handle(
        Request('POST', Uri.parse('http://foobar/something')),
      );
      expect(response.statusCode, 404);
    }),
  );

  test(
    'WebAssetServer strips leading base href off of asset requests',
    () => testbed.run(() async {
      const String htmlContent =
          '<html><head><base href="/foo/"></head><body id="test"></body></html>';
      globals.fs.currentDirectory.childDirectory('web').childFile('index.html')
        ..createSync(recursive: true)
        ..writeAsStringSync(htmlContent);
      final WebAssetServer webAssetServer = WebAssetServer(
        FakeHttpServer(),
        PackageConfig.empty,
        InternetAddress.anyIPv4,
        <String, String>{},
        <String, String>{},
        usesDdcModuleSystem,
        canaryFeatures,
        webRenderer: WebRendererMode.canvaskit,
        useLocalCanvasKit: false,
      );

      expect(await webAssetServer.metadataContents('foo/main_module.ddc_merged_metadata'), null);
      // Not base href.
      expect(
        () async => webAssetServer.metadataContents('bar/main_module.ddc_merged_metadata'),
        throwsException,
      );
    }),
  );

  test(
    'DevFS URI includes any specified base path.',
    () => testbed.run(() async {
      final File outputFile = globals.fs.file(globals.fs.path.join('lib', 'main.dart'))
        ..createSync(recursive: true);
      const String htmlContent =
          '<html><head><base href="/foo/"></head><body id="test"></body></html>';
      globals.fs.currentDirectory.childDirectory('web').childFile('index.html')
        ..createSync(recursive: true)
        ..writeAsStringSync(htmlContent);
      outputFile.parent.childFile('a.sources').writeAsStringSync('');
      outputFile.parent.childFile('a.json').writeAsStringSync('{}');
      outputFile.parent.childFile('a.map').writeAsStringSync('{}');
      outputFile.parent.childFile('a.metadata').writeAsStringSync('{}');

      final WebDevFS webDevFS = WebDevFS(
        hostname: 'localhost',
        port: 0,
        tlsCertPath: null,
        tlsCertKeyPath: null,
        packagesFilePath: '.dart_tool/package_config.json',
        urlTunneller: null,
        useSseForDebugProxy: true,
        useSseForDebugBackend: true,
        useSseForInjectedClient: true,
        nullAssertions: true,
        nativeNullAssertions: true,
        buildInfo: BuildInfo.debug,
        enableDwds: false,
        enableDds: false,
        entrypoint: Uri.base,
        testMode: true,
        expressionCompiler: null,
        extraHeaders: const <String, String>{},
        chromiumLauncher: null,
        ddcModuleSystem: usesDdcModuleSystem,
        canaryFeatures: canaryFeatures,
        webRenderer: WebRendererMode.canvaskit,
        isWasm: false,
        useLocalCanvasKit: false,
        rootDirectory: globals.fs.currentDirectory,
        isWindows: false,
      );
      webDevFS.requireJS.createSync(recursive: true);
      webDevFS.stackTraceMapper.createSync(recursive: true);

      final Uri uri = await webDevFS.create();

      // served on localhost
      expect(uri.host, 'localhost');
      // Matches base URI specified in html.
      expect(uri.path, '/foo');

      await webDevFS.destroy();
    }, overrides: <Type, Generator>{Artifacts: () => Artifacts.test()}),
  );
}

class FakeHttpServer extends Fake implements HttpServer {
  bool closed = false;

  @override
  Future<void> close({bool force = false}) async {
    closed = true;
  }
}

class FakeResidentCompiler extends Fake implements ResidentCompiler {
  CompilerOutput? output;

  @override
  void addFileSystemRoot(String root) {}

  @override
  Future<CompilerOutput?> recompile(
    Uri mainUri,
    List<Uri>? invalidatedFiles, {
    String? outputPath,
    PackageConfig? packageConfig,
    String? projectRootPath,
    FileSystem? fs,
    bool suppressErrors = false,
    bool checkDartPluginRegistry = false,
    File? dartPluginRegistrant,
    Uri? nativeAssetsYaml,
    bool recompileRestart = false,
  }) async {
    return output;
  }
}

class FakeShaderCompiler implements DevelopmentShaderCompiler {
  const FakeShaderCompiler();

  @override
  void configureCompiler(TargetPlatform? platform) {}

  @override
  Future<DevFSContent> recompileShader(DevFSContent inputShader) {
    throw UnimplementedError();
  }
}

class FakeDwds extends Fake implements Dwds {
  FakeDwds(Iterable<AppConnection> connectedAppsIterable)
    : connectedApps = Stream<AppConnection>.fromIterable(connectedAppsIterable);

  @override
  final Stream<AppConnection> connectedApps;

  @override
  Future<DebugConnection> debugConnection(AppConnection appConnection) =>
      Future<DebugConnection>.value(FakeDebugConnection());
}

class FakeAppConnection extends Fake implements AppConnection {
  @override
  void runMain() {}
}

class FakeDebugConnection extends Fake implements DebugConnection {
  FakeDebugConnection({this.uri = 'http://foo'});

  @override
  final String uri;
}

class FakeVmService extends Fake implements vm_service.VmService {}<|MERGE_RESOLUTION|>--- conflicted
+++ resolved
@@ -940,17 +940,8 @@
 
       final Uri uri = await webDevFS.create();
       webDevFS.webAssetServer.entrypointCacheDirectory = globals.fs.currentDirectory;
-<<<<<<< HEAD
-=======
-      final String webPrecompiledSdk =
-          globals.artifacts!.getHostArtifact(HostArtifact.webPrecompiledAmdSoundSdk).path;
-      final String webPrecompiledSdkSourcemaps =
-          globals.artifacts!.getHostArtifact(HostArtifact.webPrecompiledAmdSoundSdkSourcemaps).path;
->>>>>>> 78e5d799
       final String webPrecompiledCanvaskitSdk =
-          globals.artifacts!
-              .getHostArtifact(HostArtifact.webPrecompiledAmdCanvaskitSdkSourcemaps)
-              .path;
+          globals.artifacts!.getHostArtifact(HostArtifact.webPrecompiledAmdCanvaskitSdk).path;
       final String webPrecompiledCanvaskitSdkSourcemaps =
           globals.artifacts!
               .getHostArtifact(HostArtifact.webPrecompiledAmdCanvaskitSdkSourcemaps)
@@ -1310,63 +1301,6 @@
   );
 
   test(
-<<<<<<< HEAD
-=======
-    'Can start web server with auto detect enabled',
-    () => testbed.run(() async {
-      final File outputFile = globals.fs.file(globals.fs.path.join('lib', 'main.dart'))
-        ..createSync(recursive: true);
-      outputFile.parent.childFile('a.sources').writeAsStringSync('');
-      outputFile.parent.childFile('a.json').writeAsStringSync('{}');
-      outputFile.parent.childFile('a.map').writeAsStringSync('{}');
-
-      final WebDevFS webDevFS = WebDevFS(
-        hostname: 'localhost',
-        port: 0,
-        tlsCertPath: null,
-        tlsCertKeyPath: null,
-        packagesFilePath: '.dart_tool/package_config.json',
-        urlTunneller: null,
-        useSseForDebugProxy: true,
-        useSseForDebugBackend: true,
-        useSseForInjectedClient: true,
-        nullAssertions: true,
-        nativeNullAssertions: true,
-        buildInfo: const BuildInfo(
-          BuildMode.debug,
-          '',
-          treeShakeIcons: false,
-          dartDefines: <String>['FLUTTER_WEB_AUTO_DETECT=true'],
-          packageConfigPath: '.dart_tool/package_config.json',
-        ),
-        enableDwds: false,
-        enableDds: false,
-        entrypoint: Uri.base,
-        testMode: true,
-        expressionCompiler: null,
-        extraHeaders: const <String, String>{},
-        chromiumLauncher: null,
-        ddcModuleSystem: usesDdcModuleSystem,
-        canaryFeatures: canaryFeatures,
-        webRenderer: WebRendererMode.auto,
-        isWasm: false,
-        useLocalCanvasKit: false,
-        rootDirectory: globals.fs.currentDirectory,
-        isWindows: false,
-      );
-      webDevFS.requireJS.createSync(recursive: true);
-      webDevFS.stackTraceMapper.createSync(recursive: true);
-
-      await webDevFS.create();
-
-      expect(webDevFS.webAssetServer.webRenderer, WebRendererMode.auto);
-
-      await webDevFS.destroy();
-    }),
-  );
-
-  test(
->>>>>>> 78e5d799
     'Can start web server with tls connection',
     () => testbed.run(() async {
       final String dataPath = globals.fs.path.join(
