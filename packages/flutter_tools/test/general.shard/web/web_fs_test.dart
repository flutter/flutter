// Copyright 2019 The Chromium Authors. All rights reserved.
// Use of this source code is governed by a BSD-style license that can be
// found in the LICENSE file.

import 'package:build_daemon/client.dart';
import 'package:build_daemon/data/build_status.dart';
import 'package:dwds/dwds.dart';
import 'package:flutter_tools/src/base/file_system.dart';
import 'package:flutter_tools/src/base/os.dart';
import 'package:flutter_tools/src/build_info.dart';
import 'package:flutter_tools/src/project.dart';
import 'package:flutter_tools/src/web/chrome.dart';
import 'package:flutter_tools/src/build_runner/web_fs.dart';
import 'package:http_multi_server/http_multi_server.dart';
import 'package:meta/meta.dart';
import 'package:mockito/mockito.dart';

import '../../src/common.dart';
import '../../src/testbed.dart';

void main() {
  Testbed testbed;
  MockBuildDaemonCreator mockBuildDaemonCreator;
  MockDwds mockDwds;
  MockChromeLauncher mockChromeLauncher;
  MockHttpMultiServer mockHttpMultiServer;
  MockBuildDaemonClient mockBuildDaemonClient;
  MockOperatingSystemUtils mockOperatingSystemUtils;
<<<<<<< HEAD
  bool lastInitializePlatform;

  setUp(() {
    lastInitializePlatform = null;
=======
  dynamic lastAddress;
  int lastPort;

  setUp(() {
    lastAddress = null;
    lastPort = null;
>>>>>>> baa12b33
    mockBuildDaemonCreator =  MockBuildDaemonCreator();
    mockChromeLauncher = MockChromeLauncher();
    mockHttpMultiServer = MockHttpMultiServer();
    mockBuildDaemonClient = MockBuildDaemonClient();
    mockOperatingSystemUtils = MockOperatingSystemUtils();
    mockDwds = MockDwds();
    when(mockBuildDaemonCreator.startBuildDaemon(any, release: anyNamed('release'), initializePlatform: anyNamed('initializePlatform')))
      .thenAnswer((Invocation invocation) async {
        lastInitializePlatform = invocation.namedArguments[#lastInitializePlatform];
        return mockBuildDaemonClient;
      });
    when(mockOperatingSystemUtils.findFreePort()).thenAnswer((Invocation _) async {
      return 1234;
    });
    when(mockBuildDaemonClient.buildResults).thenAnswer((Invocation _) {
      return const Stream<BuildResults>.empty();
    });
    when(mockBuildDaemonCreator.assetServerPort(any)).thenReturn(4321);
    testbed = Testbed(
      setup: () {
        // Create an empty .packages file so we can read it when we check for
        // plugins on WebFs.start()
        fs.file('.packages').createSync();
      },
      overrides: <Type, Generator>{
        OperatingSystemUtils: () => mockOperatingSystemUtils,
        BuildDaemonCreator: () => mockBuildDaemonCreator,
        ChromeLauncher: () => mockChromeLauncher,
        HttpMultiServerFactory: () => (dynamic address, int port) async {
          lastAddress = address;
          lastPort = port;
          return mockHttpMultiServer;
        },
        DwdsFactory: () => ({
          @required int applicationPort,
          @required int assetServerPort,
          @required String applicationTarget,
          @required Stream<BuildResult> buildResults,
          @required ConnectionProvider chromeConnection,
          String hostname,
          ReloadConfiguration reloadConfiguration,
          bool serveDevTools,
          LogWriter logWriter,
          bool verbose,
          bool enableDebugExtension}) async {
            return mockDwds;
        },
      }
    );
  });

  test('Can create webFs from mocked interfaces', () => testbed.run(() async {
    final FlutterProject flutterProject = FlutterProject.current();
    await WebFs.start(
      skipDwds: false,
      target: fs.path.join('lib', 'main.dart'),
      buildInfo: BuildInfo.debug,
      flutterProject: flutterProject,
<<<<<<< HEAD
      initializePlatform: true,
=======
      hostname: null,
      port: null,
>>>>>>> baa12b33
    );

    // The build daemon is told to build once.
    verify(mockBuildDaemonClient.startBuild()).called(1);

    // .dart_tool directory is created.
    expect(flutterProject.dartTool.existsSync(), true);
    expect(lastInitializePlatform, true);
  }));

  test('Can create webFs from mocked interfaces with initializePlatform', () => testbed.run(() async {
    final FlutterProject flutterProject = FlutterProject.current();
    await WebFs.start(
      skipDwds: false,
      target: fs.path.join('lib', 'main.dart'),
      buildInfo: BuildInfo.debug,
      flutterProject: flutterProject,
      initializePlatform: false,
    );

    // The build daemon is told to build once.
    verify(mockBuildDaemonClient.startBuild()).called(1);

    // .dart_tool directory is created.
    expect(flutterProject.dartTool.existsSync(), true);
    expect(lastInitializePlatform, false);
  }));

  test('Uses provided port number and hostname.', () => testbed.run(() async {
    final FlutterProject flutterProject = FlutterProject.current();
    await WebFs.start(
      skipDwds: false,
      target: fs.path.join('lib', 'main.dart'),
      buildInfo: BuildInfo.debug,
      flutterProject: flutterProject,
      hostname: 'foo',
      port: '1234',
    );

    expect(lastPort, 1234);
    expect(lastAddress, contains('foo'));
  }));
}

class MockBuildDaemonCreator extends Mock implements BuildDaemonCreator {}
class MockBuildDaemonClient extends Mock implements BuildDaemonClient {}
class MockDwds extends Mock implements Dwds {}
class MockHttpMultiServer extends Mock implements HttpMultiServer {}
class MockChromeLauncher extends Mock implements ChromeLauncher {}
class MockOperatingSystemUtils extends Mock implements OperatingSystemUtils {}
<|MERGE_RESOLUTION|>--- conflicted
+++ resolved
@@ -26,19 +26,14 @@
   MockHttpMultiServer mockHttpMultiServer;
   MockBuildDaemonClient mockBuildDaemonClient;
   MockOperatingSystemUtils mockOperatingSystemUtils;
-<<<<<<< HEAD
   bool lastInitializePlatform;
-
-  setUp(() {
-    lastInitializePlatform = null;
-=======
   dynamic lastAddress;
   int lastPort;
 
   setUp(() {
     lastAddress = null;
     lastPort = null;
->>>>>>> baa12b33
+    lastInitializePlatform = null;
     mockBuildDaemonCreator =  MockBuildDaemonCreator();
     mockChromeLauncher = MockChromeLauncher();
     mockHttpMultiServer = MockHttpMultiServer();
@@ -97,12 +92,9 @@
       target: fs.path.join('lib', 'main.dart'),
       buildInfo: BuildInfo.debug,
       flutterProject: flutterProject,
-<<<<<<< HEAD
       initializePlatform: true,
-=======
       hostname: null,
       port: null,
->>>>>>> baa12b33
     );
 
     // The build daemon is told to build once.
@@ -121,6 +113,8 @@
       buildInfo: BuildInfo.debug,
       flutterProject: flutterProject,
       initializePlatform: false,
+      hostname: null,
+      port: null,
     );
 
     // The build daemon is told to build once.
@@ -138,6 +132,7 @@
       target: fs.path.join('lib', 'main.dart'),
       buildInfo: BuildInfo.debug,
       flutterProject: flutterProject,
+      initializePlatform: false,
       hostname: 'foo',
       port: '1234',
     );
