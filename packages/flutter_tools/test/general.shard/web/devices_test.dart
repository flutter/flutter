--- conflicted
+++ resolved
@@ -47,17 +47,7 @@
   testWithoutContext(
     'Successive calls of ChromiumDevice.stopApp() do not try to close chrome',
     () async {
-<<<<<<< HEAD
       final _FakeChromiumDevice chromiumDevice = getFakeChromiumDevice();
-=======
-      final launcher = TestChromiumLauncher(launcher: () => _OnceClosableChromium());
-
-      final chromiumDevice = _FakeChromiumDevice(
-        chromiumLauncher: launcher,
-        fileSystem: MemoryFileSystem.test(),
-        logger: BufferLogger.test(),
-      );
->>>>>>> cdb0d03e
 
       await chromiumDevice.startApp(
         null,
