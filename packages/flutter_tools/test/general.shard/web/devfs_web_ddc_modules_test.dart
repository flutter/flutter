--- conflicted
+++ resolved
@@ -822,15 +822,6 @@
       globals.fs.currentDirectory.childDirectory('lib').childFile('web_entrypoint.dart')
         ..createSync(recursive: true)
         ..writeAsStringSync('GENERATED');
-<<<<<<< HEAD
-=======
-      final String webPrecompiledSdk =
-          globals.artifacts!.getHostArtifact(HostArtifact.webPrecompiledDdcLibraryBundleSdk).path;
-      final String webPrecompiledSdkSourcemaps =
-          globals.artifacts!
-              .getHostArtifact(HostArtifact.webPrecompiledDdcLibraryBundleSdkSourcemaps)
-              .path;
->>>>>>> 1cd3ab16
       final String webPrecompiledCanvaskitSdk =
           globals.artifacts!
               .getHostArtifact(HostArtifact.webPrecompiledDdcLibraryBundleCanvaskitSdk)
