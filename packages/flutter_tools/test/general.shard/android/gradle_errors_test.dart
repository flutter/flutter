// Copyright 2014 The Flutter Authors. All rights reserved.
// Use of this source code is governed by a BSD-style license that can be
// found in the LICENSE file.

// @dart = 2.8

import 'package:file/memory.dart';
import 'package:file_testing/file_testing.dart';
import 'package:flutter_tools/src/android/gradle_errors.dart';
import 'package:flutter_tools/src/android/gradle_utils.dart';
import 'package:flutter_tools/src/base/bot_detector.dart';
import 'package:flutter_tools/src/base/file_system.dart';
import 'package:flutter_tools/src/base/logger.dart';
import 'package:flutter_tools/src/base/platform.dart';
import 'package:flutter_tools/src/base/terminal.dart';
import 'package:flutter_tools/src/globals.dart' as globals;
import 'package:flutter_tools/src/project.dart';

import '../../src/common.dart';
import '../../src/context.dart';
import '../../src/fakes.dart';

void main() {
  group('gradleErrors', () {
    testWithoutContext('list of errors', () {
      // If you added a new Gradle error, please update this test.
      expect(gradleErrors,
        equals(<GradleHandledError>[
          licenseNotAcceptedHandler,
          networkErrorHandler,
          permissionDeniedErrorHandler,
          flavorUndefinedHandler,
          r8FailureHandler,
          minSdkVersionHandler,
          transformInputIssueHandler,
          lockFileDepMissingHandler,
          multidexErrorHandler,
          incompatibleKotlinVersionHandler,
          minCompileSdkVersionHandler,
          jvm11RequiredHandler,
          outdatedGradleHandler,
<<<<<<< HEAD
          zipExceptionHandler,
=======
          sslExceptionHandler,
>>>>>>> 8ee9f8ed
        ])
      );
    });
  });

  group('network errors', () {
    testUsingContext('retries if gradle fails while downloading', () async {
      const String errorMessage = r'''
Exception in thread "main" java.io.FileNotFoundException: https://downloads.gradle.org/distributions/gradle-4.1.1-all.zip
at sun.net.www.protocol.http.HttpURLConnection.getInputStream0(HttpURLConnection.java:1872)
at sun.net.www.protocol.http.HttpURLConnection.getInputStream(HttpURLConnection.java:1474)
at sun.net.www.protocol.https.HttpsURLConnectionImpl.getInputStream(HttpsURLConnectionImpl.java:254)
at org.gradle.wrapper.Download.downloadInternal(Download.java:58)
at org.gradle.wrapper.Download.download(Download.java:44)
at org.gradle.wrapper.Install$1.call(Install.java:61)
at org.gradle.wrapper.Install$1.call(Install.java:48)
at org.gradle.wrapper.ExclusiveFileAccessManager.access(ExclusiveFileAccessManager.java:65)
at org.gradle.wrapper.Install.createDist(Install.java:48)
at org.gradle.wrapper.WrapperExecutor.execute(WrapperExecutor.java:128)
at org.gradle.wrapper.GradleWrapperMain.main(GradleWrapperMain.java:61)''';

      expect(formatTestErrorMessage(errorMessage, networkErrorHandler), isTrue);
      expect(await networkErrorHandler.handler(), equals(GradleBuildStatus.retry));

      expect(testLogger.errorText,
        contains(
          'Gradle threw an error while downloading artifacts from the network.'
        )
      );
    }, overrides: <Type, Generator>{
      FileSystem: () => MemoryFileSystem.test(),
      ProcessManager: () => FakeProcessManager.any(),
    });

    testUsingContext('retries if gradle fails downloading with proxy error', () async {
      const String errorMessage = r'''
Exception in thread "main" java.io.IOException: Unable to tunnel through proxy. Proxy returns "HTTP/1.1 400 Bad Request"
at sun.net.www.protocol.http.HttpURLConnection.doTunneling(HttpURLConnection.java:2124)
at sun.net.www.protocol.https.AbstractDelegateHttpsURLConnection.connect(AbstractDelegateHttpsURLConnection.java:183)
at sun.net.www.protocol.http.HttpURLConnection.getInputStream0(HttpURLConnection.java:1546)
at sun.net.www.protocol.http.HttpURLConnection.getInputStream(HttpURLConnection.java:1474)
at sun.net.www.protocol.https.HttpsURLConnectionImpl.getInputStream(HttpsURLConnectionImpl.java:254)
at org.gradle.wrapper.Download.downloadInternal(Download.java:58)
at org.gradle.wrapper.Download.download(Download.java:44)
at org.gradle.wrapper.Install$1.call(Install.java:61)
at org.gradle.wrapper.Install$1.call(Install.java:48)
at org.gradle.wrapper.ExclusiveFileAccessManager.access(ExclusiveFileAccessManager.java:65)
at org.gradle.wrapper.Install.createDist(Install.java:48)
at org.gradle.wrapper.WrapperExecutor.execute(WrapperExecutor.java:128)
at org.gradle.wrapper.GradleWrapperMain.main(GradleWrapperMain.java:61)''';

      expect(formatTestErrorMessage(errorMessage, networkErrorHandler), isTrue);
      expect(await networkErrorHandler.handler(), equals(GradleBuildStatus.retry));

      expect(testLogger.errorText,
        contains(
          'Gradle threw an error while downloading artifacts from the network.'
        )
      );
    }, overrides: <Type, Generator>{
      FileSystem: () => MemoryFileSystem.test(),
      ProcessManager: () => FakeProcessManager.any(),
    });

    testUsingContext('retries if gradle times out waiting for exclusive access to zip', () async {
      const String errorMessage = '''
Exception in thread "main" java.lang.RuntimeException: Timeout of 120000 reached waiting for exclusive access to file: /User/documents/gradle-5.6.2-all.zip
	at org.gradle.wrapper.ExclusiveFileAccessManager.access(ExclusiveFileAccessManager.java:61)
	at org.gradle.wrapper.Install.createDist(Install.java:48)
	at org.gradle.wrapper.WrapperExecutor.execute(WrapperExecutor.java:128)
	at org.gradle.wrapper.GradleWrapperMain.main(GradleWrapperMain.java:61)''';

      expect(formatTestErrorMessage(errorMessage, networkErrorHandler), isTrue);
      expect(await networkErrorHandler.handler(), equals(GradleBuildStatus.retry));

      expect(testLogger.errorText,
        contains(
          'Gradle threw an error while downloading artifacts from the network.'
        )
      );
    }, overrides: <Type, Generator>{
      FileSystem: () => MemoryFileSystem.test(),
      ProcessManager: () => FakeProcessManager.any(),
    });

    testUsingContext('retries if remote host closes connection', () async {
      const String errorMessage = r'''
Downloading https://services.gradle.org/distributions/gradle-5.6.2-all.zip
Exception in thread "main" javax.net.ssl.SSLHandshakeException: Remote host closed connection during handshake
	at sun.security.ssl.SSLSocketImpl.readRecord(SSLSocketImpl.java:994)
	at sun.security.ssl.SSLSocketImpl.performInitialHandshake(SSLSocketImpl.java:1367)
	at sun.security.ssl.SSLSocketImpl.startHandshake(SSLSocketImpl.java:1395)
	at sun.security.ssl.SSLSocketImpl.startHandshake(SSLSocketImpl.java:1379)
	at sun.net.www.protocol.https.HttpsClient.afterConnect(HttpsClient.java:559)
	at sun.net.www.protocol.https.AbstractDelegateHttpsURLConnection.connect(AbstractDelegateHttpsURLConnection.java:185)
	at sun.net.www.protocol.http.HttpURLConnection.followRedirect0(HttpURLConnection.java:2729)
	at sun.net.www.protocol.http.HttpURLConnection.followRedirect(HttpURLConnection.java:2641)
	at sun.net.www.protocol.http.HttpURLConnection.getInputStream0(HttpURLConnection.java:1824)
	at sun.net.www.protocol.http.HttpURLConnection.getInputStream(HttpURLConnection.java:1492)
	at sun.net.www.protocol.https.HttpsURLConnectionImpl.getInputStream(HttpsURLConnectionImpl.java:263)
	at org.gradle.wrapper.Download.downloadInternal(Download.java:58)
	at org.gradle.wrapper.Download.download(Download.java:44)
	at org.gradle.wrapper.Install$1.call(Install.java:61)
	at org.gradle.wrapper.Install$1.call(Install.java:48)
	at org.gradle.wrapper.ExclusiveFileAccessManager.access(ExclusiveFileAccessManager.java:65)
	at org.gradle.wrapper.Install.createDist(Install.java:48)
	at org.gradle.wrapper.WrapperExecutor.execute(WrapperExecutor.java:128)
	at org.gradle.wrapper.GradleWrapperMain.main(GradleWrapperMain.java:61)''';

      expect(formatTestErrorMessage(errorMessage, networkErrorHandler), isTrue);
      expect(await networkErrorHandler.handler(), equals(GradleBuildStatus.retry));

      expect(testLogger.errorText,
        contains(
          'Gradle threw an error while downloading artifacts from the network.'
        )
      );
    }, overrides: <Type, Generator>{
      FileSystem: () => MemoryFileSystem.test(),
      ProcessManager: () => FakeProcessManager.any(),
    });

    testUsingContext('retries if file opening fails', () async {
      const String errorMessage = r'''
Downloading https://services.gradle.org/distributions/gradle-3.5.0-all.zip
Exception in thread "main" java.io.FileNotFoundException: https://downloads.gradle-dn.com/distributions/gradle-3.5.0-all.zip
	at sun.net.www.protocol.http.HttpURLConnection.getInputStream0(HttpURLConnection.java:1890)
	at sun.net.www.protocol.http.HttpURLConnection.getInputStream(HttpURLConnection.java:1492)
	at sun.net.www.protocol.https.HttpsURLConnectionImpl.getInputStream(HttpsURLConnectionImpl.java:263)
	at org.gradle.wrapper.Download.downloadInternal(Download.java:58)
	at org.gradle.wrapper.Download.download(Download.java:44)
	at org.gradle.wrapper.Install$1.call(Install.java:61)
	at org.gradle.wrapper.Install$1.call(Install.java:48)
	at org.gradle.wrapper.ExclusiveFileAccessManager.access(ExclusiveFileAccessManager.java:65)
	at org.gradle.wrapper.Install.createDist(Install.java:48)
	at org.gradle.wrapper.WrapperExecutor.execute(WrapperExecutor.java:128)
	at org.gradle.wrapper.GradleWrapperMain.main(GradleWrapperMain.java:61)''';

      expect(formatTestErrorMessage(errorMessage, networkErrorHandler), isTrue);
      expect(await networkErrorHandler.handler(), equals(GradleBuildStatus.retry));

      expect(testLogger.errorText,
        contains(
          'Gradle threw an error while downloading artifacts from the network.'
        )
      );
    }, overrides: <Type, Generator>{
      FileSystem: () => MemoryFileSystem.test(),
      ProcessManager: () => FakeProcessManager.any(),
    });

    testUsingContext('retries if the connection is reset', () async {
      const String errorMessage = r'''
Downloading https://services.gradle.org/distributions/gradle-5.6.2-all.zip
Exception in thread "main" java.net.SocketException: Connection reset
	at java.net.SocketInputStream.read(SocketInputStream.java:210)
	at java.net.SocketInputStream.read(SocketInputStream.java:141)
	at sun.security.ssl.InputRecord.readFully(InputRecord.java:465)
	at sun.security.ssl.InputRecord.readV3Record(InputRecord.java:593)
	at sun.security.ssl.InputRecord.read(InputRecord.java:532)
	at sun.security.ssl.SSLSocketImpl.readRecord(SSLSocketImpl.java:975)
	at sun.security.ssl.SSLSocketImpl.performInitialHandshake(SSLSocketImpl.java:1367)
	at sun.security.ssl.SSLSocketImpl.startHandshake(SSLSocketImpl.java:1395)
	at sun.security.ssl.SSLSocketImpl.startHandshake(SSLSocketImpl.java:1379)
	at sun.net.www.protocol.https.HttpsClient.afterConnect(HttpsClient.java:559)
	at sun.net.www.protocol.https.AbstractDelegateHttpsURLConnection.connect(AbstractDelegateHttpsURLConnection.java:185)
	at sun.net.www.protocol.http.HttpURLConnection.getInputStream0(HttpURLConnection.java:1564)
	at sun.net.www.protocol.http.HttpURLConnection.getInputStream(HttpURLConnection.java:1492)
	at sun.net.www.protocol.https.HttpsURLConnectionImpl.getInputStream(HttpsURLConnectionImpl.java:263)
	at org.gradle.wrapper.Download.downloadInternal(Download.java:58)
	at org.gradle.wrapper.Download.download(Download.java:44)
	at org.gradle.wrapper.Install$1.call(Install.java:61)
	at org.gradle.wrapper.Install$1.call(Install.java:48)
	at org.gradle.wrapper.ExclusiveFileAccessManager.access(ExclusiveFileAccessManager.java:65)
	at org.gradle.wrapper.Install.createDist(Install.java:48)
	at org.gradle.wrapper.WrapperExecutor.execute(WrapperExecutor.java:128)
	at org.gradle.wrapper.GradleWrapperMain.main(GradleWrapperMain.java:61)''';

      expect(formatTestErrorMessage(errorMessage, networkErrorHandler), isTrue);
      expect(await networkErrorHandler.handler(), equals(GradleBuildStatus.retry));

      expect(testLogger.errorText,
        contains(
          'Gradle threw an error while downloading artifacts from the network.'
        )
      );
    }, overrides: <Type, Generator>{
      FileSystem: () => MemoryFileSystem.test(),
      ProcessManager: () => FakeProcessManager.any(),
    });

    testUsingContext('retries if Gradle could not get a resource', () async {
      const String errorMessage = '''
A problem occurred configuring root project 'android'.
> Could not resolve all artifacts for configuration ':classpath'.
   > Could not resolve net.sf.proguard:proguard-gradle:6.0.3.
     Required by:
         project : > com.android.tools.build:gradle:3.3.0
      > Could not resolve net.sf.proguard:proguard-gradle:6.0.3.
         > Could not parse POM https://jcenter.bintray.com/net/sf/proguard/proguard-gradle/6.0.3/proguard-gradle-6.0.3.pom
            > Could not resolve net.sf.proguard:proguard-parent:6.0.3.
               > Could not resolve net.sf.proguard:proguard-parent:6.0.3.
                  > Could not get resource 'https://jcenter.bintray.com/net/sf/proguard/proguard-parent/6.0.3/proguard-parent-6.0.3.pom'.
                     > Could not GET 'https://jcenter.bintray.com/net/sf/proguard/proguard-parent/6.0.3/proguard-parent-6.0.3.pom'. Received status code 504 from server: Gateway Time-out''';

      expect(formatTestErrorMessage(errorMessage, networkErrorHandler), isTrue);
      expect(await networkErrorHandler.handler(), equals(GradleBuildStatus.retry));

      expect(testLogger.errorText,
        contains(
          'Gradle threw an error while downloading artifacts from the network.'
        )
      );
    }, overrides: <Type, Generator>{
      FileSystem: () => MemoryFileSystem.test(),
      ProcessManager: () => FakeProcessManager.any(),
    });

    testUsingContext('retries if Gradle could not get a resource (non-Gateway)', () async {
      const String errorMessage = '''
* Error running Gradle:
Exit code 1 from: /home/travis/build/flutter/flutter sdk/examples/flutter_gallery/android/gradlew app:properties:
Starting a Gradle Daemon (subsequent builds will be faster)
Picked up _JAVA_OPTIONS: -Xmx2048m -Xms512m
FAILURE: Build failed with an exception.
* What went wrong:
A problem occurred configuring root project 'android'.
> Could not resolve all files for configuration ':classpath'.
   > Could not resolve com.android.tools.build:gradle:3.1.2.
     Required by:
         project :
      > Could not resolve com.android.tools.build:gradle:3.1.2.
         > Could not get resource 'https://dl.google.com/dl/android/maven2/com/android/tools/build/gradle/3.1.2/gradle-3.1.2.pom'.
            > Could not GET 'https://dl.google.com/dl/android/maven2/com/android/tools/build/gradle/3.1.2/gradle-3.1.2.pom'.
               > Remote host closed connection during handshake''';

      expect(formatTestErrorMessage(errorMessage, networkErrorHandler), isTrue);
      expect(await networkErrorHandler.handler(), equals(GradleBuildStatus.retry));

      expect(testLogger.errorText,
        contains(
          'Gradle threw an error while downloading artifacts from the network.'
        )
      );
    }, overrides: <Type, Generator>{
      FileSystem: () => MemoryFileSystem.test(),
      ProcessManager: () => FakeProcessManager.any(),
    });
  });

  group('multidex errors', () {
    testUsingContext('exits if multidex AndroidManifest not detected', () async {
      const String errorMessage = r'''
Caused by: com.android.tools.r8.utils.b: Cannot fit requested classes in a single dex file (# methods: 85091 > 65536)
  at com.android.tools.r8.utils.T0.error(SourceFile:1)
  at com.android.tools.r8.utils.T0.a(SourceFile:2)
  at com.android.tools.r8.dex.P.a(SourceFile:740)
  at com.android.tools.r8.dex.P$h.a(SourceFile:7)
  at com.android.tools.r8.dex.b.a(SourceFile:14)
  at com.android.tools.r8.dex.b.b(SourceFile:25)
  at com.android.tools.r8.D8.d(D8.java:133)
  at com.android.tools.r8.D8.b(D8.java:1)
  at com.android.tools.r8.utils.Y.a(SourceFile:36)
  ... 38 more


FAILURE: Build failed with an exception.

* What went wrong:
Execution failed for task ':app:mergeDexDebug'.
> A failure occurred while executing com.android.build.gradle.internal.tasks.Workers$ActionFacade
   > com.android.builder.dexing.DexArchiveMergerException: Error while merging dex archives:
     The number of method references in a .dex file cannot exceed 64K.
     Learn how to resolve this issue at https://developer.android.com/tools/building/multidex.html''';

      expect(formatTestErrorMessage(errorMessage, multidexErrorHandler), isTrue);
      expect(await multidexErrorHandler.handler(project: FlutterProject.fromDirectory(globals.fs.currentDirectory), multidexEnabled: true), equals(GradleBuildStatus.exit));

      expect(testLogger.statusText,
        contains(
          'Multidex support is required for your android app to build since the number of methods has exceeded 64k.'
        )
      );
      expect(testLogger.statusText,
        contains(
          'See https://docs.flutter.dev/deployment/android#enabling-multidex-support for more information.'
        )
      );
      expect(testLogger.statusText,
        contains(
          'Your `android/app/src/main/AndroidManifest.xml` does not contain'
        )
      );
    }, overrides: <Type, Generator>{
      FileSystem: () => MemoryFileSystem.test(),
      ProcessManager: () => FakeProcessManager.any(),
    });
    testUsingContext('retries if multidex support enabled', () async {
      const String errorMessage = r'''
Caused by: com.android.tools.r8.utils.b: Cannot fit requested classes in a single dex file (# methods: 85091 > 65536)
  at com.android.tools.r8.utils.T0.error(SourceFile:1)
  at com.android.tools.r8.utils.T0.a(SourceFile:2)
  at com.android.tools.r8.dex.P.a(SourceFile:740)
  at com.android.tools.r8.dex.P$h.a(SourceFile:7)
  at com.android.tools.r8.dex.b.a(SourceFile:14)
  at com.android.tools.r8.dex.b.b(SourceFile:25)
  at com.android.tools.r8.D8.d(D8.java:133)
  at com.android.tools.r8.D8.b(D8.java:1)
  at com.android.tools.r8.utils.Y.a(SourceFile:36)
  ... 38 more


FAILURE: Build failed with an exception.

* What went wrong:
Execution failed for task ':app:mergeDexDebug'.
> A failure occurred while executing com.android.build.gradle.internal.tasks.Workers$ActionFacade
   > com.android.builder.dexing.DexArchiveMergerException: Error while merging dex archives:
     The number of method references in a .dex file cannot exceed 64K.
     Learn how to resolve this issue at https://developer.android.com/tools/building/multidex.html''';

      final File manifest = globals.fs.currentDirectory
          .childDirectory('android')
          .childDirectory('app')
          .childDirectory('src')
          .childDirectory('main')
          .childFile('AndroidManifest.xml');
      manifest.createSync(recursive: true);
      manifest.writeAsStringSync(r'''
<manifest xmlns:android="http://schemas.android.com/apk/res/android"
    package="com.example.multidexapp">
   <application
        android:label="multidextest2"
        android:name="${applicationName}"
        android:icon="@mipmap/ic_launcher">
    </application>
</manifest>
''', flush: true);

      expect(formatTestErrorMessage(errorMessage, multidexErrorHandler), isTrue);
      expect(await multidexErrorHandler.handler(project: FlutterProject.fromDirectory(globals.fs.currentDirectory), multidexEnabled: true), equals(GradleBuildStatus.retry));

      expect(testLogger.statusText,
        contains(
          'Multidex support is required for your android app to build since the number of methods has exceeded 64k.'
        )
      );
      expect(testLogger.statusText,
        contains(
          'android/app/src/main/java/io/flutter/app/FlutterMultiDexApplication.java'
        )
      );
    }, overrides: <Type, Generator>{
      FileSystem: () => MemoryFileSystem.test(),
      ProcessManager: () => FakeProcessManager.any(),
      AnsiTerminal: () => _TestPromptTerminal('y'),
    });

    testUsingContext('exits if multidex support skipped', () async {
      const String errorMessage = r'''
Caused by: com.android.tools.r8.utils.b: Cannot fit requested classes in a single dex file (# methods: 85091 > 65536)
  at com.android.tools.r8.utils.T0.error(SourceFile:1)
  at com.android.tools.r8.utils.T0.a(SourceFile:2)
  at com.android.tools.r8.dex.P.a(SourceFile:740)
  at com.android.tools.r8.dex.P$h.a(SourceFile:7)
  at com.android.tools.r8.dex.b.a(SourceFile:14)
  at com.android.tools.r8.dex.b.b(SourceFile:25)
  at com.android.tools.r8.D8.d(D8.java:133)
  at com.android.tools.r8.D8.b(D8.java:1)
  at com.android.tools.r8.utils.Y.a(SourceFile:36)
  ... 38 more


FAILURE: Build failed with an exception.

* What went wrong:
Execution failed for task ':app:mergeDexDebug'.
> A failure occurred while executing com.android.build.gradle.internal.tasks.Workers$ActionFacade
   > com.android.builder.dexing.DexArchiveMergerException: Error while merging dex archives:
     The number of method references in a .dex file cannot exceed 64K.
     Learn how to resolve this issue at https://developer.android.com/tools/building/multidex.html''';

      final File manifest = globals.fs.currentDirectory
          .childDirectory('android')
          .childDirectory('app')
          .childDirectory('src')
          .childDirectory('main')
          .childFile('AndroidManifest.xml');
      manifest.createSync(recursive: true);
      manifest.writeAsStringSync(r'''
<manifest xmlns:android="http://schemas.android.com/apk/res/android"
    package="com.example.multidexapp">
   <application
        android:label="multidextest2"
        android:name="${applicationName}"
        android:icon="@mipmap/ic_launcher">
    </application>
</manifest>
''', flush: true);

      expect(formatTestErrorMessage(errorMessage, multidexErrorHandler), isTrue);
      expect(await multidexErrorHandler.handler(project: FlutterProject.fromDirectory(globals.fs.currentDirectory), multidexEnabled: true), equals(GradleBuildStatus.exit));

      expect(testLogger.statusText,
        contains(
          'Multidex support is required for your android app to build since the number of methods has exceeded 64k.'
        )
      );
      expect(testLogger.statusText,
        contains(
          'Flutter tool can add multidex support. The following file will be added by flutter:'
        )
      );
      expect(testLogger.statusText,
        contains(
          'android/app/src/main/java/io/flutter/app/FlutterMultiDexApplication.java'
        )
      );
    }, overrides: <Type, Generator>{
      FileSystem: () => MemoryFileSystem.test(),
      ProcessManager: () => FakeProcessManager.any(),
      AnsiTerminal: () => _TestPromptTerminal('n'),
    });

    testUsingContext('exits if multidex support disabled', () async {
      const String errorMessage = r'''
Caused by: com.android.tools.r8.utils.b: Cannot fit requested classes in a single dex file (# methods: 85091 > 65536)
  at com.android.tools.r8.utils.T0.error(SourceFile:1)
  at com.android.tools.r8.utils.T0.a(SourceFile:2)
  at com.android.tools.r8.dex.P.a(SourceFile:740)
  at com.android.tools.r8.dex.P$h.a(SourceFile:7)
  at com.android.tools.r8.dex.b.a(SourceFile:14)
  at com.android.tools.r8.dex.b.b(SourceFile:25)
  at com.android.tools.r8.D8.d(D8.java:133)
  at com.android.tools.r8.D8.b(D8.java:1)
  at com.android.tools.r8.utils.Y.a(SourceFile:36)
  ... 38 more


FAILURE: Build failed with an exception.

* What went wrong:
Execution failed for task ':app:mergeDexDebug'.
> A failure occurred while executing com.android.build.gradle.internal.tasks.Workers$ActionFacade
   > com.android.builder.dexing.DexArchiveMergerException: Error while merging dex archives:
     The number of method references in a .dex file cannot exceed 64K.
     Learn how to resolve this issue at https://developer.android.com/tools/building/multidex.html''';

      expect(formatTestErrorMessage(errorMessage, multidexErrorHandler), isTrue);
      expect(await multidexErrorHandler.handler(project: FlutterProject.fromDirectory(globals.fs.currentDirectory), multidexEnabled: false), equals(GradleBuildStatus.exit));

      expect(testLogger.statusText,
        contains(
          'Flutter multidex handling is disabled.'
        )
      );
    }, overrides: <Type, Generator>{
      FileSystem: () => MemoryFileSystem.test(),
      ProcessManager: () => FakeProcessManager.any(),
    });
  });

  group('permission errors', () {
    testUsingContext('throws toolExit if gradle is missing execute permissions', () async {
      const String errorMessage = '''
Permission denied
Command: /home/android/gradlew assembleRelease
''';
      expect(formatTestErrorMessage(errorMessage, permissionDeniedErrorHandler), isTrue);
      expect(await permissionDeniedErrorHandler.handler(), equals(GradleBuildStatus.exit));

      expect(
        testLogger.statusText,
        contains('Gradle does not have execution permission.'),
      );
      expect(
        testLogger.statusText,
        contains(
          '\n'
          '┌─ Flutter Fix ───────────────────────────────────────────────────────────────────────────────────┐\n'
          '│ [!] Gradle does not have execution permission.                                                  │\n'
          '│ You should change the ownership of the project directory to your user, or move the project to a │\n'
          '│ directory with execute permissions.                                                             │\n'
          '└─────────────────────────────────────────────────────────────────────────────────────────────────┘\n'
        )
      );
    });
  });

  group('permission errors', () {
    testUsingContext('pattern', () async {
      const String errorMessage = '''
Permission denied
Command: /home/android/gradlew assembleRelease
''';
      expect(formatTestErrorMessage(errorMessage, permissionDeniedErrorHandler), isTrue);
    });

    testUsingContext('handler', () async {
      expect(await permissionDeniedErrorHandler.handler(), equals(GradleBuildStatus.exit));

      expect(
        testLogger.statusText,
        contains('Gradle does not have execution permission.'),
      );
      expect(
        testLogger.statusText,
        contains(
          '\n'
          '┌─ Flutter Fix ───────────────────────────────────────────────────────────────────────────────────┐\n'
          '│ [!] Gradle does not have execution permission.                                                  │\n'
          '│ You should change the ownership of the project directory to your user, or move the project to a │\n'
          '│ directory with execute permissions.                                                             │\n'
          '└─────────────────────────────────────────────────────────────────────────────────────────────────┘\n'
        )
      );
    });
  });

  group('license not accepted', () {
    testWithoutContext('pattern', () {
      expect(
        licenseNotAcceptedHandler.test(
          'You have not accepted the license agreements of the following SDK components'
        ),
        isTrue,
      );
    });

    testUsingContext('handler', () async {
      await licenseNotAcceptedHandler.handler(
        line: 'You have not accepted the license agreements of the following SDK components: [foo, bar]',
        project: FlutterProject.fromDirectoryTest(globals.fs.currentDirectory),
      );

      expect(
        testLogger.statusText,
        contains(
          '\n'
          '┌─ Flutter Fix ─────────────────────────────────────────────────────────────────────────────────┐\n'
          '│ [!] Unable to download needed Android SDK components, as the following licenses have not been │\n'
          '│ accepted: foo, bar                                                                            │\n'
          '│                                                                                               │\n'
          '│ To resolve this, please run the following command in a Terminal:                              │\n'
          '│ flutter doctor --android-licenses                                                             │\n'
          '└───────────────────────────────────────────────────────────────────────────────────────────────┘\n'
        )
      );
    });
  });

  group('flavor undefined', () {
    FakeProcessManager fakeProcessManager;

    setUp(() {
      fakeProcessManager = FakeProcessManager.empty();
    });

    testWithoutContext('pattern', () {
      expect(
        flavorUndefinedHandler.test(
          'Task assembleFooRelease not found in root project.'
        ),
        isTrue,
      );
      expect(
        flavorUndefinedHandler.test(
          'Task assembleBarRelease not found in root project.'
        ),
        isTrue,
      );
      expect(
        flavorUndefinedHandler.test(
          'Task assembleBar not found in root project.'
        ),
        isTrue,
      );
      expect(
        flavorUndefinedHandler.test(
          'Task assembleBar_foo not found in root project.'
        ),
        isTrue,
      );
    });

    testUsingContext('handler - with flavor', () async {
      fakeProcessManager.addCommand(const FakeCommand(
        command: <String>[
      'gradlew',
        'app:tasks' ,
        '--all',
        '--console=auto',
        ],
        stdout: '''
assembleRelease
assembleFlavor1
assembleFlavor1Release
assembleFlavor_2
assembleFlavor_2Release
assembleDebug
assembleProfile
assembles
assembleFooTest
          ''',
      ));

      await flavorUndefinedHandler.handler(
        project: FlutterProject.fromDirectoryTest(globals.fs.currentDirectory),
      );

      expect(
        testLogger.statusText,
        contains(
          'Gradle project does not define a task suitable '
          'for the requested build.'
        )
      );
      expect(
        testLogger.statusText,
        contains(
          '\n'
          '┌─ Flutter Fix ───────────────────────────────────────────────────────────────────────────────────┐\n'
          '│ [!]  Gradle project does not define a task suitable for the requested build.                    │\n'
          '│                                                                                                 │\n'
          '│ The /android/app/build.gradle file defines product flavors: flavor1, flavor_2. You must specify │\n'
          '│ a --flavor option to select one of them.                                                        │\n'
          '└─────────────────────────────────────────────────────────────────────────────────────────────────┘\n'
        )
      );
      expect(fakeProcessManager.hasRemainingExpectations, isFalse);
    }, overrides: <Type, Generator>{
      GradleUtils: () => FakeGradleUtils(),
      Platform: () => fakePlatform('android'),
      ProcessManager: () => fakeProcessManager,
      FileSystem: () => MemoryFileSystem.test(),
    });

    testUsingContext('handler - without flavor', () async {
      fakeProcessManager.addCommand(const FakeCommand(
        command: <String>[
          'gradlew',
          'app:tasks' ,
          '--all',
          '--console=auto',
        ],
        stdout: '''
assembleRelease
assembleDebug
assembleProfile
          ''',
      ));

      await flavorUndefinedHandler.handler(
        project: FlutterProject.fromDirectoryTest(globals.fs.currentDirectory),
      );

      expect(
        testLogger.statusText,
        contains(
          '\n'
          '┌─ Flutter Fix ─────────────────────────────────────────────────────────────────────────────────┐\n'
          '│ [!]  Gradle project does not define a task suitable for the requested build.                  │\n'
          '│                                                                                               │\n'
          '│ The /android/app/build.gradle file does not define any custom product flavors. You cannot use │\n'
          '│ the --flavor option.                                                                          │\n'
          '└───────────────────────────────────────────────────────────────────────────────────────────────┘\n'
        )
      );
      expect(fakeProcessManager.hasRemainingExpectations, isFalse);
    }, overrides: <Type, Generator>{
      GradleUtils: () => FakeGradleUtils(),
      Platform: () => fakePlatform('android'),
      ProcessManager: () => fakeProcessManager,
      FileSystem: () => MemoryFileSystem.test(),
    });
  });

  group('higher minSdkVersion', () {
    const String stdoutLine = 'uses-sdk:minSdkVersion 16 cannot be smaller than version 19 declared in library [:webview_flutter] /tmp/cirrus-ci-build/all_plugins/build/webview_flutter/intermediates/library_manifest/release/AndroidManifest.xml as the library might be using APIs not available in 16';

    testWithoutContext('pattern', () {
      expect(
        minSdkVersionHandler.test(stdoutLine),
        isTrue,
      );
    });

    testUsingContext('suggestion', () async {
      await minSdkVersionHandler.handler(
        line: stdoutLine,
        project: FlutterProject.fromDirectoryTest(globals.fs.currentDirectory),
      );

      expect(
        testLogger.statusText,
        contains(
          '\n'
          '┌─ Flutter Fix ─────────────────────────────────────────────────────────────────────────────────┐\n'
          '│ The plugin webview_flutter requires a higher Android SDK version.                             │\n'
          '│ Fix this issue by adding the following to the file /android/app/build.gradle:                 │\n'
          '│ android {                                                                                     │\n'
          '│   defaultConfig {                                                                             │\n'
          '│     minSdkVersion 19                                                                          │\n'
          '│   }                                                                                           │\n'
          '│ }                                                                                             │\n'
          '│                                                                                               │\n'
          "│ Note that your app won't be available to users running Android SDKs below 19.                 │\n"
          '│ Alternatively, try to find a version of this plugin that supports these lower versions of the │\n'
          '│ Android SDK.                                                                                  │\n'
          '│ For more information, see:                                                                    │\n'
          '│ https://docs.flutter.dev/deployment/android#reviewing-the-build-configuration                 │\n'
          '└───────────────────────────────────────────────────────────────────────────────────────────────┘\n'
        )
      );
    }, overrides: <Type, Generator>{
      GradleUtils: () => FakeGradleUtils(),
      Platform: () => fakePlatform('android'),
      FileSystem: () => MemoryFileSystem.test(),
      ProcessManager: () => FakeProcessManager.empty(),
    });
  });

  // https://issuetracker.google.com/issues/141126614
  group('transform input issue', () {
    testWithoutContext('pattern', () {
      expect(
        transformInputIssueHandler.test(
          'https://issuetracker.google.com/issues/158753935'
        ),
        isTrue,
      );
    });

    testUsingContext('suggestion', () async {
      await transformInputIssueHandler.handler(
        project: FlutterProject.fromDirectoryTest(globals.fs.currentDirectory),
      );

      expect(
        testLogger.statusText,
        contains(
          '\n'
          '┌─ Flutter Fix ─────────────────────────────────────────────────────────────────┐\n'
          '│ This issue appears to be https://github.com/flutter/flutter/issues/58247.     │\n'
          '│ Fix this issue by adding the following to the file /android/app/build.gradle: │\n'
          '│ android {                                                                     │\n'
          '│   lintOptions {                                                               │\n'
          '│     checkReleaseBuilds false                                                  │\n'
          '│   }                                                                           │\n'
          '│ }                                                                             │\n'
          '└───────────────────────────────────────────────────────────────────────────────┘\n'
        )
      );
    }, overrides: <Type, Generator>{
      GradleUtils: () => FakeGradleUtils(),
      Platform: () => fakePlatform('android'),
      FileSystem: () => MemoryFileSystem.test(),
      ProcessManager: () => FakeProcessManager.empty(),
    });
  });

  group('Dependency mismatch', () {
    testWithoutContext('pattern', () {
      expect(
        lockFileDepMissingHandler.test('''
* What went wrong:
Execution failed for task ':app:generateDebugFeatureTransitiveDeps'.
> Could not resolve all artifacts for configuration ':app:debugRuntimeClasspath'.
   > Resolved 'androidx.lifecycle:lifecycle-common:2.2.0' which is not part of the dependency lock state
   > Resolved 'androidx.customview:customview:1.0.0' which is not part of the dependency lock state'''
        ),
        isTrue,
      );
    });

    testUsingContext('suggestion', () async {
      await lockFileDepMissingHandler.handler(
        project: FlutterProject.fromDirectoryTest(globals.fs.currentDirectory),
      );

      expect(
        testLogger.statusText,
        contains(
          '\n'
          '┌─ Flutter Fix ────────────────────────────────────────────────────────────────────────────┐\n'
          '│ You need to update the lockfile, or disable Gradle dependency locking.                   │\n'
          '│ To regenerate the lockfiles run: `./gradlew :generateLockfiles` in /android/build.gradle │\n'
          '│ To remove dependency locking, remove the `dependencyLocking` from /android/build.gradle  │\n'
          '└──────────────────────────────────────────────────────────────────────────────────────────┘\n'
        )
      );
    }, overrides: <Type, Generator>{
      GradleUtils: () => FakeGradleUtils(),
      Platform: () => fakePlatform('android'),
      FileSystem: () => MemoryFileSystem.test(),
      ProcessManager: () => FakeProcessManager.empty(),
    });
  });

  group('Incompatible Kotlin version', () {
    testWithoutContext('pattern', () {
      expect(
        incompatibleKotlinVersionHandler.test('Module was compiled with an incompatible version of Kotlin. The binary version of its metadata is 1.5.1, expected version is 1.1.15.'),
        isTrue,
      );
      expect(
        incompatibleKotlinVersionHandler.test("class 'kotlin.Unit' was compiled with an incompatible version of Kotlin."),
        isTrue,
      );
    });

    testUsingContext('suggestion', () async {
      await incompatibleKotlinVersionHandler.handler(
        project: FlutterProject.fromDirectoryTest(globals.fs.currentDirectory),
      );

      expect(
        testLogger.statusText,
        contains(
          '\n'
          '┌─ Flutter Fix ────────────────────────────────────────────────────────────────────────────────┐\n'
          '│ [!] Your project requires a newer version of the Kotlin Gradle plugin.                       │\n'
          '│ Find the latest version on https://kotlinlang.org/docs/gradle.html#plugin-and-versions, then │\n'
          '│ update /android/build.gradle:                                                                │\n'
          "│ ext.kotlin_version = '<latest-version>'                                                      │\n"
          '└──────────────────────────────────────────────────────────────────────────────────────────────┘\n'
        )
      );
    }, overrides: <Type, Generator>{
      GradleUtils: () => FakeGradleUtils(),
      Platform: () => fakePlatform('android'),
      FileSystem: () => MemoryFileSystem.test(),
      ProcessManager: () => FakeProcessManager.empty(),
    });
  });

  group('Bump Gradle', () {
    const String errorMessage = '''
A problem occurred evaluating project ':app'.
> Failed to apply plugin [id 'kotlin-android']
   > The current Gradle version 4.10.2 is not compatible with the Kotlin Gradle plugin. Please use Gradle 6.1.1 or newer, or the previous version of the Kotlin plugin.
''';

    testWithoutContext('pattern', () {
      expect(
        outdatedGradleHandler.test(errorMessage),
        isTrue,
      );
    });

    testUsingContext('suggestion', () async {
      await outdatedGradleHandler.handler(
        line: errorMessage,
        project: FlutterProject.fromDirectoryTest(globals.fs.currentDirectory),
      );

      expect(
        testLogger.statusText,
        contains(
          '\n'
          '┌─ Flutter Fix ────────────────────────────────────────────────────────────────────┐\n'
          '│ [!] Your project needs to upgrade Gradle and the Android Gradle plugin.          │\n'
          '│                                                                                  │\n'
          '│ To fix this issue, replace the following content:                                │\n'
          '│ /android/build.gradle:                                                           │\n'
          "│     - classpath 'com.android.tools.build:gradle:<current-version>'               │\n"
          "│     + classpath 'com.android.tools.build:gradle:7.1.2'                           │\n"
          '│ /android/gradle/wrapper/gradle-wrapper.properties:                               │\n'
          '│     - https://services.gradle.org/distributions/gradle-<current-version>-all.zip │\n'
          '│     + https://services.gradle.org/distributions/gradle-7.4-all.zip               │\n'
          '└──────────────────────────────────────────────────────────────────────────────────┘\n'
        )
      );
    }, overrides: <Type, Generator>{
      GradleUtils: () => FakeGradleUtils(),
      Platform: () => fakePlatform('android'),
      FileSystem: () => MemoryFileSystem.test(),
      ProcessManager: () => FakeProcessManager.empty(),
    });
  });

  group('Required compileSdkVersion', () {
    const String errorMessage = '''
Execution failed for task ':app:checkDebugAarMetadata'.
> A failure occurred while executing com.android.build.gradle.internal.tasks.CheckAarMetadataWorkAction
   > One or more issues found when checking AAR metadata values:

     The minCompileSdk (31) specified in a
     dependency's AAR metadata (META-INF/com/android/build/gradle/aar-metadata.properties)
     is greater than this module's compileSdkVersion (android-30).
     Dependency: androidx.window:window-java:1.0.0-beta04.
     AAR metadata file: ~/.gradle/caches/transforms-3/2adc32c5b3f24bed763d33fbfb203338/transformed/jetified-window-java-1.0.0-beta04/META-INF/com/android/build/gradle/aar-metadata.properties.

     The minCompileSdk (31) specified in a
     dependency's AAR metadata (META-INF/com/android/build/gradle/aar-metadata.properties)
     is greater than this module's compileSdkVersion (android-30).
     Dependency: androidx.window:window:1.0.0-beta04.
     AAR metadata file: ~/.gradle/caches/transforms-3/88f7e476ef68cecca729426edff955b5/transformed/jetified-window-1.0.0-beta04/META-INF/com/android/build/gradle/aar-metadata.properties.
''';

    testWithoutContext('pattern', () {
      expect(
        minCompileSdkVersionHandler.test(errorMessage),
        isTrue,
      );
    });

    testUsingContext('suggestion', () async {
      await minCompileSdkVersionHandler.handler(
        line: errorMessage,
        project: FlutterProject.fromDirectoryTest(globals.fs.currentDirectory),
      );

      expect(
        testLogger.statusText,
        contains(
          '\n'
          '┌─ Flutter Fix ─────────────────────────────────────────────────────────────────┐\n'
          '│ [!] Your project requires a higher compileSdkVersion.                         │\n'
          '│ Fix this issue by bumping the compileSdkVersion in /android/app/build.gradle: │\n'
          '│ android {                                                                     │\n'
          '│   compileSdkVersion 31                                                        │\n'
          '│ }                                                                             │\n'
          '└───────────────────────────────────────────────────────────────────────────────┘\n'
        )
      );
    }, overrides: <Type, Generator>{
      GradleUtils: () => FakeGradleUtils(),
      Platform: () => fakePlatform('android'),
      FileSystem: () => MemoryFileSystem.test(),
      ProcessManager: () => FakeProcessManager.empty(),
    });
  });

  group('Java 11 requirement', () {
    testWithoutContext('pattern', () {
      expect(
        jvm11RequiredHandler.test('''
* What went wrong:
A problem occurred evaluating project ':flutter'.
> Failed to apply plugin 'com.android.internal.library'.
   > Android Gradle plugin requires Java 11 to run. You are currently using Java 1.8.
     You can try some of the following options:
       - changing the IDE settings.
       - changing the JAVA_HOME environment variable.
       - changing `org.gradle.java.home` in `gradle.properties`.'''
        ),
        isTrue,
      );
    });

    testUsingContext('suggestion', () async {
      await jvm11RequiredHandler.handler();

      expect(
        testLogger.statusText,
        contains(
          '\n'
          '┌─ Flutter Fix ─────────────────────────────────────────────────────────────────┐\n'
          '│ [!] You need Java 11 or higher to build your app with this version of Gradle. │\n'
          '│                                                                               │\n'
          '│ To get Java 11, update to the latest version of Android Studio on             │\n'
          '│ https://developer.android.com/studio/install.                                 │\n'
          '│                                                                               │\n'
          '│ To check the Java version used by Flutter, run `flutter doctor -v`.           │\n'
          '└───────────────────────────────────────────────────────────────────────────────┘\n'
        )
      );
    }, overrides: <Type, Generator>{
      GradleUtils: () => FakeGradleUtils(),
      Platform: () => fakePlatform('android'),
      FileSystem: () => MemoryFileSystem.test(),
      ProcessManager: () => FakeProcessManager.empty(),
    });
  });

<<<<<<< HEAD
  group('Zip exception', () {
    testWithoutContext('pattern', () {
      expect(
        zipExceptionHandler.test(r'''
Exception in thread "main" java.util.zip.ZipException: error in opening zip file
at java.util.zip.ZipFile.open(Native Method)
at java.util.zip.ZipFile.(ZipFile.java:225)
at java.util.zip.ZipFile.(ZipFile.java:155)
at java.util.zip.ZipFile.(ZipFile.java:169)
at org.gradle.wrapper.Install.unzip(Install.java:214)
at org.gradle.wrapper.Install.access$600(Install.java:27)
at org.gradle.wrapper.Install$1.call(Install.java:74)
=======
  group('SSLException', () {
    testWithoutContext('pattern', () {
      expect(
        sslExceptionHandler.test(r'''
Exception in thread "main" javax.net.ssl.SSLException: Tag mismatch!
at java.base/sun.security.ssl.Alert.createSSLException(Alert.java:129)
at java.base/sun.security.ssl.TransportContext.fatal(TransportContext.java:321)
at java.base/sun.security.ssl.TransportContext.fatal(TransportContext.java:264)
at java.base/sun.security.ssl.TransportContext.fatal(TransportContext.java:259)
at java.base/sun.security.ssl.SSLTransport.decode(SSLTransport.java:129)
at java.base/sun.security.ssl.SSLSocketImpl.decode(SSLSocketImpl.java:1155)
at java.base/sun.security.ssl.SSLSocketImpl.readApplicationRecord(SSLSocketImpl.java:1125)
at java.base/sun.security.ssl.SSLSocketImpl$AppInputStream.read(SSLSocketImpl.java:823)
at java.base/java.io.BufferedInputStream.read1(BufferedInputStream.java:290)
at java.base/java.io.BufferedInputStream.read(BufferedInputStream.java:351)
at java.base/sun.net.www.MeteredStream.read(MeteredStream.java:134)
at java.base/java.io.FilterInputStream.read(FilterInputStream.java:133)
at java.base/sun.net.www.protocol.http.HttpURLConnection$HttpInputStream.read(HttpURLConnection.java:3444)
at java.base/sun.net.www.protocol.http.HttpURLConnection$HttpInputStream.read(HttpURLConnection.java:3437)
at org.gradle.wrapper.Download.downloadInternal(Download.java:62)
at org.gradle.wrapper.Download.download(Download.java:44)
at org.gradle.wrapper.Install$1.call(Install.java:61)
>>>>>>> 8ee9f8ed
at org.gradle.wrapper.Install$1.call(Install.java:48)
at org.gradle.wrapper.ExclusiveFileAccessManager.access(ExclusiveFileAccessManager.java:65)
at org.gradle.wrapper.Install.createDist(Install.java:48)
at org.gradle.wrapper.WrapperExecutor.execute(WrapperExecutor.java:128)
at org.gradle.wrapper.GradleWrapperMain.main(GradleWrapperMain.java:61)'''
        ),
        isTrue,
      );
<<<<<<< HEAD
    });

    testUsingContext('suggestion', () async {
      globals.fs.file('foo/.gradle/fizz.zip').createSync(recursive: true);

      final GradleBuildStatus result = await zipExceptionHandler.handler();

      expect(result, equals(GradleBuildStatus.retry));
      expect(globals.fs.file('foo/.gradle/fizz.zip'), exists);
      expect(
        testLogger.errorText,
        contains(
          '[!] Your .gradle directory under the home directory might be corrupted.\n'
        )
      );
       expect(testLogger.statusText, '');
    }, overrides: <Type, Generator>{
      Platform: () => FakePlatform(environment: <String, String>{'HOME': 'foo/'}),
      FileSystem: () => MemoryFileSystem.test(),
      ProcessManager: () => FakeProcessManager.empty(),
      BotDetector: () => const FakeBotDetector(false),
    });

    testUsingContext('suggestion if running as bot', () async {
      globals.fs.file('foo/.gradle/fizz.zip').createSync(recursive: true);

      final GradleBuildStatus result = await zipExceptionHandler.handler();

      expect(result, equals(GradleBuildStatus.retry));
      expect(globals.fs.file('foo/.gradle/fizz.zip'), isNot(exists));

      expect(
        testLogger.errorText,
        contains(
          '[!] Your .gradle directory under the home directory might be corrupted.\n'
        )
      );
      expect(
        testLogger.statusText,
        contains('Deleting foo/.gradle\n'),
      );
    }, overrides: <Type, Generator>{
      Platform: () => FakePlatform(environment: <String, String>{'HOME': 'foo/'}),
      FileSystem: () => MemoryFileSystem.test(),
      ProcessManager: () => FakeProcessManager.empty(),
      BotDetector: () => const FakeBotDetector(true),
    });

    testUsingContext('suggestion if stdin has terminal and user entered y', () async {
      globals.fs.file('foo/.gradle/fizz.zip').createSync(recursive: true);

      final GradleBuildStatus result = await zipExceptionHandler.handler();

      expect(result, equals(GradleBuildStatus.retry));
      expect(globals.fs.file('foo/.gradle/fizz.zip'), isNot(exists));
      expect(
        testLogger.errorText,
        contains(
          '[!] Your .gradle directory under the home directory might be corrupted.\n'
        )
      );
      expect(
        testLogger.statusText,
        contains('Deleting foo/.gradle\n'),
      );
    }, overrides: <Type, Generator>{
      Platform: () => FakePlatform(environment: <String, String>{'HOME': 'foo/'}),
      FileSystem: () => MemoryFileSystem.test(),
      ProcessManager: () => FakeProcessManager.empty(),
      AnsiTerminal: () => _TestPromptTerminal('y'),
      BotDetector: () => const FakeBotDetector(false),
    });

    testUsingContext('suggestion if stdin has terminal and user entered n', () async {
      globals.fs.file('foo/.gradle/fizz.zip').createSync(recursive: true);

      final GradleBuildStatus result = await zipExceptionHandler.handler();

      expect(result, equals(GradleBuildStatus.retry));
      expect(globals.fs.file('foo/.gradle/fizz.zip'), exists);
      expect(
        testLogger.errorText,
        contains(
          '[!] Your .gradle directory under the home directory might be corrupted.\n'
        )
      );
      expect(testLogger.statusText, '');
    }, overrides: <Type, Generator>{
      Platform: () => FakePlatform(environment: <String, String>{'HOME': 'foo/'}),
      FileSystem: () => MemoryFileSystem.test(),
      ProcessManager: () => FakeProcessManager.empty(),
      AnsiTerminal: () => _TestPromptTerminal('n'),
      BotDetector: () => const FakeBotDetector(false),
    });
  });
=======

      expect(
        sslExceptionHandler.test(r'''
Caused by: javax.crypto.AEADBadTagException: Tag mismatch!
at java.base/com.sun.crypto.provider.GaloisCounterMode.decryptFinal(GaloisCounterMode.java:580)
at java.base/com.sun.crypto.provider.CipherCore.finalNoPadding(CipherCore.java:1049)
at java.base/com.sun.crypto.provider.CipherCore.doFinal(CipherCore.java:985)
at java.base/com.sun.crypto.provider.AESCipher.engineDoFinal(AESCipher.java:491)
at java.base/javax.crypto.CipherSpi.bufferCrypt(CipherSpi.java:779)
at java.base/javax.crypto.CipherSpi.engineDoFinal(CipherSpi.java:730)
at java.base/javax.crypto.Cipher.doFinal(Cipher.java:2497)
at java.base/sun.security.ssl.SSLCipher$T12GcmReadCipherGenerator$GcmReadCipher.decrypt(SSLCipher.java:1613)
at java.base/sun.security.ssl.SSLSocketInputRecord.decodeInputRecord(SSLSocketInputRecord.java:262)
at java.base/sun.security.ssl.SSLSocketInputRecord.decode(SSLSocketInputRecord.java:190)
at java.base/sun.security.ssl.SSLTransport.decode(SSLTransport.java:108)'''
        ),
        isTrue,
      );
    });

    testUsingContext('suggestion', () async {
      final GradleBuildStatus status = await sslExceptionHandler.handler();

      expect(status, GradleBuildStatus.retry);
      expect(testLogger.errorText,
        contains(
          'Gradle threw an error while downloading artifacts from the network.'
        )
      );
    }, overrides: <Type, Generator>{
      GradleUtils: () => FakeGradleUtils(),
      Platform: () => fakePlatform('android'),
      FileSystem: () => MemoryFileSystem.test(),
      ProcessManager: () => FakeProcessManager.empty(),
    });
  });

>>>>>>> 8ee9f8ed
}

bool formatTestErrorMessage(String errorMessage, GradleHandledError error) {
  return errorMessage
    .split('\n')
    .any((String line) => error.test(line));
}

Platform fakePlatform(String name) {
  return FakePlatform(
    environment: <String, String>{
      'HOME': '/',
    },
    operatingSystem: name,
  );
}

class FakeGradleUtils extends GradleUtils {
  @override
  String getExecutable(FlutterProject project) {
    return 'gradlew';
  }
}

/// Simple terminal that returns the specified string when
/// promptForCharInput is called.
class _TestPromptTerminal extends AnsiTerminal {
  _TestPromptTerminal(this.promptResult);

  final String promptResult;

  @override
  Future<String> promptForCharInput(List<String> acceptedCharacters, {
    Logger logger,
    String prompt,
    int defaultChoiceIndex,
    bool displayAcceptedCharacters = true,
  }) {
    return Future<String>.value(promptResult);
  }

  @override
  bool get stdinHasTerminal => true;
}<|MERGE_RESOLUTION|>--- conflicted
+++ resolved
@@ -39,11 +39,8 @@
           minCompileSdkVersionHandler,
           jvm11RequiredHandler,
           outdatedGradleHandler,
-<<<<<<< HEAD
+          sslExceptionHandler,
           zipExceptionHandler,
-=======
-          sslExceptionHandler,
->>>>>>> 8ee9f8ed
         ])
       );
     });
@@ -1020,20 +1017,6 @@
     });
   });
 
-<<<<<<< HEAD
-  group('Zip exception', () {
-    testWithoutContext('pattern', () {
-      expect(
-        zipExceptionHandler.test(r'''
-Exception in thread "main" java.util.zip.ZipException: error in opening zip file
-at java.util.zip.ZipFile.open(Native Method)
-at java.util.zip.ZipFile.(ZipFile.java:225)
-at java.util.zip.ZipFile.(ZipFile.java:155)
-at java.util.zip.ZipFile.(ZipFile.java:169)
-at org.gradle.wrapper.Install.unzip(Install.java:214)
-at org.gradle.wrapper.Install.access$600(Install.java:27)
-at org.gradle.wrapper.Install$1.call(Install.java:74)
-=======
   group('SSLException', () {
     testWithoutContext('pattern', () {
       expect(
@@ -1056,7 +1039,6 @@
 at org.gradle.wrapper.Download.downloadInternal(Download.java:62)
 at org.gradle.wrapper.Download.download(Download.java:44)
 at org.gradle.wrapper.Install$1.call(Install.java:61)
->>>>>>> 8ee9f8ed
 at org.gradle.wrapper.Install$1.call(Install.java:48)
 at org.gradle.wrapper.ExclusiveFileAccessManager.access(ExclusiveFileAccessManager.java:65)
 at org.gradle.wrapper.Install.createDist(Install.java:48)
@@ -1065,103 +1047,6 @@
         ),
         isTrue,
       );
-<<<<<<< HEAD
-    });
-
-    testUsingContext('suggestion', () async {
-      globals.fs.file('foo/.gradle/fizz.zip').createSync(recursive: true);
-
-      final GradleBuildStatus result = await zipExceptionHandler.handler();
-
-      expect(result, equals(GradleBuildStatus.retry));
-      expect(globals.fs.file('foo/.gradle/fizz.zip'), exists);
-      expect(
-        testLogger.errorText,
-        contains(
-          '[!] Your .gradle directory under the home directory might be corrupted.\n'
-        )
-      );
-       expect(testLogger.statusText, '');
-    }, overrides: <Type, Generator>{
-      Platform: () => FakePlatform(environment: <String, String>{'HOME': 'foo/'}),
-      FileSystem: () => MemoryFileSystem.test(),
-      ProcessManager: () => FakeProcessManager.empty(),
-      BotDetector: () => const FakeBotDetector(false),
-    });
-
-    testUsingContext('suggestion if running as bot', () async {
-      globals.fs.file('foo/.gradle/fizz.zip').createSync(recursive: true);
-
-      final GradleBuildStatus result = await zipExceptionHandler.handler();
-
-      expect(result, equals(GradleBuildStatus.retry));
-      expect(globals.fs.file('foo/.gradle/fizz.zip'), isNot(exists));
-
-      expect(
-        testLogger.errorText,
-        contains(
-          '[!] Your .gradle directory under the home directory might be corrupted.\n'
-        )
-      );
-      expect(
-        testLogger.statusText,
-        contains('Deleting foo/.gradle\n'),
-      );
-    }, overrides: <Type, Generator>{
-      Platform: () => FakePlatform(environment: <String, String>{'HOME': 'foo/'}),
-      FileSystem: () => MemoryFileSystem.test(),
-      ProcessManager: () => FakeProcessManager.empty(),
-      BotDetector: () => const FakeBotDetector(true),
-    });
-
-    testUsingContext('suggestion if stdin has terminal and user entered y', () async {
-      globals.fs.file('foo/.gradle/fizz.zip').createSync(recursive: true);
-
-      final GradleBuildStatus result = await zipExceptionHandler.handler();
-
-      expect(result, equals(GradleBuildStatus.retry));
-      expect(globals.fs.file('foo/.gradle/fizz.zip'), isNot(exists));
-      expect(
-        testLogger.errorText,
-        contains(
-          '[!] Your .gradle directory under the home directory might be corrupted.\n'
-        )
-      );
-      expect(
-        testLogger.statusText,
-        contains('Deleting foo/.gradle\n'),
-      );
-    }, overrides: <Type, Generator>{
-      Platform: () => FakePlatform(environment: <String, String>{'HOME': 'foo/'}),
-      FileSystem: () => MemoryFileSystem.test(),
-      ProcessManager: () => FakeProcessManager.empty(),
-      AnsiTerminal: () => _TestPromptTerminal('y'),
-      BotDetector: () => const FakeBotDetector(false),
-    });
-
-    testUsingContext('suggestion if stdin has terminal and user entered n', () async {
-      globals.fs.file('foo/.gradle/fizz.zip').createSync(recursive: true);
-
-      final GradleBuildStatus result = await zipExceptionHandler.handler();
-
-      expect(result, equals(GradleBuildStatus.retry));
-      expect(globals.fs.file('foo/.gradle/fizz.zip'), exists);
-      expect(
-        testLogger.errorText,
-        contains(
-          '[!] Your .gradle directory under the home directory might be corrupted.\n'
-        )
-      );
-      expect(testLogger.statusText, '');
-    }, overrides: <Type, Generator>{
-      Platform: () => FakePlatform(environment: <String, String>{'HOME': 'foo/'}),
-      FileSystem: () => MemoryFileSystem.test(),
-      ProcessManager: () => FakeProcessManager.empty(),
-      AnsiTerminal: () => _TestPromptTerminal('n'),
-      BotDetector: () => const FakeBotDetector(false),
-    });
-  });
-=======
 
       expect(
         sslExceptionHandler.test(r'''
@@ -1199,7 +1084,121 @@
     });
   });
 
->>>>>>> 8ee9f8ed
+  group('Zip exception', () {
+    testWithoutContext('pattern', () {
+      expect(
+        zipExceptionHandler.test(r'''
+Exception in thread "main" java.util.zip.ZipException: error in opening zip file
+at java.util.zip.ZipFile.open(Native Method)
+at java.util.zip.ZipFile.(ZipFile.java:225)
+at java.util.zip.ZipFile.(ZipFile.java:155)
+at java.util.zip.ZipFile.(ZipFile.java:169)
+at org.gradle.wrapper.Install.unzip(Install.java:214)
+at org.gradle.wrapper.Install.access$600(Install.java:27)
+at org.gradle.wrapper.Install$1.call(Install.java:74)
+at org.gradle.wrapper.Install$1.call(Install.java:48)
+at org.gradle.wrapper.ExclusiveFileAccessManager.access(ExclusiveFileAccessManager.java:65)
+at org.gradle.wrapper.Install.createDist(Install.java:48)
+at org.gradle.wrapper.WrapperExecutor.execute(WrapperExecutor.java:128)
+at org.gradle.wrapper.GradleWrapperMain.main(GradleWrapperMain.java:61)'''
+        ),
+        isTrue,
+      );
+    });
+
+    testUsingContext('suggestion', () async {
+      globals.fs.file('foo/.gradle/fizz.zip').createSync(recursive: true);
+
+      final GradleBuildStatus result = await zipExceptionHandler.handler();
+
+      expect(result, equals(GradleBuildStatus.retry));
+      expect(globals.fs.file('foo/.gradle/fizz.zip'), exists);
+      expect(
+        testLogger.errorText,
+        contains(
+          '[!] Your .gradle directory under the home directory might be corrupted.\n'
+        )
+      );
+       expect(testLogger.statusText, '');
+    }, overrides: <Type, Generator>{
+      Platform: () => FakePlatform(environment: <String, String>{'HOME': 'foo/'}),
+      FileSystem: () => MemoryFileSystem.test(),
+      ProcessManager: () => FakeProcessManager.empty(),
+      BotDetector: () => const FakeBotDetector(false),
+    });
+
+    testUsingContext('suggestion if running as bot', () async {
+      globals.fs.file('foo/.gradle/fizz.zip').createSync(recursive: true);
+
+      final GradleBuildStatus result = await zipExceptionHandler.handler();
+
+      expect(result, equals(GradleBuildStatus.retry));
+      expect(globals.fs.file('foo/.gradle/fizz.zip'), isNot(exists));
+
+      expect(
+        testLogger.errorText,
+        contains(
+          '[!] Your .gradle directory under the home directory might be corrupted.\n'
+        )
+      );
+      expect(
+        testLogger.statusText,
+        contains('Deleting foo/.gradle\n'),
+      );
+    }, overrides: <Type, Generator>{
+      Platform: () => FakePlatform(environment: <String, String>{'HOME': 'foo/'}),
+      FileSystem: () => MemoryFileSystem.test(),
+      ProcessManager: () => FakeProcessManager.empty(),
+      BotDetector: () => const FakeBotDetector(true),
+    });
+
+    testUsingContext('suggestion if stdin has terminal and user entered y', () async {
+      globals.fs.file('foo/.gradle/fizz.zip').createSync(recursive: true);
+
+      final GradleBuildStatus result = await zipExceptionHandler.handler();
+
+      expect(result, equals(GradleBuildStatus.retry));
+      expect(globals.fs.file('foo/.gradle/fizz.zip'), isNot(exists));
+      expect(
+        testLogger.errorText,
+        contains(
+          '[!] Your .gradle directory under the home directory might be corrupted.\n'
+        )
+      );
+      expect(
+        testLogger.statusText,
+        contains('Deleting foo/.gradle\n'),
+      );
+    }, overrides: <Type, Generator>{
+      Platform: () => FakePlatform(environment: <String, String>{'HOME': 'foo/'}),
+      FileSystem: () => MemoryFileSystem.test(),
+      ProcessManager: () => FakeProcessManager.empty(),
+      AnsiTerminal: () => _TestPromptTerminal('y'),
+      BotDetector: () => const FakeBotDetector(false),
+    });
+
+    testUsingContext('suggestion if stdin has terminal and user entered n', () async {
+      globals.fs.file('foo/.gradle/fizz.zip').createSync(recursive: true);
+
+      final GradleBuildStatus result = await zipExceptionHandler.handler();
+
+      expect(result, equals(GradleBuildStatus.retry));
+      expect(globals.fs.file('foo/.gradle/fizz.zip'), exists);
+      expect(
+        testLogger.errorText,
+        contains(
+          '[!] Your .gradle directory under the home directory might be corrupted.\n'
+        )
+      );
+      expect(testLogger.statusText, '');
+    }, overrides: <Type, Generator>{
+      Platform: () => FakePlatform(environment: <String, String>{'HOME': 'foo/'}),
+      FileSystem: () => MemoryFileSystem.test(),
+      ProcessManager: () => FakeProcessManager.empty(),
+      AnsiTerminal: () => _TestPromptTerminal('n'),
+      BotDetector: () => const FakeBotDetector(false),
+    });
+  });
 }
 
 bool formatTestErrorMessage(String errorMessage, GradleHandledError error) {
