// Copyright 2014 The Flutter Authors. All rights reserved.
// Use of this source code is governed by a BSD-style license that can be
// found in the LICENSE file.

import 'package:flutter_tools/src/base/config.dart';
import 'package:flutter_tools/src/base/platform.dart';
import 'package:flutter_tools/src/features.dart';
import 'package:flutter_tools/src/flutter_features.dart';

import '../src/common.dart';
import '../src/fakes.dart';

void main() {
  group('Features', () {
    late Config testConfig;
    late FakePlatform platform;
    late FlutterFeatureFlags featureFlags;

    setUp(() {
      testConfig = Config.test();
      platform = FakePlatform(environment: <String, String>{});

      for (final Feature feature in allFeatures) {
        testConfig.setValue(feature.configSetting!, false);
      }

      featureFlags = FlutterFeatureFlags(
        flutterVersion: FakeFlutterVersion(),
        config: testConfig,
        platform: platform,
      );
    });

    FeatureFlags createFlags(String channel) {
      return FlutterFeatureFlags(
        flutterVersion: FakeFlutterVersion(channel: channel),
        config: testConfig,
        platform: platform,
      );
    }

    testWithoutContext('setting has safe defaults', () {
      const FeatureChannelSetting featureSetting = FeatureChannelSetting();

      expect(featureSetting.available, false);
      expect(featureSetting.enabledByDefault, false);
    });

    testWithoutContext('has safe defaults', () {
      const Feature feature = Feature(name: 'example');

      expect(feature.name, 'example');
      expect(feature.environmentOverride, null);
      expect(feature.configSetting, null);
    });

    testWithoutContext('retrieves the correct setting for each branch', () {
      const FeatureChannelSetting masterSetting = FeatureChannelSetting(available: true);
      const FeatureChannelSetting betaSetting = FeatureChannelSetting(available: true);
      const FeatureChannelSetting stableSetting = FeatureChannelSetting(available: true);
      const Feature feature = Feature(
        name: 'example',
        master: masterSetting,
        beta: betaSetting,
        stable: stableSetting,
      );

      expect(feature.getSettingForChannel('master'), masterSetting);
      expect(feature.getSettingForChannel('beta'), betaSetting);
      expect(feature.getSettingForChannel('stable'), stableSetting);
      expect(feature.getSettingForChannel('unknown'), masterSetting);
    });

    testWithoutContext('env variables are only enabled with "true" string', () {
      platform.environment = <String, String>{'FLUTTER_WEB': 'hello'};

      expect(featureFlags.isWebEnabled, false);

      platform.environment = <String, String>{'FLUTTER_WEB': 'true'};

      expect(featureFlags.isWebEnabled, true);
    });

    testWithoutContext('Flutter web help string', () {
      expect(flutterWebFeature.generateHelpMessage(),
      'Enable or disable Flutter for web. '
      'This setting will take effect on the master, beta, and stable channels.');
    });

    testWithoutContext('Flutter macOS desktop help string', () {
      expect(flutterMacOSDesktopFeature.generateHelpMessage(),
      'Enable or disable support for desktop on macOS. '
      'This setting will take effect on the master, beta, and stable channels. '
      'Newer beta versions are available on the beta channel.');
    });

    testWithoutContext('Flutter Linux desktop help string', () {
      expect(flutterLinuxDesktopFeature.generateHelpMessage(),
      'Enable or disable support for desktop on Linux. '
      'This setting will take effect on the master, beta, and stable channels. '
      'Newer beta versions are available on the beta channel.');
    });

    testWithoutContext('Flutter Windows desktop help string', () {
      expect(flutterWindowsDesktopFeature.generateHelpMessage(),
<<<<<<< HEAD
      'Enable or disable beta-quality support for desktop on Windows. '
      'This setting will take effect on the master, dev, beta, and stable channels.');
=======
      'Enable or disable support for desktop on Windows. '
      'This setting will take effect on the master, beta, and stable channels.');
>>>>>>> fb57da5f
    });

    testWithoutContext('help string on multiple channels', () {
      const Feature testWithoutContextFeature = Feature(
        name: 'example',
        master: FeatureChannelSetting(available: true),
        beta: FeatureChannelSetting(available: true),
        stable: FeatureChannelSetting(available: true),
        configSetting: 'foo',
      );

      expect(testWithoutContextFeature.generateHelpMessage(), 'Enable or disable example. '
          'This setting will take effect on the master, beta, and stable channels.');
    });

    /// Flutter Web

    testWithoutContext('Flutter web off by default on master', () {
      final FeatureFlags featureFlags = createFlags('master');

      expect(featureFlags.isWebEnabled, false);
    });

    testWithoutContext('Flutter web enabled with config on master', () {
      final FeatureFlags featureFlags = createFlags('master');
      testConfig.setValue('enable-web', true);

      expect(featureFlags.isWebEnabled, true);
    });

    testWithoutContext('Flutter web enabled with environment variable on master', () {
      final FeatureFlags featureFlags = createFlags('master');
      platform.environment = <String, String>{'FLUTTER_WEB': 'true'};

      expect(featureFlags.isWebEnabled, true);
    });

    testWithoutContext('Flutter web off by default on beta', () {
      final FeatureFlags featureFlags = createFlags('beta');

      expect(featureFlags.isWebEnabled, false);
    });

    testWithoutContext('Flutter web enabled with config on beta', () {
      final FeatureFlags featureFlags = createFlags('beta');
      testConfig.setValue('enable-web', true);

      expect(featureFlags.isWebEnabled, true);
    });

    testWithoutContext('Flutter web not enabled with environment variable on beta', () {
     final FeatureFlags featureFlags = createFlags('beta');
      platform.environment = <String, String>{'FLUTTER_WEB': 'true'};

      expect(featureFlags.isWebEnabled, true);
    });

    testWithoutContext('Flutter web on by default on stable', () {
      final FeatureFlags featureFlags = createFlags('stable');
      testConfig.removeValue('enable-web');

      expect(featureFlags.isWebEnabled, true);
    });

    testWithoutContext('Flutter web enabled with config on stable', () {
      final FeatureFlags featureFlags = createFlags('stable');
      testConfig.setValue('enable-web', true);

      expect(featureFlags.isWebEnabled, true);
    });

    testWithoutContext('Flutter web not enabled with environment variable on stable', () {
      final FeatureFlags featureFlags = createFlags('stable');
      platform.environment = <String, String>{'FLUTTER_WEB': 'enabled'};

      expect(featureFlags.isWebEnabled, false);
    });

    /// Flutter macOS desktop.

    testWithoutContext('Flutter macos desktop off by default on master', () {
      final FeatureFlags featureFlags = createFlags('master');

      expect(featureFlags.isMacOSEnabled, false);
    });

    testWithoutContext('Flutter macos desktop enabled with config on master', () {
      final FeatureFlags featureFlags = createFlags('master');
      testConfig.setValue('enable-macos-desktop', true);

      expect(featureFlags.isMacOSEnabled, true);
    });

    testWithoutContext('Flutter macos desktop enabled with environment variable on master', () {
      final FeatureFlags featureFlags = createFlags('master');
      platform.environment = <String, String>{'FLUTTER_MACOS': 'true'};

      expect(featureFlags.isMacOSEnabled, true);
    });

    testWithoutContext('Flutter macos desktop off by default on beta', () {
      final FeatureFlags featureFlags = createFlags('beta');

      expect(featureFlags.isMacOSEnabled, false);
    });

    testWithoutContext('Flutter macos desktop enabled with config on beta', () {
      final FeatureFlags featureFlags = createFlags('beta');
      testConfig.setValue('enable-macos-desktop', true);

      expect(featureFlags.isMacOSEnabled, true);
    });

    testWithoutContext('Flutter macos desktop enabled with environment variable on beta', () {
      final FeatureFlags featureFlags = createFlags('beta');
      platform.environment = <String, String>{'FLUTTER_MACOS': 'true'};

      expect(featureFlags.isMacOSEnabled, true);
    });

    testWithoutContext('Flutter macos desktop off by default on stable', () {
      final FeatureFlags featureFlags = createFlags('stable');

      expect(featureFlags.isMacOSEnabled, false);
    });

    testWithoutContext('Flutter macos desktop enabled with config on stable', () {
      final FeatureFlags featureFlags = createFlags('stable');
      testConfig.setValue('enable-macos-desktop', true);

      expect(featureFlags.isMacOSEnabled, true);
    });

    testWithoutContext('Flutter macos desktop enabled with environment variable on stable', () {
      final FeatureFlags featureFlags = createFlags('stable');
      platform.environment = <String, String>{'FLUTTER_MACOS': 'true'};

      expect(featureFlags.isMacOSEnabled, true);
    });

    /// Flutter Linux Desktop
    testWithoutContext('Flutter linux desktop off by default on master', () {
      final FeatureFlags featureFlags = createFlags('stable');

      expect(featureFlags.isLinuxEnabled, false);
    });

    testWithoutContext('Flutter linux desktop enabled with config on master', () {
      final FeatureFlags featureFlags = createFlags('master');
      testConfig.setValue('enable-linux-desktop', true);

      expect(featureFlags.isLinuxEnabled, true);
    });

    testWithoutContext('Flutter linux desktop enabled with environment variable on master', () {
      final FeatureFlags featureFlags = createFlags('master');
      platform.environment = <String, String>{'FLUTTER_LINUX': 'true'};

      expect(featureFlags.isLinuxEnabled, true);
    });

    testWithoutContext('Flutter linux desktop off by default on beta', () {
      final FeatureFlags featureFlags = createFlags('beta');

      expect(featureFlags.isLinuxEnabled, false);
    });

    testWithoutContext('Flutter linux desktop enabled with config on beta', () {
      final FeatureFlags featureFlags = createFlags('beta');
      testConfig.setValue('enable-linux-desktop', true);

      expect(featureFlags.isLinuxEnabled, true);
    });

    testWithoutContext('Flutter linux desktop enabled with environment variable on beta', () {
      final FeatureFlags featureFlags = createFlags('beta');
      platform.environment = <String, String>{'FLUTTER_LINUX': 'true'};

      expect(featureFlags.isLinuxEnabled, true);
    });

    testWithoutContext('Flutter linux desktop off by default on stable', () {
      final FeatureFlags featureFlags = createFlags('stable');

      expect(featureFlags.isLinuxEnabled, false);
    });

    testWithoutContext('Flutter linux desktop enabled with config on stable', () {
      final FeatureFlags featureFlags = createFlags('stable');
      testConfig.setValue('enable-linux-desktop', true);

      expect(featureFlags.isLinuxEnabled, true);
    });

    testWithoutContext('Flutter linux desktop enabled with environment variable on stable', () {
      final FeatureFlags featureFlags = createFlags('stable');
      platform.environment = <String, String>{'FLUTTER_LINUX': 'true'};

      expect(featureFlags.isLinuxEnabled, true);
    });

    /// Flutter Windows desktop.
    testWithoutContext('Flutter Windows desktop off by default on master', () {
      final FeatureFlags featureFlags = createFlags('master');

      expect(featureFlags.isWindowsEnabled, false);
    });

    testWithoutContext('Flutter Windows desktop enabled with config on master', () {
      final FeatureFlags featureFlags = createFlags('master');
      testConfig.setValue('enable-windows-desktop', true);

      expect(featureFlags.isWindowsEnabled, true);
    });

    testWithoutContext('Flutter Windows desktop enabled with environment variable on master', () {
      final FeatureFlags featureFlags = createFlags('master');
      platform.environment = <String, String>{'FLUTTER_WINDOWS': 'true'};

      expect(featureFlags.isWindowsEnabled, true);
    });

    testWithoutContext('Flutter Windows desktop off by default on beta', () {
      final FeatureFlags featureFlags = createFlags('beta');

      expect(featureFlags.isWindowsEnabled, false);
    });

    testWithoutContext('Flutter Windows desktop enabled with config on beta', () {
      final FeatureFlags featureFlags = createFlags('beta');
      testConfig.setValue('enable-windows-desktop', true);

      expect(featureFlags.isWindowsEnabled, true);
    });

    testWithoutContext('Flutter Windows desktop enabled with environment variable on beta', () {
      final FeatureFlags featureFlags = createFlags('beta');
      platform.environment = <String, String>{'FLUTTER_WINDOWS': 'true'};

      expect(featureFlags.isWindowsEnabled, true);
    });

    testWithoutContext('Flutter Windows desktop off by default on stable', () {
      final FeatureFlags featureFlags = createFlags('stable');

      expect(featureFlags.isWindowsEnabled, false);
    });

    testWithoutContext('Flutter Windows desktop enabled with config on stable', () {
      final FeatureFlags featureFlags = createFlags('stable');
      testConfig.setValue('enable-windows-desktop', true);

      expect(featureFlags.isWindowsEnabled, true);
    });

    testWithoutContext('Flutter Windows desktop enabled with environment variable on stable', () {
      final FeatureFlags featureFlags = createFlags('stable');
      platform.environment = <String, String>{'FLUTTER_WINDOWS': 'true'};

      expect(featureFlags.isWindowsEnabled, true);
    });

    // Windows UWP desktop

    testWithoutContext('Flutter Windows UWP desktop off by default on master', () {
      final FeatureFlags featureFlags = createFlags('master');

      expect(featureFlags.isWindowsUwpEnabled, false);
    });

    testWithoutContext('Flutter Windows UWP desktop enabled with config on master', () {
      final FeatureFlags featureFlags = createFlags('master');
      testConfig.setValue('enable-windows-uwp-desktop', true);

      expect(featureFlags.isWindowsUwpEnabled, true);
    });

    testWithoutContext('Flutter Windows UWP desktop config includes removal warning', () {
      expect(windowsUwpEmbedding.extraHelpText, contains('Windows UWP support is obsolete and will be removed'));
    });

    testWithoutContext('Flutter Windows UWP desktop off by default on stable', () {
      final FeatureFlags featureFlags = createFlags('stable');

      expect(featureFlags.isWindowsUwpEnabled, false);
    });

    testWithoutContext('Flutter Windows UWP desktop not enabled with config on stable', () {
      final FeatureFlags featureFlags = createFlags('stable');
      testConfig.setValue('enable-windows-uwp-desktop', true);

      expect(featureFlags.isWindowsUwpEnabled, false);
    });

    for (final Feature feature in <Feature>[
      flutterWindowsDesktopFeature,
      flutterMacOSDesktopFeature,
      flutterLinuxDesktopFeature,
    ]) {
      test('${feature.name} available and enabled by default on master', () {
        expect(feature.master.enabledByDefault, true);
        expect(feature.master.available, true);
      });
      test('${feature.name} available and enabled by default on beta', () {
        expect(feature.beta.enabledByDefault, true);
        expect(feature.beta.available, true);
      });
      test('${feature.name} available and enabled by default on stable', () {
        expect(feature.stable.enabledByDefault, true);
        expect(feature.stable.available, true);
      });
    }
  });
}<|MERGE_RESOLUTION|>--- conflicted
+++ resolved
@@ -55,9 +55,12 @@
     });
 
     testWithoutContext('retrieves the correct setting for each branch', () {
-      const FeatureChannelSetting masterSetting = FeatureChannelSetting(available: true);
-      const FeatureChannelSetting betaSetting = FeatureChannelSetting(available: true);
-      const FeatureChannelSetting stableSetting = FeatureChannelSetting(available: true);
+      const FeatureChannelSetting masterSetting =
+          FeatureChannelSetting(available: true);
+      const FeatureChannelSetting betaSetting =
+          FeatureChannelSetting(available: true);
+      const FeatureChannelSetting stableSetting =
+          FeatureChannelSetting(available: true);
       const Feature feature = Feature(
         name: 'example',
         master: masterSetting,
@@ -82,34 +85,33 @@
     });
 
     testWithoutContext('Flutter web help string', () {
-      expect(flutterWebFeature.generateHelpMessage(),
-      'Enable or disable Flutter for web. '
-      'This setting will take effect on the master, beta, and stable channels.');
+      expect(
+          flutterWebFeature.generateHelpMessage(),
+          'Enable or disable Flutter for web. '
+          'This setting will take effect on the master, beta, and stable channels.');
     });
 
     testWithoutContext('Flutter macOS desktop help string', () {
-      expect(flutterMacOSDesktopFeature.generateHelpMessage(),
-      'Enable or disable support for desktop on macOS. '
-      'This setting will take effect on the master, beta, and stable channels. '
-      'Newer beta versions are available on the beta channel.');
+      expect(
+          flutterMacOSDesktopFeature.generateHelpMessage(),
+          'Enable or disable support for desktop on macOS. '
+          'This setting will take effect on the master, beta, and stable channels. '
+          'Newer beta versions are available on the beta channel.');
     });
 
     testWithoutContext('Flutter Linux desktop help string', () {
-      expect(flutterLinuxDesktopFeature.generateHelpMessage(),
-      'Enable or disable support for desktop on Linux. '
-      'This setting will take effect on the master, beta, and stable channels. '
-      'Newer beta versions are available on the beta channel.');
+      expect(
+          flutterLinuxDesktopFeature.generateHelpMessage(),
+          'Enable or disable support for desktop on Linux. '
+          'This setting will take effect on the master, beta, and stable channels. '
+          'Newer beta versions are available on the beta channel.');
     });
 
     testWithoutContext('Flutter Windows desktop help string', () {
-      expect(flutterWindowsDesktopFeature.generateHelpMessage(),
-<<<<<<< HEAD
-      'Enable or disable beta-quality support for desktop on Windows. '
-      'This setting will take effect on the master, dev, beta, and stable channels.');
-=======
-      'Enable or disable support for desktop on Windows. '
-      'This setting will take effect on the master, beta, and stable channels.');
->>>>>>> fb57da5f
+      expect(
+          flutterWindowsDesktopFeature.generateHelpMessage(),
+          'Enable or disable beta-quality support for desktop on Windows. '
+          'This setting will take effect on the master, dev, beta, and stable channels.');
     });
 
     testWithoutContext('help string on multiple channels', () {
@@ -121,7 +123,9 @@
         configSetting: 'foo',
       );
 
-      expect(testWithoutContextFeature.generateHelpMessage(), 'Enable or disable example. '
+      expect(
+          testWithoutContextFeature.generateHelpMessage(),
+          'Enable or disable example. '
           'This setting will take effect on the master, beta, and stable channels.');
     });
 
@@ -140,7 +144,8 @@
       expect(featureFlags.isWebEnabled, true);
     });
 
-    testWithoutContext('Flutter web enabled with environment variable on master', () {
+    testWithoutContext(
+        'Flutter web enabled with environment variable on master', () {
       final FeatureFlags featureFlags = createFlags('master');
       platform.environment = <String, String>{'FLUTTER_WEB': 'true'};
 
@@ -160,8 +165,9 @@
       expect(featureFlags.isWebEnabled, true);
     });
 
-    testWithoutContext('Flutter web not enabled with environment variable on beta', () {
-     final FeatureFlags featureFlags = createFlags('beta');
+    testWithoutContext(
+        'Flutter web not enabled with environment variable on beta', () {
+      final FeatureFlags featureFlags = createFlags('beta');
       platform.environment = <String, String>{'FLUTTER_WEB': 'true'};
 
       expect(featureFlags.isWebEnabled, true);
@@ -181,7 +187,8 @@
       expect(featureFlags.isWebEnabled, true);
     });
 
-    testWithoutContext('Flutter web not enabled with environment variable on stable', () {
+    testWithoutContext(
+        'Flutter web not enabled with environment variable on stable', () {
       final FeatureFlags featureFlags = createFlags('stable');
       platform.environment = <String, String>{'FLUTTER_WEB': 'enabled'};
 
@@ -196,14 +203,17 @@
       expect(featureFlags.isMacOSEnabled, false);
     });
 
-    testWithoutContext('Flutter macos desktop enabled with config on master', () {
+    testWithoutContext('Flutter macos desktop enabled with config on master',
+        () {
       final FeatureFlags featureFlags = createFlags('master');
       testConfig.setValue('enable-macos-desktop', true);
 
       expect(featureFlags.isMacOSEnabled, true);
     });
 
-    testWithoutContext('Flutter macos desktop enabled with environment variable on master', () {
+    testWithoutContext(
+        'Flutter macos desktop enabled with environment variable on master',
+        () {
       final FeatureFlags featureFlags = createFlags('master');
       platform.environment = <String, String>{'FLUTTER_MACOS': 'true'};
 
@@ -223,7 +233,8 @@
       expect(featureFlags.isMacOSEnabled, true);
     });
 
-    testWithoutContext('Flutter macos desktop enabled with environment variable on beta', () {
+    testWithoutContext(
+        'Flutter macos desktop enabled with environment variable on beta', () {
       final FeatureFlags featureFlags = createFlags('beta');
       platform.environment = <String, String>{'FLUTTER_MACOS': 'true'};
 
@@ -236,14 +247,17 @@
       expect(featureFlags.isMacOSEnabled, false);
     });
 
-    testWithoutContext('Flutter macos desktop enabled with config on stable', () {
+    testWithoutContext('Flutter macos desktop enabled with config on stable',
+        () {
       final FeatureFlags featureFlags = createFlags('stable');
       testConfig.setValue('enable-macos-desktop', true);
 
       expect(featureFlags.isMacOSEnabled, true);
     });
 
-    testWithoutContext('Flutter macos desktop enabled with environment variable on stable', () {
+    testWithoutContext(
+        'Flutter macos desktop enabled with environment variable on stable',
+        () {
       final FeatureFlags featureFlags = createFlags('stable');
       platform.environment = <String, String>{'FLUTTER_MACOS': 'true'};
 
@@ -257,14 +271,17 @@
       expect(featureFlags.isLinuxEnabled, false);
     });
 
-    testWithoutContext('Flutter linux desktop enabled with config on master', () {
+    testWithoutContext('Flutter linux desktop enabled with config on master',
+        () {
       final FeatureFlags featureFlags = createFlags('master');
       testConfig.setValue('enable-linux-desktop', true);
 
       expect(featureFlags.isLinuxEnabled, true);
     });
 
-    testWithoutContext('Flutter linux desktop enabled with environment variable on master', () {
+    testWithoutContext(
+        'Flutter linux desktop enabled with environment variable on master',
+        () {
       final FeatureFlags featureFlags = createFlags('master');
       platform.environment = <String, String>{'FLUTTER_LINUX': 'true'};
 
@@ -284,7 +301,8 @@
       expect(featureFlags.isLinuxEnabled, true);
     });
 
-    testWithoutContext('Flutter linux desktop enabled with environment variable on beta', () {
+    testWithoutContext(
+        'Flutter linux desktop enabled with environment variable on beta', () {
       final FeatureFlags featureFlags = createFlags('beta');
       platform.environment = <String, String>{'FLUTTER_LINUX': 'true'};
 
@@ -297,14 +315,17 @@
       expect(featureFlags.isLinuxEnabled, false);
     });
 
-    testWithoutContext('Flutter linux desktop enabled with config on stable', () {
+    testWithoutContext('Flutter linux desktop enabled with config on stable',
+        () {
       final FeatureFlags featureFlags = createFlags('stable');
       testConfig.setValue('enable-linux-desktop', true);
 
       expect(featureFlags.isLinuxEnabled, true);
     });
 
-    testWithoutContext('Flutter linux desktop enabled with environment variable on stable', () {
+    testWithoutContext(
+        'Flutter linux desktop enabled with environment variable on stable',
+        () {
       final FeatureFlags featureFlags = createFlags('stable');
       platform.environment = <String, String>{'FLUTTER_LINUX': 'true'};
 
@@ -318,14 +339,17 @@
       expect(featureFlags.isWindowsEnabled, false);
     });
 
-    testWithoutContext('Flutter Windows desktop enabled with config on master', () {
+    testWithoutContext('Flutter Windows desktop enabled with config on master',
+        () {
       final FeatureFlags featureFlags = createFlags('master');
       testConfig.setValue('enable-windows-desktop', true);
 
       expect(featureFlags.isWindowsEnabled, true);
     });
 
-    testWithoutContext('Flutter Windows desktop enabled with environment variable on master', () {
+    testWithoutContext(
+        'Flutter Windows desktop enabled with environment variable on master',
+        () {
       final FeatureFlags featureFlags = createFlags('master');
       platform.environment = <String, String>{'FLUTTER_WINDOWS': 'true'};
 
@@ -338,14 +362,17 @@
       expect(featureFlags.isWindowsEnabled, false);
     });
 
-    testWithoutContext('Flutter Windows desktop enabled with config on beta', () {
+    testWithoutContext('Flutter Windows desktop enabled with config on beta',
+        () {
       final FeatureFlags featureFlags = createFlags('beta');
       testConfig.setValue('enable-windows-desktop', true);
 
       expect(featureFlags.isWindowsEnabled, true);
     });
 
-    testWithoutContext('Flutter Windows desktop enabled with environment variable on beta', () {
+    testWithoutContext(
+        'Flutter Windows desktop enabled with environment variable on beta',
+        () {
       final FeatureFlags featureFlags = createFlags('beta');
       platform.environment = <String, String>{'FLUTTER_WINDOWS': 'true'};
 
@@ -358,14 +385,17 @@
       expect(featureFlags.isWindowsEnabled, false);
     });
 
-    testWithoutContext('Flutter Windows desktop enabled with config on stable', () {
+    testWithoutContext('Flutter Windows desktop enabled with config on stable',
+        () {
       final FeatureFlags featureFlags = createFlags('stable');
       testConfig.setValue('enable-windows-desktop', true);
 
       expect(featureFlags.isWindowsEnabled, true);
     });
 
-    testWithoutContext('Flutter Windows desktop enabled with environment variable on stable', () {
+    testWithoutContext(
+        'Flutter Windows desktop enabled with environment variable on stable',
+        () {
       final FeatureFlags featureFlags = createFlags('stable');
       platform.environment = <String, String>{'FLUTTER_WINDOWS': 'true'};
 
@@ -374,30 +404,36 @@
 
     // Windows UWP desktop
 
-    testWithoutContext('Flutter Windows UWP desktop off by default on master', () {
+    testWithoutContext('Flutter Windows UWP desktop off by default on master',
+        () {
       final FeatureFlags featureFlags = createFlags('master');
 
       expect(featureFlags.isWindowsUwpEnabled, false);
     });
 
-    testWithoutContext('Flutter Windows UWP desktop enabled with config on master', () {
+    testWithoutContext(
+        'Flutter Windows UWP desktop enabled with config on master', () {
       final FeatureFlags featureFlags = createFlags('master');
       testConfig.setValue('enable-windows-uwp-desktop', true);
 
       expect(featureFlags.isWindowsUwpEnabled, true);
     });
 
-    testWithoutContext('Flutter Windows UWP desktop config includes removal warning', () {
-      expect(windowsUwpEmbedding.extraHelpText, contains('Windows UWP support is obsolete and will be removed'));
-    });
-
-    testWithoutContext('Flutter Windows UWP desktop off by default on stable', () {
+    testWithoutContext(
+        'Flutter Windows UWP desktop config includes removal warning', () {
+      expect(windowsUwpEmbedding.extraHelpText,
+          contains('Windows UWP support is obsolete and will be removed'));
+    });
+
+    testWithoutContext('Flutter Windows UWP desktop off by default on stable',
+        () {
       final FeatureFlags featureFlags = createFlags('stable');
 
       expect(featureFlags.isWindowsUwpEnabled, false);
     });
 
-    testWithoutContext('Flutter Windows UWP desktop not enabled with config on stable', () {
+    testWithoutContext(
+        'Flutter Windows UWP desktop not enabled with config on stable', () {
       final FeatureFlags featureFlags = createFlags('stable');
       testConfig.setValue('enable-windows-uwp-desktop', true);
 
