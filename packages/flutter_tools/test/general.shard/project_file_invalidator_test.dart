// Copyright 2014 The Flutter Authors. All rights reserved.
// Use of this source code is governed by a BSD-style license that can be
// found in the LICENSE file.

import 'package:file/memory.dart';
import 'package:flutter_tools/src/base/logger.dart';
import 'package:flutter_tools/src/base/terminal.dart';
import 'package:flutter_tools/src/run_hot.dart';

import 'package:platform/platform.dart';

import '../src/common.dart';

// assumption: tests have a timeout less than 100 days
final DateTime inFuture = DateTime.now().add(const Duration(days: 100));

void main() {
<<<<<<< HEAD
  BufferLogger bufferLogger;

  setUp(() {
    bufferLogger = BufferLogger(
      terminal: AnsiTerminal(
        stdio: null,
        platform: FakePlatform(),
      ),
      outputPreferences: OutputPreferences.test(),
    );
  });

  for (bool asyncScanning in <bool>[true, false]) {
=======
  for (final bool asyncScanning in <bool>[true, false]) {
>>>>>>> 4f9b6cf0
    testWithoutContext('No last compile, asyncScanning: $asyncScanning', () async {
      final ProjectFileInvalidator projectFileInvalidator = ProjectFileInvalidator(
        fileSystem: MemoryFileSystem(),
        platform: FakePlatform(),
        logger: bufferLogger,
      );

      expect(
        await projectFileInvalidator.findInvalidated(
          lastCompiled: null,
          urisToMonitor: <Uri>[],
          packagesPath: '',
          asyncScanning: asyncScanning,
        ),
        isEmpty,
      );
    });

    testWithoutContext('Empty project, asyncScanning: $asyncScanning', () async {
      final ProjectFileInvalidator projectFileInvalidator = ProjectFileInvalidator(
        fileSystem: MemoryFileSystem(),
        platform: FakePlatform(),
        logger: bufferLogger,
      );

      expect(
        await projectFileInvalidator.findInvalidated(
          lastCompiled: inFuture,
          urisToMonitor: <Uri>[],
          packagesPath: '',
          asyncScanning: asyncScanning,
        ),
        isEmpty,
      );
    });

    testWithoutContext('Non-existent files are ignored, asyncScanning: $asyncScanning', () async {
      final ProjectFileInvalidator projectFileInvalidator = ProjectFileInvalidator(
        fileSystem: MemoryFileSystem(),
        platform: FakePlatform(),
        logger: bufferLogger,
      );

      expect(
        await projectFileInvalidator.findInvalidated(
          lastCompiled: inFuture,
          urisToMonitor: <Uri>[Uri.parse('/not-there-anymore'),],
          packagesPath: '',
          asyncScanning: asyncScanning,
        ),
        isEmpty,
      );
    });
  }
}<|MERGE_RESOLUTION|>--- conflicted
+++ resolved
@@ -10,28 +10,25 @@
 import 'package:platform/platform.dart';
 
 import '../src/common.dart';
+import '../src/mocks.dart';
 
 // assumption: tests have a timeout less than 100 days
 final DateTime inFuture = DateTime.now().add(const Duration(days: 100));
 
 void main() {
-<<<<<<< HEAD
   BufferLogger bufferLogger;
 
   setUp(() {
     bufferLogger = BufferLogger(
       terminal: AnsiTerminal(
-        stdio: null,
+        stdio: MockStdio(),
         platform: FakePlatform(),
       ),
       outputPreferences: OutputPreferences.test(),
     );
   });
 
-  for (bool asyncScanning in <bool>[true, false]) {
-=======
   for (final bool asyncScanning in <bool>[true, false]) {
->>>>>>> 4f9b6cf0
     testWithoutContext('No last compile, asyncScanning: $asyncScanning', () async {
       final ProjectFileInvalidator projectFileInvalidator = ProjectFileInvalidator(
         fileSystem: MemoryFileSystem(),
