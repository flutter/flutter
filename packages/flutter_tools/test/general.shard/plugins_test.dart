--- conflicted
+++ resolved
@@ -83,13 +83,9 @@
     // A Windows-style filesystem. This is not populated by default, so tests
     // using it instead of fs must re-run any necessary setup (e.g.,
     // setUpProject).
-<<<<<<< HEAD
-    FileSystem fsWindows;
+    late FileSystem fsWindows;
     const String pubCachePath = '/path/to/.pub-cache/hosted/pub.dartlang.org/foo-1.2.3';
     const String ephemeralPackagePath = '/path/to/app/linux/flutter/ephemeral/foo-1.2.3';
-=======
-    late FileSystem fsWindows;
->>>>>>> dfaec11b
 
     // Adds basic properties to the flutterProject and its subprojects.
     void setUpProject(FileSystem fileSystem) {
