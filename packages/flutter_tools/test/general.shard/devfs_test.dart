--- conflicted
+++ resolved
@@ -272,8 +272,7 @@
     }, overrides: <Type, Generator>{
       FileSystem: () => fs,
     });
-<<<<<<< HEAD
-
+    
     testUsingContext('correctly updates last compiled time when compilation does not fail', () async {
       devFS = DevFS(vmService, 'test', tempDir);
       // simulate package
@@ -306,8 +305,6 @@
     }, overrides: <Type, Generator>{
       FileSystem: () => fs,
     });
-=======
->>>>>>> 11d02351
   });
 }
 
