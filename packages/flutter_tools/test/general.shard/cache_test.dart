// Copyright 2014 The Flutter Authors. All rights reserved.
// Use of this source code is governed by a BSD-style license that can be
// found in the LICENSE file.

import 'package:collection/collection.dart' show IterableExtension;
import 'package:file/file.dart';
import 'package:file/memory.dart';
import 'package:file_testing/file_testing.dart';
import 'package:flutter_tools/src/android/android_sdk.dart';
import 'package:flutter_tools/src/base/file_system.dart';
import 'package:flutter_tools/src/base/io.dart';
import 'package:flutter_tools/src/base/logger.dart';
import 'package:flutter_tools/src/base/os.dart';
import 'package:flutter_tools/src/base/platform.dart';
import 'package:flutter_tools/src/cache.dart';
import 'package:flutter_tools/src/dart/pub.dart';
import 'package:flutter_tools/src/flutter_cache.dart';
import 'package:flutter_tools/src/globals.dart' as globals;
import 'package:flutter_tools/src/project.dart';
import 'package:test/fake.dart';

import '../src/common.dart';
import '../src/context.dart';
import '../src/fakes.dart';

const FakeCommand unameCommandForX64 = FakeCommand(
  command: <String>['uname', '-m'],
  stdout: 'x86_64',
);

const FakeCommand unameCommandForArm64 = FakeCommand(
  command: <String>['uname', '-m'],
  stdout: 'aarch64',
);

void main() {
  late FakeProcessManager fakeProcessManager;

  setUp(() {
    fakeProcessManager = FakeProcessManager.empty();
  });

  Cache createCache(Platform platform) {
    return Cache.test(platform: platform, processManager: fakeProcessManager);
  }

  group('Cache.checkLockAcquired', () {
    setUp(() {
      Cache.enableLocking();
    });

    tearDown(() {
      // Restore locking to prevent potential side-effects in
      // tests outside this group (this option is globally shared).
      Cache.enableLocking();
    });

    testWithoutContext('should throw when locking is not acquired', () {
      final Cache cache = Cache.test(processManager: FakeProcessManager.any());

      expect(cache.checkLockAcquired, throwsStateError);
    });

    testWithoutContext('should not throw when locking is disabled', () {
      final Cache cache = Cache.test(processManager: FakeProcessManager.any());
      Cache.disableLocking();

      expect(cache.checkLockAcquired, returnsNormally);
    });

    testWithoutContext('should not throw when lock is acquired', () async {
      final String? oldRoot = Cache.flutterRoot;
      Cache.flutterRoot = '';
      try {
        final FileSystem fileSystem = MemoryFileSystem.test();
        final Cache cache = Cache.test(
          fileSystem: fileSystem,
          processManager: FakeProcessManager.any(),
        );
        fileSystem
            .file(fileSystem.path.join('bin', 'cache', 'lockfile'))
            .createSync(recursive: true);

        await cache.lock();

        expect(cache.checkLockAcquired, returnsNormally);
        expect(cache.releaseLock, returnsNormally);
      } finally {
        Cache.flutterRoot = oldRoot;
      }
      // TODO(zanderso): implement support for lock so this can be tested with the memory file system.
    }, skip: true); // https://github.com/flutter/flutter/issues/87923

    testWithoutContext('throws tool exit when lockfile open fails', () async {
      final FileSystem fileSystem = MemoryFileSystem.test();
      final Cache cache = Cache.test(
        fileSystem: fileSystem,
        processManager: FakeProcessManager.any(),
      );
      fileSystem.file(fileSystem.path.join('bin', 'cache', 'lockfile')).createSync(recursive: true);

      expect(() async => cache.lock(), throwsToolExit());
      // TODO(zanderso): implement support for lock so this can be tested with the memory file system.
    }, skip: true); // https://github.com/flutter/flutter/issues/87923

    testWithoutContext('should not throw when FLUTTER_ALREADY_LOCKED is set', () {
      final Cache cache = Cache.test(
        platform: FakePlatform(environment: <String, String>{'FLUTTER_ALREADY_LOCKED': 'true'}),
        processManager: FakeProcessManager.any(),
      );

      expect(cache.checkLockAcquired, returnsNormally);
    });
  });

  group('Cache', () {
    testWithoutContext('Continues on failed stamp file update', () async {
      final FileSystem fileSystem = MemoryFileSystem.test();
      final BufferLogger logger = BufferLogger.test();
      final Directory artifactDir = fileSystem.systemTempDirectory.createTempSync(
        'flutter_cache_test_artifact.',
      );
      final Directory downloadDir = fileSystem.systemTempDirectory.createTempSync(
        'flutter_cache_test_download.',
      );
      final Cache cache =
          FakeSecondaryCache()
            ..version = 'asdasd'
            ..artifactDirectory = artifactDir
            ..downloadDir = downloadDir
            ..onSetStamp = (String name, String version) {
              throw const FileSystemException('stamp write failed');
            };

      final FakeSimpleArtifact artifact = FakeSimpleArtifact(cache);
      await artifact.update(FakeArtifactUpdater(), logger, fileSystem, FakeOperatingSystemUtils());

      expect(logger.warningText, contains('stamp write failed'));
    });

    testWithoutContext('Continues on missing version file', () async {
      final FileSystem fileSystem = MemoryFileSystem.test();
      final BufferLogger logger = BufferLogger.test();
      final Directory artifactDir = fileSystem.systemTempDirectory.createTempSync(
        'flutter_cache_test_artifact.',
      );
      final Directory downloadDir = fileSystem.systemTempDirectory.createTempSync(
        'flutter_cache_test_download.',
      );
      final Cache cache =
          FakeSecondaryCache()
            ..version =
                null // version is missing.
            ..artifactDirectory = artifactDir
            ..downloadDir = downloadDir;

      final FakeSimpleArtifact artifact = FakeSimpleArtifact(cache);
      await artifact.update(FakeArtifactUpdater(), logger, fileSystem, FakeOperatingSystemUtils());

      expect(logger.warningText, contains('No known version for the artifact name "fake"'));
    });

    testWithoutContext(
      'Gradle wrapper should not be up to date, if some cached artifact is not available',
      () {
        final FileSystem fileSystem = MemoryFileSystem.test();
        final Cache cache = Cache.test(
          fileSystem: fileSystem,
          processManager: FakeProcessManager.any(),
        );
        final GradleWrapper gradleWrapper = GradleWrapper(cache);
        final Directory directory = cache.getCacheDir(
          fileSystem.path.join('artifacts', 'gradle_wrapper'),
        );
        fileSystem
            .file(fileSystem.path.join(directory.path, 'gradle', 'wrapper', 'gradle-wrapper.jar'))
            .createSync(recursive: true);

        expect(gradleWrapper.isUpToDateInner(fileSystem), false);
      },
    );

    testWithoutContext('Gradle wrapper will delete .properties/NOTICES if they exist', () async {
      final FileSystem fileSystem = MemoryFileSystem.test();
      final Directory artifactDir = fileSystem.systemTempDirectory.createTempSync(
        'flutter_cache_test_artifact.',
      );
      final FakeSecondaryCache cache =
          FakeSecondaryCache()
            ..artifactDirectory = artifactDir
            ..version = '123456';

      final OperatingSystemUtils operatingSystemUtils = OperatingSystemUtils(
        processManager: FakeProcessManager.any(),
        platform: FakePlatform(),
        logger: BufferLogger.test(),
        fileSystem: fileSystem,
      );
      final GradleWrapper gradleWrapper = GradleWrapper(cache);
      final File propertiesFile = fileSystem.file(
        fileSystem.path.join(artifactDir.path, 'gradle', 'wrapper', 'gradle-wrapper.properties'),
      )..createSync(recursive: true);
      final File noticeFile = fileSystem.file(fileSystem.path.join(artifactDir.path, 'NOTICE'))
        ..createSync(recursive: true);

      await gradleWrapper.updateInner(FakeArtifactUpdater(), fileSystem, operatingSystemUtils);

      expect(propertiesFile, isNot(exists));
      expect(noticeFile, isNot(exists));
    });

    testWithoutContext(
      'Gradle wrapper should be up to date, only if all cached artifact are available',
      () {
        final FileSystem fileSystem = MemoryFileSystem.test();
        final Cache cache = Cache.test(
          fileSystem: fileSystem,
          processManager: FakeProcessManager.any(),
        );
        final GradleWrapper gradleWrapper = GradleWrapper(cache);
        final Directory directory = cache.getCacheDir(
          fileSystem.path.join('artifacts', 'gradle_wrapper'),
        );
        fileSystem
            .file(fileSystem.path.join(directory.path, 'gradle', 'wrapper', 'gradle-wrapper.jar'))
            .createSync(recursive: true);
        fileSystem
            .file(fileSystem.path.join(directory.path, 'gradlew'))
            .createSync(recursive: true);
        fileSystem
            .file(fileSystem.path.join(directory.path, 'gradlew.bat'))
            .createSync(recursive: true);

        expect(gradleWrapper.isUpToDateInner(fileSystem), true);
      },
    );

    testWithoutContext('should not be up to date, if some cached artifact is not', () async {
      final CachedArtifact artifact1 = FakeSecondaryCachedArtifact()..upToDate = true;
      final CachedArtifact artifact2 = FakeSecondaryCachedArtifact()..upToDate = false;
      final FileSystem fileSystem = MemoryFileSystem.test();

      final Cache cache = Cache.test(
        fileSystem: fileSystem,
        artifacts: <CachedArtifact>[artifact1, artifact2],
        processManager: FakeProcessManager.any(),
      );

      expect(await cache.isUpToDate(), isFalse);
    });

    testWithoutContext('should be up to date, if all cached artifacts are', () async {
      final FakeSecondaryCachedArtifact artifact1 = FakeSecondaryCachedArtifact()..upToDate = true;
      final FakeSecondaryCachedArtifact artifact2 = FakeSecondaryCachedArtifact()..upToDate = true;
      final FileSystem fileSystem = MemoryFileSystem.test();
      final Cache cache = Cache.test(
        fileSystem: fileSystem,
        artifacts: <CachedArtifact>[artifact1, artifact2],
        processManager: FakeProcessManager.any(),
      );

      expect(await cache.isUpToDate(), isTrue);
    });

    testWithoutContext('should update cached artifacts which are not up to date', () async {
      final FakeSecondaryCachedArtifact artifact1 = FakeSecondaryCachedArtifact()..upToDate = true;
      final FakeSecondaryCachedArtifact artifact2 = FakeSecondaryCachedArtifact()..upToDate = false;
      final FileSystem fileSystem = MemoryFileSystem.test();

      final Cache cache = Cache.test(
        fileSystem: fileSystem,
        artifacts: <CachedArtifact>[artifact1, artifact2],
        processManager: FakeProcessManager.any(),
      );

      await cache.updateAll(<DevelopmentArtifact>{DevelopmentArtifact.universal});
      expect(artifact1.didUpdate, false);
      expect(artifact2.didUpdate, true);
    });

    testWithoutContext(
      "getter dyLdLibEntry concatenates the output of each artifact's dyLdLibEntry getter",
      () async {
        final FakeIosUsbArtifacts artifact1 = FakeIosUsbArtifacts();
        final FakeIosUsbArtifacts artifact2 = FakeIosUsbArtifacts();
        final FakeIosUsbArtifacts artifact3 = FakeIosUsbArtifacts();
        artifact1.environment = <String, String>{
          'DYLD_LIBRARY_PATH': '/path/to/alpha:/path/to/beta',
        };
        artifact2.environment = <String, String>{
          'DYLD_LIBRARY_PATH': '/path/to/gamma:/path/to/delta:/path/to/epsilon',
        };
        artifact3.environment = <String, String>{'DYLD_LIBRARY_PATH': ''};
        final Cache cache = Cache.test(
          artifacts: <CachedArtifact>[artifact1, artifact2, artifact3],
          processManager: FakeProcessManager.any(),
        );

        expect(cache.dyLdLibEntry.key, 'DYLD_LIBRARY_PATH');
        expect(
          cache.dyLdLibEntry.value,
          '/path/to/alpha:/path/to/beta:/path/to/gamma:/path/to/delta:/path/to/epsilon',
        );
      },
    );

    testWithoutContext('failed storage.googleapis.com download shows China warning', () async {
      final InternetAddress address =
          (await InternetAddress.lookup('storage.googleapis.com')).first;
      final FakeSecondaryCachedArtifact artifact1 = FakeSecondaryCachedArtifact()..upToDate = false;
      final FakeSecondaryCachedArtifact artifact2 =
          FakeSecondaryCachedArtifact()
            ..upToDate = false
            ..updateException = SocketException('Connection reset by peer', address: address);

      final BufferLogger logger = BufferLogger.test();
      final Cache cache = Cache.test(
        artifacts: <CachedArtifact>[artifact1, artifact2],
        processManager: FakeProcessManager.any(),
        logger: logger,
      );
      await expectLater(
        () => cache.updateAll(<DevelopmentArtifact>{DevelopmentArtifact.universal}),
        throwsException,
      );
      expect(artifact1.didUpdate, true);
      // Don't continue when retrieval fails.
      expect(artifact2.didUpdate, false);
      expect(logger.errorText, contains('https://flutter.dev/to/china-setup'));
    });

    testWithoutContext('Invalid URI for FLUTTER_STORAGE_BASE_URL throws ToolExit', () async {
      final Cache cache = Cache.test(
        platform: FakePlatform(
          environment: <String, String>{'FLUTTER_STORAGE_BASE_URL': ' http://foo'},
        ),
        processManager: FakeProcessManager.any(),
      );

      expect(() => cache.storageBaseUrl, throwsToolExit());
    });

    testWithoutContext('overridden storage base url prints warning', () async {
      final BufferLogger logger = BufferLogger.test();
      const String baseUrl = 'https://storage.com';
      final Cache cache = Cache.test(
        platform: FakePlatform(environment: <String, String>{'FLUTTER_STORAGE_BASE_URL': baseUrl}),
        processManager: FakeProcessManager.any(),
        logger: logger,
      );

      expect(cache.storageBaseUrl, baseUrl);
      expect(logger.warningText, contains('Flutter assets will be downloaded from $baseUrl'));
      expect(logger.statusText, isEmpty);
    });

    testWithoutContext('a non-empty realm is included in the storage url', () async {
      final MemoryFileSystem fileSystem = MemoryFileSystem.test();
      final Directory internalDir = fileSystem.currentDirectory
          .childDirectory('bin')
          .childDirectory('internal');
      final File engineVersionFile = internalDir.childFile('engine.version');
      engineVersionFile.createSync(recursive: true);
      engineVersionFile.writeAsStringSync('abcdef');

      final File engineRealmFile = internalDir.childFile('engine.realm');
      engineRealmFile.createSync(recursive: true);
      engineRealmFile.writeAsStringSync('flutter_archives_v2');

      final Cache cache = Cache.test(
        processManager: FakeProcessManager.any(),
        fileSystem: fileSystem,
      );

      expect(cache.storageBaseUrl, contains('flutter_archives_v2'));
    });
  });

  testWithoutContext('flattenNameSubdirs', () {
    expect(
      flattenNameSubdirs(Uri.parse('http://flutter.dev/foo/bar'), MemoryFileSystem.test()),
      'flutter.dev/foo/bar',
    );
    expect(
      flattenNameSubdirs(Uri.parse('http://api.flutter.dev/foo/bar'), MemoryFileSystem.test()),
      'api.flutter.dev/foo/bar',
    );
    expect(
      flattenNameSubdirs(Uri.parse('https://www.flutter.dev'), MemoryFileSystem.test()),
      'www.flutter.dev',
    );
  });

  testWithoutContext(
    'EngineCachedArtifact makes binary dirs readable and executable by all',
    () async {
      final FakeOperatingSystemUtils operatingSystemUtils = FakeOperatingSystemUtils();
      final FileSystem fileSystem = MemoryFileSystem.test();
      final Directory artifactDir = fileSystem.systemTempDirectory.createTempSync(
        'flutter_cache_test_artifact.',
      );
      final Directory downloadDir = fileSystem.systemTempDirectory.createTempSync(
        'flutter_cache_test_download.',
      );
      final FakeSecondaryCache cache =
          FakeSecondaryCache()
            ..artifactDirectory = artifactDir
            ..downloadDir = downloadDir;
      artifactDir.childDirectory('bin_dir').createSync();
      artifactDir.childFile('unused_url_path').createSync();

      final FakeCachedArtifact artifact = FakeCachedArtifact(
        cache: cache,
        binaryDirs: <List<String>>[
          <String>['bin_dir', 'unused_url_path'],
        ],
        requiredArtifacts: DevelopmentArtifact.universal,
      );
      await artifact.updateInner(FakeArtifactUpdater(), fileSystem, operatingSystemUtils);
      final Directory dir =
          fileSystem.systemTempDirectory
              .listSync(recursive: true)
              .whereType<Directory>()
              .singleWhereOrNull((Directory directory) => directory.basename == 'bin_dir')!;

      expect(dir, isNotNull);
      expect(dir.path, artifactDir.childDirectory('bin_dir').path);
      expect(operatingSystemUtils.chmods, <List<String>>[
        <String>['/.tmp_rand0/flutter_cache_test_artifact.rand0/bin_dir', 'a+r,a+x'],
      ]);
    },
  );

  testWithoutContext('EngineCachedArtifact downloads package zip from expected URL', () async {
    final FakeOperatingSystemUtils operatingSystemUtils = FakeOperatingSystemUtils();
    final FileSystem fileSystem = MemoryFileSystem.test();
    final Directory artifactDir = fileSystem.systemTempDirectory.createTempSync(
      'flutter_cache_test_artifact.',
    );
    final Directory downloadDir = fileSystem.systemTempDirectory.createTempSync(
      'flutter_cache_test_download.',
    );
    final FakeSecondaryCache cache =
        FakeSecondaryCache()
          ..artifactDirectory = artifactDir
          ..downloadDir = downloadDir;
    artifactDir.childDirectory('pkg').createSync();

    final FakeCachedArtifact artifact = FakeCachedArtifact(
      cache: cache,
      binaryDirs: <List<String>>[],
      packageDirs: <String>['package_dir'],
      requiredArtifacts: DevelopmentArtifact.universal,
    );

    Uri? packageUrl;
    final ArtifactUpdater artifactUpdater =
        FakeArtifactUpdater()
          ..onDownloadZipArchive = (String message, Uri url, Directory location) {
            location.childDirectory('package_dir').createSync();
            packageUrl = url;
          };

    await artifact.updateInner(artifactUpdater, fileSystem, operatingSystemUtils);
    expect(packageUrl, isNotNull);
    expect(
      packageUrl.toString(),
      'https://storage.googleapis.com/flutter_infra_release/flutter/null/package_dir.zip',
    );

    final Directory dir =
        fileSystem.systemTempDirectory
            .listSync(recursive: true)
            .whereType<Directory>()
            .singleWhereOrNull((Directory directory) => directory.basename == 'pkg')!;
    expect(dir.path, artifactDir.childDirectory('pkg').path);
    expect(dir.childDirectory('package_dir').existsSync(), isTrue);
  });

  testWithoutContext('Try to remove without a parent', () async {
    final FileSystem fileSystem = MemoryFileSystem.test();
    final Directory parent = fileSystem.directory('dir');
    parent.createSync();
    final Directory child = parent.childDirectory('child');
    child.createSync();
    final Directory tempStorage = parent.childDirectory('temp');
    tempStorage.createSync();
    final FakeArtifactUpdaterDownload fakeArtifact = FakeArtifactUpdaterDownload(
      operatingSystemUtils: FakeOperatingSystemUtils(),
      logger: BufferLogger.test(),
      fileSystem: fileSystem,
      tempStorage: tempStorage,
      httpClient: HttpClient(),
      platform: FakePlatform(),
      allowedBaseUrls: <String>[],
    );
    final File file = child.childFile('file');
    file.createSync();
    fakeArtifact.addFiles(<File>[file]);
    child.deleteSync(recursive: true);
    fakeArtifact.removeDownloadedFiles();
  });

  testWithoutContext(
    'IosUsbArtifacts verifies executables for libimobiledevice in isUpToDateInner',
    () async {
      final FileSystem fileSystem = MemoryFileSystem.test();
      final Cache cache = Cache.test(
        fileSystem: fileSystem,
        processManager: FakeProcessManager.any(),
      );
      final IosUsbArtifacts iosUsbArtifacts = IosUsbArtifacts(
        'libimobiledevice',
        cache,
        platform: FakePlatform(operatingSystem: 'macos'),
      );
      iosUsbArtifacts.location.createSync();
      final File ideviceScreenshotFile = iosUsbArtifacts.location.childFile('idevicescreenshot')
        ..createSync();
      iosUsbArtifacts.location.childFile('idevicesyslog').createSync();

      expect(iosUsbArtifacts.isUpToDateInner(fileSystem), true);

      ideviceScreenshotFile.deleteSync();

      expect(iosUsbArtifacts.isUpToDateInner(fileSystem), false);
    },
  );

  testWithoutContext('IosUsbArtifacts verifies iproxy for usbmuxd in isUpToDateInner', () async {
    final FileSystem fileSystem = MemoryFileSystem.test();
    final Cache cache = Cache.test(
      fileSystem: fileSystem,
      processManager: FakeProcessManager.any(),
    );
    final IosUsbArtifacts iosUsbArtifacts = IosUsbArtifacts(
      'usbmuxd',
      cache,
      platform: FakePlatform(operatingSystem: 'macos'),
    );
    iosUsbArtifacts.location.createSync();
    final File iproxy = iosUsbArtifacts.location.childFile('iproxy')..createSync();

    expect(iosUsbArtifacts.isUpToDateInner(fileSystem), true);

    iproxy.deleteSync();

    expect(iosUsbArtifacts.isUpToDateInner(fileSystem), false);
  });

  testWithoutContext(
    'IosUsbArtifacts does not verify executables for openssl in isUpToDateInner',
    () async {
      final FileSystem fileSystem = MemoryFileSystem.test();
      final Cache cache = Cache.test(
        fileSystem: fileSystem,
        processManager: FakeProcessManager.any(),
      );
      final IosUsbArtifacts iosUsbArtifacts = IosUsbArtifacts(
        'openssl',
        cache,
        platform: FakePlatform(operatingSystem: 'macos'),
      );
      iosUsbArtifacts.location.createSync();

      expect(iosUsbArtifacts.isUpToDateInner(fileSystem), true);
    },
  );

  testWithoutContext('IosUsbArtifacts uses unsigned when specified', () async {
    final Cache cache = Cache.test(processManager: FakeProcessManager.any());
    cache.useUnsignedMacBinaries = true;

    final IosUsbArtifacts iosUsbArtifacts = IosUsbArtifacts(
      'name',
      cache,
      platform: FakePlatform(operatingSystem: 'macos'),
    );
    expect(iosUsbArtifacts.archiveUri.toString(), contains('/unsigned/'));
  });

  testWithoutContext('IosUsbArtifacts does not use unsigned when not specified', () async {
    final Cache cache = Cache.test(processManager: FakeProcessManager.any());
    final IosUsbArtifacts iosUsbArtifacts = IosUsbArtifacts(
      'name',
      cache,
      platform: FakePlatform(operatingSystem: 'macos'),
    );

    expect(iosUsbArtifacts.archiveUri.toString(), isNot(contains('/unsigned/')));
  });

  testWithoutContext('FlutterRunnerDebugSymbols downloads Flutter runner debug symbols', () async {
    final FileSystem fileSystem = MemoryFileSystem.test();
    final Cache cache =
        FakeSecondaryCache()
          ..artifactDirectory = fileSystem.currentDirectory
          ..version = '123456';

    final FakeVersionedPackageResolver packageResolver = FakeVersionedPackageResolver();
    final FlutterRunnerDebugSymbols flutterRunnerDebugSymbols = FlutterRunnerDebugSymbols(
      cache,
      packageResolver: packageResolver,
      platform: FakePlatform(),
    );

    await flutterRunnerDebugSymbols.updateInner(
      FakeArtifactUpdater(),
      fileSystem,
      FakeOperatingSystemUtils(),
    );

    expect(packageResolver.resolved, <List<String>>[
      <String>['fuchsia-debug-symbols-x64', '123456'],
      <String>['fuchsia-debug-symbols-arm64', '123456'],
    ]);
  });

  testWithoutContext('FontSubset in universal artifacts', () {
    final Cache cache = Cache.test(processManager: FakeProcessManager.any());
    final FontSubsetArtifacts artifacts = FontSubsetArtifacts(cache, platform: FakePlatform());

    expect(artifacts.developmentArtifact, DevelopmentArtifact.universal);
  });

  testWithoutContext('FontSubset artifacts on x64 linux', () {
    fakeProcessManager.addCommand(unameCommandForX64);

    final Cache cache = createCache(FakePlatform());
    final FontSubsetArtifacts artifacts = FontSubsetArtifacts(cache, platform: FakePlatform());
    cache.includeAllPlatforms = false;

    expect(artifacts.getBinaryDirs(), <List<String>>[
      <String>['linux-x64', 'linux-x64/font-subset.zip'],
    ]);
  });

  testWithoutContext('FontSubset artifacts on arm64 linux', () {
    fakeProcessManager.addCommand(unameCommandForArm64);

    final Cache cache = createCache(FakePlatform());
    final FontSubsetArtifacts artifacts = FontSubsetArtifacts(cache, platform: FakePlatform());
    cache.includeAllPlatforms = false;

    expect(artifacts.getBinaryDirs(), <List<String>>[
      <String>['linux-arm64', 'linux-arm64/font-subset.zip'],
    ]);
  });

  testWithoutContext('FontSubset artifacts on windows', () {
    final Cache cache = createCache(FakePlatform(operatingSystem: 'windows'));
    final FontSubsetArtifacts artifacts = FontSubsetArtifacts(
      cache,
      platform: FakePlatform(operatingSystem: 'windows'),
    );
    cache.includeAllPlatforms = false;

    expect(artifacts.getBinaryDirs(), <List<String>>[
      <String>['windows-x64', 'windows-x64/font-subset.zip'],
    ]);
  });

  testWithoutContext('FontSubset artifacts on macos', () {
    fakeProcessManager.addCommands(<FakeCommand>[
      const FakeCommand(command: <String>['which', 'sysctl'], stdout: '/sbin/sysctl'),
      const FakeCommand(
        command: <String>['sysctl', 'hw.optional.arm64'],
        stdout: 'hw.optional.arm64: 0',
      ),
    ]);

    final Cache cache = createCache(FakePlatform(operatingSystem: 'macos'));
    final FontSubsetArtifacts artifacts = FontSubsetArtifacts(
      cache,
      platform: FakePlatform(operatingSystem: 'macos'),
    );
    cache.includeAllPlatforms = false;

    expect(artifacts.getBinaryDirs(), <List<String>>[
      <String>['darwin-x64', 'darwin-x64/font-subset.zip'],
    ]);
  });

  testWithoutContext('FontSubset artifacts on fuchsia', () {
    fakeProcessManager.addCommand(unameCommandForX64);

    final Cache cache = createCache(FakePlatform(operatingSystem: 'fuchsia'));
    final FontSubsetArtifacts artifacts = FontSubsetArtifacts(
      cache,
      platform: FakePlatform(operatingSystem: 'fuchsia'),
    );
    cache.includeAllPlatforms = false;

    expect(
      artifacts.getBinaryDirs,
      throwsToolExit(message: 'Unsupported operating system: fuchsia'),
    );
  });

  testWithoutContext('FontSubset artifacts for all platforms on x64 hosts', () {
    fakeProcessManager.addCommand(unameCommandForX64);

    final Cache cache = createCache(FakePlatform(operatingSystem: 'fuchsia'));
    final FontSubsetArtifacts artifacts = FontSubsetArtifacts(
      cache,
      platform: FakePlatform(operatingSystem: 'fuchsia'),
    );
    cache.includeAllPlatforms = true;

    expect(artifacts.getBinaryDirs(), <List<String>>[
      <String>['darwin-x64', 'darwin-x64/font-subset.zip'],
      <String>['linux-x64', 'linux-x64/font-subset.zip'],
      <String>['windows-x64', 'windows-x64/font-subset.zip'],
    ]);
  });

  testWithoutContext('FontSubset artifacts for all platforms on arm64 hosts', () {
    fakeProcessManager.addCommand(unameCommandForArm64);

    final Cache cache = createCache(FakePlatform(operatingSystem: 'fuchsia'));
    final FontSubsetArtifacts artifacts = FontSubsetArtifacts(
      cache,
      platform: FakePlatform(operatingSystem: 'fuchsia'),
    );
    cache.includeAllPlatforms = true;

    expect(artifacts.getBinaryDirs(), <List<String>>[
      <String>['darwin-x64', 'darwin-arm64/font-subset.zip'],
      <String>['linux-arm64', 'linux-arm64/font-subset.zip'],
      <String>['windows-arm64', 'windows-arm64/font-subset.zip'],
    ]);
  });

  testWithoutContext('macOS desktop artifacts include all gen_snapshot binaries', () {
    final Cache cache = Cache.test(processManager: FakeProcessManager.any());
    final MacOSEngineArtifacts artifacts = MacOSEngineArtifacts(cache, platform: FakePlatform());
    cache.includeAllPlatforms = false;
    cache.platformOverrideArtifacts = <String>{'macos'};

    expect(
      artifacts.getBinaryDirs(),
      containsAll(<List<String>>[
        <String>['darwin-x64', 'darwin-x64/gen_snapshot.zip'],
        <String>['darwin-x64-profile', 'darwin-x64-profile/gen_snapshot.zip'],
        <String>['darwin-x64-release', 'darwin-x64-release/gen_snapshot.zip'],
      ]),
    );
  });

  testWithoutContext('macOS desktop artifacts ignore filtering when requested', () {
    final Cache cache = Cache.test(processManager: FakeProcessManager.any());
    final MacOSEngineArtifacts artifacts = MacOSEngineArtifacts(cache, platform: FakePlatform());
    cache.includeAllPlatforms = false;
    cache.platformOverrideArtifacts = <String>{'macos'};

    expect(artifacts.getBinaryDirs(), isNotEmpty);
  });

  testWithoutContext('Windows desktop artifacts ignore filtering when requested', () {
    final Cache cache = Cache.test(processManager: FakeProcessManager.any());
    final WindowsEngineArtifacts artifacts = WindowsEngineArtifacts(
      cache,
      platform: FakePlatform(),
    );
    cache.includeAllPlatforms = false;
    cache.platformOverrideArtifacts = <String>{'windows'};

    expect(artifacts.getBinaryDirs(), isNotEmpty);
  });

  testWithoutContext('Windows desktop artifacts include profile and release artifacts', () {
    final Cache cache = Cache.test(processManager: FakeProcessManager.any());
    final WindowsEngineArtifacts artifacts = WindowsEngineArtifacts(
      cache,
      platform: FakePlatform(operatingSystem: 'windows'),
    );

    expect(
      artifacts.getBinaryDirs(),
      containsAll(<Matcher>[contains(contains('profile')), contains(contains('release'))]),
    );
  });

  testWithoutContext('Linux desktop artifacts ignore filtering when requested', () {
    fakeProcessManager.addCommand(unameCommandForX64);

    final Cache cache = createCache(FakePlatform());
    final LinuxEngineArtifacts artifacts = LinuxEngineArtifacts(
      cache,
      platform: FakePlatform(operatingSystem: 'macos'),
    );
    cache.includeAllPlatforms = false;
    cache.platformOverrideArtifacts = <String>{'linux'};

    expect(artifacts.getBinaryDirs(), isNotEmpty);
  });

  testWithoutContext('Linux desktop artifacts for x64 include profile and release artifacts', () {
    fakeProcessManager.addCommand(unameCommandForX64);

    final Cache cache = createCache(FakePlatform());
    final LinuxEngineArtifacts artifacts = LinuxEngineArtifacts(cache, platform: FakePlatform());

    expect(artifacts.getBinaryDirs(), <List<String>>[
      <String>['linux-x64', 'linux-x64-debug/linux-x64-flutter-gtk.zip'],
      <String>['linux-x64-profile', 'linux-x64-profile/linux-x64-flutter-gtk.zip'],
      <String>['linux-x64-release', 'linux-x64-release/linux-x64-flutter-gtk.zip'],
    ]);
  });

  testWithoutContext('Linux desktop artifacts for arm64 include profile and release artifacts', () {
    fakeProcessManager.addCommand(unameCommandForArm64);

    final Cache cache = createCache(FakePlatform());
    final LinuxEngineArtifacts artifacts = LinuxEngineArtifacts(cache, platform: FakePlatform());

    expect(artifacts.getBinaryDirs(), <List<String>>[
      <String>['linux-arm64', 'linux-arm64-debug/linux-arm64-flutter-gtk.zip'],
      <String>['linux-arm64-profile', 'linux-arm64-profile/linux-arm64-flutter-gtk.zip'],
      <String>['linux-arm64-release', 'linux-arm64-release/linux-arm64-flutter-gtk.zip'],
    ]);
  });

  testWithoutContext('Cache can delete stampfiles of artifacts', () {
    final FileSystem fileSystem = MemoryFileSystem.test();
    final FakeIosUsbArtifacts artifactSet = FakeIosUsbArtifacts();
    final BufferLogger logger = BufferLogger.test();

    artifactSet.stampName = 'STAMP';
    final Cache cache = Cache(
      artifacts: <ArtifactSet>[artifactSet],
      logger: logger,
      fileSystem: fileSystem,
      platform: FakePlatform(),
      osUtils: FakeOperatingSystemUtils(),
      rootOverride: fileSystem.currentDirectory,
    );
    final File toolStampFile = fileSystem.file('bin/cache/flutter_tools.stamp');
    final File stampFile = cache.getStampFileFor(artifactSet.stampName);
    stampFile.createSync(recursive: true);
    toolStampFile.createSync(recursive: true);

    cache.clearStampFiles();

    expect(logger.errorText, isEmpty);
    expect(stampFile, isNot(exists));
    expect(toolStampFile, isNot(exists));
  });

  testWithoutContext('Cache does not attempt to delete already missing stamp files', () {
    final FileSystem fileSystem = MemoryFileSystem.test();
    final FakeIosUsbArtifacts artifactSet = FakeIosUsbArtifacts();
    final BufferLogger logger = BufferLogger.test();

    artifactSet.stampName = 'STAMP';
    final Cache cache = Cache(
      artifacts: <ArtifactSet>[artifactSet],
      logger: logger,
      fileSystem: fileSystem,
      platform: FakePlatform(),
      osUtils: FakeOperatingSystemUtils(),
      rootOverride: fileSystem.currentDirectory,
    );
    final File toolStampFile = fileSystem.file('bin/cache/flutter_tools.stamp');
    final File stampFile = cache.getStampFileFor(artifactSet.stampName);
    toolStampFile.createSync(recursive: true);

    cache.clearStampFiles();

    expect(logger.errorText, isEmpty);
    expect(stampFile, isNot(exists));
    expect(toolStampFile, isNot(exists));
  });

  testWithoutContext('Cache catches file system exception from missing tool stamp file', () {
    final FileSystem fileSystem = MemoryFileSystem.test();
    final FakeIosUsbArtifacts artifactSet = FakeIosUsbArtifacts();
    final BufferLogger logger = BufferLogger.test();

    artifactSet.stampName = 'STAMP';
    final Cache cache = Cache(
      artifacts: <ArtifactSet>[artifactSet],
      logger: logger,
      fileSystem: fileSystem,
      platform: FakePlatform(),
      osUtils: FakeOperatingSystemUtils(),
      rootOverride: fileSystem.currentDirectory,
    );

    cache.clearStampFiles();

    expect(logger.warningText, contains('Failed to delete some stamp files'));
  });

  testWithoutContext(
    'FlutterWebSdk fetches web artifacts and deletes previous directory contents',
    () async {
      final MemoryFileSystem fileSystem = MemoryFileSystem.test();
      final Directory internalDir = fileSystem.currentDirectory
          .childDirectory('bin')
          .childDirectory('internal');
      final File canvasKitVersionFile = internalDir.childFile('canvaskit.version');
      canvasKitVersionFile.createSync(recursive: true);
      canvasKitVersionFile.writeAsStringSync('abcdefg');

      final File engineVersionFile = internalDir.childFile('engine.version');
      engineVersionFile.createSync(recursive: true);
      engineVersionFile.writeAsStringSync('hijklmnop');

      final Cache cache = Cache.test(
        processManager: FakeProcessManager.any(),
        fileSystem: fileSystem,
      );
      final Directory webCacheDirectory = cache.getWebSdkDirectory();
      final FakeArtifactUpdater artifactUpdater = FakeArtifactUpdater();
      final FlutterWebSdk webSdk = FlutterWebSdk(cache);

      final List<String> messages = <String>[];
      final List<String> downloads = <String>[];
      final List<String> locations = <String>[];
      artifactUpdater.onDownloadZipArchive = (String message, Uri uri, Directory location) {
        messages.add(message);
        downloads.add(uri.toString());
        locations.add(location.path);
        location.createSync(recursive: true);
        location.childFile('foo').createSync();
      };
      webCacheDirectory.childFile('bar').createSync(recursive: true);

      await webSdk.updateInner(artifactUpdater, fileSystem, FakeOperatingSystemUtils());

      expect(messages, <String>['Downloading Web SDK...']);

      expect(downloads, <String>[
        'https://storage.googleapis.com/flutter_infra_release/flutter/hijklmnop/flutter-web-sdk.zip',
      ]);

      expect(locations, <String>['/bin/cache/flutter_web_sdk']);

      expect(webCacheDirectory.childFile('foo'), exists);
      expect(webCacheDirectory.childFile('bar'), isNot(exists));
    },
  );

  testWithoutContext(
    'FlutterWebSdk CanvasKit URL can be overridden via FLUTTER_STORAGE_BASE_URL',
    () async {
      final MemoryFileSystem fileSystem = MemoryFileSystem.test();
      final Directory internalDir = fileSystem.currentDirectory
          .childDirectory('bin')
          .childDirectory('internal');
      final File canvasKitVersionFile = internalDir.childFile('canvaskit.version');
      canvasKitVersionFile.createSync(recursive: true);
      canvasKitVersionFile.writeAsStringSync('abcdefg');

      final File engineVersionFile = internalDir.childFile('engine.version');
      engineVersionFile.createSync(recursive: true);
      engineVersionFile.writeAsStringSync('hijklmnop');

      final Cache cache = Cache.test(
        processManager: FakeProcessManager.any(),
        fileSystem: fileSystem,
        platform: FakePlatform(
          environment: <String, String>{
            'FLUTTER_STORAGE_BASE_URL': 'https://flutter.storage.com/override',
          },
        ),
      );
      final Directory webCacheDirectory = cache.getWebSdkDirectory();
      final FakeArtifactUpdater artifactUpdater = FakeArtifactUpdater();
      final FlutterWebSdk webSdk = FlutterWebSdk(cache);

      final List<String> downloads = <String>[];
      final List<String> locations = <String>[];
      artifactUpdater.onDownloadZipArchive = (String message, Uri uri, Directory location) {
        downloads.add(uri.toString());
        locations.add(location.path);
        location.createSync(recursive: true);
        location.childFile('foo').createSync();
      };
      webCacheDirectory.childFile('bar').createSync(recursive: true);

      await webSdk.updateInner(artifactUpdater, fileSystem, FakeOperatingSystemUtils());

      expect(downloads, <String>[
        'https://flutter.storage.com/override/flutter_infra_release/flutter/hijklmnop/flutter-web-sdk.zip',
      ]);
    },
  );

  testWithoutContext('FlutterWebSdk uses tryToDelete to handle directory edge cases', () async {
    final FileExceptionHandler handler = FileExceptionHandler();
    final MemoryFileSystem fileSystem = MemoryFileSystem.test(opHandle: handler.opHandle);
    final Cache cache = Cache.test(
      processManager: FakeProcessManager.any(),
      fileSystem: fileSystem,
    );
    final Directory webCacheDirectory = cache.getWebSdkDirectory();
    final FakeArtifactUpdater artifactUpdater = FakeArtifactUpdater();
    final FlutterWebSdk webSdk = FlutterWebSdk(cache);

    artifactUpdater.onDownloadZipArchive = (String message, Uri uri, Directory location) {
      location.createSync(recursive: true);
      location.childFile('foo').createSync();
    };
    webCacheDirectory.childFile('bar').createSync(recursive: true);
    handler.addError(
      webCacheDirectory,
      FileSystemOp.delete,
      const FileSystemException('', '', OSError('', 2)),
    );

    await expectLater(
      () => webSdk.updateInner(artifactUpdater, fileSystem, FakeOperatingSystemUtils()),
      throwsToolExit(
        message: RegExp('Unable to delete file or directory at "/bin/cache/flutter_web_sdk"'),
      ),
    );
  });

  testWithoutContext(
    'LegacyCanvasKitRemover removes old canvaskit artifacts if they exist',
    () async {
      final FileExceptionHandler handler = FileExceptionHandler();
      final MemoryFileSystem fileSystem = MemoryFileSystem.test(opHandle: handler.opHandle);
      final Cache cache = Cache.test(
        processManager: FakeProcessManager.any(),
        fileSystem: fileSystem,
      );
      final File canvasKitWasm = fileSystem.file(
        fileSystem.path.join(cache.getRoot().path, 'canvaskit', 'canvaskit.wasm'),
      );
      canvasKitWasm.createSync(recursive: true);
      canvasKitWasm.writeAsStringSync('hello world');

      final LegacyCanvasKitRemover remover = LegacyCanvasKitRemover(cache);
      expect(await remover.isUpToDate(fileSystem), false);
      await remover.update(
        FakeArtifactUpdater(),
        BufferLogger.test(),
        fileSystem,
        FakeOperatingSystemUtils(),
      );
      expect(await remover.isUpToDate(fileSystem), true);

      expect(canvasKitWasm.existsSync(), isFalse);
    },
  );

  testWithoutContext('Cache handles exception thrown if stamp file cannot be parsed', () {
    final FileExceptionHandler exceptionHandler = FileExceptionHandler();
    final FileSystem fileSystem = MemoryFileSystem.test(opHandle: exceptionHandler.opHandle);
    final Logger logger = BufferLogger.test();
    final FakeCache cache = FakeCache(
      fileSystem: fileSystem,
      logger: logger,
      platform: FakePlatform(),
      osUtils: FakeOperatingSystemUtils(),
    );
    final File file = fileSystem.file('stamp');
    cache.stampFile = file;

    expect(cache.getStampFor('foo'), null);

    file.createSync();
    exceptionHandler.addError(file, FileSystemOp.read, const FileSystemException());

    expect(cache.getStampFor('foo'), null);
  });

  testWithoutContext('Cache parses stamp file', () {
    final FileSystem fileSystem = MemoryFileSystem.test();
    final Logger logger = BufferLogger.test();
    final FakeCache cache = FakeCache(
      fileSystem: fileSystem,
      logger: logger,
      platform: FakePlatform(),
      osUtils: FakeOperatingSystemUtils(),
    );

    final File file = fileSystem.file('stamp')..writeAsStringSync('ABC ');
    cache.stampFile = file;

    expect(cache.getStampFor('foo'), 'ABC');
  });

  testWithoutContext('PubDependencies needs to be updated if the package config'
      ' file or the source directories are missing', () async {
    final BufferLogger logger = BufferLogger.test();
    final MemoryFileSystem fileSystem = MemoryFileSystem.test();
    final PubDependencies pubDependencies = PubDependencies(
      flutterRoot: () => '',
      logger: logger,
      pub: () => FakePub(),
      projectFactory: FakeFlutterProjectFactory(),
    );

    expect(await pubDependencies.isUpToDate(fileSystem), false); // no package config

    fileSystem.file('packages/flutter_tools/.dart_tool/package_config.json')
      ..createSync(recursive: true)
      ..writeAsStringSync('''
{
  "configVersion": 2,
  "packages": [
    {
      "name": "example",
      "rootUri": "file:///.pub-cache/hosted/pub.dartlang.org/example-7.0.0",
      "packageUri": "lib/",
      "languageVersion": "2.7"
    }
  ],
  "generated": "2020-09-15T20:29:20.691147Z",
  "generator": "pub",
  "generatorVersion": "2.10.0-121.0.dev"
}
''');

    expect(await pubDependencies.isUpToDate(fileSystem), false); // dependencies are missing.

    fileSystem
        .file('.pub-cache/hosted/pub.dartlang.org/example-7.0.0/pubspec.yaml')
        .createSync(recursive: true);

    expect(await pubDependencies.isUpToDate(fileSystem), true);
  });

  testWithoutContext('PubDependencies updates via pub get', () async {
    final BufferLogger logger = BufferLogger.test();
    final MemoryFileSystem fileSystem = MemoryFileSystem.test();
    final FakePub pub = FakePub();
    final PubDependencies pubDependencies = PubDependencies(
      flutterRoot: () => '',
      logger: logger,
      pub: () => pub,
      projectFactory: FakeFlutterProjectFactory(),
    );

    await pubDependencies.update(
      FakeArtifactUpdater(),
      logger,
      fileSystem,
      FakeOperatingSystemUtils(),
    );

    expect(pub.calledGet, 1);
    expect(
      pub.invocations.first,
      predicate<FakePubInvocation>(
        (FakePubInvocation invocation) => invocation.outputMode == PubOutputMode.failuresOnly,
        'Pub invoked with PubOutputMode.none',
      ),
    );
  });

  testUsingContext('Check current DevTools version', () async {
    final String currentDevToolsVersion = globals.cache.devToolsVersion;
    final RegExp devToolsVersionFormat = RegExp(r'\d+\.\d+\.\d+(?:-\S+)?');
    expect(devToolsVersionFormat.allMatches(currentDevToolsVersion).length, 1);
  });

  // Check that the build number matches the format documented here:
  // https://dart.dev/get-dart#release-channels
  testUsingContext('Check current Dart SDK build number', () async {
    final String currentDartSdkVersion = globals.cache.dartSdkBuild;
    final RegExp dartSdkVersionFormat = RegExp(r'\d+\.\d+\.\d+(?:-\S+)?');

    expect(dartSdkVersionFormat.allMatches(currentDartSdkVersion).length, 1);
  });

  group('AndroidMavenArtifacts', () {
    MemoryFileSystem? memoryFileSystem;
    Cache? cache;
    FakeAndroidSdk? fakeAndroidSdk;

    setUp(() {
      memoryFileSystem = MemoryFileSystem.test();
      cache = Cache.test(fileSystem: memoryFileSystem, processManager: FakeProcessManager.any());
      fakeAndroidSdk = FakeAndroidSdk();
    });

    testWithoutContext('AndroidMavenArtifacts has a specified development artifact', () async {
      final AndroidMavenArtifacts mavenArtifacts = AndroidMavenArtifacts(
        cache!,
        java: FakeJava(),
        platform: FakePlatform(),
      );
      expect(mavenArtifacts.developmentArtifact, DevelopmentArtifact.androidMaven);
    });

    testUsingContext(
      'AndroidMavenArtifacts can invoke Gradle resolve dependencies if Android SDK is present',
      () async {
        final String? oldRoot = Cache.flutterRoot;
        Cache.flutterRoot = '';
        try {
          final AndroidMavenArtifacts mavenArtifacts = AndroidMavenArtifacts(
            cache!,
            java: FakeJava(),
            platform: FakePlatform(),
          );
          expect(await mavenArtifacts.isUpToDate(memoryFileSystem!), isFalse);

          final Directory gradleWrapperDir = cache!.getArtifactDirectory('gradle_wrapper')
            ..createSync(recursive: true);
          gradleWrapperDir.childFile('gradlew').writeAsStringSync('irrelevant');
          gradleWrapperDir.childFile('gradlew.bat').writeAsStringSync('irrelevant');

          await mavenArtifacts.update(
            FakeArtifactUpdater(),
            BufferLogger.test(),
            memoryFileSystem!,
            FakeOperatingSystemUtils(),
          );

          expect(await mavenArtifacts.isUpToDate(memoryFileSystem!), isFalse);
          expect(fakeAndroidSdk!.reinitialized, true);
        } finally {
          Cache.flutterRoot = oldRoot;
        }
      },
      overrides: <Type, Generator>{
        Cache: () => cache,
        FileSystem: () => memoryFileSystem,
        Platform: () => FakePlatform(),
        ProcessManager:
            () => FakeProcessManager.list(<FakeCommand>[
              const FakeCommand(
                command: <String>[
                  '/bin/cache/flutter_gradle_wrapper.rand0/gradlew',
                  '-b',
                  'packages/flutter_tools/gradle/resolve_dependencies.gradle',
                  '--project-cache-dir',
                  '/bin/cache/flutter_gradle_wrapper.rand0',
                  'resolveDependencies',
                ],
              ),
            ]),
        AndroidSdk: () => fakeAndroidSdk,
      },
    );

    testUsingContext(
      'AndroidMavenArtifacts is a no-op if the Android SDK is absent',
      () async {
        final AndroidMavenArtifacts mavenArtifacts = AndroidMavenArtifacts(
          cache!,
          java: FakeJava(),
          platform: FakePlatform(),
        );
        expect(await mavenArtifacts.isUpToDate(memoryFileSystem!), isFalse);

        await mavenArtifacts.update(
          FakeArtifactUpdater(),
          BufferLogger.test(),
          memoryFileSystem!,
          FakeOperatingSystemUtils(),
        );

        expect(await mavenArtifacts.isUpToDate(memoryFileSystem!), isFalse);
<<<<<<< HEAD
        expect(fakeAndroidSdk!.reinitialized, true);
      } finally {
        Cache.flutterRoot = oldRoot;
      }
    }, overrides: <Type, Generator>{
      Cache: () => cache,
      FileSystem: () => memoryFileSystem,
      Platform: () => FakePlatform(),
      ProcessManager: () => FakeProcessManager.list(<FakeCommand>[
        const FakeCommand(command: <String>[
          '/bin/cache/flutter_gradle_wrapper.rand0/gradlew',
          '-b',
          'packages/flutter_tools/gradle/resolve_dependencies.gradle.kts',
          '--project-cache-dir',
          '/bin/cache/flutter_gradle_wrapper.rand0',
          'resolveDependencies',
        ]),
      ]),
      AndroidSdk: () => fakeAndroidSdk,
    });

    testUsingContext('AndroidMavenArtifacts is a no-op if the Android SDK is absent', () async {
      final AndroidMavenArtifacts mavenArtifacts = AndroidMavenArtifacts(
        cache!,
        java: FakeJava(),
        platform: FakePlatform(),
      );
      expect(await mavenArtifacts.isUpToDate(memoryFileSystem!), isFalse);

      await mavenArtifacts.update(FakeArtifactUpdater(), BufferLogger.test(), memoryFileSystem!, FakeOperatingSystemUtils());

      expect(await mavenArtifacts.isUpToDate(memoryFileSystem!), isFalse);
    }, overrides: <Type, Generator>{
      Cache: () => cache,
      FileSystem: () => memoryFileSystem,
      ProcessManager: () => FakeProcessManager.empty(),
      AndroidSdk: () => null, // Android SDK was not located.
    });
=======
      },
      overrides: <Type, Generator>{
        Cache: () => cache,
        FileSystem: () => memoryFileSystem,
        ProcessManager: () => FakeProcessManager.empty(),
        AndroidSdk: () => null, // Android SDK was not located.
      },
    );
>>>>>>> dbf9e328
  });
}

class FakeCachedArtifact extends EngineCachedArtifact {
  FakeCachedArtifact({
    String stampName = 'STAMP',
    required Cache cache,
    required DevelopmentArtifact requiredArtifacts,
    this.binaryDirs = const <List<String>>[],
    this.licenseDirs = const <String>[],
    this.packageDirs = const <String>[],
  }) : super(stampName, cache, requiredArtifacts);

  final List<List<String>> binaryDirs;
  final List<String> licenseDirs;
  final List<String> packageDirs;

  @override
  List<List<String>> getBinaryDirs() => binaryDirs;

  @override
  List<String> getLicenseDirs() => licenseDirs;

  @override
  List<String> getPackageDirs() => packageDirs;
}

class FakeSimpleArtifact extends CachedArtifact {
  FakeSimpleArtifact(Cache cache) : super('fake', cache, DevelopmentArtifact.universal);

  @override
  Future<void> updateInner(
    ArtifactUpdater artifactUpdater,
    FileSystem fileSystem,
    OperatingSystemUtils operatingSystemUtils,
  ) async {}
}

class FakeSecondaryCachedArtifact extends Fake implements CachedArtifact {
  bool upToDate = false;
  bool didUpdate = false;
  Exception? updateException;

  @override
  Future<bool> isUpToDate(FileSystem fileSystem) async => upToDate;

  @override
  Future<void> update(
    ArtifactUpdater artifactUpdater,
    Logger logger,
    FileSystem fileSystem,
    OperatingSystemUtils operatingSystemUtils, {
    bool offline = false,
  }) async {
    if (updateException != null) {
      throw updateException!;
    }
    didUpdate = true;
  }

  @override
  DevelopmentArtifact get developmentArtifact => DevelopmentArtifact.universal;
}

class FakeIosUsbArtifacts extends Fake implements IosUsbArtifacts {
  @override
  Map<String, String> environment = <String, String>{};

  @override
  String stampName = 'ios-usb';
}

class FakeSecondaryCache extends Fake implements Cache {
  Directory? downloadDir;
  late Directory artifactDirectory;
  String? version;
  late void Function(String artifactName, String version) onSetStamp;

  @override
  String get storageBaseUrl => 'https://storage.googleapis.com';

  @override
  Directory getDownloadDir() => artifactDirectory;

  @override
  Directory getArtifactDirectory(String name) => artifactDirectory;

  @override
  Directory getCacheDir(String name, {bool shouldCreate = true}) {
    return artifactDirectory.childDirectory(name);
  }

  @override
  File getLicenseFile() {
    return artifactDirectory.childFile('LICENSE');
  }

  @override
  String? getVersionFor(String artifactName) => version;

  @override
  void setStampFor(String artifactName, String version) {
    onSetStamp(artifactName, version);
  }
}

class FakeVersionedPackageResolver extends Fake implements VersionedPackageResolver {
  final List<List<String>> resolved = <List<String>>[];

  @override
  String resolveUrl(String packageName, String version) {
    resolved.add(<String>[packageName, version]);
    return '';
  }
}

class FakePubInvocation {
  FakePubInvocation({required this.outputMode});

  final PubOutputMode outputMode;
}

class FakePub extends Fake implements Pub {
  final List<FakePubInvocation> invocations = <FakePubInvocation>[];
  int get calledGet => invocations.length;

  @override
  Future<void> get({
    PubContext? context,
    required FlutterProject project,
    bool upgrade = false,
    bool offline = false,
    bool generateSyntheticPackage = false,
    String? flutterRootOverride,
    bool checkUpToDate = false,
    bool shouldSkipThirdPartyGenerator = true,
    bool printProgress = true,
    PubOutputMode outputMode = PubOutputMode.all,
  }) async {
    invocations.add(FakePubInvocation(outputMode: outputMode));
  }
}

class FakeCache extends Cache {
  FakeCache({
    required super.logger,
    required super.fileSystem,
    required super.platform,
    required super.osUtils,
  }) : super(artifacts: <ArtifactSet>[]);

  late File stampFile;

  @override
  File getStampFileFor(String artifactName) {
    return stampFile;
  }
}

class FakeAndroidSdk extends Fake implements AndroidSdk {
  bool reinitialized = false;

  @override
  void reinitialize({FileSystem? fileSystem}) {
    reinitialized = true;
  }
}

class FakeArtifactUpdater extends Fake implements ArtifactUpdater {
  void Function(String, Uri, Directory)? onDownloadZipArchive;
  void Function(String, Uri, Directory)? onDownloadZipTarball;

  @override
  Future<void> downloadZippedTarball(String message, Uri url, Directory location) async {
    onDownloadZipTarball?.call(message, url, location);
  }

  @override
  Future<void> downloadZipArchive(String message, Uri url, Directory location) async {
    onDownloadZipArchive?.call(message, url, location);
  }

  @override
  void removeDownloadedFiles() {}
}

class FakeArtifactUpdaterDownload extends ArtifactUpdater {
  FakeArtifactUpdaterDownload({
    required super.operatingSystemUtils,
    required super.logger,
    required super.fileSystem,
    required super.tempStorage,
    required super.httpClient,
    required super.platform,
    required super.allowedBaseUrls,
  });

  void addFiles(List<File> files) {
    downloadedFiles.addAll(files);
  }
}<|MERGE_RESOLUTION|>--- conflicted
+++ resolved
@@ -1258,7 +1258,6 @@
         );
 
         expect(await mavenArtifacts.isUpToDate(memoryFileSystem!), isFalse);
-<<<<<<< HEAD
         expect(fakeAndroidSdk!.reinitialized, true);
       } finally {
         Cache.flutterRoot = oldRoot;
@@ -1291,13 +1290,6 @@
       await mavenArtifacts.update(FakeArtifactUpdater(), BufferLogger.test(), memoryFileSystem!, FakeOperatingSystemUtils());
 
       expect(await mavenArtifacts.isUpToDate(memoryFileSystem!), isFalse);
-    }, overrides: <Type, Generator>{
-      Cache: () => cache,
-      FileSystem: () => memoryFileSystem,
-      ProcessManager: () => FakeProcessManager.empty(),
-      AndroidSdk: () => null, // Android SDK was not located.
-    });
-=======
       },
       overrides: <Type, Generator>{
         Cache: () => cache,
@@ -1306,7 +1298,6 @@
         AndroidSdk: () => null, // Android SDK was not located.
       },
     );
->>>>>>> dbf9e328
   });
 }
 
