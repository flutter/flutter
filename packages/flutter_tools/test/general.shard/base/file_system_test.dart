// Copyright 2014 The Flutter Authors. All rights reserved.
// Use of this source code is governed by a BSD-style license that can be
// found in the LICENSE file.

import 'dart:async';
import 'dart:io' as io;

import 'package:file/memory.dart';
import 'package:file_testing/file_testing.dart';
import 'package:flutter_tools/src/base/common.dart';
import 'package:flutter_tools/src/base/file_system.dart';
import 'package:flutter_tools/src/base/io.dart';
import 'package:flutter_tools/src/base/logger.dart';
import 'package:flutter_tools/src/base/platform.dart';
import 'package:flutter_tools/src/base/signals.dart';
import 'package:test/fake.dart';

import '../../src/common.dart';

class LocalFileSystemFake extends LocalFileSystem {
  LocalFileSystemFake.test({required super.signals}) : super.test();

  @override
  Directory get superSystemTempDirectory => directory('/does_not_exist');
}

void main() {
  group('fsUtils', () {
    late MemoryFileSystem fs;
    late FileSystemUtils fsUtils;

    setUp(() {
      fs = MemoryFileSystem.test();
      fsUtils = FileSystemUtils(fileSystem: fs, platform: FakePlatform());
    });

    testWithoutContext('getUniqueFile creates a unique file name', () async {
      final File fileA = fsUtils.getUniqueFile(fs.currentDirectory, 'foo', 'json')..createSync();
      final File fileB = fsUtils.getUniqueFile(fs.currentDirectory, 'foo', 'json');

      expect(fileA.path, '/foo_01.json');
      expect(fileB.path, '/foo_02.json');
    });

    testWithoutContext('getUniqueDirectory creates a unique directory name', () async {
      final Directory directoryA = fsUtils.getUniqueDirectory(fs.currentDirectory, 'foo')
        ..createSync();
      final Directory directoryB = fsUtils.getUniqueDirectory(fs.currentDirectory, 'foo');

      expect(directoryA.path, '/foo_01');
      expect(directoryB.path, '/foo_02');
    });
  });

  group('copyDirectorySync', () {
    /// Test file_systems.copyDirectorySync() using MemoryFileSystem.
    /// Copies between 2 instances of file systems which is also supported by copyDirectorySync().
    testWithoutContext('test directory copy', () async {
      final MemoryFileSystem sourceMemoryFs = MemoryFileSystem.test();
      const String sourcePath = '/some/origin';
      final Directory sourceDirectory = await sourceMemoryFs
          .directory(sourcePath)
          .create(recursive: true);
      sourceMemoryFs.currentDirectory = sourcePath;
      final File sourceFile1 = sourceMemoryFs.file('some_file.txt')..writeAsStringSync('bleh');
      final DateTime writeTime = sourceFile1.lastModifiedSync();
      sourceMemoryFs.file('sub_dir/another_file.txt').createSync(recursive: true);
      sourceMemoryFs.directory('empty_directory').createSync();

      // Copy to another memory file system instance.
      final MemoryFileSystem targetMemoryFs = MemoryFileSystem.test();
      const String targetPath = '/some/non-existent/target';
      final Directory targetDirectory = targetMemoryFs.directory(targetPath);

      copyDirectory(sourceDirectory, targetDirectory);

      expect(targetDirectory.existsSync(), true);
      targetMemoryFs.currentDirectory = targetPath;
      expect(targetMemoryFs.directory('empty_directory').existsSync(), true);
      expect(targetMemoryFs.file('sub_dir/another_file.txt').existsSync(), true);
      expect(targetMemoryFs.file('some_file.txt').readAsStringSync(), 'bleh');

      // Assert that the copy operation hasn't modified the original file in some way.
      expect(sourceMemoryFs.file('some_file.txt').lastModifiedSync(), writeTime);
      // There's still 3 things in the original directory as there were initially.
      expect(sourceMemoryFs.directory(sourcePath).listSync().length, 3);
    });

    testWithoutContext('test directory copy with followLinks: true', () async {
      final Signals signals = Signals.test();
      final LocalFileSystem fileSystem = LocalFileSystem.test(signals: signals);
      final Directory tempDir = fileSystem.systemTempDirectory.createTempSync(
        'flutter_copy_directory.',
      );
      try {
        final String sourcePath = io.Platform.isWindows ? r'some\origin' : 'some/origin';
        final Directory sourceDirectory = tempDir.childDirectory(sourcePath)
          ..createSync(recursive: true);
        final File sourceFile1 = sourceDirectory.childFile('some_file.txt')
          ..writeAsStringSync('file 1');
        sourceDirectory.childLink('absolute_linked.txt').createSync(sourceFile1.absolute.path);
        final DateTime writeTime = sourceFile1.lastModifiedSync();
        final Directory sourceSubDirectory = sourceDirectory
          .childDirectory('dir1')
          .childDirectory('dir2')..createSync(recursive: true);
        sourceSubDirectory.childFile('another_file.txt').writeAsStringSync('file 2');
        final String subdirectorySourcePath = io.Platform.isWindows ? r'dir1\dir2' : 'dir1/dir2';
        sourceDirectory.childLink('relative_linked_sub_dir').createSync(subdirectorySourcePath);
        sourceDirectory.childDirectory('empty_directory').createSync(recursive: true);

        final String targetPath =
            io.Platform.isWindows ? r'some\non-existent\target' : 'some/non-existent/target';
        final Directory targetDirectory = tempDir.childDirectory(targetPath);

        copyDirectory(sourceDirectory, targetDirectory);

        expect(targetDirectory.existsSync(), true);
        expect(targetDirectory.childFile('some_file.txt').existsSync(), true);
        expect(targetDirectory.childFile('some_file.txt').readAsStringSync(), 'file 1');
        expect(targetDirectory.childFile('absolute_linked.txt').readAsStringSync(), 'file 1');
        expect(targetDirectory.childLink('absolute_linked.txt').existsSync(), false);
        expect(targetDirectory.childDirectory('dir1').childDirectory('dir2').existsSync(), true);
        expect(
          targetDirectory
              .childDirectory('dir1')
              .childDirectory('dir2')
              .childFile('another_file.txt')
              .existsSync(),
          true,
        );
        expect(
          targetDirectory
              .childDirectory('dir1')
              .childDirectory('dir2')
              .childFile('another_file.txt')
              .readAsStringSync(),
          'file 2',
        );
        expect(targetDirectory.childDirectory('relative_linked_sub_dir').existsSync(), true);
        expect(targetDirectory.childLink('relative_linked_sub_dir').existsSync(), false);
        expect(
          targetDirectory
              .childDirectory('relative_linked_sub_dir')
              .childFile('another_file.txt')
              .existsSync(),
          true,
        );
        expect(
          targetDirectory
              .childDirectory('relative_linked_sub_dir')
              .childFile('another_file.txt')
              .readAsStringSync(),
          'file 2',
        );
        expect(targetDirectory.childDirectory('empty_directory').existsSync(), true);

        // Assert that the copy operation hasn't modified the original file in some way.
        expect(sourceDirectory.childFile('some_file.txt').lastModifiedSync(), writeTime);
        // There's still 5 things in the original directory as there were initially.
        expect(sourceDirectory.listSync().length, 5);
      } finally {
        tryToDelete(tempDir);
      }
    });

    testWithoutContext('test directory copy with followLinks: false', () async {
      final Signals signals = Signals.test();
      final LocalFileSystem fileSystem = LocalFileSystem.test(signals: signals);
      final Directory tempDir = fileSystem.systemTempDirectory.createTempSync(
        'flutter_copy_directory.',
      );
      try {
        final String sourcePath = io.Platform.isWindows ? r'some\origin' : 'some/origin';
        final Directory sourceDirectory = tempDir.childDirectory(sourcePath)
          ..createSync(recursive: true);
        final File sourceFile1 = sourceDirectory.childFile('some_file.txt')
          ..writeAsStringSync('file 1');
        sourceDirectory.childLink('absolute_linked.txt').createSync(sourceFile1.absolute.path);
        final DateTime writeTime = sourceFile1.lastModifiedSync();
        final Directory sourceSubDirectory = sourceDirectory
          .childDirectory('dir1')
          .childDirectory('dir2')..createSync(recursive: true);
        sourceSubDirectory.childFile('another_file.txt').writeAsStringSync('file 2');
        final String subdirectorySourcePath = io.Platform.isWindows ? r'dir1\dir2' : 'dir1/dir2';
        sourceDirectory.childLink('relative_linked_sub_dir').createSync(subdirectorySourcePath);
        sourceDirectory.childDirectory('empty_directory').createSync(recursive: true);

        final String targetPath =
            io.Platform.isWindows ? r'some\non-existent\target' : 'some/non-existent/target';
        final Directory targetDirectory = tempDir.childDirectory(targetPath);

        copyDirectory(sourceDirectory, targetDirectory, followLinks: false);

        expect(targetDirectory.existsSync(), true);
        expect(targetDirectory.childFile('some_file.txt').existsSync(), true);
        expect(targetDirectory.childFile('some_file.txt').readAsStringSync(), 'file 1');
        expect(targetDirectory.childFile('absolute_linked.txt').readAsStringSync(), 'file 1');
        expect(targetDirectory.childLink('absolute_linked.txt').existsSync(), true);
        expect(
          targetDirectory.childLink('absolute_linked.txt').targetSync(),
          sourceFile1.absolute.path,
        );
        expect(targetDirectory.childDirectory('dir1').childDirectory('dir2').existsSync(), true);
        expect(
          targetDirectory
              .childDirectory('dir1')
              .childDirectory('dir2')
              .childFile('another_file.txt')
              .existsSync(),
          true,
        );
        expect(
          targetDirectory
              .childDirectory('dir1')
              .childDirectory('dir2')
              .childFile('another_file.txt')
              .readAsStringSync(),
          'file 2',
        );
        expect(targetDirectory.childDirectory('relative_linked_sub_dir').existsSync(), true);
        expect(targetDirectory.childLink('relative_linked_sub_dir').existsSync(), true);
        expect(
          targetDirectory.childLink('relative_linked_sub_dir').targetSync(),
          subdirectorySourcePath,
        );
        expect(
          targetDirectory
              .childDirectory('relative_linked_sub_dir')
              .childFile('another_file.txt')
              .existsSync(),
          true,
        );
        expect(
          targetDirectory
              .childDirectory('relative_linked_sub_dir')
              .childFile('another_file.txt')
              .readAsStringSync(),
          'file 2',
        );
        expect(targetDirectory.childDirectory('empty_directory').existsSync(), true);

        // Assert that the copy operation hasn't modified the original file in some way.
        expect(sourceDirectory.childFile('some_file.txt').lastModifiedSync(), writeTime);
        // There's still 5 things in the original directory as there were initially.
        expect(sourceDirectory.listSync().length, 5);
      } finally {
        tryToDelete(tempDir);
      }
    });

    testWithoutContext('Skip files if shouldCopyFile returns false', () {
      final MemoryFileSystem fileSystem = MemoryFileSystem.test();
      final Directory origin = fileSystem.directory('/origin');
      origin.createSync();
      fileSystem.file(fileSystem.path.join('origin', 'a.txt')).writeAsStringSync('irrelevant');
      fileSystem.directory('/origin/nested').createSync();
      fileSystem
          .file(fileSystem.path.join('origin', 'nested', 'a.txt'))
          .writeAsStringSync('irrelevant');
      fileSystem
          .file(fileSystem.path.join('origin', 'nested', 'b.txt'))
          .writeAsStringSync('irrelevant');

      final Directory destination = fileSystem.directory('/destination');
      copyDirectory(
        origin,
        destination,
        shouldCopyFile: (File origin, File dest) {
          return origin.basename == 'b.txt';
        },
      );

      expect(destination.existsSync(), isTrue);
      expect(destination.childDirectory('nested').existsSync(), isTrue);
      expect(destination.childDirectory('nested').childFile('b.txt').existsSync(), isTrue);

      expect(destination.childFile('a.txt').existsSync(), isFalse);
      expect(destination.childDirectory('nested').childFile('a.txt').existsSync(), isFalse);
    });

    testWithoutContext('Skip directories if shouldCopyDirectory returns false', () {
      final MemoryFileSystem fileSystem = MemoryFileSystem.test();
      final Directory origin = fileSystem.directory('/origin');
      origin.createSync();
      fileSystem.file(fileSystem.path.join('origin', 'a.txt')).writeAsStringSync('irrelevant');
      fileSystem.directory('/origin/nested').createSync();
      fileSystem
          .file(fileSystem.path.join('origin', 'nested', 'a.txt'))
          .writeAsStringSync('irrelevant');
      fileSystem
          .file(fileSystem.path.join('origin', 'nested', 'b.txt'))
          .writeAsStringSync('irrelevant');

      final Directory destination = fileSystem.directory('/destination');
      copyDirectory(
        origin,
        destination,
        shouldCopyDirectory: (Directory directory) {
          return !directory.path.endsWith('nested');
        },
      );

      expect(destination, exists);
      expect(destination.childDirectory('nested'), isNot(exists));
      expect(destination.childDirectory('nested').childFile('b.txt'), isNot(exists));
    });
  });

  group('escapePath', () {
    testWithoutContext('on Windows', () {
      final MemoryFileSystem fileSystem = MemoryFileSystem.test();
      final FileSystemUtils fsUtils = FileSystemUtils(
        fileSystem: fileSystem,
        platform: FakePlatform(operatingSystem: 'windows'),
      );
      expect(fsUtils.escapePath(r'C:\foo\bar\cool.dart'), r'C:\\foo\\bar\\cool.dart');
      expect(fsUtils.escapePath(r'foo\bar\cool.dart'), r'foo\\bar\\cool.dart');
      expect(fsUtils.escapePath('C:/foo/bar/cool.dart'), 'C:/foo/bar/cool.dart');
      expect(fsUtils.escapePath('c:/foo/bar/cool.dart'), 'C:/foo/bar/cool.dart');
      expect(fsUtils.escapePath('x:/foo/bar/cool.dart'), 'X:/foo/bar/cool.dart');
<<<<<<< HEAD
=======
      expect(fsUtils.escapePath(r'a:\foo\bar\cool.dart'), r'A:\\foo\\bar\\cool.dart');
>>>>>>> 351718d1
    });

    testWithoutContext('on Linux', () {
      final MemoryFileSystem fileSystem = MemoryFileSystem.test();
      final FileSystemUtils fsUtils = FileSystemUtils(
        fileSystem: fileSystem,
        platform: FakePlatform(),
      );
      expect(fsUtils.escapePath('/foo/bar/cool.dart'), '/foo/bar/cool.dart');
      expect(fsUtils.escapePath('foo/bar/cool.dart'), 'foo/bar/cool.dart');
      expect(fsUtils.escapePath(r'foo\cool.dart'), r'foo\cool.dart');
    });
  });

  group('LocalFileSystem', () {
    late FakeProcessSignal fakeSignal;
    late ProcessSignal signalUnderTest;

    setUp(() {
      fakeSignal = FakeProcessSignal();
      signalUnderTest = ProcessSignal(fakeSignal);
    });

    testWithoutContext('runs shutdown hooks', () async {
      final Signals signals = Signals.test();
      final LocalFileSystem localFileSystem = LocalFileSystem.test(signals: signals);
      final Directory temp = localFileSystem.systemTempDirectory;

      expect(temp.existsSync(), isTrue);
      expect(localFileSystem.shutdownHooks.registeredHooks, hasLength(1));
      final BufferLogger logger = BufferLogger.test();
      await localFileSystem.shutdownHooks.runShutdownHooks(logger);
      expect(temp.existsSync(), isFalse);
      expect(logger.traceText, contains('Running 1 shutdown hook'));
    });

    testWithoutContext('deletes system temp entry on a fatal signal', () async {
      final Completer<void> completer = Completer<void>();
      final Signals signals = Signals.test();
      final LocalFileSystem localFileSystem = LocalFileSystem.test(
        signals: signals,
        fatalSignals: <ProcessSignal>[signalUnderTest],
      );
      final Directory temp = localFileSystem.systemTempDirectory;

      signals.addHandler(signalUnderTest, (ProcessSignal s) {
        completer.complete();
      });

      expect(temp.existsSync(), isTrue);

      fakeSignal.controller.add(fakeSignal);
      await completer.future;

      expect(temp.existsSync(), isFalse);
    });

    testWithoutContext('throwToolExit when temp not found', () async {
      final Signals signals = Signals.test();
      final LocalFileSystemFake localFileSystem = LocalFileSystemFake.test(signals: signals);

      try {
        localFileSystem.systemTempDirectory;
        fail('expected tool exit');
      } on ToolExit catch (e) {
        expect(
          e.message,
          'Your system temp directory (/does_not_exist) does not exist. '
          'Did you set an invalid override in your environment? '
          'See issue https://github.com/flutter/flutter/issues/74042 for more context.',
        );
      }
    });
  });
}

class FakeProcessSignal extends Fake implements io.ProcessSignal {
  final StreamController<io.ProcessSignal> controller = StreamController<io.ProcessSignal>();

  @override
  Stream<io.ProcessSignal> watch() => controller.stream;
}<|MERGE_RESOLUTION|>--- conflicted
+++ resolved
@@ -318,10 +318,7 @@
       expect(fsUtils.escapePath('C:/foo/bar/cool.dart'), 'C:/foo/bar/cool.dart');
       expect(fsUtils.escapePath('c:/foo/bar/cool.dart'), 'C:/foo/bar/cool.dart');
       expect(fsUtils.escapePath('x:/foo/bar/cool.dart'), 'X:/foo/bar/cool.dart');
-<<<<<<< HEAD
-=======
       expect(fsUtils.escapePath(r'a:\foo\bar\cool.dart'), r'A:\\foo\\bar\\cool.dart');
->>>>>>> 351718d1
     });
 
     testWithoutContext('on Linux', () {
