--- conflicted
+++ resolved
@@ -191,17 +191,6 @@
         logger: BufferLogger.test(),
         xcode: Xcode.test(
           processManager: processManager,
-<<<<<<< HEAD
-          xcodeProjectInterpreter: XcodeProjectInterpreter(
-            platform: platform,
-            processManager: processManager,
-            logger: logger,
-            fileSystem: fileSystem,
-            terminal: Terminal.test(),
-            usage: TestUsage(),
-          ),
-=======
->>>>>>> d11fe856
         ),
         artifacts: artifacts,
         processManager: processManager,
