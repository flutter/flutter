// Copyright 2014 The Flutter Authors. All rights reserved.
// Use of this source code is governed by a BSD-style license that can be
// found in the LICENSE file.

import 'dart:async';

import 'package:flutter_tools/src/base/file_system.dart';
import 'package:flutter_tools/src/base/logger.dart';
import 'package:flutter_tools/src/base/platform.dart';
import 'package:flutter_tools/src/base/signals.dart';
import 'package:flutter_tools/src/widget_preview/preview_detector.dart';
import 'package:test/test.dart';

import '../../src/common.dart';
import '../../src/context.dart';

Directory createBasicProjectStructure(FileSystem fs) {
  return fs.systemTempDirectory.createTempSync('root');
}

<<<<<<< HEAD
void populatePubspec(Directory projectRoot, String contents) {
  projectRoot.childFile('pubspec.yaml')
    ..createSync(recursive: true)
    ..writeAsStringSync(contents);
}

PreviewPath addPreviewContainingFile(Directory projectRoot, List<String> path) {
  final File file =
      projectRoot.childDirectory('lib').childFile(path.join(const LocalPlatform().pathSeparator))
        ..createSync(recursive: true)
        ..writeAsStringSync(previewContainingFileContents);
  return (path: file.path, uri: file.uri);
}

=======
PreviewPath addPreviewContainingFile(Directory projectRoot, List<String> path) {
  final File file =
      projectRoot.childDirectory('lib').childFile(path.join(const LocalPlatform().pathSeparator))
        ..createSync(recursive: true)
        ..writeAsStringSync(previewContainingFileContents);
  return (path: file.path, uri: file.uri);
}

>>>>>>> 6e7e36fd
PreviewPath addNonPreviewContainingFile(Directory projectRoot, List<String> path) {
  final File file =
      projectRoot.childDirectory('lib').childFile(path.join(const LocalPlatform().pathSeparator))
        ..createSync(recursive: true)
        ..writeAsStringSync(nonPreviewContainingFileContents);
  return (path: file.path, uri: file.uri);
}

void main() {
  group('$PreviewDetector', () {
    // Note: we don't use a MemoryFileSystem since we don't have a way to
    // provide it to package:analyzer APIs without writing a significant amount
    // of wrapper logic.
    late LocalFileSystem fs;
    late Logger logger;
    late PreviewDetector previewDetector;
    late Directory projectRoot;
    void Function(PreviewMapping)? onChangeDetected;
    void Function()? onPubspecChangeDetected;

    void onChangeDetectedRoot(PreviewMapping mapping) {
      onChangeDetected!(mapping);
    }

    void onPubspecChangeDetectedRoot() {
      onPubspecChangeDetected!();
    }

    setUp(() {
      fs = LocalFileSystem.test(signals: Signals.test());
      projectRoot = createBasicProjectStructure(fs);
      logger = BufferLogger.test();
      previewDetector = PreviewDetector(
        logger: logger,
        fs: fs,
        onChangeDetected: onChangeDetectedRoot,
        onPubspecChangeDetected: onPubspecChangeDetectedRoot,
      );
    });

    tearDown(() async {
      await previewDetector.dispose();
      projectRoot.deleteSync(recursive: true);
      onChangeDetected = null;
    });

    testUsingContext('can detect previews in existing files', () async {
      final List<PreviewPath> previewFiles = <PreviewPath>[
        addPreviewContainingFile(projectRoot, <String>['foo.dart']),
        addPreviewContainingFile(projectRoot, <String>['src', 'bar.dart']),
      ];
      addNonPreviewContainingFile(projectRoot, <String>['baz.dart']);
      final PreviewMapping mapping = previewDetector.findPreviewFunctions(projectRoot);
      expect(mapping.keys.toSet(), previewFiles.toSet());
    });

    testUsingContext('can detect previews in updated files', () async {
      // Create two files with existing previews and one without.
      final PreviewMapping expectedInitialMapping = <PreviewPath, List<String>>{
        addPreviewContainingFile(projectRoot, <String>['foo.dart']): <String>['previews'],
        addPreviewContainingFile(projectRoot, <String>['src', 'bar.dart']): <String>['previews'],
      };
      final PreviewPath nonPreviewContainingFile = addNonPreviewContainingFile(
        projectRoot,
        <String>['baz.dart'],
      );

      Completer<void> completer = Completer<void>();
      onChangeDetected = (PreviewMapping updated) {
        // The new preview in baz.dart should be included in the preview mapping.
        expect(updated, <PreviewPath, List<String>>{
          ...expectedInitialMapping,
          nonPreviewContainingFile: <String>['previews'],
        });
        completer.complete();
      };
      // Initialize the file watcher.
      final PreviewMapping initialPreviews = await previewDetector.initialize(projectRoot);
      expect(initialPreviews, expectedInitialMapping);

      // Update the file without an existing preview to include a preview and ensure it triggers
      // the preview detector.
      addPreviewContainingFile(projectRoot, <String>['baz.dart']);
      await completer.future;

      completer = Completer<void>();
      onChangeDetected = (PreviewMapping updated) {
        // The removed preview in baz.dart should not longer be included in the preview mapping.
        expect(updated, expectedInitialMapping);
        completer.complete();
      };

      // Update the file with an existing preview to remove the preview and ensure it triggers
      // the preview detector.
      addNonPreviewContainingFile(projectRoot, <String>['baz.dart']);
<<<<<<< HEAD
      await completer.future;
    });

    testUsingContext('can changes in the pubspec.yaml', () async {
      // Create an initial pubspec.
      populatePubspec(projectRoot, 'abc');

      final Completer<void> completer = Completer<void>();
      onPubspecChangeDetected = () {
        completer.complete();
      };
      // Initialize the file watcher.
      final PreviewMapping initialPreviews = await previewDetector.initialize(projectRoot);
      expect(initialPreviews, isEmpty);

      // Change the contents of the pubspec and verify the callback is invoked.
      populatePubspec(projectRoot, 'foo');
=======
>>>>>>> 6e7e36fd
      await completer.future;
    });
  });
}

const String previewContainingFileContents = '''
@Preview()
// This isn't necessarily valid code. We're just looking for the annotation
WidgetPreview previews() => WidgetPreview();
''';

const String nonPreviewContainingFileContents = '''
String foo() => 'bar';
''';<|MERGE_RESOLUTION|>--- conflicted
+++ resolved
@@ -18,7 +18,6 @@
   return fs.systemTempDirectory.createTempSync('root');
 }
 
-<<<<<<< HEAD
 void populatePubspec(Directory projectRoot, String contents) {
   projectRoot.childFile('pubspec.yaml')
     ..createSync(recursive: true)
@@ -33,16 +32,6 @@
   return (path: file.path, uri: file.uri);
 }
 
-=======
-PreviewPath addPreviewContainingFile(Directory projectRoot, List<String> path) {
-  final File file =
-      projectRoot.childDirectory('lib').childFile(path.join(const LocalPlatform().pathSeparator))
-        ..createSync(recursive: true)
-        ..writeAsStringSync(previewContainingFileContents);
-  return (path: file.path, uri: file.uri);
-}
-
->>>>>>> 6e7e36fd
 PreviewPath addNonPreviewContainingFile(Directory projectRoot, List<String> path) {
   final File file =
       projectRoot.childDirectory('lib').childFile(path.join(const LocalPlatform().pathSeparator))
@@ -138,11 +127,10 @@
       // Update the file with an existing preview to remove the preview and ensure it triggers
       // the preview detector.
       addNonPreviewContainingFile(projectRoot, <String>['baz.dart']);
-<<<<<<< HEAD
       await completer.future;
     });
 
-    testUsingContext('can changes in the pubspec.yaml', () async {
+    testUsingContext('can detect changes in the pubspec.yaml', () async {
       // Create an initial pubspec.
       populatePubspec(projectRoot, 'abc');
 
@@ -156,8 +144,6 @@
 
       // Change the contents of the pubspec and verify the callback is invoked.
       populatePubspec(projectRoot, 'foo');
-=======
->>>>>>> 6e7e36fd
       await completer.future;
     });
   });
