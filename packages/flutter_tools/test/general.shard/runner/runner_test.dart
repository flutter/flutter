--- conflicted
+++ resolved
@@ -7,6 +7,7 @@
 import 'package:file/memory.dart';
 import 'package:flutter_tools/runner.dart' as runner;
 import 'package:flutter_tools/src/artifacts.dart';
+import 'package:flutter_tools/src/base/bot_detector.dart';
 import 'package:flutter_tools/src/base/file_system.dart';
 import 'package:flutter_tools/src/base/io.dart' as io;
 import 'package:flutter_tools/src/base/logger.dart';
@@ -17,6 +18,7 @@
 import 'package:flutter_tools/src/cache.dart';
 import 'package:flutter_tools/src/globals.dart' as globals;
 import 'package:flutter_tools/src/reporting/crash_reporting.dart';
+import 'package:flutter_tools/src/reporting/reporting.dart';
 import 'package:flutter_tools/src/runner/flutter_command.dart';
 import 'package:test/fake.dart';
 import 'package:unified_analytics/unified_analytics.dart';
@@ -25,7 +27,6 @@
 import '../../src/context.dart';
 import '../../src/fake_http_client.dart';
 import '../../src/fakes.dart';
-import 'utils.dart';
 
 const String kCustomBugInstructions = 'These are instructions to report with a custom bug tracker.';
 
@@ -46,8 +47,8 @@
         firstExitCode ??= exitCode;
 
         // TODO(jamesderlin): Ideally only the first call to exit() would be
-        //  honored and subsequent calls would be no-ops, but existing tests
-        //  rely on all calls to throw.
+        // honored and subsequent calls would be no-ops, but existing tests
+        // rely on all calls to throw.
         throw Exception('test exit');
       });
 
@@ -98,13 +99,17 @@
       // exception on the first attempt, the second attempt tries to report the
       // *original* crash, and not the crash from the first crash report
       // attempt.
+      final CrashingUsage crashingUsage = globals.flutterUsage as CrashingUsage;
+      expect(crashingUsage.sentException.toString(), 'Exception: an exception % --');
       expect(fakeAnalytics.sentEvents, contains(Event.exception(exception: '_Exception')));
     }, overrides: <Type, Generator>{
       Platform: () => FakePlatform(environment: <String, String>{
+        'FLUTTER_ANALYTICS_LOG_FILE': 'test',
         'FLUTTER_ROOT': '/',
       }),
       FileSystem: () => fileSystem,
       ProcessManager: () => FakeProcessManager.any(),
+      Usage: () => CrashingUsage(),
       Artifacts: () => Artifacts.test(),
       HttpClientFactory: () => () => FakeHttpClient.any(),
       Analytics: () => fakeAnalytics,
@@ -144,6 +149,7 @@
       await completer.future;
     }, overrides: <Type, Generator>{
       Platform: () => FakePlatform(environment: <String, String>{
+        'FLUTTER_ANALYTICS_LOG_FILE': 'test',
         'FLUTTER_ROOT': '/',
       }),
       FileSystem: () => fileSystem,
@@ -212,6 +218,7 @@
     }, overrides: <Type, Generator>{
       Platform: () => FakePlatform(
         environment: <String, String>{
+          'FLUTTER_ANALYTICS_LOG_FILE': 'test',
           'FLUTTER_ROOT': '/',
         }
       ),
@@ -306,6 +313,7 @@
       }, overrides: <Type, Generator>{
         Platform: () => FakePlatform(
           environment: <String, String>{
+            'FLUTTER_ANALYTICS_LOG_FILE': 'test',
             'FLUTTER_ROOT': '/',
           }
         ),
@@ -319,55 +327,6 @@
     });
   });
 
-<<<<<<< HEAD
-  group('unified_analytics', () {
-    late final MemoryFileSystem fileSystem;
-    late final FakeAnalytics analytics;
-    late final BufferLogger logger;
-
-    setUp(() {
-      fileSystem = MemoryFileSystem.test();
-      analytics = Analytics.fake(
-        tool: DashTool.flutterTool,
-        homeDirectory: fileSystem.currentDirectory,
-        dartVersion: 'dartVersion',
-        fs: fileSystem,
-      );
-      logger = BufferLogger.test();
-    });
-
-    setUp(() {
-      io.setExitFunctionForTests((int exitCode) {});
-      Cache.disableLocking();
-    });
-
-    tearDown(() {
-      io.restoreExitFunction();
-      Cache.enableLocking();
-    });
-
-    testUsingContext('unified_analytics welcome message is shown on first tool run when exiting the tool', () async {
-      await runner.run(
-        <String>['dummy'],
-        () => <FlutterCommand>[
-          DummyFlutterCommand(
-            commandFunction: () async {
-              globals.logger.printStatus('This is the command output.');
-              return FlutterCommandResult.success();
-            },
-          )
-        ],
-        shutdownHooks: ShutdownHooks(),
-      );
-
-      expect(logger.statusText, 'This is the command output.\n\n${analytics.getConsentMessage}\n');
-    }, overrides: <Type, Generator>{
-      Logger: () => logger,
-      FileSystem: () => fileSystem,
-      Analytics: () => analytics,
-      ProcessManager: () => FakeProcessManager.empty(),
-    });
-=======
   group('runner', () {
     late MemoryFileSystem fs;
 
@@ -461,12 +420,12 @@
         Usage: () => TestUsage(),
       },
     );
->>>>>>> 6b5cd01e
   });
 
   group('unified_analytics', () {
     late FakeAnalytics fakeAnalytics;
     late MemoryFileSystem fs;
+    late TestUsage testUsage;
 
     setUp(() {
       fs = MemoryFileSystem.test();
@@ -475,6 +434,7 @@
         fs: fs,
         fakeFlutterVersion: FakeFlutterVersion(),
       );
+      testUsage = TestUsage();
     });
 
     testUsingContext(
@@ -498,6 +458,85 @@
         Analytics: () => fakeAnalytics,
         FileSystem: () => MemoryFileSystem.test(),
         ProcessManager: () => FakeProcessManager.any(),
+      },
+    );
+
+    testUsingContext(
+      'runner sends mismatch event to ga3 if user opted in to ga3 but out of ga4 analytics',
+      () async {
+        io.setExitFunctionForTests((int exitCode) {});
+
+        // Begin by opting out of telemetry for package:unified_analytics
+        // and leaving legacy analytics opted in
+        await fakeAnalytics.setTelemetry(false);
+        expect(fakeAnalytics.telemetryEnabled, false);
+        expect(testUsage.enabled, true);
+
+        await runner.run(
+          <String>[],
+          () => <FlutterCommand>[],
+          // This flutterVersion disables crash reporting.
+          flutterVersion: '[user-branch]/',
+          shutdownHooks: ShutdownHooks(),
+        );
+
+        expect(
+          testUsage.events,
+          contains(const TestUsageEvent(
+            'ga4_and_ga3_status_mismatch',
+            'opted_out_of_ga4',
+          )),
+        );
+        expect(fakeAnalytics.telemetryEnabled, false);
+        expect(testUsage.enabled, true);
+        expect(fakeAnalytics.sentEvents, isEmpty);
+
+      },
+      overrides: <Type, Generator>{
+        Analytics: () => fakeAnalytics,
+        FileSystem: () => MemoryFileSystem.test(),
+        ProcessManager: () => FakeProcessManager.any(),
+        Usage: () => testUsage,
+      },
+    );
+
+    testUsingContext(
+      'runner does not send mismatch event to ga3 if user opted out of ga3 & ga4 analytics',
+      () async {
+        io.setExitFunctionForTests((int exitCode) {});
+
+        // Begin by opting out of telemetry for package:unified_analytics
+        // and legacy analytics
+        await fakeAnalytics.setTelemetry(false);
+        testUsage.enabled = false;
+        expect(fakeAnalytics.telemetryEnabled, false);
+        expect(testUsage.enabled, false);
+
+        await runner.run(
+          <String>[],
+          () => <FlutterCommand>[],
+          // This flutterVersion disables crash reporting.
+          flutterVersion: '[user-branch]/',
+          shutdownHooks: ShutdownHooks(),
+        );
+
+        expect(
+          testUsage.events,
+          isNot(contains(const TestUsageEvent(
+            'ga4_and_ga3_status_mismatch',
+            'opted_out_of_ga4',
+          ))),
+        );
+        expect(fakeAnalytics.telemetryEnabled, false);
+        expect(testUsage.enabled, false);
+        expect(fakeAnalytics.sentEvents, isEmpty);
+
+      },
+      overrides: <Type, Generator>{
+        Analytics: () => fakeAnalytics,
+        FileSystem: () => MemoryFileSystem.test(),
+        ProcessManager: () => FakeProcessManager.any(),
+        Usage: () => testUsage,
       },
     );
 
@@ -603,8 +642,6 @@
   }
 }
 
-<<<<<<< HEAD
-=======
 class _GitNotFoundFlutterCommand extends FlutterCommand {
   @override
   String get description => '';
@@ -701,7 +738,6 @@
   void printWelcome() => _impl.printWelcome();
 }
 
->>>>>>> 6b5cd01e
 class CustomBugInstructions extends UserMessages {
   @override
   String get flutterToolBugInstructions => kCustomBugInstructions;
