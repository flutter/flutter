--- conflicted
+++ resolved
@@ -26,13 +26,8 @@
         .get(
             flutterRoot.absolutePath,
             "bin",
-<<<<<<< HEAD
-            "internal",
-            "engine.version"
-=======
             "cache",
             "engine.stamp"
->>>>>>> 9246b02a
         ).toFile()
         .readText()
         .trim()
@@ -42,11 +37,7 @@
         .get(
             flutterRoot.absolutePath,
             "bin",
-<<<<<<< HEAD
-            "internal",
-=======
             "cache",
->>>>>>> 9246b02a
             "engine.realm"
         ).toFile()
         .readText()
