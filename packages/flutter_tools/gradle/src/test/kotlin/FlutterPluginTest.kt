package com.flutter.gradle

import com.android.build.api.dsl.ApplicationDefaultConfig
import com.android.build.api.dsl.ApplicationExtension
import com.android.build.api.variant.AndroidComponentsExtension
import com.android.build.gradle.AbstractAppExtension
import com.android.build.gradle.BaseExtension
import com.android.build.gradle.api.AndroidSourceDirectorySet
import com.android.build.gradle.internal.core.InternalBaseVariant
import com.android.build.gradle.tasks.MergeSourceSetFolders
import com.android.build.gradle.tasks.ProcessAndroidResources
import com.flutter.gradle.tasks.FlutterTask
import io.mockk.CapturingSlot
import io.mockk.every
import io.mockk.mockk
import io.mockk.mockkObject
import io.mockk.slot
import io.mockk.verify
import org.gradle.api.Action
import org.gradle.api.Project
import org.gradle.api.Task
import org.gradle.api.file.Directory
import org.gradle.api.tasks.Copy
import org.gradle.api.tasks.TaskProvider
import org.jetbrains.kotlin.gradle.plugin.extraProperties
import org.junit.jupiter.api.Assertions.fail
import org.junit.jupiter.api.io.TempDir
import java.nio.file.Path
import kotlin.io.path.writeText
import kotlin.test.Test

<<<<<<< HEAD
class FakeTaskContainer(private val copyTaskActionCaptor: CapturingSlot<Action<Copy>>) : TaskContainerMock() {
=======
class FakeTaskContainer(
    private val copyTaskActionCaptor: CapturingSlot<Action<Copy>>
) : TaskContainerMock() {
>>>>>>> bfdaa4fe
    override fun register(
        name: String,
        configurationAction: Action<in Task>
    ): TaskProvider<Task?> = mockk<TaskProvider<Task?>>(relaxed = true)

    override fun <T : Task?> register(
        name: String,
        type: Class<T?>,
        configurationAction: Action<in T>
    ): TaskProvider<T?> {
        val flutterTask = mockk<FlutterTask>(relaxed = true)
        if (name.startsWith("copyFlutterAssets")) {
            copyTaskActionCaptor.captured = configurationAction as Action<Copy>
        }
        val copySpec = mockk<org.gradle.api.file.CopySpec>(relaxed = true)
        every {
            (flutterTask).assets
        } returns copySpec
        val flutterTaskProvider = mockk<TaskProvider<FlutterTask>>(relaxed = true)
        every {
            flutterTaskProvider.hint(FlutterTask::class).get()
        } returns flutterTask
        return flutterTaskProvider as TaskProvider<T?>
    }

    override fun named(name: String): TaskProvider<Task> {
        val flutterTask = mockk<FlutterTask>(relaxed = true)
        val copySpec = mockk<org.gradle.api.file.CopySpec>(relaxed = true)
        every {
            (flutterTask).assets
        } returns copySpec
        val flutterTaskProvider = mockk<TaskProvider<FlutterTask>>(relaxed = true)
        every {
            flutterTaskProvider.hint(FlutterTask::class).get()
        } returns flutterTask
        return flutterTaskProvider as TaskProvider<Task>
    }

    override fun findByName(name: String): Task? = null
}

class FlutterPluginTest {
    @Test
    fun `FlutterPlugin apply() adds expected tasks`(
        @TempDir tempDir: Path
    ) {
        val projectDir = tempDir.resolve("project-dir").resolve("android").resolve("app")
        projectDir.toFile().mkdirs()
        val settingsFile = projectDir.parent.resolve("settings.gradle")
        settingsFile.writeText("empty for now")
        val fakeFlutterSdkDir = tempDir.resolve("fake-flutter-sdk")
        fakeFlutterSdkDir.toFile().mkdirs()
        val fakeCacheDir = fakeFlutterSdkDir.resolve("bin").resolve("cache")
        fakeCacheDir.toFile().mkdirs()
        val fakeEngineStampFile = fakeCacheDir.resolve("engine.stamp")
        fakeEngineStampFile.writeText(FAKE_ENGINE_STAMP)
        val fakeEngineRealmFile = fakeCacheDir.resolve("engine.realm")
        fakeEngineRealmFile.writeText(FAKE_ENGINE_REALM)
        val project = mockk<Project>(relaxed = true)
        val mockAbstractAppExtension = mockk<AbstractAppExtension>(relaxed = true)
        every { project.extensions.findByType(AbstractAppExtension::class.java) } returns mockAbstractAppExtension
        val mockAndroidComponentsExtension = mockk<AndroidComponentsExtension<*, *, *>>(relaxed = true)
        every { project.extensions.getByType(AndroidComponentsExtension::class.java) } returns mockAndroidComponentsExtension
        every { mockAndroidComponentsExtension.selector() } returns
            mockk {
                every { all() } returns mockk()
            }
        every { project.extensions.getByType(AbstractAppExtension::class.java) } returns mockAbstractAppExtension
        every { project.extensions.findByName("android") } returns mockAbstractAppExtension
        every { project.projectDir } returns projectDir.toFile()
        every { project.findProperty("flutter.sdk") } returns fakeFlutterSdkDir.toString()
        every { project.file(fakeFlutterSdkDir.toString()) } returns fakeFlutterSdkDir.toFile()
        val flutterExtension = FlutterExtension()
        every { project.extensions.create("flutter", any<Class<*>>()) } returns flutterExtension
        every { project.extensions.findByType(FlutterExtension::class.java) } returns flutterExtension
        val mockBaseExtension = mockk<BaseExtension>(relaxed = true)
        every { project.extensions.findByType(BaseExtension::class.java) } returns mockBaseExtension
        val mockApplicationExtension = mockk<ApplicationExtension>(relaxed = true)
        every { project.extensions.findByType(ApplicationExtension::class.java) } returns mockApplicationExtension
        val mockApplicationDefaultConfig = mockk<ApplicationDefaultConfig>(relaxed = true)
        every { mockApplicationExtension.defaultConfig } returns mockApplicationDefaultConfig
        every { project.rootProject } returns project
        every { project.state.failure } returns null
        val mockDirectory = mockk<Directory>(relaxed = true)
        every { project.layout.buildDirectory.get() } returns mockDirectory
        val mockAndroidSourceSet = mockk<com.android.build.gradle.api.AndroidSourceSet>(relaxed = true)
        val mockAndroidSourceDirectorySet = mockk<AndroidSourceDirectorySet>(relaxed = true)
        every { mockAndroidSourceSet.jniLibs.srcDir(any()) } returns mockAndroidSourceDirectorySet
        every { mockAbstractAppExtension.sourceSets.getByName("main") } returns mockAndroidSourceSet
        // mock return of NativePluginLoaderReflectionBridge.getPlugins
        mockkObject(NativePluginLoaderReflectionBridge)
        every { NativePluginLoaderReflectionBridge.getPlugins(any(), any()) } returns
            listOf()
        // mock method calls that are invoked by the args to NativePluginLoaderReflectionBridge
        every { project.extraProperties } returns mockk()
        every { project.file(flutterExtension.source!!) } returns mockk()
        every { project.tasks.findByName("generateLockfiles") } returns null
        val flutterPlugin = FlutterPlugin()
        flutterPlugin.apply(project)

        verify { project.tasks.register("generateLockfiles", any()) }
        verify { project.tasks.register("javaVersion", any()) }
        verify { project.tasks.register("printBuildVariants", any()) }
    }

    @Test
    fun `copyFlutterAssets task sets filePermissions correctly`(
        @TempDir tempDir: Path
    ) {
        val projectDir = tempDir.resolve("project-dir").resolve("android").resolve("app")
        projectDir.toFile().mkdirs()
        val settingsFile = projectDir.parent.resolve("settings.gradle")
        settingsFile.writeText("empty for now")
        val fakeFlutterSdkDir = tempDir.resolve("fake-flutter-sdk")
        fakeFlutterSdkDir.toFile().mkdirs()
        val fakeCacheDir = fakeFlutterSdkDir.resolve("bin").resolve("cache")
        fakeCacheDir.toFile().mkdirs()
        val fakeEngineStampFile = fakeCacheDir.resolve("engine.stamp")
        fakeEngineStampFile.writeText(FAKE_ENGINE_STAMP)
        val fakeEngineRealmFile = fakeCacheDir.resolve("engine.realm")
        fakeEngineRealmFile.writeText(FAKE_ENGINE_REALM)
        val project = mockk<Project>(relaxed = true)
        val mockAbstractAppExtension = mockk<AbstractAppExtension>(relaxed = true)
        every { project.extensions.findByType(AbstractAppExtension::class.java) } returns mockAbstractAppExtension
        every { project.extensions.getByType(AbstractAppExtension::class.java) } returns mockAbstractAppExtension
        every { project.extensions.findByName("android") } returns mockAbstractAppExtension
        val mockAndroidComponentsExtension = mockk<AndroidComponentsExtension<*, *, *>>(relaxed = true)
        every { project.extensions.getByType(AndroidComponentsExtension::class.java) } returns mockAndroidComponentsExtension
        every { mockAndroidComponentsExtension.selector() } returns
            mockk {
                every { all() } returns mockk()
            }
        every { project.projectDir } returns projectDir.toFile()
        every { project.findProperty("flutter.sdk") } returns fakeFlutterSdkDir.toString()
        every { project.file(fakeFlutterSdkDir.toString()) } returns fakeFlutterSdkDir.toFile()
        val flutterExtension = FlutterExtension()
        every { project.extensions.create("flutter", any<Class<*>>()) } returns flutterExtension
        every { project.extensions.findByType(FlutterExtension::class.java) } returns flutterExtension
        val mockBaseExtension = mockk<BaseExtension>(relaxed = true)
        every { project.extensions.findByType(BaseExtension::class.java) } returns mockBaseExtension
        val mockApplicationExtension = mockk<ApplicationExtension>(relaxed = true)
        every { project.extensions.findByType(ApplicationExtension::class.java) } returns mockApplicationExtension
        val mockApplicationDefaultConfig = mockk<ApplicationDefaultConfig>(relaxed = true)
        every { mockApplicationExtension.defaultConfig } returns mockApplicationDefaultConfig
        every { project.rootProject } returns project
        every { project.state.failure } returns null
        val mockDirectory = mockk<Directory>(relaxed = true)
        every { project.layout.buildDirectory.get() } returns mockDirectory
        val mockAndroidSourceSet = mockk<com.android.build.gradle.api.AndroidSourceSet>(relaxed = true)
        val mockAndroidSourceDirectorySet = mockk<AndroidSourceDirectorySet>(relaxed = true)
        every { mockAndroidSourceSet.jniLibs.srcDir(any()) } returns mockAndroidSourceDirectorySet
        every { mockAbstractAppExtension.sourceSets.getByName("main") } returns mockAndroidSourceSet
        // mock return of NativePluginLoaderReflectionBridge.getPlugins
        mockkObject(NativePluginLoaderReflectionBridge)
        every { NativePluginLoaderReflectionBridge.getPlugins(any(), any()) } returns
            listOf()
        // mock method calls that are invoked by the args to NativePluginLoaderReflectionBridge
        every { project.extraProperties } returns mockk()
        every { project.file(flutterExtension.source!!) } returns mockk()
        val copyTaskActionCaptor = slot<Action<Copy>>()
        // Set up the task container and our task capture
        val taskContainer = FakeTaskContainer(copyTaskActionCaptor)
        every { project.tasks } returns taskContainer
        val copyTask = mockk<Copy>(relaxed = true)
        val mockVariant = mockk<com.android.build.gradle.api.ApplicationVariant>(relaxed = true)
        every { mockVariant.name } returns "debug"
        every { mockVariant.buildType.name } returns "debug"
        every { mockVariant.flavorName } returns ""
        val mergedFlavor = mockk<InternalBaseVariant.MergedFlavor>(relaxed = true)
        every { mockVariant.mergedFlavor } returns mergedFlavor
        val apiLevel = mockk<com.android.builder.model.ApiVersion>(relaxed = true)
        every { apiLevel.apiLevel } returns 21
        every { mergedFlavor.minSdkVersion } returns apiLevel
        val variantOutput = mockk<com.android.build.gradle.api.BaseVariantOutput>(relaxed = true)
        val outputsIterator = mockk<MutableIterator<com.android.build.gradle.api.BaseVariantOutput>>()
        every { outputsIterator.hasNext() } returns true andThen false
        every { outputsIterator.next() } returns variantOutput
        val variantOutputCollection = mockk<org.gradle.api.DomainObjectCollection<com.android.build.gradle.api.BaseVariantOutput>>()
        every { variantOutputCollection.iterator() } returns outputsIterator
        every { mockVariant.outputs } returns variantOutputCollection
        val processResourcesProvider = mockk<TaskProvider<ProcessAndroidResources>>(relaxed = true)
        every { processResourcesProvider.hint(ProcessAndroidResources::class).get() } returns mockk<ProcessAndroidResources>(relaxed = true)
        every { variantOutput.processResourcesProvider } returns processResourcesProvider
        val assembleTask = mockk<Task>(relaxed = true)
        val assembleTaskProvider = mockk<TaskProvider<Task>>(relaxed = true)
        every { assembleTaskProvider.get() } returns assembleTask
        every { mockVariant.assembleProvider } returns assembleTaskProvider
        val variants = listOf(mockVariant)
        val variantsIterator = mockk<MutableIterator<com.android.build.gradle.api.ApplicationVariant>>()
        every { variantsIterator.hasNext() } returns true andThen false
        every { variantsIterator.next() } returns mockVariant
        val variantCollection = mockk<org.gradle.api.DomainObjectSet<com.android.build.gradle.api.ApplicationVariant>>()
        every { mockAbstractAppExtension.applicationVariants } returns variantCollection
        every { variantCollection.iterator() } returns variantsIterator
        every {
            variantCollection.configureEach(any<Action<com.android.build.gradle.api.ApplicationVariant>>())
        } answers {
            variants.forEach { firstArg<Action<com.android.build.gradle.api.ApplicationVariant>>().execute(it) }
        }
        every { mockVariant.mergeAssetsProvider.hint(MergeSourceSetFolders::class).get() } returns
            mockk<MergeSourceSetFolders>(relaxed = true)
        val flutterPlugin = FlutterPlugin()
        flutterPlugin.apply(project)

        copyTaskActionCaptor.captured.execute(copyTask)
        val filePermissionsActionCaptor = slot<Action<org.gradle.api.file.ConfigurableFilePermissions>>()
        verify {
            copyTask.filePermissions(capture(filePermissionsActionCaptor))
        }
        if (filePermissionsActionCaptor.isCaptured) {
            val mockFilePermissionSet = mockk<org.gradle.api.file.ConfigurableFilePermissions>(relaxed = true)
            filePermissionsActionCaptor.captured.execute(mockFilePermissionSet)
            val userPermissionsActionCaptor = slot<Action<org.gradle.api.file.ConfigurableUserClassFilePermissions>>()
            verify {
                mockFilePermissionSet.user(capture(userPermissionsActionCaptor))
            }
            if (userPermissionsActionCaptor.isCaptured) {
                val mockUserPermission = mockk<org.gradle.api.file.ConfigurableUserClassFilePermissions>(relaxed = true)
                userPermissionsActionCaptor.captured.execute(mockUserPermission)
                verify {
                    mockUserPermission.read = true
                    mockUserPermission.write = true
                }
            } else {
                fail("User permissions configuration action was not captured")
            }
        } else {
            fail("FilePermissions configuration action was not captured")
        }
    }

    companion object {
        const val FAKE_ENGINE_STAMP = "901b0f1afe77c3555abee7b86a26aaa37f131379"
        const val FAKE_ENGINE_REALM = "made_up_realm"
    }
}<|MERGE_RESOLUTION|>--- conflicted
+++ resolved
@@ -29,13 +29,9 @@
 import kotlin.io.path.writeText
 import kotlin.test.Test
 
-<<<<<<< HEAD
-class FakeTaskContainer(private val copyTaskActionCaptor: CapturingSlot<Action<Copy>>) : TaskContainerMock() {
-=======
 class FakeTaskContainer(
     private val copyTaskActionCaptor: CapturingSlot<Action<Copy>>
 ) : TaskContainerMock() {
->>>>>>> bfdaa4fe
     override fun register(
         name: String,
         configurationAction: Action<in Task>
