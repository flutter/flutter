// Copyright 2014 The Flutter Authors. All rights reserved.
// Use of this source code is governed by a BSD-style license that can be
// found in the LICENSE file.

package com.flutter.gradle

import com.android.build.api.dsl.ApplicationExtension
import com.android.build.gradle.AbstractAppExtension
import com.android.build.gradle.BaseExtension
import com.android.build.gradle.LibraryExtension
import com.android.build.gradle.api.ApkVariant
import com.android.build.gradle.tasks.PackageAndroidArtifact
import com.android.build.gradle.tasks.ProcessAndroidResources
import com.flutter.gradle.FlutterPluginUtils.readPropertiesIfExist
import com.flutter.gradle.plugins.PluginHandler
import com.flutter.gradle.tasks.FlutterTask
import org.gradle.api.GradleException
import org.gradle.api.Plugin
import org.gradle.api.Project
import org.gradle.api.Task
import org.gradle.api.UnknownTaskException
import org.gradle.api.artifacts.dsl.DependencyHandler
import org.gradle.api.file.Directory
import org.gradle.api.internal.tasks.DefaultTaskContainer
import org.gradle.api.plugins.PluginContainer
import org.gradle.api.tasks.Copy
import org.gradle.api.tasks.TaskProvider
import org.gradle.api.tasks.bundling.Jar
import org.gradle.internal.os.OperatingSystem
import org.gradle.kotlin.dsl.support.serviceOf
import org.gradle.process.ExecOperations
import java.io.File
import java.nio.charset.StandardCharsets
import java.nio.file.Paths
import java.util.Properties
import kotlin.io.path.exists
import kotlin.io.path.name

class FlutterPlugin : Plugin<Project> {
    private var project: Project? = null
    private var flutterRoot: File? = null
    private var flutterExecutable: File? = null
    private var localEngine: String? = null
    private var localEngineHost: String? = null
    private var localEngineSrcPath: String? = null
    private var localProperties: Properties? = null
    private var engineVersion: String? = null
    private var engineRealm: String? = null
    private var pluginHandler: PluginHandler? = null

    override fun apply(project: Project) {
        this.project = project

        val rootProject = project.rootProject
        if (FlutterPluginUtils.isFlutterAppProject(project)) {
            addTaskForLockfileGeneration(rootProject)
        }

        val flutterRootSystemVal: String? = System.getenv("FLUTTER_ROOT")
        val flutterRootPath: String =
            resolveFlutterSdkProperty(flutterRootSystemVal)
                ?: throw GradleException(
                    "Flutter SDK not found. Define location with flutter.sdk in the " +
                        "local.properties file or with a FLUTTER_ROOT environment variable."
                )

        flutterRoot = project.file(flutterRootPath)
        if (!flutterRoot!!.isDirectory) {
            throw GradleException("flutter.sdk must point to the Flutter SDK directory")
        }

        engineVersion =
            if (FlutterPluginUtils.shouldProjectUseLocalEngine(project)) {
                "+" // Match any version since there's only one.
            } else {
                val engineStampPath =
                    Paths.get(flutterRoot!!.absolutePath, "bin", "cache", "engine.stamp")
                val engineStampContent = engineStampPath.toFile().readText().trim()
                "1.0.0-$engineStampContent"
            }

        engineRealm =
            Paths
                .get(flutterRoot!!.absolutePath, "bin", "cache", "engine.realm")
                .toFile()
                .readText()
                .trim()
        if (engineRealm!!.isNotEmpty()) {
            engineRealm += "/"
        }

        // Configure the Maven repository.
        val hostedRepository: String =
            System.getenv(FlutterPluginConstants.FLUTTER_STORAGE_BASE_URL)
                ?: FlutterPluginConstants.DEFAULT_MAVEN_HOST
        val repository: String? =
            if (FlutterPluginUtils.shouldProjectUseLocalEngine(project)) {
                project.property(PROP_LOCAL_ENGINE_REPO) as String?
            } else {
                "$hostedRepository/${engineRealm}download.flutter.io"
            }
        rootProject.allprojects {
            repositories.maven {
                url = uri(repository!!)
            }
            maybeAddAndroidStudioNativeConfiguration(plugins, dependencies)
        }

        if (isInvokedFromAndroidStudio()) {
            rootProject.file("local.properties")
            val settingsFile =
                project.rootDir
                    .toPath()
                    .resolve("settings.gradle")
            val settingsKtsFile =
                project.rootDir
                    .toPath()
                    .resolve("settings.gradle.kts")
            val hasSettings = settingsFile.exists()
            val hasSettingsKts = settingsKtsFile.exists()
            val hasPubspec =
                project.rootDir
                    .toPath()
                    .resolve("pubspec.yaml")
                    .exists()
            val hasParentSettings =
                project.rootDir.parentFile
                    .toPath()
                    .resolve("settings.gradle")
                    .exists()
            val hasParentSettingsKts =
                project.rootDir.parentFile
                    .toPath()
                    .resolve("settings.gradle.kts")
                    .exists()
            val hasParentPubspec =
                project.rootDir.parentFile
                    .toPath()
                    .resolve("pubspec.yaml")
                    .exists()

            if ((hasSettings || hasSettingsKts) && !hasPubspec && !(hasParentSettings || hasParentSettingsKts) && hasParentPubspec) {
                val file = if (hasSettings) settingsFile else settingsKtsFile
                // TODO(rekire): Ensure that this url is live before merging
                project.logger.warn(
                    "w: You should migrate your ${file.name}. See https://docs.flutter.dev/release/breaking-changes/gradle-settings-migration"
                )
            }
        }

        project.apply {
            from(
                Paths.get(
                    flutterRoot!!.absolutePath,
                    "packages",
                    "flutter_tools",
                    "gradle",
                    "src",
                    "main",
                    "scripts",
                    "native_plugin_loader.gradle.kts"
                )
            )
        }

        val flutterExtension: FlutterExtension =
            project.extensions.create("flutter", FlutterExtension::class.java)

        // TODO(gmackall): is this actually a different properties file than the previous one?
        val rootProjectLocalProperties = Properties()
        val rootProjectLocalPropertiesFile = rootProject.file("local.properties")
        if (rootProjectLocalPropertiesFile.exists()) {
            rootProjectLocalPropertiesFile.reader(StandardCharsets.UTF_8).use { reader ->
                rootProjectLocalProperties.load(reader)
            }
        }
        flutterExtension.flutterVersionCode =
            rootProjectLocalProperties.getProperty("flutter.versionCode", "1")
        flutterExtension.flutterVersionName =
            rootProjectLocalProperties.getProperty("flutter.versionName", "1.0")

        this.addFlutterTasks(project)

        // By default, assembling APKs generates fat APKs if multiple platforms are passed.
        // Configuring split per ABI allows to generate separate APKs for each abi.
        // This is a noop when building a bundle.
        if (FlutterPluginUtils.shouldProjectSplitPerAbi(project)) {
            FlutterPluginUtils.getAndroidExtension(project).splits.abi {
                isEnable = true
                reset()
                isUniversalApk = false
            }
        } else {
            // When splits-per-abi is NOT enabled, configure abiFilters to control which
            // native libraries are included in the APK.
            //
            // This is crucial: If a project includes third-party dependencies with x86 native libraries,
            // without these abiFilters, Google Play would incorrectly identify the app as supporting x86.
            // When users with x86 devices install the app, it would crash at runtime because Flutter's
            // native libraries aren't available for x86. By filtering out x86 at build time, Google Play
            // correctly excludes x86 devices from the compatible device list.
            //
            // NOTE: This code does NOT affect "add-to-app" scenarios because:
            // 1. For 'flutter build aar': abiFilters have no effect since libflutter.so and libapp.so
            //    are not packaged into AAR artifacts - they are only added as dependencies
            //    in pom files.
            // 2. For project dependencies (implementation(project(":flutter"))): The Flutter
            //    Gradle Plugin is not applied to the main app subproject, so this apply()
            //    method is never called.
            //
            // abiFilters cannot be added to templates because it would break builds when
            // --splits-per-abi is used due to conflicting configuration. This approach
            // adds them programmatically only when splits are not configured.
            //
            // If the user has specified abiFilters in their build.gradle file, those
            // settings will take precedence over these defaults.
            FlutterPluginUtils.getAndroidExtension(project).buildTypes.forEach { buildType ->
                buildType.ndk.abiFilters.clear()
                FlutterPluginConstants.DEFAULT_PLATFORMS.forEach { platform ->
                    val abiValue: String =
                        FlutterPluginConstants.PLATFORM_ARCH_MAP[platform]
                            ?: throw GradleException("Invalid platform: $platform")
                    buildType.ndk.abiFilters.add(abiValue)
                }
            }
        }
        val propDeferredComponentNames = "deferred-component-names"
        val deferredComponentNamesValue: String? =
            project.findProperty(propDeferredComponentNames) as? String
        if (deferredComponentNamesValue != null) {
            val componentNames: Set<String> =
                deferredComponentNamesValue
                    .split(',')
                    .map { ":$it" }
                    .toSet()
            // TODO(gmackall): Unify the types we use for the android extension. This is yet
            //   another type we need unfortunately.
            val androidExtensionAsApplicationExtension =
                project.extensions.getByType(ApplicationExtension::class.java)
            // TODO(gmackall): Should we clear here? I think this is equivalent to what we used to
            //    do, but unsure. Can't use a closure.
            androidExtensionAsApplicationExtension.dynamicFeatures.clear()
            androidExtensionAsApplicationExtension.dynamicFeatures.addAll(componentNames)
        }

        FlutterPluginUtils.getTargetPlatforms(project).forEach { targetArch ->
            val abiValue: String? = FlutterPluginConstants.PLATFORM_ARCH_MAP[targetArch]
            val androidExtension: BaseExtension = FlutterPluginUtils.getAndroidExtension(project)
            androidExtension.splits.abi.include(abiValue!!)
        }

        val flutterExecutableName = getExecutableNameForPlatform("flutter")
        flutterExecutable =
            Paths.get(flutterRoot!!.absolutePath, "bin", flutterExecutableName).toFile()

        // Validate that the provided Gradle, Java, AGP, and KGP versions are all within our
        // supported range.
        val shouldSkipDependencyChecks: Boolean =
            project.hasProperty("skipDependencyChecks") &&
                (project.properties["skipDependencyChecks"] .toString().toBoolean())
        if (!shouldSkipDependencyChecks) {
            try {
                DependencyVersionChecker.checkDependencyVersions(project)
            } catch (e: Exception) {
                if (!project.hasProperty("usesUnsupportedDependencyVersions") ||
                    !(project.properties["usesUnsupportedDependencyVersions"] as Boolean)
                ) {
                    // Possible bug in dependency checking code - warn and do not block build.
                    project.logger.error(
                        "Warning: Flutter was unable to detect project Gradle, Java, " +
                            "AGP, and KGP versions. Skipping dependency version checking. Error was: " +
                            e
                    )
                } else {
                    // If usesUnsupportedDependencyVersions is set, the exception was thrown by us
                    // in the dependency version checker plugin so re-throw it here.
                    throw e
                }
            }
        }

        BaseApplicationNameHandler.setBaseName(project)
        val flutterProguardRules: String =
            Paths
                .get(
                    flutterRoot!!.absolutePath,
                    "packages",
                    "flutter_tools",
                    "gradle",
                    "flutter_proguard_rules.pro"
                ).toString()
        // TODO(gmackall): reconsider getting the android extension every time
        FlutterPluginUtils.getAndroidExtension(project).buildTypes {
            // Add profile build type.
            create("profile") {
                initWith(getByName("debug"))
                // TODO(gmackall): do we need to clear?
                this.matchingFallbacks.clear()
                this.matchingFallbacks.addAll(listOf("debug", "release"))
            }

            // TODO(garyq): Shrinking is only false for multi apk split aot builds, where shrinking is not allowed yet.
            // This limitation has been removed experimentally in gradle plugin version 4.2, so we can remove
            // this check when we upgrade to 4.2+ gradle. Currently, deferred components apps may see
            // increased app size due to this.
            if (FlutterPluginUtils.shouldShrinkResources(project)) {
                getByName("release") {
                    isMinifyEnabled = true
                    // Enables resource shrinking, which is performed by the Android Gradle plugin.
                    // The resource shrinker can't be used for libraries.
                    isShrinkResources = FlutterPluginUtils.isBuiltAsApp(project)
                    // Fallback to `android/app/proguard-rules.pro`.
                    // This way, custom Proguard rules can be configured as needed.
                    proguardFiles(
                        FlutterPluginUtils
                            .getAndroidExtension(project)
                            .getDefaultProguardFile("proguard-android-optimize.txt"),
                        flutterProguardRules,
                        "proguard-rules.pro"
                    )
                }
            }
        }

        FlutterPluginUtils.forceNdkDownload(project, flutterRootPath)

        if (FlutterPluginUtils.shouldProjectUseLocalEngine(project)) {
            // This is required to pass the local engine to flutter build aot.
            val engineOutPath: String = project.properties["local-engine-out"] as String
            val engineOut: File = project.file(engineOutPath)
            if (!engineOut.isDirectory) {
                throw GradleException("local-engine-out must point to a local engine build")
            }
            localEngine = engineOut.name
            localEngineSrcPath = engineOut.parentFile.parent

            val engineHostOutPath: String = project.properties["local-engine-host-out"] as String
            val engineHostOut: File = project.file(engineHostOutPath)
            if (!engineHostOut.isDirectory) {
                throw GradleException("local-engine-host-out must point to a local engine host build")
            }
            localEngineHost = engineHostOut.name
        }
        FlutterPluginUtils.getAndroidExtension(project).buildTypes.all {
            addFlutterDependencies(this)
        }
    }

    private fun addFlutterDependencies(buildType: com.android.builder.model.BuildType) {
        FlutterPluginUtils.addFlutterDependencies(
            project!!,
            buildType,
            getPluginHandler(project!!),
            engineVersion!!
        )
    }

    private fun getExecutableNameForPlatform(baseExecutableName: String): String =
        if (OperatingSystem.current().isWindows) "$baseExecutableName.bat" else baseExecutableName

    private fun resolveFlutterSdkProperty(defaultValue: String?): String? {
        val propertyName = "flutter.sdk"
        if (localProperties == null) {
            val projectProperties = File(project!!.projectDir.parentFile, "local.properties")
            val rootProperties = File(project!!.rootDir, "local.properties")
            localProperties =
                readPropertiesIfExist(
                    if (projectProperties.exists()) projectProperties else rootProperties
                )
        }
        return project?.findProperty(propertyName) as? String ?: localProperties!!.getProperty(
            propertyName,
            defaultValue
        )
    }

    private fun addTaskForLockfileGeneration(rootProject: Project) {
<<<<<<< HEAD
        if ((rootProject.tasks as? DefaultTaskContainer)?.findByName("generateLockfiles") == null) {
=======
        if (rootProject.tasks.findByName("generateLockfiles") == null) {
>>>>>>> ed2af73a
            rootProject.tasks.register("generateLockfiles") {
                doLast {
                    rootProject.subprojects.forEach { subproject ->
                        val gradlew: String =
                            getExecutableNameForPlatform("${rootProject.projectDir}/gradlew")
                        val execOps = rootProject.serviceOf<ExecOperations>()
                        execOps.exec {
                            workingDir(rootProject.projectDir)
                            executable(gradlew)
                            args(":${subproject.name}:dependencies", "--write-locks")
                        }
                    }
                }
            }
        }
    }

    private fun addFlutterTasks(projectToAddTasksTo: Project) {
        if (projectToAddTasksTo.state.failure != null) {
            return
        }

        FlutterPluginUtils.addTaskForJavaVersion(projectToAddTasksTo)
        FlutterPluginUtils.addTaskForKGPVersion(projectToAddTasksTo)
        if (FlutterPluginUtils.isFlutterAppProject(projectToAddTasksTo)) {
            FlutterPluginUtils.addTaskForPrintBuildVariants(projectToAddTasksTo)
            FlutterPluginUtils.addTasksForOutputsAppLinkSettings(projectToAddTasksTo)
        }

        val targetPlatforms: List<String> =
            FlutterPluginUtils.getTargetPlatforms(projectToAddTasksTo)

        val flutterPlugin = this

        if (FlutterPluginUtils.isFlutterAppProject(projectToAddTasksTo)) {
            // TODO(gmackall): I think this can be BaseExtension, with findByType.
            val android: AbstractAppExtension =
                projectToAddTasksTo.extensions.findByName("android") as AbstractAppExtension
            android.applicationVariants.configureEach {
                val variant = this
                val assembleTask = variant.assembleProvider.get()
                if (!FlutterPluginUtils.shouldConfigureFlutterTask(
                        projectToAddTasksTo,
                        assembleTask
                    )
                ) {
                    return@configureEach
                }
                val copyFlutterAssetsTask: Task =
                    addFlutterDeps(variant, flutterPlugin, targetPlatforms)

                // TODO(gmackall): Migrate to AGPs variant api.
                //    https://github.com/flutter/flutter/issues/166550
                @Suppress("DEPRECATION")
                val variantOutput: com.android.build.gradle.api.BaseVariantOutput = variant.outputs.first()
                val processResources: ProcessAndroidResources =
                    try {
                        variantOutput.processResourcesProvider.get()
                    } catch (e: UnknownTaskException) {
                        // TODO(gmackall): Migrate to AGPs variant api.
                        //    https://github.com/flutter/flutter/issues/166550
                        @Suppress("DEPRECATION")
                        variantOutput.processResources
                    }
                processResources.dependsOn(copyFlutterAssetsTask)

                // Copy the output APKs into a known location, so `flutter run` or `flutter build apk`
                // can discover them. By default, this is `<app-dir>/build/app/outputs/flutter-apk/<filename>.apk`.
                //
                // The filename consists of `app<-abi>?<-flavor-name>?-<build-mode>.apk`.
                // Where:
                //   * `abi` can be `armeabi-v7a|arm64-v8a|x86_64` only if the flag `split-per-abi` is set.
                //   * `flavor-name` is the flavor used to build the app in lower case if the assemble task is called.
                //   * `build-mode` can be `release|debug|profile`.
                variant.outputs.forEach { output ->
                    assembleTask.doLast {
                        // TODO(gmackall): Migrate to AGPs variant api.
                        //    https://github.com/flutter/flutter/issues/166550
                        @Suppress("DEPRECATION")
                        output as com.android.build.gradle.api.ApkVariantOutput
                        val packageApplicationProvider: PackageAndroidArtifact =
                            variant.packageApplicationProvider.get()
                        val outputDirectory: Directory =
                            packageApplicationProvider.outputDirectory.get()
                        val outputDirectoryStr: String = outputDirectory.toString()
                        var filename = "app"

                        // TODO(gmackall): Migrate to AGPs variant api.
                        //    https://github.com/flutter/flutter/issues/166550
                        @Suppress("DEPRECATION")
                        val abi = output.getFilter(com.android.build.VariantOutput.FilterType.ABI)
                        if (abi != null && abi.isNotEmpty()) {
                            filename += "-$abi"
                        }
                        if (variant.flavorName != null && variant.flavorName.isNotEmpty()) {
                            filename += "-${FlutterPluginUtils.lowercase(variant.flavorName)}"
                        }
                        filename += "-${FlutterPluginUtils.buildModeFor(variant.buildType)}"
                        projectToAddTasksTo.copy {
                            from(File("$outputDirectoryStr/${output.outputFileName}"))
                            into(projectToAddTasksTo.layout.buildDirectory.dir("outputs/flutter-apk"))
                            rename { "$filename.apk" }
                        }
                    }
                }
            }
            // Copy the native assets created by build.dart and placed here by flutter assemble.
            // This path is not flavor specific and must only be added once.
            // If support for flavors is added to native assets, then they must only be added
            // once per flavor; see https://github.com/dart-lang/native/issues/1359.
            val nativeAssetsDir =
                "${projectToAddTasksTo.layout.buildDirectory.get()}/../native_assets/android/jniLibs/lib/"
            android.sourceSets
                .getByName("main")
                .jniLibs
                .srcDir(nativeAssetsDir)
            getPluginHandler(projectToAddTasksTo).configurePlugins(engineVersion!!)
            FlutterPluginUtils.detectLowCompileSdkVersionOrNdkVersion(
                projectToAddTasksTo,
                getPluginHandler(projectToAddTasksTo).getPluginList()
            )
            return
        }
        // Flutter host module project (Add-to-app).
        val hostAppProjectName: String? =
            if (projectToAddTasksTo.rootProject.hasProperty("flutter.hostAppProjectName")) {
                projectToAddTasksTo.rootProject.property(
                    "flutter.hostAppProjectName"
                ) as? String
            } else {
                "app"
            }
        val appProject: Project? =
            projectToAddTasksTo.rootProject.findProject(":$hostAppProjectName")
        check(appProject != null) {
            "Project :$hostAppProjectName doesn't exist. To customize the host app project name, set `flutter.hostAppProjectName=<project-name>` in gradle.properties."
        }
        // Wait for the host app project configuration.
        appProject.afterEvaluate {
            val androidLibraryExtension =
                projectToAddTasksTo.extensions.findByType(LibraryExtension::class.java)
            check(androidLibraryExtension != null)
            androidLibraryExtension.libraryVariants.all libraryVariantAll@{
                val libraryVariant = this
                var copyFlutterAssetsTask: Task? = null
                val androidAppExtension =
                    appProject.extensions.findByName("android") as? AbstractAppExtension
                check(androidAppExtension != null)
                androidAppExtension.applicationVariants.all applicationVariantAll@{
                    val appProjectVariant = this
                    val appAssembleTask: Task = appProjectVariant.assembleProvider.get()
                    if (!FlutterPluginUtils.shouldConfigureFlutterTask(project, appAssembleTask)) {
                        return@applicationVariantAll
                    }

                    // Find a compatible application variant in the host app.
                    //
                    // For example, consider a host app that defines the following variants:
                    // | ----------------- | ----------------------------- |
                    // |   Build Variant   |   Flutter Equivalent Variant  |
                    // | ----------------- | ----------------------------- |
                    // |   freeRelease     |   release                     |
                    // |   freeDebug       |   debug                       |
                    // |   freeDevelop     |   debug                       |
                    // |   profile         |   profile                     |
                    // | ----------------- | ----------------------------- |
                    //
                    // This mapping is based on the following rules:
                    // 1. If the host app build variant name is `profile` then the equivalent
                    //    Flutter variant is `profile`.
                    // 2. If the host app build variant is debuggable
                    //    (e.g. `buildType.debuggable = true`), then the equivalent Flutter
                    //    variant is `debug`.
                    // 3. Otherwise, the equivalent Flutter variant is `release`.
                    val variantBuildMode: String =
                        FlutterPluginUtils.buildModeFor(libraryVariant.buildType)
                    if (FlutterPluginUtils.buildModeFor(appProjectVariant.buildType) != variantBuildMode) {
                        return@applicationVariantAll
                    }
                    copyFlutterAssetsTask = copyFlutterAssetsTask ?: addFlutterDeps(
                        libraryVariant,
                        flutterPlugin,
                        targetPlatforms
                    )
                    // TODO(gmackall): Migrate to AGPs variant api.
                    //    https://github.com/flutter/flutter/issues/166550
                    val task = ":$hostAppProjectName:merge${FlutterPluginUtils.capitalize(appProjectVariant.name)}Assets"
                    val mergeAssets = projectToAddTasksTo.tasks.findByPath(task)
                    check(mergeAssets != null)
                    mergeAssets.dependsOn(copyFlutterAssetsTask)
                }
            }
        }
        getPluginHandler(projectToAddTasksTo).configurePlugins(engineVersion!!)
        FlutterPluginUtils.detectLowCompileSdkVersionOrNdkVersion(
            projectToAddTasksTo,
            getPluginHandler(projectToAddTasksTo).getPluginList()
        )
    }

    private fun getPluginHandler(project: Project): PluginHandler {
        if (this.pluginHandler == null) {
            this.pluginHandler = PluginHandler(project)
        }
        return this.pluginHandler!!
    }

    companion object {
        const val PROP_LOCAL_ENGINE_REPO: String = "local-engine-repo"

        /**
         * The name prefix for flutter builds. This is used to identify gradle tasks
         * where we expect the flutter tool to provide any error output, and skip the
         * standard Gradle error output in the FlutterEventLogger. If you change this,
         * be sure to change any instances of this string in symbols in the code below
         * to match.
         */
        private const val FLUTTER_BUILD_PREFIX: String = "flutterBuild"

        /**
         * Finds a task by name, returning null if the task does not exist.
         */
        private fun findTaskOrNull(
            project: Project,
            taskName: String
        ): Task? =
            try {
                project.tasks.named(taskName).get()
            } catch (ignored: UnknownTaskException) {
                null
            }

        // TODO(gmackall): Migrate to AGPs variant api.
        //    https://github.com/flutter/flutter/issues/166550
        private fun addFlutterDeps(
            @Suppress("DEPRECATION") variant: com.android.build.gradle.api.BaseVariant,
            flutterPlugin: FlutterPlugin,
            targetPlatforms: List<String>
        ): Task {
            // Shorthand
            val project: Project = flutterPlugin.project!!

            val fileSystemRootsValue: Array<String>? =
                project
                    .findProperty("filesystem-roots")
                    ?.toString()
                    ?.split("\\|")
                    ?.toTypedArray()
            val fileSystemSchemeValue: String? =
                project.findProperty("filesystem-scheme")?.toString()
            val trackWidgetCreationValue: Boolean =
                project.findProperty("track-widget-creation")?.toString()?.toBoolean() ?: true
            val frontendServerStarterPathValue: String? =
                project.findProperty("frontend-server-starter-path")?.toString()
            val extraFrontEndOptionsValue: String? =
                project.findProperty("extra-front-end-options")?.toString()
            val extraGenSnapshotOptionsValue: String? =
                project.findProperty("extra-gen-snapshot-options")?.toString()
            val splitDebugInfoValue: String? = project.findProperty("split-debug-info")?.toString()
            val dartObfuscationValue: Boolean =
                project.findProperty("dart-obfuscation")?.toString()?.toBoolean() ?: false
            val treeShakeIconsOptionsValue: Boolean =
                project.findProperty("tree-shake-icons")?.toString()?.toBoolean() ?: false
            val dartDefinesValue: String? = project.findProperty("dart-defines")?.toString()
            val performanceMeasurementFileValue: String? =
                project.findProperty("performance-measurement-file")?.toString()
            val codeSizeDirectoryValue: String? =
                project.findProperty("code-size-directory")?.toString()
            val deferredComponentsValue: Boolean =
                project.findProperty("deferred-components")?.toString()?.toBoolean() ?: false
            val validateDeferredComponentsValue: Boolean =
                project.findProperty("validate-deferred-components")?.toString()?.toBoolean() ?: true

            if (FlutterPluginUtils.shouldProjectSplitPerAbi(project)) {
                variant.outputs.forEach { output ->
                    // need to force this as the API does not return the right thing for our use.
                    // TODO(gmackall): Migrate to AGPs variant api.
                    //    https://github.com/flutter/flutter/issues/166550
                    @Suppress("DEPRECATION")
                    output as com.android.build.gradle.api.ApkVariantOutput
                    val versionCodeIfPresent: Int? = if (variant is ApkVariant) variant.versionCode else null

                    // TODO(gmackall): Migrate to AGPs variant api.
                    //    https://github.com/flutter/flutter/issues/166550
                    @Suppress("DEPRECATION")
                    val filterIdentifier: String? =
                        output.getFilter(com.android.build.VariantOutput.FilterType.ABI)
                    val abiVersionCode: Int? = FlutterPluginConstants.ABI_VERSION[filterIdentifier]
                    if (abiVersionCode != null) {
                        output.versionCodeOverride = abiVersionCode * 1000 + (
                            versionCodeIfPresent
                                ?: variant.mergedFlavor.versionCode as Int
                        )
                    }
                }
            }

            // Build an AAR when this property is defined.
            val isBuildingAar: Boolean = project.hasProperty("is-plugin")
            // In add to app scenarios, a Gradle project contains a `:flutter` and `:app` project.
            // `:flutter` is used as a subproject when these tasks exists and the build isn't building an AAR.
            // TODO(gmackall): I think this is just always null? Which is great news! Consider removing.
            val packageAssets: Task? =
                findTaskOrNull(
                    project,
                    "package${FlutterPluginUtils.capitalize(variant.name)}Assets"
                )
            val cleanPackageAssets: Task? =
                findTaskOrNull(
                    project,
                    "cleanPackage${FlutterPluginUtils.capitalize(variant.name)}Assets"
                )

            val isUsedAsSubproject: Boolean =
                packageAssets != null && cleanPackageAssets != null && !isBuildingAar

            val variantBuildMode: String = FlutterPluginUtils.buildModeFor(variant.buildType)
            val flavorValue: String = variant.flavorName
            val taskName: String =
                FlutterPluginUtils.toCamelCase(
                    listOf(
                        "compile",
                        FLUTTER_BUILD_PREFIX,
                        variant.name
                    )
                )
            // The task provider below will shadow a lot of the variable names, so provide this reference
            // to access them within that scope.

            // Be careful when configuring task below, Groovy has bizarre
            // scoping rules: writing `verbose isVerbose()` means calling
            // `isVerbose` on the task itself - which would return `verbose`
            // original value. You either need to hoist the value
            // into a separate variable `verbose verboseValue` or prefix with
            // `this` (`verbose this.isVerbose()`).
            val compileTaskProvider: TaskProvider<FlutterTask> =
                project.tasks.register(taskName, FlutterTask::class.java) {
                    flutterRoot = flutterPlugin.flutterRoot
                    flutterExecutable = flutterPlugin.flutterExecutable
                    buildMode = variantBuildMode
                    minSdkVersion = variant.mergedFlavor.minSdkVersion!!.apiLevel
                    localEngine = flutterPlugin.localEngine
                    localEngineHost = flutterPlugin.localEngineHost
                    localEngineSrcPath = flutterPlugin.localEngineSrcPath
                    targetPath = FlutterPluginUtils.getFlutterTarget(project)
                    verbose = FlutterPluginUtils.isProjectVerbose(project)
                    fileSystemRoots = fileSystemRootsValue
                    fileSystemScheme = fileSystemSchemeValue
                    trackWidgetCreation = trackWidgetCreationValue
                    targetPlatformValues = targetPlatforms
                    sourceDir = FlutterPluginUtils.getFlutterSourceDirectory(project)
                    intermediateDir =
                        project.file(
                            project.layout.buildDirectory.dir("${FlutterPluginConstants.INTERMEDIATES_DIR}/flutter/${variant.name}/")
                        )
                    frontendServerStarterPath = frontendServerStarterPathValue
                    extraFrontEndOptions = extraFrontEndOptionsValue
                    extraGenSnapshotOptions = extraGenSnapshotOptionsValue
                    splitDebugInfo = splitDebugInfoValue
                    treeShakeIcons = treeShakeIconsOptionsValue
                    dartObfuscation = dartObfuscationValue
                    dartDefines = dartDefinesValue
                    performanceMeasurementFile = performanceMeasurementFileValue
                    codeSizeDirectory = codeSizeDirectoryValue
                    deferredComponents = deferredComponentsValue
                    validateDeferredComponents = validateDeferredComponentsValue
                    flavor = flavorValue
                }
            val flutterCompileTask: FlutterTask = compileTaskProvider.get()
            val libJar: File =
                project.file(
                    project.layout.buildDirectory.dir("${FlutterPluginConstants.INTERMEDIATES_DIR}/flutter/${variant.name}/libs.jar")
                )
            val packJniLibsTaskProvider: TaskProvider<Jar> =
                project.tasks.register(
                    "packJniLibs${FLUTTER_BUILD_PREFIX}${FlutterPluginUtils.capitalize(variant.name)}",
                    Jar::class.java
                ) {
                    destinationDirectory.set(libJar.parentFile)
                    archiveFileName.set(libJar.name)
                    dependsOn(flutterCompileTask)
                    targetPlatforms.forEach { targetPlatform ->
                        val abi: String? = FlutterPluginConstants.PLATFORM_ARCH_MAP[targetPlatform]
                        from("${flutterCompileTask.intermediateDir}/$abi") {
                            include("*.so")
                            // Move `app.so` to `lib/<abi>/libapp.so`
                            rename { filename: String -> "lib/$abi/lib$filename" }
                        }
                        // Copy the native assets created by build.dart and placed in build/native_assets by flutter assemble.
                        // The `$project.layout.buildDirectory` is '.android/Flutter/build/' instead of 'build/'.
                        val buildDir =
                            "${FlutterPluginUtils.getFlutterSourceDirectory(project)}/build"
                        val nativeAssetsDir =
                            "$buildDir/native_assets/android/jniLibs/lib"
                        from("$nativeAssetsDir/$abi") {
                            include("*.so")
                            rename { filename: String -> "lib/$abi/$filename" }
                        }
                    }
                }
            val packJniLibsTask: Task = packJniLibsTaskProvider.get()
            FlutterPluginUtils.addApiDependencies(
                project,
                variant.name,
                project.files({
                    packJniLibsTask
                })
            )
            val copyFlutterAssetsTaskProvider: TaskProvider<Copy> =
                project.tasks.register(
                    "copyFlutterAssets${FlutterPluginUtils.capitalize(variant.name)}",
                    Copy::class.java
                ) {
                    dependsOn(flutterCompileTask)
                    with(flutterCompileTask.assets)
                    filePermissions {
                        user {
                            read = true
                            write = true
                        }
                    }
                    if (isUsedAsSubproject) {
                        // TODO(gmackall): above is always false, can delete
                        dependsOn(packageAssets)
                        dependsOn(cleanPackageAssets)
                        into(packageAssets!!.outputs)
                    }
                    val mergeAssets =
                        try {
                            variant.mergeAssetsProvider.get()
                        } catch (e: IllegalStateException) {
                            // TODO(gmackall): Migrate to AGPs variant api.
                            //    https://github.com/flutter/flutter/issues/166550
                            @Suppress("DEPRECATION")
                            variant.mergeAssets
                        }
                    dependsOn(mergeAssets)
                    dependsOn("clean${FlutterPluginUtils.capitalize(mergeAssets.name)}")
                    mergeAssets.mustRunAfter("clean${FlutterPluginUtils.capitalize(mergeAssets.name)}")
                    into(mergeAssets.outputDir)
                }
            val copyFlutterAssetsTask: Task = copyFlutterAssetsTaskProvider.get()
            if (!isUsedAsSubproject) {
                // TODO(gmackall): Migrate to AGPs variant api.
                //    https://github.com/flutter/flutter/issues/166550
                @Suppress("DEPRECATION")
                val variantOutput: com.android.build.gradle.api.BaseVariantOutput = variant.outputs.first()
                val processResources =
                    try {
                        variantOutput.processResourcesProvider.get()
                    } catch (e: IllegalStateException) {
                        // TODO(gmackall): Migrate to AGPs variant api.
                        //    https://github.com/flutter/flutter/issues/166550
                        @Suppress("DEPRECATION")
                        variantOutput.processResources
                    }
                processResources.dependsOn(copyFlutterAssetsTask)
            }
            // The following tasks use the output of copyFlutterAssetsTask,
            // so it's necessary to declare it as an dependency since Gradle 8.
            // See https://docs.gradle.org/8.1/userguide/validation_problems.html#implicit_dependency.
            val tasksToCheck =
                listOf(
                    "compress${FlutterPluginUtils.capitalize(variant.name)}Assets",
                    "bundle${FlutterPluginUtils.capitalize(variant.name)}Aar",
                    "bundle${FlutterPluginUtils.capitalize(variant.name)}LocalLintAar"
                )
            tasksToCheck.forEach { taskTocheck ->
                try {
                    project.tasks.named(taskTocheck).configure {
                        dependsOn(copyFlutterAssetsTask)
                    }
                } catch (ignored: UnknownTaskException) {
                    // ignored
                }
            }
            return copyFlutterAssetsTask
        }
    }

    /**
     * Returns true if the Gradle task is invoked by Android Studio.
     *
     * This is true when the property `android.injected.invoked.from.ide` is passed to Gradle.
     * This property is set by Android Studio when it invokes a Gradle task.
     */
    private fun isInvokedFromAndroidStudio(): Boolean = project?.hasProperty("android.injected.invoked.from.ide") == true

    private fun shouldAddAndroidStudioNativeConfiguration(plugins: PluginContainer): Boolean =
        plugins.hasPlugin("com.android.application") && isInvokedFromAndroidStudio()

    private fun maybeAddAndroidStudioNativeConfiguration(
        plugins: PluginContainer,
        dependencies: DependencyHandler
    ) {
        if (shouldAddAndroidStudioNativeConfiguration(plugins)) {
            dependencies.add("compileOnly", "io.flutter:flutter_embedding_debug:$engineVersion")
            dependencies.add("compileOnly", "io.flutter:armeabi_v7a_debug:$engineVersion")
            dependencies.add("compileOnly", "io.flutter:arm64_v8a_debug:$engineVersion")
            dependencies.add("compileOnly", "io.flutter:x86_64_debug:$engineVersion")
        }
    }
}<|MERGE_RESOLUTION|>--- conflicted
+++ resolved
@@ -375,11 +375,7 @@
     }
 
     private fun addTaskForLockfileGeneration(rootProject: Project) {
-<<<<<<< HEAD
-        if ((rootProject.tasks as? DefaultTaskContainer)?.findByName("generateLockfiles") == null) {
-=======
         if (rootProject.tasks.findByName("generateLockfiles") == null) {
->>>>>>> ed2af73a
             rootProject.tasks.register("generateLockfiles") {
                 doLast {
                     rootProject.subprojects.forEach { subproject ->
