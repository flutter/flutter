--- conflicted
+++ resolved
@@ -13,11 +13,7 @@
     var scheme: String?,
     var host: String?,
     var path: String?,
-<<<<<<< HEAD
-    var intentFilterCheck: IntentFilterCheck?
-=======
     var intentFilterCheck: IntentFilterCheck
->>>>>>> a79e7a98
 ) {
     // TODO(gmackall): This behavior was kept identical to the original Groovy behavior as part of
     // the Groovy->Kotlin conversion, but should be changed once the conversion is complete.
@@ -35,8 +31,6 @@
     }
 
     override fun hashCode(): Int = scheme.hashCode() + host.hashCode() + path.hashCode()
-<<<<<<< HEAD
-=======
 
     fun toJson(): JsonObject =
         buildJsonObject {
@@ -45,5 +39,4 @@
             put("path", path)
             put("intentFilterCheck", intentFilterCheck.toJson())
         }
->>>>>>> a79e7a98
 }