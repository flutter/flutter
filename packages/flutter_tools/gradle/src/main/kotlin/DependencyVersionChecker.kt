--- conflicted
+++ resolved
@@ -164,15 +164,9 @@
         }
     }
 
-<<<<<<< HEAD
-    private fun generateAssembleTaskName(it: Variant) = "$ASSEMBLE_PREFIX${it.name.capitalize()}"
-
-    private fun generateMinSdkCheckTaskName(it: Variant) = "${it.name.capitalize()}$MIN_SDK_CHECK_TASK_POSTFIX"
-=======
     private fun generateAssembleTaskName(it: Variant) = "$ASSEMBLE_PREFIX${FlutterPluginUtils.capitalize(it.name)}"
 
     private fun generateMinSdkCheckTaskName(it: Variant) = "${FlutterPluginUtils.capitalize(it.name)}$MIN_SDK_CHECK_TASK_POSTFIX"
->>>>>>> a79e7a98
 
     private fun getMinSdkVersion(
         project: Project,
