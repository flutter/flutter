--- conflicted
+++ resolved
@@ -1425,12 +1425,6 @@
                         }
                     }
                 }
-<<<<<<< HEAD
-=======
-                // Copy the native assets created by build.dart and placed here by flutter assemble.
-                String nativeAssetsDir = "${project.layout.buildDirectory.dir("../native_assets/android/jniLibs/lib").get()}/"
-                project.android.sourceSets.main.jniLibs.srcDir(nativeAssetsDir)
->>>>>>> a042892e
             }
             // Copy the native assets created by build.dart and placed here by flutter assemble.
             // This path is not flavor specific and must only be added once.
