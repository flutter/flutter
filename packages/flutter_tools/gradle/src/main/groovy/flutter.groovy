--- conflicted
+++ resolved
@@ -41,17 +41,10 @@
 */
 class FlutterExtension {
     /** Sets the compileSdkVersion used by default in Flutter app projects. */
-<<<<<<< HEAD
-    public static int compileSdkVersion = 34
+    public final int compileSdkVersion = 34
 
     /** Sets the minSdkVersion used by default in Flutter app projects. */
-    public static int minSdkVersion = 19
-=======
-    final int compileSdkVersion = 34
-
-    /** Sets the minSdkVersion used by default in Flutter app projects. */
-    final int minSdkVersion = 19
->>>>>>> dbf5f04b
+    public  final int minSdkVersion = 19
 
     /**
      * Sets the targetSdkVersion used by default in Flutter app projects.
@@ -59,22 +52,14 @@
      *
      * See https://developer.android.com/guide/topics/manifest/uses-sdk-element.
      */
-<<<<<<< HEAD
-    public static int targetSdkVersion = 33
-=======
-    final int targetSdkVersion = 33
->>>>>>> dbf5f04b
+    public final int targetSdkVersion = 33
 
     /**
      * Sets the ndkVersion used by default in Flutter app projects.
      * Chosen as default version of the AGP version below as found in
      * https://developer.android.com/studio/projects/install-ndk#default-ndk-per-agp.
      */
-<<<<<<< HEAD
-    public static String ndkVersion = "23.1.7779620"
-=======
-    final String ndkVersion = "23.1.7779620"
->>>>>>> dbf5f04b
+    public final String ndkVersion = "23.1.7779620"
 
     /**
      * Specifies the relative directory to the Flutter project directory.
