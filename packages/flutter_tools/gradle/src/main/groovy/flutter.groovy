--- conflicted
+++ resolved
@@ -1574,34 +1574,6 @@
 
 }
 
-<<<<<<< HEAD
-=======
-class IntentFilterCheck {
-
-    boolean hasAutoVerify
-    boolean hasActionView
-    boolean hasDefaultCategory
-    boolean hasBrowsableCategory
-
-}
-
-class Deeplink {
-    String scheme, host, path
-    IntentFilterCheck intentFilterCheck
-    boolean equals(Object o) {
-        if (o == null) {
-            throw new NullPointerException()
-        }
-        if (o.getClass() != getClass()) {
-            return false
-        }
-        return scheme == o.scheme &&
-                host == o.host &&
-                path == o.path
-    }
-}
-
->>>>>>> fffbf663
 abstract class BaseFlutterTask extends DefaultTask {
 
     @Internal
