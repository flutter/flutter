/* groovylint-disable LineLength, UnnecessaryGString, UnnecessaryGetter */
// Copyright 2014 The Flutter Authors. All rights reserved.
// Use of this source code is governed by a BSD-style license that can be
// found in the LICENSE file.

import com.android.build.OutputFile
import com.android.build.gradle.AbstractAppExtension
import com.flutter.gradle.AppLinkSettings
import com.android.build.gradle.api.BaseVariantOutput
import com.android.build.gradle.tasks.PackageAndroidArtifact
import com.android.build.gradle.tasks.ProcessAndroidResources
import com.android.builder.model.BuildType
import com.flutter.gradle.BaseApplicationNameHandler
import com.flutter.gradle.Deeplink
import com.flutter.gradle.DependencyVersionChecker
import com.flutter.gradle.FlutterExtension
<<<<<<< HEAD
import com.flutter.gradle.FlutterPluginConstants
import com.flutter.gradle.FlutterTask
=======
import com.flutter.gradle.FlutterPluginUtils
>>>>>>> 4b2c79a0
import com.flutter.gradle.IntentFilterCheck
import com.flutter.gradle.VersionUtils
import groovy.xml.QName
import org.gradle.api.file.Directory

import java.nio.file.Paths
import org.apache.tools.ant.taskdefs.condition.Os
import org.gradle.api.GradleException
import org.gradle.api.JavaVersion
import org.gradle.api.Project
import org.gradle.api.Plugin
import org.gradle.api.Task
import org.gradle.api.UnknownTaskException
import org.gradle.api.tasks.Copy
import org.gradle.api.tasks.TaskProvider
import org.gradle.api.tasks.bundling.Jar
import org.gradle.internal.os.OperatingSystem


class FlutterPlugin implements Plugin<Project> {

    private final static String propLocalEngineRepo = "local-engine-repo"
    private final static String propProcessResourcesProvider = "processResourcesProvider"

    /**
     * The name prefix for flutter builds. This is used to identify gradle tasks
     * where we expect the flutter tool to provide any error output, and skip the
     * standard Gradle error output in the FlutterEventLogger. If you change this,
     * be sure to change any instances of this string in symbols in the code below
     * to match.
     */
    static final String FLUTTER_BUILD_PREFIX = "flutterBuild"

    private Project project
    private File flutterRoot
    private File flutterExecutable
    private String localEngine
    private String localEngineHost
    private String localEngineSrcPath
    private Properties localProperties
    private String engineVersion
    private String engineRealm
    private List<Map<String, Object>> pluginList
    private List<Map<String, Object>> pluginDependencies

    /**
     * Flutter Docs Website URLs for help messages.
     */
    private final String kWebsiteDeploymentAndroidBuildConfig = "https://flutter.dev/to/review-gradle-config"

    @Override
    void apply(Project project) {
        this.project = project

        Project rootProject = project.rootProject
        if (isFlutterAppProject()) {
            rootProject.tasks.register("generateLockfiles") {
                doLast {
                    rootProject.subprojects.each { subproject ->
                        String gradlew = (OperatingSystem.current().isWindows()) ?
                            "${rootProject.projectDir}/gradlew.bat" : "${rootProject.projectDir}/gradlew"
                        rootProject.exec {
                            workingDir(rootProject.projectDir)
                            executable(gradlew)
                            args(":${subproject.name}:dependencies", "--write-locks")
                        }
                    }
                }
            }
        }

        String flutterRootPath = resolveProperty("flutter.sdk", System.getenv("FLUTTER_ROOT"))
        if (flutterRootPath == null) {
            throw new GradleException("Flutter SDK not found. Define location with flutter.sdk in the local.properties file or with a FLUTTER_ROOT environment variable.")
        }
        flutterRoot = project.file(flutterRootPath)
        if (!flutterRoot.isDirectory()) {
            throw new GradleException("flutter.sdk must point to the Flutter SDK directory")
        }

        engineVersion = FlutterPluginUtils.shouldProjectUseLocalEngine(project)
            ? "+" // Match any version since there's only one.
            : "1.0.0-" + Paths.get(flutterRoot.absolutePath, "bin", "cache", "engine.stamp").toFile().text.trim()

        engineRealm = Paths.get(flutterRoot.absolutePath, "bin", "cache", "engine.realm").toFile().text.trim()
        if (engineRealm) {
            engineRealm += "/"
        }

        // Configure the Maven repository.
<<<<<<< HEAD
        String hostedRepository = System.getenv("FLUTTER_STORAGE_BASE_URL") ?: FlutterPluginConstants.DEFAULT_MAVEN_HOST
        String repository = useLocalEngine()
=======
        String hostedRepository = System.getenv("FLUTTER_STORAGE_BASE_URL") ?: DEFAULT_MAVEN_HOST
        String repository = FlutterPluginUtils.shouldProjectUseLocalEngine(project)
>>>>>>> 4b2c79a0
            ? project.property(propLocalEngineRepo)
            : "$hostedRepository/${engineRealm}download.flutter.io"
        rootProject.allprojects {
            repositories {
                maven {
                    url(repository)
                }
            }
        }

        // Load shared gradle functions
        project.apply from: Paths.get(flutterRoot.absolutePath, "packages", "flutter_tools", "gradle", "src", "main", "groovy", "native_plugin_loader.groovy")

        FlutterExtension extension = project.extensions.create("flutter", FlutterExtension)
        Properties localProperties = new Properties()
        File localPropertiesFile = rootProject.file("local.properties")
        if (localPropertiesFile.exists()) {
            localPropertiesFile.withReader("UTF-8") { reader ->
                localProperties.load(reader)
            }
        }

        extension.flutterVersionCode = localProperties.getProperty("flutter.versionCode", "1")
        extension.flutterVersionName = localProperties.getProperty("flutter.versionName", "1.0")

        this.addFlutterTasks(project)
        forceNdkDownload(project, flutterRootPath)

        // By default, assembling APKs generates fat APKs if multiple platforms are passed.
        // Configuring split per ABI allows to generate separate APKs for each abi.
        // This is a noop when building a bundle.
        if (FlutterPluginUtils.shouldProjectSplitPerAbi(project)) {
            project.android {
                splits {
                    abi {
                        // Enables building multiple APKs per ABI.
                        enable(true)
                        // Resets the list of ABIs that Gradle should create APKs for to none.
                        reset()
                        // Specifies that we do not want to also generate a universal APK that includes all ABIs.
                        universalApk(false)
                    }
                }
            }
        }
        final String propDeferredComponentNames = "deferred-component-names"
        if (project.hasProperty(propDeferredComponentNames)) {
            String[] componentNames = project.property(propDeferredComponentNames).split(",").collect {":${it}"}
            project.android {
                dynamicFeatures = componentNames
            }
        }

        getTargetPlatforms().each { targetArch ->
            String abiValue = FlutterPluginConstants.PLATFORM_ARCH_MAP[targetArch]
            project.android {
                if (FlutterPluginUtils.shouldProjectSplitPerAbi(project)) {
                    splits {
                        abi {
                            include(abiValue)
                        }
                    }
                }
            }
        }

        String flutterExecutableName = Os.isFamily(Os.FAMILY_WINDOWS) ? "flutter.bat" : "flutter"
        flutterExecutable = Paths.get(flutterRoot.absolutePath, "bin", flutterExecutableName).toFile()

        // Validate that the provided Gradle, Java, AGP, and KGP versions are all within our
        // supported range.
        // TODO(gmackall) Dependency version checking is currently implemented as an additional
        // Gradle plugin because we can't import it from Groovy code. As part of the Groovy
        // -> Kotlin migration, we should remove this complexity and perform the checks inside
        // of the main Flutter Gradle Plugin.
        // See https://github.com/flutter/flutter/issues/121541#issuecomment-1920363687.
        final Boolean shouldSkipDependencyChecks = project.hasProperty("skipDependencyChecks") && project.getProperty("skipDependencyChecks")
        if (!shouldSkipDependencyChecks) {
            try {
                DependencyVersionChecker.checkDependencyVersions(project)
            } catch (Exception e) {
                if (!project.hasProperty("usesUnsupportedDependencyVersions") || !project.usesUnsupportedDependencyVersions) {
                    // Possible bug in dependency checking code - warn and do not block build.
                    project.logger.error("Warning: Flutter was unable to detect project Gradle, Java, " +
                            "AGP, and KGP versions. Skipping dependency version checking. Error was: "
                            + e)
                }
                else {
                    // If usesUnsupportedDependencyVersions is set, the exception was thrown by us
                    // in the dependency version checker plugin so re-throw it here.
                    throw e
                }
            }
        }

        // Use Kotlin source to handle baseApplicationName logic due to Groovy dynamic dispatch bug.
        BaseApplicationNameHandler.setBaseName(project)

        String flutterProguardRules = Paths.get(flutterRoot.absolutePath, "packages", "flutter_tools",
                "gradle", "flutter_proguard_rules.pro")
        project.android.buildTypes {
            // Add profile build type.
            profile {
                initWith(debug)
                if (it.hasProperty("matchingFallbacks")) {
                    matchingFallbacks = ["debug", "release"]
                }
            }
            // TODO(garyq): Shrinking is only false for multi apk split aot builds, where shrinking is not allowed yet.
            // This limitation has been removed experimentally in gradle plugin version 4.2, so we can remove
            // this check when we upgrade to 4.2+ gradle. Currently, deferred components apps may see
            // increased app size due to this.
            if (FlutterPluginUtils.shouldShrinkResources(project)) {
                release {
                    // Enables code shrinking, obfuscation, and optimization for only
                    // your project's release build type.
                    minifyEnabled(true)
                    // Enables resource shrinking, which is performed by the Android Gradle plugin.
                    // The resource shrinker can't be used for libraries.
                    shrinkResources(FlutterPluginUtils.isBuiltAsApp(project))
                    // Fallback to `android/app/proguard-rules.pro`.
                    // This way, custom Proguard rules can be configured as needed.
                    proguardFiles(project.android.getDefaultProguardFile("proguard-android-optimize.txt"), flutterProguardRules, "proguard-rules.pro")
                }
            }
        }

        if (FlutterPluginUtils.shouldProjectUseLocalEngine(project)) {
            // This is required to pass the local engine to flutter build aot.
            String engineOutPath = project.property("local-engine-out")
            File engineOut = project.file(engineOutPath)
            if (!engineOut.isDirectory()) {
                throw new GradleException("local-engine-out must point to a local engine build")
            }
            localEngine = engineOut.name
            localEngineSrcPath = engineOut.parentFile.parent

            String engineHostOutPath = project.property("local-engine-host-out")
            File engineHostOut = project.file(engineHostOutPath)
            if (!engineHostOut.isDirectory()) {
                throw new GradleException("local-engine-host-out must point to a local engine host build")
            }
            localEngineHost = engineHostOut.name
        }
        project.android.buildTypes.all(this.&addFlutterDependencies)
    }

    private static Properties readPropertiesIfExist(File propertiesFile) {
        Properties result = new Properties()
        if (propertiesFile.exists()) {
            propertiesFile.withReader("UTF-8") { reader -> result.load(reader) }
        }
        return result
    }

    // Add a task that can be called on flutter projects that prints the Java version used in Gradle.
    //
    // Format of the output of this task can be used in debugging what version of Java Gradle is using.
    // Not recommended for use in time sensitive commands like `flutter run` or `flutter build` as
    // Gradle is slower than we want. Particularly in light of https://github.com/flutter/flutter/issues/119196.
    private static void addTaskForJavaVersion(Project project) {
        // Warning: the name of this task is used by other code. Change with caution.
        project.tasks.register("javaVersion") {
            description "Print the current java version used by gradle. "
                "see: https://docs.gradle.org/current/javadoc/org/gradle/api/JavaVersion.html"
            doLast {
                println(JavaVersion.current())
            }
        }
    }

    // Add a task that can be called on Flutter projects that prints the available build variants
    // in Gradle.
    //
    // This task prints variants in this format:
    //
    // BuildVariant: debug
    // BuildVariant: release
    // BuildVariant: profile
    //
    // Format of the output of this task is used by `AndroidProject.getBuildVariants`.
    private static void addTaskForPrintBuildVariants(Project project) {
        // Warning: The name of this task is used by `AndroidProject.getBuildVariants`.
        project.tasks.register("printBuildVariants") {
            description "Prints out all build variants for this Android project"
            doLast {
                project.android.applicationVariants.all { variant ->
                    println "BuildVariant: ${variant.name}"
                }
            }
        }
    }

    // Add a task that can be called on Flutter projects that outputs app link related project
    // settings into a json file.
    //
    // See https://developer.android.com/training/app-links/ for more information about app link.
    //
    // The json will be saved in path stored in outputPath parameter.
    //
    // An example json:
    // {
    //   applicationId: "com.example.app",
    //   deeplinks: [
    //     {"scheme":"http", "host":"example.com", "path":".*"},
    //     {"scheme":"https","host":"example.com","path":".*"}
    //   ]
    // }
    //
    // The output file is parsed and used by devtool.
    private static void addTasksForOutputsAppLinkSettings(Project project) {
        AbstractAppExtension android = (AbstractAppExtension) project.extensions.findByName("android")
        android.applicationVariants.configureEach { variant ->
            // Warning: The name of this task is used by AndroidBuilder.outputsAppLinkSettings
            project.tasks.register("output${variant.name.capitalize()}AppLinkSettings") {
                description "stores app links settings for the given build variant of this Android project into a json file."
                variant.outputs.configureEach { output ->
                    // Deeplinks are defined in AndroidManifest.xml and is only available after
                    // `processResourcesProvider`.
                    Object processResources = output.hasProperty(propProcessResourcesProvider) ?
                            output.processResourcesProvider.get() : output.processResources
                    dependsOn processResources.name
                }
                doLast {
                    AppLinkSettings appLinkSettings = new AppLinkSettings(variant.applicationId)
                    variant.outputs.configureEach { output ->
                        Object processResources = output.hasProperty(propProcessResourcesProvider) ?
                                output.processResourcesProvider.get() : output.processResources
                        Node manifest = new XmlParser().parse(processResources.manifestFile)
                        manifest.application.activity.each { activity ->
                            activity."meta-data".each { metadata ->
                                boolean nameAttribute = metadata.attributes().find { it.key == 'android:name' }?.value == 'flutter_deeplinking_enabled'
                                boolean valueAttribute = metadata.attributes().find { it.key == 'android:value' }?.value == 'true'
                                if (nameAttribute && valueAttribute) {
                                    appLinkSettings.deeplinkingFlagEnabled = true
                                }
                            }
                            activity."intent-filter".each { appLinkIntent ->
                                // Print out the host attributes in data tags.
                                Set<String> schemes = [] as Set<String>
                                Set<String> hosts = [] as Set<String>
                                Set<String> paths = [] as Set<String>
                                IntentFilterCheck intentFilterCheck = new IntentFilterCheck()

                                if (appLinkIntent.attributes().find { it.key == 'android:autoVerify' }?.value == 'true') {
                                    intentFilterCheck.hasAutoVerify = true
                                }
                                appLinkIntent.'action'.each { action ->
                                    if (action.attributes().find { it.key == 'android:name' }?.value == 'android.intent.action.VIEW') {
                                        intentFilterCheck.hasActionView = true
                                    }
                                }
                                appLinkIntent.'category'.each { category ->
                                    if (category.attributes().find { it.key == 'android:name' }?.value == 'android.intent.category.DEFAULT') {
                                        intentFilterCheck.hasDefaultCategory = true
                                    }
                                    if (category.attributes().find { it.key == 'android:name' }?.value == 'android.intent.category.BROWSABLE') {
                                        intentFilterCheck.hasBrowsableCategory = true
                                    }
                                }
                                appLinkIntent.data.each { data ->
                                    data.attributes().each { entry ->
                                        if (entry.key instanceof QName) {
                                            switch (entry.key.getLocalPart()) {
                                                case "scheme":
                                                    schemes.add(entry.value)
                                                    break
                                                case "host":
                                                    hosts.add(entry.value)
                                                    break
                                                case "pathAdvancedPattern":
                                                case "pathPattern":
                                                case "path":
                                                    paths.add(entry.value)
                                                    break
                                                case "pathPrefix":
                                                    paths.add("${entry.value}.*")
                                                    break
                                                case "pathSuffix":
                                                    paths.add(".*${entry.value}")
                                                    break
                                            }
                                        }
                                    }
                                }
                                if (!hosts.isEmpty() || !paths.isEmpty()) {
                                    if (schemes.isEmpty()) {
                                        schemes.add(null)
                                    }
                                    if (hosts.isEmpty()) {
                                        hosts.add(null)
                                    }
                                    if (paths.isEmpty()) {
                                        paths.add('.*')
                                    }
                                    schemes.each { scheme ->
                                        hosts.each { host ->
                                            paths.each { path ->
                                                appLinkSettings.deeplinks.add(new Deeplink(scheme, host, path, intentFilterCheck))
                                            }
                                        }
                                    }
                                }
                            }
                        }
                    }
                    new File(project.getProperty("outputPath")).write(appLinkSettings.toJson().toString())
                }
            }
        }
    }

    /**
     * Adds the dependencies required by the Flutter project.
     * This includes:
     *    1. The embedding
     *    2. libflutter.so
     */
    void addFlutterDependencies(BuildType buildType) {
        String flutterBuildMode = FlutterPluginUtils.buildModeFor(buildType)
        if (!FlutterPluginUtils.supportsBuildMode(project, flutterBuildMode)) {
            return
        }
        // The embedding is set as an API dependency in a Flutter plugin.
        // Therefore, don't make the app project depend on the embedding if there are Flutter
        // plugin dependencies. In release mode, dev dependencies are stripped, so we do not
        // consider those in the check.
        // This prevents duplicated classes when using custom build types. That is, a custom build
        // type like profile is used, and the plugin and app projects have API dependencies on the
        // embedding.
        List<Map<String, Object>> pluginsThatIncludeFlutterEmbeddingAsTransitiveDependency = flutterBuildMode == "release" ? getPluginListWithoutDevDependencies(project) : getPluginList(project);
        if (!isFlutterAppProject() || pluginsThatIncludeFlutterEmbeddingAsTransitiveDependency.size() == 0) {
            FlutterPluginUtils.addApiDependencies(project, buildType.name,
                    "io.flutter:flutter_embedding_$flutterBuildMode:$engineVersion")
        }
        List<String> platforms = getTargetPlatforms().collect()
        platforms.each { platform ->
            String arch = FlutterPluginConstants.PLATFORM_ARCH_MAP[platform].replace("-", "_")
            // Add the `libflutter.so` dependency.
            FlutterPluginUtils.addApiDependencies(project, buildType.name,
                    "io.flutter:${arch}_$flutterBuildMode:$engineVersion")
        }
    }

    /**
     * Configures the Flutter plugin dependencies.
     *
     * The plugins are added to pubspec.yaml. Then, upon running `flutter pub get`,
     * the tool generates a `.flutter-plugins-dependencies` file, which contains a map to each plugin location.
     * Finally, the project's `settings.gradle` loads each plugin's android directory as a subproject.
     */
    private void configurePlugins(Project project) {
        configureLegacyPluginEachProjects(project)
        getPluginList(project).each(this.&configurePluginProject)
        getPluginList(project).each(this.&configurePluginDependencies)
    }

    // TODO(54566, 48918): Can remove once the issues are resolved.
    //  This means all references to `.flutter-plugins` are then removed and
    //  apps only depend exclusively on the `plugins` property in `.flutter-plugins-dependencies`.
    /**
     * Workaround to load non-native plugins for developers who may still use an
     * old `settings.gradle` which includes all the plugins from the
     * `.flutter-plugins` file, even if not made for Android.
     * The settings.gradle then:
     *     1) tries to add the android plugin implementation, which does not
     *        exist at all, but is also not included successfully
     *        (which does not throw an error and therefore isn't a problem), or
     *     2) includes the plugin successfully as a valid android plugin
     *        directory exists, even if the surrounding flutter package does not
     *        support the android platform (see e.g. apple_maps_flutter: 1.0.1).
     *        So as it's included successfully it expects to be added as API.
     *        This is only possible by taking all plugins into account, which
     *        only appear on the `dependencyGraph` and in the `.flutter-plugins` file.
     * So in summary the plugins are currently selected from the `dependencyGraph`
     * and filtered then with the [doesSupportAndroidPlatform] method instead of
     * just using the `plugins.android` list.
     */
    private void configureLegacyPluginEachProjects(Project project) {
        try {
            // Read the contents of the settings.gradle file.
            // Remove block/line comments
            String settingsText = FlutterPluginUtils.getSettingsGradleFileFromProjectDir(project.projectDir, project.logger).text
            settingsText = settingsText.replaceAll(/(?s)\/\*.*?\*\//, '').replaceAll(/(?m)\/\/.*$/, '')

            if (!settingsText.contains("'.flutter-plugins'")) {
                return
            }
        } catch (FileNotFoundException ignored) {
            throw new GradleException("settings.gradle/settings.gradle.kts does not exist: " +
                    "${FlutterPluginUtils.getSettingsGradleFileFromProjectDir(project.projectDir, project.logger).absolutePath}")
        }
        // TODO(matanlurey): https://github.com/flutter/flutter/issues/48918.
        project.logger.quiet("Warning: This project is still reading the deprecated '.flutter-plugins. file.")
        project.logger.quiet("In an upcoming stable release support for this file will be completely removed and your build will fail.")
        project.logger.quiet("See https:/flutter.dev/to/flutter-plugins-configuration.")
        List<Map<String, Object>> deps = getPluginDependencies(project)
        List<String> plugins = getPluginList(project).collect { it.name as String }
        deps.removeIf { plugins.contains(it.name) }
        deps.each {
            Project pluginProject = project.rootProject.findProject(":${it.name}")
            if (pluginProject == null) {
                // Plugin was not included in `settings.gradle`, but is listed in `.flutter-plugins`.
                project.logger.error("Plugin project :${it.name} listed, but not found. Please fix your settings.gradle/settings.gradle.kts.")
            } else if (FlutterPluginUtils.pluginSupportsAndroidPlatform(pluginProject)) {
                // Plugin has a functioning `android` folder and is included successfully, although it's not supported.
                // It must be configured nonetheless, to not throw an "Unresolved reference" exception.
                configurePluginProject(it)
            /* groovylint-disable-next-line EmptyElseBlock */
            } else {
            // Plugin has no or an empty `android` folder. No action required.
            }
        }
    }

    /** Adds the plugin project dependency to the app project. */
    private void configurePluginProject(Map<String, Object> pluginObject) {
        assert(pluginObject.name instanceof String)
        Project pluginProject = project.rootProject.findProject(":${pluginObject.name}")
        if (pluginProject == null) {
            return
        }
        // Apply the "flutter" Gradle extension to plugins so that they can use it's vended
        // compile/target/min sdk values.
        pluginProject.extensions.create("flutter", FlutterExtension)

        // Add plugin dependency to the app project. We only want to add dependency
        // for dev dependencies in non-release builds.
        project.afterEvaluate {
            project.android.buildTypes.all { buildType ->
                if (!pluginObject.dev_dependency || buildType.name != 'release') {
                    project.dependencies.add("${buildType.name}Api", pluginProject)
                }
            }
        }

        Closure addEmbeddingDependencyToPlugin = { BuildType buildType ->
            String flutterBuildMode = FlutterPluginUtils.buildModeFor(buildType)
            // In AGP 3.5, the embedding must be added as an API implementation,
            // so java8 features are desugared against the runtime classpath.
            // For more, see https://github.com/flutter/flutter/issues/40126
            if (!FlutterPluginUtils.supportsBuildMode(project, flutterBuildMode)) {
                return
            }
            if (!pluginProject.hasProperty("android")) {
                return
            }
            // Copy build types from the app to the plugin.
            // This allows to build apps with plugins and custom build types or flavors.
            pluginProject.android.buildTypes {
                "${buildType.name}" {}
            }
            // The embedding is API dependency of the plugin, so the AGP is able to desugar
            // default method implementations when the interface is implemented by a plugin.
            //
            // See https://issuetracker.google.com/139821726, and
            // https://github.com/flutter/flutter/issues/72185 for more details.
            FlutterPluginUtils.addApiDependencies(
              pluginProject,
              buildType.name,
              "io.flutter:flutter_embedding_$flutterBuildMode:$engineVersion"
            )
        }

        // Wait until the Android plugin loaded.
        pluginProject.afterEvaluate {
            // Checks if there is a mismatch between the plugin compileSdkVersion and the project compileSdkVersion.
            if (pluginProject.android.compileSdkVersion > project.android.compileSdkVersion) {
                project.logger.quiet("Warning: The plugin ${pluginObject.name} requires Android SDK version ${getCompileSdkFromProject(pluginProject)} or higher.")
                project.logger.quiet("For more information about build configuration, see $kWebsiteDeploymentAndroidBuildConfig.")
            }

            project.android.buildTypes.all(addEmbeddingDependencyToPlugin)
        }
    }

    private void forceNdkDownload(Project gradleProject, String flutterSdkRootPath) {
        // If the project is already configuring a native build, we don't need to do anything.
        Boolean forcingNotRequired = gradleProject.android.externalNativeBuild.cmake.path != null
        if (forcingNotRequired) {
            return
        }

        // Otherwise, point to an empty CMakeLists.txt, and ignore associated warnings.
        gradleProject.android {
            externalNativeBuild {
                cmake {
                    // Respect the existing configuration if it exists - the NDK will already be
                    // downloaded in this case.
                    path = flutterSdkRootPath + "/packages/flutter_tools/gradle/src/main/groovy/CMakeLists.txt"
                }
            }

            defaultConfig {
                externalNativeBuild {
                    cmake {
                        // CMake will print warnings when you try to build an empty project.
                        // These arguments silence the warnings - our project is intentionally
                        // empty.
                        arguments("-Wno-dev", "--no-warn-unused-cli")
                    }
                }
            }
        }
    }

    /** Prints error message and fix for any plugin compileSdkVersion or ndkVersion that are higher than the project. */
    private void detectLowCompileSdkVersionOrNdkVersion() {
        project.afterEvaluate {
            // Default to int max if using a preview version to skip the sdk check.
            int projectCompileSdkVersion = Integer.MAX_VALUE
            // Stable versions use ints, legacy preview uses string.
            if (getCompileSdkFromProject(project).isInteger()) {
                projectCompileSdkVersion = getCompileSdkFromProject(project) as int
            }
            int maxPluginCompileSdkVersion = projectCompileSdkVersion
            String ndkVersionIfUnspecified = "21.1.6352462" /* The default for AGP 4.1.0 used in old templates. */
            String projectNdkVersion = project.android.ndkVersion ?: ndkVersionIfUnspecified
            String maxPluginNdkVersion = projectNdkVersion
            int numProcessedPlugins = getPluginList(project).size()
            List<Tuple2<String, String>> pluginsWithHigherSdkVersion = []
            List<Tuple2<String, String>> pluginsWithDifferentNdkVersion = []

            getPluginList(project).each { pluginObject ->
                assert(pluginObject.name instanceof String)
                Project pluginProject = project.rootProject.findProject(":${pluginObject.name}")
                if (pluginProject == null) {
                    return
                }
                pluginProject.afterEvaluate {
                    // Default to int min if using a preview version to skip the sdk check.
                    int pluginCompileSdkVersion = Integer.MIN_VALUE
                    // Stable versions use ints, legacy preview uses string.
                    if (getCompileSdkFromProject(pluginProject).isInteger()) {
                        pluginCompileSdkVersion = getCompileSdkFromProject(pluginProject) as int
                    }

                    maxPluginCompileSdkVersion = Math.max(pluginCompileSdkVersion, maxPluginCompileSdkVersion)
                    if (pluginCompileSdkVersion > projectCompileSdkVersion) {
                        pluginsWithHigherSdkVersion.add(new Tuple(pluginProject.name, pluginCompileSdkVersion))
                    }

                    String pluginNdkVersion = pluginProject.android.ndkVersion ?: ndkVersionIfUnspecified
                    maxPluginNdkVersion = VersionUtils.mostRecentSemanticVersion(pluginNdkVersion, maxPluginNdkVersion)
                    if (pluginNdkVersion != projectNdkVersion) {
                        pluginsWithDifferentNdkVersion.add(new Tuple(pluginProject.name, pluginNdkVersion))
                    }

                    numProcessedPlugins--
                    if (numProcessedPlugins == 0) {
                        if (maxPluginCompileSdkVersion > projectCompileSdkVersion) {
                            project.logger.error("Your project is configured to compile against Android SDK $projectCompileSdkVersion, but the following plugin(s) require to be compiled against a higher Android SDK version:")
                            for (Tuple2<String, String> pluginToCompileSdkVersion : pluginsWithHigherSdkVersion) {
                                project.logger.error("- ${pluginToCompileSdkVersion.v1} compiles against Android SDK ${pluginToCompileSdkVersion.v2}")
                            }
                            File buildGradleFile = FlutterPluginUtils.getBuildGradleFileFromProjectDir(project.projectDir, project.logger)
                            project.logger.error("""\
                                Fix this issue by compiling against the highest Android SDK version (they are backward compatible).
                                Add the following to ${buildGradleFile.path}:

                                    android {
                                        compileSdk = ${maxPluginCompileSdkVersion}
                                        ...
                                    }
                                """.stripIndent())
                        }
                        if (maxPluginNdkVersion != projectNdkVersion) {
                            project.logger.error("Your project is configured with Android NDK $projectNdkVersion, but the following plugin(s) depend on a different Android NDK version:")
                            for (Tuple2<String, String> pluginToNdkVersion : pluginsWithDifferentNdkVersion) {
                                project.logger.error("- ${pluginToNdkVersion.v1} requires Android NDK ${pluginToNdkVersion.v2}")
                            }
                            File buildGradleFile = FlutterPluginUtils.getBuildGradleFileFromProjectDir(project.projectDir, project.logger)
                            project.logger.error("""\
                                Fix this issue by using the highest Android NDK version (they are backward compatible).
                                Add the following to ${buildGradleFile.path}:

                                    android {
                                        ndkVersion = \"${maxPluginNdkVersion}\"
                                        ...
                                    }
                                """.stripIndent())
                        }
                    }
                }
            }
        }
    }

    /**
     * Returns the portion of the compileSdkVersion string that corresponds to either the numeric
     * or string version.
     */
    private static String getCompileSdkFromProject(Project gradleProject) {
        return gradleProject.android.compileSdkVersion.substring(8)
    }

    /**
     * Add the dependencies on other plugin projects to the plugin project.
     * A plugin A can depend on plugin B. As a result, this dependency must be surfaced by
     * making the Gradle plugin project A depend on the Gradle plugin project B.
     */
    private void configurePluginDependencies(Map<String, Object> pluginObject) {
        assert(pluginObject.name instanceof String)
        Project pluginProject = project.rootProject.findProject(":${pluginObject.name}")
        if (pluginProject == null) {
            return
        }

        project.android.buildTypes.each { buildType ->
            String flutterBuildMode = FlutterPluginUtils.buildModeFor(buildType)
            if (flutterBuildMode == "release" && pluginObject.dev_dependency) {
                // This plugin is a dev dependency will not be included in the
                // release build, so no need to add its dependencies.
                return
            }
            def dependencies = pluginObject.dependencies
            assert(dependencies instanceof List<String>)
            dependencies.each { pluginDependencyName ->
                if (pluginDependencyName.empty) {
                    return
                }
                Project dependencyProject = project.rootProject.findProject(":$pluginDependencyName")
                if (dependencyProject == null) {
                    return
                }
                // Wait for the Android plugin to load and add the dependency to the plugin project.
                pluginProject.afterEvaluate {
                    pluginProject.dependencies {
                        implementation(dependencyProject)
                    }
                }
            }
        }
    }

    /**
     * Gets the list of plugins (as map) that support the Android platform.
     *
     * The map value contains either the plugins `name` (String),
     * its `path` (String), or its `dependencies` (List<String>).
     * See [NativePluginLoader#getPlugins] in packages/flutter_tools/gradle/src/main/groovy/native_plugin_loader.groovy
     */
    private List<Map<String, Object>> getPluginList(Project project) {
        if (pluginList == null) {
            pluginList = project.ext.nativePluginLoader.getPlugins(FlutterPluginUtils.getFlutterSourceDirectory(project))
        }
        return pluginList
    }

    /**
     * Gets the list of plugins (as map) that support the Android platform and are dependencies of the
     * Android project excluding dev dependencies.
     *
     * The map value contains either the plugins `name` (String),
     * its `path` (String), or its `dependencies` (List<String>).
     * See [NativePluginLoader#getPlugins] in packages/flutter_tools/gradle/src/main/groovy/native_plugin_loader.groovy
     */
    private List<Map<String, Object>> getPluginListWithoutDevDependencies(Project project) {
        List<Map<String, Object>> pluginListWithoutDevDependencies = []
        for (Map<String, Object> plugin in getPluginList(project)) {
            if (!plugin.dev_dependency) {
                pluginListWithoutDevDependencies += plugin
            }
        }
        return pluginListWithoutDevDependencies
    }

    // TODO(54566, 48918): Remove in favor of [getPluginList] only, see also
    //  https://github.com/flutter/flutter/blob/1c90ed8b64d9ed8ce2431afad8bc6e6d9acc4556/packages/flutter_tools/lib/src/flutter_plugins.dart#L212
    /** Gets the plugins dependencies from `.flutter-plugins-dependencies`. */
    private List<Map<String, Object>> getPluginDependencies(Project project) {
        if (pluginDependencies == null) {
            Map meta = project.ext.nativePluginLoader.getDependenciesMetadata(FlutterPluginUtils.getFlutterSourceDirectory(project))
            if (meta == null) {
                pluginDependencies = []
            } else {
                assert(meta.dependencyGraph instanceof List<Map>)
                pluginDependencies = meta.dependencyGraph as List<Map<String, Object>>
            }
        }
        return pluginDependencies
    }

    private String resolveProperty(String name, String defaultValue) {
        if (localProperties == null) {
            localProperties = readPropertiesIfExist(new File(project.projectDir.parentFile, "local.properties"))
        }
        return project.findProperty(name) ?: localProperties?.getProperty(name, defaultValue)
    }

    private List<String> getTargetPlatforms() {
        final String propTargetPlatform = "target-platform"
        if (!project.hasProperty(propTargetPlatform)) {
            return FlutterPluginConstants.DEFAULT_PLATFORMS
        }
        return project.property(propTargetPlatform).split(",").collect {
            if (!FlutterPluginConstants.PLATFORM_ARCH_MAP[it]) {
                throw new GradleException("Invalid platform: $it.")
            }
            return it
        }
    }

    private boolean isFlutterAppProject() {
        return project.android.hasProperty("applicationVariants")
    }

    private void addFlutterTasks(Project project) {
        if (project.state.failure) {
            return
        }
        String[] fileSystemRootsValue = null
        final String propFileSystemRoots = "filesystem-roots"
        if (project.hasProperty(propFileSystemRoots)) {
            fileSystemRootsValue = project.property(propFileSystemRoots).split("\\|")
        }
        String fileSystemSchemeValue = null
        final String propFileSystemScheme = "filesystem-scheme"
        if (project.hasProperty(propFileSystemScheme)) {
            fileSystemSchemeValue = project.property(propFileSystemScheme)
        }
        Boolean trackWidgetCreationValue = true
        final String propTrackWidgetCreation = "track-widget-creation"
        if (project.hasProperty(propTrackWidgetCreation)) {
            trackWidgetCreationValue = project.property(propTrackWidgetCreation).toBoolean()
        }
        String frontendServerStarterPathValue = null
        final String propFrontendServerStarterPath = "frontend-server-starter-path"
        if (project.hasProperty(propFrontendServerStarterPath)) {
            frontendServerStarterPathValue = project.property(propFrontendServerStarterPath)
        }
        String extraFrontEndOptionsValue = null
        final String propExtraFrontEndOptions = "extra-front-end-options"
        if (project.hasProperty(propExtraFrontEndOptions)) {
            extraFrontEndOptionsValue = project.property(propExtraFrontEndOptions)
        }
        String extraGenSnapshotOptionsValue = null
        final String propExtraGenSnapshotOptions = "extra-gen-snapshot-options"
        if (project.hasProperty(propExtraGenSnapshotOptions)) {
            extraGenSnapshotOptionsValue = project.property(propExtraGenSnapshotOptions)
        }
        String splitDebugInfoValue = null
        final String propSplitDebugInfo = "split-debug-info"
        if (project.hasProperty(propSplitDebugInfo)) {
            splitDebugInfoValue = project.property(propSplitDebugInfo)
        }
        Boolean dartObfuscationValue = false
        final String propDartObfuscation = "dart-obfuscation"
        if (project.hasProperty(propDartObfuscation)) {
            dartObfuscationValue = project.property(propDartObfuscation).toBoolean()
        }
        Boolean treeShakeIconsOptionsValue = false
        final String propTreeShakeIcons = "tree-shake-icons"
        if (project.hasProperty(propTreeShakeIcons)) {
            treeShakeIconsOptionsValue = project.property(propTreeShakeIcons).toBoolean()
        }
        String dartDefinesValue = null
        final String propDartDefines = "dart-defines"
        if (project.hasProperty(propDartDefines)) {
            dartDefinesValue = project.property(propDartDefines)
        }
        String performanceMeasurementFileValue
        final String propPerformanceMeasurementFile = "performance-measurement-file"
        if (project.hasProperty(propPerformanceMeasurementFile)) {
            performanceMeasurementFileValue = project.property(propPerformanceMeasurementFile)
        }
        String codeSizeDirectoryValue
        final String propCodeSizeDirectory = "code-size-directory"
        if (project.hasProperty(propCodeSizeDirectory)) {
            codeSizeDirectoryValue = project.property(propCodeSizeDirectory)
        }
        Boolean deferredComponentsValue = false
        final String propDeferredComponents = "deferred-components"
        if (project.hasProperty(propDeferredComponents)) {
            deferredComponentsValue = project.property(propDeferredComponents).toBoolean()
        }
        Boolean validateDeferredComponentsValue = true
        final String propValidateDeferredComponents = "validate-deferred-components"
        if (project.hasProperty(propValidateDeferredComponents)) {
            validateDeferredComponentsValue = project.property(propValidateDeferredComponents).toBoolean()
        }
        addTaskForJavaVersion(project)
        if (isFlutterAppProject()) {
            addTaskForPrintBuildVariants(project)
            addTasksForOutputsAppLinkSettings(project)
        }
        List<String> targetPlatforms = getTargetPlatforms()
        def addFlutterDeps = { variant ->
            if (FlutterPluginUtils.shouldProjectSplitPerAbi(project)) {
                variant.outputs.each { output ->
                    // Assigns the new version code to versionCodeOverride, which changes the version code
                    // for only the output APK, not for the variant itself. Skipping this step simply
                    // causes Gradle to use the value of variant.versionCode for the APK.
                    // For more, see https://developer.android.com/studio/build/configure-apk-splits
                    Integer abiVersionCode = FlutterPluginConstants.ABI_VERSION[output.getFilter(OutputFile.ABI)]
                    if (abiVersionCode != null) {
                        output.versionCodeOverride =
                            abiVersionCode * 1000 + variant.versionCode
                    }
                }
            }
            // Build an AAR when this property is defined.
            boolean isBuildingAar = project.hasProperty("is-plugin")
            // In add to app scenarios, a Gradle project contains a `:flutter` and `:app` project.
            // `:flutter` is used as a subproject when these tasks exists and the build isn't building an AAR.
            Task packageAssets
            Task cleanPackageAssets
            try {
                packageAssets = project.tasks.named("package${variant.name.capitalize()}Assets").get()
            } catch (UnknownTaskException ignored) {
                packageAssets = null
            }
            try {
                cleanPackageAssets = project.tasks.named("cleanPackage${variant.name.capitalize()}Assets").get()
            } catch (UnknownTaskException ignored) {
                cleanPackageAssets = null
            }
            boolean isUsedAsSubproject = packageAssets && cleanPackageAssets && !isBuildingAar

            String variantBuildMode = FlutterPluginUtils.buildModeFor(variant.buildType)
            String flavorValue = variant.getFlavorName()
            String taskName = FlutterPluginUtils.toCamelCase(["compile", FLUTTER_BUILD_PREFIX, variant.name])
            // Be careful when configuring task below, Groovy has bizarre
            // scoping rules: writing `verbose isVerbose()` means calling
            // `isVerbose` on the task itself - which would return `verbose`
            // original value. You either need to hoist the value
            // into a separate variable `verbose verboseValue` or prefix with
            // `this` (`verbose this.isVerbose()`).
            TaskProvider<FlutterTask> compileTaskProvider = project.tasks.register(taskName , FlutterTask) {
                flutterRoot(this.flutterRoot)
                flutterExecutable(this.flutterExecutable)
                buildMode(variantBuildMode)
                minSdkVersion(variant.mergedFlavor.minSdkVersion.apiLevel)
                localEngine(this.localEngine)
                localEngineHost(this.localEngineHost)
                localEngineSrcPath(this.localEngineSrcPath)
                targetPath(FlutterPluginUtils.getFlutterTarget(project))
                verbose(FlutterPluginUtils.isProjectVerbose(project))
                fastStart(FlutterPluginUtils.isProjectFastStart(project))
                fileSystemRoots(fileSystemRootsValue)
                fileSystemScheme(fileSystemSchemeValue)
                trackWidgetCreation(trackWidgetCreationValue)
                targetPlatformValues = targetPlatforms
<<<<<<< HEAD
                sourceDir(getFlutterSourceDirectory())
                intermediateDir(project.file(project.layout.buildDirectory.dir("${FlutterPluginConstants.INTERMEDIATES_DIR}/flutter/${variant.name}/")))
=======
                sourceDir(FlutterPluginUtils.getFlutterSourceDirectory(project))
                intermediateDir(project.file(project.layout.buildDirectory.dir("$INTERMEDIATES_DIR/flutter/${variant.name}/")))
>>>>>>> 4b2c79a0
                frontendServerStarterPath(frontendServerStarterPathValue)
                extraFrontEndOptions(extraFrontEndOptionsValue)
                extraGenSnapshotOptions(extraGenSnapshotOptionsValue)
                splitDebugInfo(splitDebugInfoValue)
                treeShakeIcons(treeShakeIconsOptionsValue)
                dartObfuscation(dartObfuscationValue)
                dartDefines(dartDefinesValue)
                performanceMeasurementFile(performanceMeasurementFileValue)
                codeSizeDirectory(codeSizeDirectoryValue)
                deferredComponents(deferredComponentsValue)
                validateDeferredComponents(validateDeferredComponentsValue)
                flavor(flavorValue)
            }
            Task compileTask = compileTaskProvider.get()
            File libJar = project.file(project.layout.buildDirectory.dir("${FlutterPluginConstants.INTERMEDIATES_DIR}/flutter/${variant.name}/libs.jar"))
            TaskProvider<Jar> packJniLibsTaskProvider = project.tasks.register("packJniLibs${FLUTTER_BUILD_PREFIX}${variant.name.capitalize()}", Jar) {
                destinationDirectory = libJar.parentFile
                archiveFileName = libJar.name
                dependsOn(compileTask)
                targetPlatforms.each { targetPlatform ->
                    String abi = FlutterPluginConstants.PLATFORM_ARCH_MAP[targetPlatform]
                    from("${compileTask.intermediateDir}/${abi}") {
                        include("*.so")
                        // Move `app.so` to `lib/<abi>/libapp.so`
                        rename { String filename ->
                            return "lib/${abi}/lib${filename}"
                        }
                    }
                    // Copy the native assets created by build.dart and placed in build/native_assets by flutter assemble.
                    // The `$project.layout.buildDirectory` is '.android/Flutter/build/' instead of 'build/'.
                    String buildDir = "${FlutterPluginUtils.getFlutterSourceDirectory(project)}/build"
                    String nativeAssetsDir = "${buildDir}/native_assets/android/jniLibs/lib"
                    from("${nativeAssetsDir}/${abi}") {
                        include("*.so")
                        rename { String filename ->
                            return "lib/${abi}/${filename}"
                        }
                    }
                }
            }
            Task packJniLibsTask = packJniLibsTaskProvider.get()
            FlutterPluginUtils.addApiDependencies(project, variant.name, project.files {
                packJniLibsTask
            })
            TaskProvider<Copy> copyFlutterAssetsTaskProvider = project.tasks.register(
            "copyFlutterAssets${variant.name.capitalize()}" , Copy
            ) {
                dependsOn(compileTask)
                with(compileTask.assets)
                String currentGradleVersion = project.getGradle().getGradleVersion()

                // See https://docs.gradle.org/current/javadoc/org/gradle/api/file/ConfigurableFilePermissions.html
                // See https://github.com/flutter/flutter/pull/50047
                if (FlutterPluginUtils.compareVersionStrings(currentGradleVersion, "8.3") >= 0) {
                    filePermissions {
                        user {
                            read = true
                            write = true
                        }
                    }
                } else {
                    // See https://docs.gradle.org/8.2/dsl/org.gradle.api.tasks.Copy.html#org.gradle.api.tasks.Copy:fileMode
                    // See https://github.com/flutter/flutter/pull/50047
                    fileMode(0644)
                }
                if (isUsedAsSubproject) {
                    dependsOn(packageAssets)
                    dependsOn(cleanPackageAssets)
                    into(packageAssets.outputDir)
                    return
                }
                // `variant.mergeAssets` will be removed at the end of 2019.
                def mergeAssets = variant.hasProperty("mergeAssetsProvider") ?
                    variant.mergeAssetsProvider.get() : variant.mergeAssets
                dependsOn(mergeAssets)
                dependsOn("clean${mergeAssets.name.capitalize()}")
                mergeAssets.mustRunAfter("clean${mergeAssets.name.capitalize()}")
                into(mergeAssets.outputDir)
            }
            Task copyFlutterAssetsTask = copyFlutterAssetsTaskProvider.get()
            if (!isUsedAsSubproject) {
                def variantOutput = variant.outputs.first()
                def processResources = variantOutput.hasProperty(propProcessResourcesProvider) ?
                    variantOutput.processResourcesProvider.get() : variantOutput.processResources
                processResources.dependsOn(copyFlutterAssetsTask)
            }
            // The following tasks use the output of copyFlutterAssetsTask,
            // so it's necessary to declare it as an dependency since Gradle 8.
            // See https://docs.gradle.org/8.1/userguide/validation_problems.html#implicit_dependency.
            def tasksToCheck = [
                    "compress${variant.name.capitalize()}Assets",
                    "bundle${variant.name.capitalize()}Aar",
                    "bundle${variant.name.capitalize()}LocalLintAar"
            ]
            tasksToCheck.each { taskTocheck ->
                try {
                    project.tasks.named(taskTocheck).configure { task ->
                        task.dependsOn(copyFlutterAssetsTask)
                    }
                } catch (UnknownTaskException ignored) {
                }
            }
            return copyFlutterAssetsTask
        } // end def addFlutterDeps
        if (isFlutterAppProject()) {
            AbstractAppExtension android = (AbstractAppExtension) project.extensions.findByName("android")
            android.applicationVariants.configureEach { variant ->
                Task assembleTask = variant.assembleProvider.get()
                if (!FlutterPluginUtils.shouldConfigureFlutterTask(project, assembleTask)) {
                    return
                }
                Task copyFlutterAssetsTask = addFlutterDeps(variant)
                BaseVariantOutput variantOutput = variant.outputs.first()
                ProcessAndroidResources processResources = variantOutput.hasProperty(propProcessResourcesProvider) ?
                    variantOutput.processResourcesProvider.get() : variantOutput.processResources
                processResources.dependsOn(copyFlutterAssetsTask)

                // Copy the output APKs into a known location, so `flutter run` or `flutter build apk`
                // can discover them. By default, this is `<app-dir>/build/app/outputs/flutter-apk/<filename>.apk`.
                //
                // The filename consists of `app<-abi>?<-flavor-name>?-<build-mode>.apk`.
                // Where:
                //   * `abi` can be `armeabi-v7a|arm64-v8a|x86|x86_64` only if the flag `split-per-abi` is set.
                //   * `flavor-name` is the flavor used to build the app in lower case if the assemble task is called.
                //   * `build-mode` can be `release|debug|profile`.
                variant.outputs.each { output ->
                    assembleTask.doLast {
                        PackageAndroidArtifact packageApplicationProvider = variant.packageApplicationProvider.get()
                        Directory outputDirectory = packageApplicationProvider.outputDirectory.get()
                        String outputDirectoryStr = outputDirectory.toString()
                        String filename = "app"
                        String abi = output.getFilter(OutputFile.ABI)
                        if (abi != null && !abi.isEmpty()) {
                            filename += "-${abi}"
                        }
                        if (variant.flavorName != null && !variant.flavorName.isEmpty()) {
                            filename += "-${variant.flavorName.toLowerCase()}"
                        }
                        filename += "-${FlutterPluginUtils.buildModeFor(variant.buildType)}"
                        project.copy {
                            from new File("$outputDirectoryStr/${output.outputFileName}")
                            into new File("${project.layout.buildDirectory.dir("outputs/flutter-apk").get()}")
                            rename {
                                return "${filename}.apk"
                            }
                        }
                    }
                }
            }
            // Copy the native assets created by build.dart and placed here by flutter assemble.
            // This path is not flavor specific and must only be added once.
            // If support for flavors is added to native assets, then they must only be added
            // once per flavor; see https://github.com/dart-lang/native/issues/1359.
            String nativeAssetsDir = "${project.layout.buildDirectory.get()}/../native_assets/android/jniLibs/lib/"
            android.sourceSets.main.jniLibs.srcDir(nativeAssetsDir)
            configurePlugins(project)
            detectLowCompileSdkVersionOrNdkVersion()
            return
        }
        // Flutter host module project (Add-to-app).
        String hostAppProjectName = project.rootProject.hasProperty("flutter.hostAppProjectName") ? project.rootProject.property("flutter.hostAppProjectName") : "app"
        Project appProject = project.rootProject.findProject(":${hostAppProjectName}")
        assert(appProject != null) : "Project :${hostAppProjectName} doesn't exist. To customize the host app project name, set `flutter.hostAppProjectName=<project-name>` in gradle.properties."
        // Wait for the host app project configuration.
        appProject.afterEvaluate {
            assert(appProject.android != null)
            project.android.libraryVariants.all { libraryVariant ->
                Task copyFlutterAssetsTask
                appProject.android.applicationVariants.all { appProjectVariant ->
                    Task appAssembleTask = appProjectVariant.assembleProvider.get()
                    if (!FlutterPluginUtils.shouldConfigureFlutterTask(project, appAssembleTask)) {
                        return
                    }
                    // Find a compatible application variant in the host app.
                    //
                    // For example, consider a host app that defines the following variants:
                    // | ----------------- | ----------------------------- |
                    // |   Build Variant   |   Flutter Equivalent Variant  |
                    // | ----------------- | ----------------------------- |
                    // |   freeRelease     |   release                     |
                    // |   freeDebug       |   debug                       |
                    // |   freeDevelop     |   debug                       |
                    // |   profile         |   profile                     |
                    // | ----------------- | ----------------------------- |
                    //
                    // This mapping is based on the following rules:
                    // 1. If the host app build variant name is `profile` then the equivalent
                    //    Flutter variant is `profile`.
                    // 2. If the host app build variant is debuggable
                    //    (e.g. `buildType.debuggable = true`), then the equivalent Flutter
                    //    variant is `debug`.
                    // 3. Otherwise, the equivalent Flutter variant is `release`.
                    String variantBuildMode = FlutterPluginUtils.buildModeFor(libraryVariant.buildType)
                    if (FlutterPluginUtils.buildModeFor(appProjectVariant.buildType) != variantBuildMode) {
                        return
                    }
                    copyFlutterAssetsTask = copyFlutterAssetsTask ?: addFlutterDeps(libraryVariant)
                    Task mergeAssets = project
                        .tasks
                        .findByPath(":${hostAppProjectName}:merge${appProjectVariant.name.capitalize()}Assets")
                    assert(mergeAssets)
                    mergeAssets.dependsOn(copyFlutterAssetsTask)
                }
            }
        }
        configurePlugins(project)
        detectLowCompileSdkVersionOrNdkVersion()
    }
<<<<<<< HEAD

    // compareTo implementation of version strings in the format of ints and periods
    // Requires non null objects.
    // Will not crash on RC candidate strings but considers all RC candidates the same version.
    static int compareVersionStrings(String firstString, String secondString) {
        List firstVersion = firstString.tokenize(".")
        List secondVersion = secondString.tokenize(".")

        int commonIndices = Math.min(firstVersion.size(), secondVersion.size())

        for (int i = 0; i < commonIndices; i++) {
            String firstAtIndex = firstVersion[i]
            String secondAtIndex = secondVersion[i]
            int firstInt = 0
            int secondInt = 0
            try {
                if (firstAtIndex.contains("-")) {
                    // Strip any chars after "-". For example "8.6-rc-2"
                    firstAtIndex = firstAtIndex.substring(0, firstAtIndex.indexOf('-'))
                }
                firstInt = firstAtIndex.toInteger()
            } catch (NumberFormatException nfe) {
                println(nfe)
            }
            try {
                if (firstAtIndex.contains("-")) {
                    // Strip any chars after "-". For example "8.6-rc-2"
                    secondAtIndex = secondAtIndex.substring(0, secondAtIndex.indexOf('-'))
                }
                secondInt = secondAtIndex.toInteger()
            } catch (NumberFormatException nfe) {
                println(nfe)
            }

            if (firstInt != secondInt) {
                // <=> in groovy delegates to compareTo
                return firstInt <=> secondInt
            }
        }

        // If we got this far then all the common indices are identical, so whichever version is longer must be more recent
        return firstVersion.size() <=> secondVersion.size()
    }

=======
}

class FlutterTask extends BaseFlutterTask {

    @OutputDirectory
    File getOutputDirectory() {
        return intermediateDir
    }

    @Internal
    String getAssetsDirectory() {
        return "${outputDirectory}/flutter_assets"
    }

    @Internal
    CopySpec getAssets() {
        return project.copySpec {
            from("${intermediateDir}")
            include("flutter_assets/**") // the working dir and its files
        }
    }

    @Internal
    CopySpec getSnapshots() {
        return project.copySpec {
            from("${intermediateDir}")

            if (buildMode == "release" || buildMode == "profile") {
                targetPlatformValues.each {
                    include("${PLATFORM_ARCH_MAP[targetArch]}/app.so")
                }
            }
        }
    }

    FileCollection readDependencies(File dependenciesFile, Boolean inputs) {
        if (dependenciesFile.exists()) {
            // Dependencies file has Makefile syntax:
            //   <target> <files>: <source> <files> <separated> <by> <non-escaped space>
            String depText = dependenciesFile.text
            // So we split list of files by non-escaped(by backslash) space,
            def matcher = depText.split(": ")[inputs ? 1 : 0] =~ /(\\ |\S)+/
            // then we replace all escaped spaces with regular spaces
            def depList = matcher.collect{ it[0].replaceAll("\\\\ ", " ") }
            return project.files(depList)
        }
        return project.files()
    }

    @InputFiles
    FileCollection getSourceFiles() {
        FileCollection sources = project.files()
        for (File depfile in getDependenciesFiles()) {
            sources += readDependencies(depfile, true)
        }
        return sources + project.files("pubspec.yaml")
    }

    @OutputFiles
    FileCollection getOutputFiles() {
        FileCollection sources = project.files()
        for (File depfile in getDependenciesFiles()) {
            sources += readDependencies(depfile, false)
        }
        return sources
    }

    @TaskAction
    void build() {
        buildBundle()
    }
>>>>>>> 4b2c79a0
}<|MERGE_RESOLUTION|>--- conflicted
+++ resolved
@@ -14,12 +14,9 @@
 import com.flutter.gradle.Deeplink
 import com.flutter.gradle.DependencyVersionChecker
 import com.flutter.gradle.FlutterExtension
-<<<<<<< HEAD
 import com.flutter.gradle.FlutterPluginConstants
 import com.flutter.gradle.FlutterTask
-=======
 import com.flutter.gradle.FlutterPluginUtils
->>>>>>> 4b2c79a0
 import com.flutter.gradle.IntentFilterCheck
 import com.flutter.gradle.VersionUtils
 import groovy.xml.QName
@@ -110,13 +107,8 @@
         }
 
         // Configure the Maven repository.
-<<<<<<< HEAD
         String hostedRepository = System.getenv("FLUTTER_STORAGE_BASE_URL") ?: FlutterPluginConstants.DEFAULT_MAVEN_HOST
-        String repository = useLocalEngine()
-=======
-        String hostedRepository = System.getenv("FLUTTER_STORAGE_BASE_URL") ?: DEFAULT_MAVEN_HOST
         String repository = FlutterPluginUtils.shouldProjectUseLocalEngine(project)
->>>>>>> 4b2c79a0
             ? project.property(propLocalEngineRepo)
             : "$hostedRepository/${engineRealm}download.flutter.io"
         rootProject.allprojects {
@@ -960,13 +952,8 @@
                 fileSystemScheme(fileSystemSchemeValue)
                 trackWidgetCreation(trackWidgetCreationValue)
                 targetPlatformValues = targetPlatforms
-<<<<<<< HEAD
-                sourceDir(getFlutterSourceDirectory())
+                sourceDir(FlutterPluginUtils.getFlutterSourceDirectory(project))
                 intermediateDir(project.file(project.layout.buildDirectory.dir("${FlutterPluginConstants.INTERMEDIATES_DIR}/flutter/${variant.name}/")))
-=======
-                sourceDir(FlutterPluginUtils.getFlutterSourceDirectory(project))
-                intermediateDir(project.file(project.layout.buildDirectory.dir("$INTERMEDIATES_DIR/flutter/${variant.name}/")))
->>>>>>> 4b2c79a0
                 frontendServerStarterPath(frontendServerStarterPathValue)
                 extraFrontEndOptions(extraFrontEndOptionsValue)
                 extraGenSnapshotOptions(extraGenSnapshotOptionsValue)
@@ -1175,122 +1162,4 @@
         configurePlugins(project)
         detectLowCompileSdkVersionOrNdkVersion()
     }
-<<<<<<< HEAD
-
-    // compareTo implementation of version strings in the format of ints and periods
-    // Requires non null objects.
-    // Will not crash on RC candidate strings but considers all RC candidates the same version.
-    static int compareVersionStrings(String firstString, String secondString) {
-        List firstVersion = firstString.tokenize(".")
-        List secondVersion = secondString.tokenize(".")
-
-        int commonIndices = Math.min(firstVersion.size(), secondVersion.size())
-
-        for (int i = 0; i < commonIndices; i++) {
-            String firstAtIndex = firstVersion[i]
-            String secondAtIndex = secondVersion[i]
-            int firstInt = 0
-            int secondInt = 0
-            try {
-                if (firstAtIndex.contains("-")) {
-                    // Strip any chars after "-". For example "8.6-rc-2"
-                    firstAtIndex = firstAtIndex.substring(0, firstAtIndex.indexOf('-'))
-                }
-                firstInt = firstAtIndex.toInteger()
-            } catch (NumberFormatException nfe) {
-                println(nfe)
-            }
-            try {
-                if (firstAtIndex.contains("-")) {
-                    // Strip any chars after "-". For example "8.6-rc-2"
-                    secondAtIndex = secondAtIndex.substring(0, secondAtIndex.indexOf('-'))
-                }
-                secondInt = secondAtIndex.toInteger()
-            } catch (NumberFormatException nfe) {
-                println(nfe)
-            }
-
-            if (firstInt != secondInt) {
-                // <=> in groovy delegates to compareTo
-                return firstInt <=> secondInt
-            }
-        }
-
-        // If we got this far then all the common indices are identical, so whichever version is longer must be more recent
-        return firstVersion.size() <=> secondVersion.size()
-    }
-
-=======
-}
-
-class FlutterTask extends BaseFlutterTask {
-
-    @OutputDirectory
-    File getOutputDirectory() {
-        return intermediateDir
-    }
-
-    @Internal
-    String getAssetsDirectory() {
-        return "${outputDirectory}/flutter_assets"
-    }
-
-    @Internal
-    CopySpec getAssets() {
-        return project.copySpec {
-            from("${intermediateDir}")
-            include("flutter_assets/**") // the working dir and its files
-        }
-    }
-
-    @Internal
-    CopySpec getSnapshots() {
-        return project.copySpec {
-            from("${intermediateDir}")
-
-            if (buildMode == "release" || buildMode == "profile") {
-                targetPlatformValues.each {
-                    include("${PLATFORM_ARCH_MAP[targetArch]}/app.so")
-                }
-            }
-        }
-    }
-
-    FileCollection readDependencies(File dependenciesFile, Boolean inputs) {
-        if (dependenciesFile.exists()) {
-            // Dependencies file has Makefile syntax:
-            //   <target> <files>: <source> <files> <separated> <by> <non-escaped space>
-            String depText = dependenciesFile.text
-            // So we split list of files by non-escaped(by backslash) space,
-            def matcher = depText.split(": ")[inputs ? 1 : 0] =~ /(\\ |\S)+/
-            // then we replace all escaped spaces with regular spaces
-            def depList = matcher.collect{ it[0].replaceAll("\\\\ ", " ") }
-            return project.files(depList)
-        }
-        return project.files()
-    }
-
-    @InputFiles
-    FileCollection getSourceFiles() {
-        FileCollection sources = project.files()
-        for (File depfile in getDependenciesFiles()) {
-            sources += readDependencies(depfile, true)
-        }
-        return sources + project.files("pubspec.yaml")
-    }
-
-    @OutputFiles
-    FileCollection getOutputFiles() {
-        FileCollection sources = project.files()
-        for (File depfile in getDependenciesFiles()) {
-            sources += readDependencies(depfile, false)
-        }
-        return sources
-    }
-
-    @TaskAction
-    void build() {
-        buildBundle()
-    }
->>>>>>> 4b2c79a0
 }