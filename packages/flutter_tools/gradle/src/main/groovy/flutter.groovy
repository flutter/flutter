--- conflicted
+++ resolved
@@ -259,12 +259,6 @@
             }
         }
 
-<<<<<<< HEAD
-        project.extensions.create("flutter", FlutterExtension)
-=======
-        // Load shared gradle functions
-        project.apply from: Paths.get(flutterRoot.absolutePath, "packages", "flutter_tools", "gradle", "src", "main", "groovy", "native_plugin_loader.groovy")
-
         FlutterExtension extension = project.extensions.create("flutter", FlutterExtension)
         Properties localProperties = new Properties()
         File localPropertiesFile = rootProject.file("local.properties")
@@ -286,7 +280,6 @@
         }
         extension.flutterVersionName = flutterVersionName
 
->>>>>>> 8495dee1
         this.addFlutterTasks(project)
 
         // By default, assembling APKs generates fat APKs if multiple platforms are passed.
@@ -657,11 +650,9 @@
      * the tool generates a `.flutter-plugins` file, which contains a 1:1 map to each plugin location.
      * Finally, the project's `settings.gradle` loads each plugin's android directory as a subproject.
      */
-<<<<<<< HEAD
     private void configurePlugins() {
         getPluginList().each(this.&configurePluginProject)
         getPluginDependencies().each(this.&configurePluginDependencies)
-=======
     private void configurePlugins(Project project) {
         configureLegacyPluginEachProjects(project)
         getPluginList(project).each(this.&configurePluginProject)
@@ -761,7 +752,6 @@
         }
 
         return settingsGradle.exists() ? settingsGradle : settingsGradleKts
->>>>>>> 8495dee1
     }
 
     /** Adds the plugin project dependency to the app project. */
@@ -863,13 +853,10 @@
             String ndkVersionIfUnspecified = "21.1.6352462" /* The default for AGP 4.1.0 used in old templates. */
             String projectNdkVersion = project.android.ndkVersion ?: ndkVersionIfUnspecified
             String maxPluginNdkVersion = projectNdkVersion
-<<<<<<< HEAD
             int numProcessedPlugins = getPluginList().size()
-=======
             int numProcessedPlugins = getPluginList(project).size()
             List<Tuple2<String, String>> pluginsWithHigherSdkVersion = []
             List<Tuple2<String, String>> pluginsWithDifferentNdkVersion = []
->>>>>>> 8495dee1
 
             getPluginList().each { plugin ->
                 Project pluginProject = project.rootProject.findProject(plugin.key)
@@ -978,7 +965,6 @@
         }
     }
 
-<<<<<<< HEAD
     private Properties getPluginList() {
         File pluginsFile = new File(project.projectDir.parentFile.parentFile, '.flutter-plugins')
         Properties allPlugins = readPropertiesIfExist(pluginsFile)
@@ -992,7 +978,8 @@
         // https://github.com/flutter/flutter/issues/40784
         }
         return androidPlugins
-=======
+    }
+
     /**
      * Gets the list of plugins (as map) that support the Android platform.
      *
@@ -1005,11 +992,11 @@
             pluginList = project.ext.nativePluginLoader.getPlugins(getFlutterSourceDirectory())
         }
         return pluginList
->>>>>>> 8495dee1
-    }
-
+    }
+
+    // TODO(54566, 48918): Remove in favor of [getPluginList] only, see also
+    //  https://github.com/flutter/flutter/blob/1c90ed8b64d9ed8ce2431afad8bc6e6d9acc4556/packages/flutter_tools/lib/src/flutter_plugins.dart#L212
     /** Gets the plugins dependencies from `.flutter-plugins-dependencies`. */
-<<<<<<< HEAD
     private List getPluginDependencies() {
         // Consider a `.flutter-plugins-dependencies` file with the following content:
         // {
@@ -1045,7 +1032,6 @@
     private static String toCamelCase(List<String> parts) {
         if (parts.empty) {
             return ""
-=======
     private List<Map<String, Object>> getPluginDependencies(Project project) {
         if (pluginDependencies == null) {
             Map meta = project.ext.nativePluginLoader.getDependenciesMetadata(getFlutterSourceDirectory())
@@ -1055,7 +1041,6 @@
                 assert(meta.dependencyGraph instanceof List<Map>)
                 pluginDependencies = meta.dependencyGraph as List<Map<String, Object>>
             }
->>>>>>> 8495dee1
         }
         return pluginDependencies
     }
