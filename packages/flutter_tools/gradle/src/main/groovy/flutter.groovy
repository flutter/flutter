--- conflicted
+++ resolved
@@ -907,7 +907,6 @@
         }
     }
 
-<<<<<<< HEAD
     /**
      * Gets the list of plugins (as map) that support the Android platform.
      *
@@ -917,20 +916,7 @@
      */
     private List<Map<String, Object>> getPluginList(Project project) {
         if (pluginList == null) {
-            pluginList = project.ext.nativePluginLoader.getPlugins(project.projectDir.parentFile.parentFile)
-=======
-    private Properties getPluginList() {
-        File pluginsFile = new File(getFlutterSourceDirectory(), '.flutter-plugins')
-        Properties allPlugins = readPropertiesIfExist(pluginsFile)
-        Properties androidPlugins = new Properties()
-        allPlugins.each { name, path ->
-            if (doesSupportAndroidPlatform(path)) {
-                androidPlugins.setProperty(name, path)
-            }
-        // TODO(amirh): log an error if this plugin was specified to be an Android
-        // plugin according to the new schema, and was missing a build.gradle file.
-        // https://github.com/flutter/flutter/issues/40784
->>>>>>> 808588c7
+            pluginList = project.ext.nativePluginLoader.getPlugins(getFlutterSourceDirectory())
         }
         return pluginList
     }
@@ -938,10 +924,9 @@
     // TODO(54566, 48918): Remove in favor of [getPluginList] only, see also
     //  https://github.com/flutter/flutter/blob/1c90ed8b64d9ed8ce2431afad8bc6e6d9acc4556/packages/flutter_tools/lib/src/flutter_plugins.dart#L212
     /** Gets the plugins dependencies from `.flutter-plugins-dependencies`. */
-<<<<<<< HEAD
     private List<Map<String, Object>> getPluginDependencies(Project project) {
         if (pluginDependencies == null) {
-            Map meta = project.ext.nativePluginLoader.getDependenciesMetadata(project.projectDir.parentFile.parentFile)
+            Map meta = project.ext.nativePluginLoader.getDependenciesMetadata(getFlutterSourceDirectory())
             if (meta == null) {
                 return []
             }
@@ -949,38 +934,6 @@
             pluginDependencies = meta.dependencyGraph as List<Map<String, Object>>
         }
         return pluginDependencies
-=======
-    private List getPluginDependencies() {
-        // Consider a `.flutter-plugins-dependencies` file with the following content:
-        // {
-        //     "dependencyGraph": [
-        //       {
-        //         "name": "plugin-a",
-        //         "dependencies": ["plugin-b","plugin-c"]
-        //       },
-        //       {
-        //         "name": "plugin-b",
-        //         "dependencies": ["plugin-c"]
-        //       },
-        //       {
-        //         "name": "plugin-c",
-        //         "dependencies": []'
-        //       }
-        //     ]
-        //  }
-        //
-        // This means, `plugin-a` depends on `plugin-b` and `plugin-c`.
-        // `plugin-b` depends on `plugin-c`.
-        // `plugin-c` doesn't depend on anything.
-        File pluginsDependencyFile = new File(getFlutterSourceDirectory(), '.flutter-plugins-dependencies')
-        if (pluginsDependencyFile.exists()) {
-            def object = new JsonSlurper().parseText(pluginsDependencyFile.text)
-            assert(object instanceof Map)
-            assert(object.dependencyGraph instanceof List)
-            return object.dependencyGraph
-        }
-        return []
->>>>>>> 808588c7
     }
 
     private String resolveProperty(String name, String defaultValue) {
