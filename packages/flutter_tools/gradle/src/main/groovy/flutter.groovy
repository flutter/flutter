--- conflicted
+++ resolved
@@ -257,7 +257,6 @@
         project.android.buildTypes.all(this.&addFlutterDependencies)
     }
 
-<<<<<<< HEAD
     private static Properties readPropertiesIfExist(File propertiesFile) {
         Properties result = new Properties()
         if (propertiesFile.exists()) {
@@ -299,122 +298,6 @@
             doLast {
                 project.android.applicationVariants.all { variant ->
                     println "BuildVariant: ${variant.name}"
-=======
-    // Add a task that can be called on Flutter projects that outputs app link related project
-    // settings into a json file.
-    //
-    // See https://developer.android.com/training/app-links/ for more information about app link.
-    //
-    // The json will be saved in path stored in outputPath parameter.
-    //
-    // An example json:
-    // {
-    //   applicationId: "com.example.app",
-    //   deeplinks: [
-    //     {"scheme":"http", "host":"example.com", "path":".*"},
-    //     {"scheme":"https","host":"example.com","path":".*"}
-    //   ]
-    // }
-    //
-    // The output file is parsed and used by devtool.
-    private static void addTasksForOutputsAppLinkSettings(Project project) {
-        AbstractAppExtension android = (AbstractAppExtension) project.extensions.findByName("android")
-        android.applicationVariants.configureEach { variant ->
-            // Warning: The name of this task is used by AndroidBuilder.outputsAppLinkSettings
-            project.tasks.register("output${variant.name.capitalize()}AppLinkSettings") {
-                description "stores app links settings for the given build variant of this Android project into a json file."
-                variant.outputs.configureEach { output ->
-                    // Deeplinks are defined in AndroidManifest.xml and is only available after
-                    // `processResourcesProvider`.
-                    Object processResources = output.hasProperty(propProcessResourcesProvider) ?
-                            output.processResourcesProvider.get() : output.processResources
-                    dependsOn processResources.name
-                }
-                doLast {
-                    AppLinkSettings appLinkSettings = new AppLinkSettings(variant.applicationId)
-                    variant.outputs.configureEach { output ->
-                        Object processResources = output.hasProperty(propProcessResourcesProvider) ?
-                                output.processResourcesProvider.get() : output.processResources
-                        Node manifest = new XmlParser().parse(processResources.manifestFile)
-                        manifest.application.activity.each { activity ->
-                            activity."meta-data".each { metadata ->
-                                boolean nameAttribute = metadata.attributes().find { it.key == 'android:name' }?.value == 'flutter_deeplinking_enabled'
-                                boolean valueAttribute = metadata.attributes().find { it.key == 'android:value' }?.value == 'true'
-                                if (nameAttribute && valueAttribute) {
-                                    appLinkSettings.deeplinkingFlagEnabled = true
-                                }
-                            }
-                            activity."intent-filter".each { appLinkIntent ->
-                                // Print out the host attributes in data tags.
-                                Set<String> schemes = [] as Set<String>
-                                Set<String> hosts = [] as Set<String>
-                                Set<String> paths = [] as Set<String>
-                                IntentFilterCheck intentFilterCheck = new IntentFilterCheck()
-
-                                if (appLinkIntent.attributes().find { it.key == 'android:autoVerify' }?.value == 'true') {
-                                    intentFilterCheck.hasAutoVerify = true
-                                }
-                                appLinkIntent.'action'.each { action ->
-                                    if (action.attributes().find { it.key == 'android:name' }?.value == 'android.intent.action.VIEW') {
-                                        intentFilterCheck.hasActionView = true
-                                    }
-                                }
-                                appLinkIntent.'category'.each { category ->
-                                    if (category.attributes().find { it.key == 'android:name' }?.value == 'android.intent.category.DEFAULT') {
-                                        intentFilterCheck.hasDefaultCategory = true
-                                    }
-                                    if (category.attributes().find { it.key == 'android:name' }?.value == 'android.intent.category.BROWSABLE') {
-                                        intentFilterCheck.hasBrowsableCategory = true
-                                    }
-                                }
-                                appLinkIntent.data.each { data ->
-                                    data.attributes().each { entry ->
-                                        if (entry.key instanceof QName) {
-                                            switch (entry.key.getLocalPart()) {
-                                                case "scheme":
-                                                    schemes.add(entry.value)
-                                                    break
-                                                case "host":
-                                                    hosts.add(entry.value)
-                                                    break
-                                                case "pathAdvancedPattern":
-                                                case "pathPattern":
-                                                case "path":
-                                                    paths.add(entry.value)
-                                                    break
-                                                case "pathPrefix":
-                                                    paths.add("${entry.value}.*")
-                                                    break
-                                                case "pathSuffix":
-                                                    paths.add(".*${entry.value}")
-                                                    break
-                                            }
-                                        }
-                                    }
-                                }
-                                if (!hosts.isEmpty() || !paths.isEmpty()) {
-                                    if (schemes.isEmpty()) {
-                                        schemes.add(null)
-                                    }
-                                    if (hosts.isEmpty()) {
-                                        hosts.add(null)
-                                    }
-                                    if (paths.isEmpty()) {
-                                        paths.add('.*')
-                                    }
-                                    schemes.each { scheme ->
-                                        hosts.each { host ->
-                                            paths.each { path ->
-                                                appLinkSettings.deeplinks.add(new Deeplink(scheme, host, path, intentFilterCheck))
-                                            }
-                                        }
-                                    }
-                                }
-                            }
-                        }
-                    }
-                    new File(project.getProperty("outputPath")).write(appLinkSettings.toJson().toString())
->>>>>>> b34ad4ac
                 }
             }
         }
@@ -616,17 +499,10 @@
         if (project.hasProperty(propValidateDeferredComponents)) {
             validateDeferredComponentsValue = project.property(propValidateDeferredComponents).toBoolean()
         }
-<<<<<<< HEAD
-        addTaskForJavaVersion(project)
-        if (isFlutterAppProject()) {
-            addTaskForPrintBuildVariants(project)
-            FlutterTaskHelper.addTasksForOutputsAppLinkSettings(project)
-=======
         FlutterPluginUtils.addTaskForJavaVersion(project)
         if (FlutterPluginUtils.isFlutterAppProject(project)) {
             FlutterPluginUtils.addTaskForPrintBuildVariants(project)
-            addTasksForOutputsAppLinkSettings(project)
->>>>>>> b34ad4ac
+            FlutterTaskHelper.addTasksForOutputsAppLinkSettings(project)
         }
         List<String> targetPlatforms = FlutterPluginUtils.getTargetPlatforms(project)
         def addFlutterDeps = { variant ->
