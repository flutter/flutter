/* groovylint-disable LineLength, UnnecessaryGString, UnnecessaryGetter */
// Copyright 2014 The Flutter Authors. All rights reserved.
// Use of this source code is governed by a BSD-style license that can be
// found in the LICENSE file.

import com.android.build.OutputFile
import groovy.json.JsonSlurper
import groovy.json.JsonGenerator
import groovy.xml.QName
import java.nio.file.Paths
import org.apache.tools.ant.taskdefs.condition.Os
import org.gradle.api.DefaultTask
import org.gradle.api.GradleException
import org.gradle.api.JavaVersion
import org.gradle.api.Project
import org.gradle.api.Plugin
import org.gradle.api.Task
import org.gradle.api.file.CopySpec
import org.gradle.api.file.FileCollection
import org.gradle.api.logging.LogLevel
import org.gradle.api.tasks.Copy
import org.gradle.api.tasks.InputFiles
import org.gradle.api.tasks.Input
import org.gradle.api.tasks.Internal
import org.gradle.api.tasks.OutputDirectory
import org.gradle.api.tasks.OutputFiles
import org.gradle.api.tasks.Optional
import org.gradle.api.tasks.TaskAction
import org.gradle.api.tasks.bundling.Jar
import org.gradle.internal.os.OperatingSystem

/**
 * For apps only. Provides the flutter extension used in the app-level Gradle
 * build file (app/build.gradle or app/build.gradle.kts).
 *
 * The versions specified here should match the values in
 * packages/flutter_tools/lib/src/android/gradle_utils.dart, so when bumping,
 * make sure to update the versions specified there.
 *
 * Learn more about extensions in Gradle:
 *  * https://docs.gradle.org/8.0.2/userguide/custom_plugins.html#sec:getting_input_from_the_build
*/
class FlutterExtension {

    /** Sets the compileSdkVersion used by default in Flutter app projects. */
    public final int compileSdkVersion = 34

    /** Sets the minSdkVersion used by default in Flutter app projects. */
    public  final int minSdkVersion = 19

    /**
     * Sets the targetSdkVersion used by default in Flutter app projects.
     * targetSdkVersion should always be the latest available stable version.
     *
     * See https://developer.android.com/guide/topics/manifest/uses-sdk-element.
     */
    public final int targetSdkVersion = 33

    /**
     * Sets the ndkVersion used by default in Flutter app projects.
     * Chosen as default version of the AGP version below as found in
     * https://developer.android.com/studio/projects/install-ndk#default-ndk-per-agp.
     */
    public final String ndkVersion = "23.1.7779620"

    /**
     * Specifies the relative directory to the Flutter project directory.
     * In an app project, this is ../.. since the app's Gradle build file is under android/app.
     */
    String source

    /** Allows to override the target file. Otherwise, the target is lib/main.dart. */
    String target

    /** The versionCode that was read from app's local.properties. */
    public String flutterVersionCode = null

    /** The versionName that was read from app's local.properties. */
    public String flutterVersionName = null

    /** Returns flutterVersionCode as an integer with error handling. */
    public Integer versionCode() {
        if (flutterVersionCode == null) {
            throw new GradleException("flutterVersionCode must not be null.")
        }

        if (!flutterVersionCode.isNumber()) {
            throw new GradleException("flutterVersionCode must be an integer.")
        }

        return flutterVersionCode.toInteger()
    }

    /** Returns flutterVersionName with error handling. */
    public String versionName() {
        if (flutterVersionName == null) {
            throw new GradleException("flutterVersionName must not be null.")
        }

        return flutterVersionName
    }

}

// This buildscript block supplies dependencies for this file's own import
// declarations above. It exists solely for compatibility with projects that
// have not migrated to declaratively apply the Flutter Gradle Plugin;
// for those that have, FGP's `build.gradle.kts`  takes care of this.
buildscript {
    repositories {
        google()
        mavenCentral()
    }
    dependencies {
        // When bumping, also update:
        //  * ndkVersion in FlutterExtension in packages/flutter_tools/gradle/src/main/flutter.groovy
        //  * AGP version constants in packages/flutter_tools/lib/src/android/gradle_utils.dart
        //  * AGP version in dependencies block in packages/flutter_tools/gradle/build.gradle.kts
        classpath("com.android.tools.build:gradle:7.3.0")
    }
}

/**
 * Some apps don't set default compile options.
 * Apps can change these values in the app-level Gradle build file
 * (android/app/build.gradle or android/app/build.gradle.kts).
 * This just ensures that default values are set.
 */
android {
    compileOptions {
        sourceCompatibility JavaVersion.VERSION_1_8
        targetCompatibility JavaVersion.VERSION_1_8
    }
}

apply plugin: FlutterPlugin

class FlutterPlugin implements Plugin<Project> {

    private static final String DEFAULT_MAVEN_HOST = "https://storage.googleapis.com"

    /** The platforms that can be passed to the `--Ptarget-platform` flag. */
    private static final String PLATFORM_ARM32  = "android-arm"
    private static final String PLATFORM_ARM64  = "android-arm64"
    private static final String PLATFORM_X86    = "android-x86"
    private static final String PLATFORM_X86_64 = "android-x64"

    /** The ABI architectures supported by Flutter. */
    private static final String ARCH_ARM32      = "armeabi-v7a"
    private static final String ARCH_ARM64      = "arm64-v8a"
    private static final String ARCH_X86        = "x86"
    private static final String ARCH_X86_64     = "x86_64"

    private static final String INTERMEDIATES_DIR = "intermediates"

    /** Maps platforms to ABI architectures. */
    private static final Map PLATFORM_ARCH_MAP = [
        (PLATFORM_ARM32)    : ARCH_ARM32,
        (PLATFORM_ARM64)    : ARCH_ARM64,
        (PLATFORM_X86)      : ARCH_X86,
        (PLATFORM_X86_64)   : ARCH_X86_64,
    ]

    /**
     * The version code that gives each ABI a value.
     * For each APK variant, use the following versions to override the version of the Universal APK.
     * Otherwise, the Play Store will complain that the APK variants have the same version.
     */
    private static final Map<String, Integer> ABI_VERSION = [
        (ARCH_ARM32)        : 1,
        (ARCH_ARM64)        : 2,
        (ARCH_X86)          : 3,
        (ARCH_X86_64)       : 4,
    ]

    /** When split is enabled, multiple APKs are generated per each ABI. */
    private static final List DEFAULT_PLATFORMS = [
        PLATFORM_ARM32,
        PLATFORM_ARM64,
        PLATFORM_X86_64,
    ]

    private final static String propLocalEngineRepo = "local-engine-repo"
    private final static String propProcessResourcesProvider = "processResourcesProvider"

    /**
     * The name prefix for flutter builds. This is used to identify gradle tasks
     * where we expect the flutter tool to provide any error output, and skip the
     * standard Gradle error output in the FlutterEventLogger. If you change this,
     * be sure to change any instances of this string in symbols in the code below
     * to match.
     */
    static final String FLUTTER_BUILD_PREFIX = "flutterBuild"

    private Project project
    private File flutterRoot
    private File flutterExecutable
    private String localEngine
    private String localEngineHost
    private String localEngineSrcPath
    private Properties localProperties
    private String engineVersion
    private String engineRealm

    /**
     * Flutter Docs Website URLs for help messages.
     */
    private final String kWebsiteDeploymentAndroidBuildConfig = "https://docs.flutter.dev/deployment/android#reviewing-the-gradle-build-configuration"

    @Override
    void apply(Project project) {
        this.project = project

        Project rootProject = project.rootProject
        if (isFlutterAppProject()) {
            rootProject.tasks.register("generateLockfiles") {
                rootProject.subprojects.each { subproject ->
                    String gradlew = (OperatingSystem.current().isWindows()) ?
                        "${rootProject.projectDir}/gradlew.bat" : "${rootProject.projectDir}/gradlew"
                    rootProject.exec {
                        workingDir(rootProject.projectDir)
                        executable(gradlew)
                        args(":${subproject.name}:dependencies", "--write-locks")
                    }
                }
            }
        }

        String flutterRootPath = resolveProperty("flutter.sdk", System.env.FLUTTER_ROOT)
        if (flutterRootPath == null) {
            throw new GradleException("Flutter SDK not found. Define location with flutter.sdk in the local.properties file or with a FLUTTER_ROOT environment variable.")
        }
        flutterRoot = project.file(flutterRootPath)
        if (!flutterRoot.isDirectory()) {
            throw new GradleException("flutter.sdk must point to the Flutter SDK directory")
        }

        engineVersion = useLocalEngine()
            ? "+" // Match any version since there's only one.
            : "1.0.0-" + Paths.get(flutterRoot.absolutePath, "bin", "internal", "engine.version").toFile().text.trim()

        engineRealm = Paths.get(flutterRoot.absolutePath, "bin", "internal", "engine.realm").toFile().text.trim()
        if (engineRealm) {
            engineRealm = engineRealm + "/"
        }

        // Configure the Maven repository.
        String hostedRepository = System.env.FLUTTER_STORAGE_BASE_URL ?: DEFAULT_MAVEN_HOST
        String repository = useLocalEngine()
            ? project.property(propLocalEngineRepo)
            : "$hostedRepository/${engineRealm}download.flutter.io"
        rootProject.allprojects {
            repositories {
                maven {
                    url(repository)
                }
            }
        }

        FlutterExtension extension = project.extensions.create("flutter", FlutterExtension)
        Properties localProperties = new Properties()
        File localPropertiesFile = rootProject.file("local.properties")
        if (localPropertiesFile.exists()) {
            localPropertiesFile.withReader("UTF-8") { reader ->
                localProperties.load(reader)
            }
        }

        Object flutterVersionCode = localProperties.getProperty("flutter.versionCode")
        if (flutterVersionCode == null) {
            flutterVersionCode = "1"
        }
        extension.flutterVersionCode = flutterVersionCode

        Object flutterVersionName = localProperties.getProperty("flutter.versionName")
        if (flutterVersionName == null) {
            flutterVersionName = "1.0"
        }
        extension.flutterVersionName = flutterVersionName

        this.addFlutterTasks(project)

        // By default, assembling APKs generates fat APKs if multiple platforms are passed.
        // Configuring split per ABI allows to generate separate APKs for each abi.
        // This is a noop when building a bundle.
        if (shouldSplitPerAbi()) {
            project.android {
                splits {
                    abi {
                        // Enables building multiple APKs per ABI.
                        enable(true)
                        // Resets the list of ABIs that Gradle should create APKs for to none.
                        reset()
                        // Specifies that we do not want to also generate a universal APK that includes all ABIs.
                        universalApk(false)
                    }
                }
            }
        }
        final String propDeferredComponentNames = "deferred-component-names"
        if (project.hasProperty(propDeferredComponentNames)) {
            String[] componentNames = project.property(propDeferredComponentNames).split(",").collect {":${it}"}
            project.android {
                dynamicFeatures = componentNames
            }
        }

        getTargetPlatforms().each { targetArch ->
            String abiValue = PLATFORM_ARCH_MAP[targetArch]
            project.android {
                if (shouldSplitPerAbi()) {
                    splits {
                        abi {
                            include(abiValue)
                        }
                    }
                }
            }
        }

        String flutterExecutableName = Os.isFamily(Os.FAMILY_WINDOWS) ? "flutter.bat" : "flutter"
        flutterExecutable = Paths.get(flutterRoot.absolutePath, "bin", flutterExecutableName).toFile()

        final String propMultidexEnabled = "multidex-enabled"
        if (project.hasProperty(propMultidexEnabled) &&
            project.property(propMultidexEnabled).toBoolean()) {
            String flutterMultidexKeepfile = Paths.get(flutterRoot.absolutePath, "packages", "flutter_tools",
                "gradle", "flutter_multidex_keepfile.txt")
            project.android {
                buildTypes {
                    release {
                        multiDexKeepFile(project.file(flutterMultidexKeepfile))
                    }
                }
            }
            project.dependencies {
                implementation("androidx.multidex:multidex:2.0.1")
            }
            }
        // Use Kotlin DSL to handle baseApplicationName logic due to Groovy dynamic dispatch bug.
        project.apply from: Paths.get(flutterRoot.absolutePath, "packages", "flutter_tools", "gradle", "src", "main", "kotlin", "flutter.gradle.kts")

        String flutterProguardRules = Paths.get(flutterRoot.absolutePath, "packages", "flutter_tools",
                "gradle", "flutter_proguard_rules.pro")
        project.android.buildTypes {
            // Add profile build type.
            profile {
                initWith(debug)
                if (it.hasProperty("matchingFallbacks")) {
                    matchingFallbacks = ["debug", "release"]
                }
            }
            // TODO(garyq): Shrinking is only false for multi apk split aot builds, where shrinking is not allowed yet.
            // This limitation has been removed experimentally in gradle plugin version 4.2, so we can remove
            // this check when we upgrade to 4.2+ gradle. Currently, deferred components apps may see
            // increased app size due to this.
            if (shouldShrinkResources(project)) {
                release {
                    // Enables code shrinking, obfuscation, and optimization for only
                    // your project's release build type.
                    minifyEnabled(true)
                    // Enables resource shrinking, which is performed by the Android Gradle plugin.
                    // The resource shrinker can't be used for libraries.
                    shrinkResources(isBuiltAsApp(project))
                    // Fallback to `android/app/proguard-rules.pro`.
                    // This way, custom Proguard rules can be configured as needed.
                    proguardFiles(project.android.getDefaultProguardFile("proguard-android.txt"), flutterProguardRules, "proguard-rules.pro")
                }
            }
        }

        if (useLocalEngine()) {
            // This is required to pass the local engine to flutter build aot.
            String engineOutPath = project.property("local-engine-out")
            File engineOut = project.file(engineOutPath)
            if (!engineOut.isDirectory()) {
                throw new GradleException("local-engine-out must point to a local engine build")
            }
            localEngine = engineOut.name
            localEngineSrcPath = engineOut.parentFile.parent

            String engineHostOutPath = project.property("local-engine-host-out")
            File engineHostOut = project.file(engineHostOutPath)
            if (!engineHostOut.isDirectory()) {
                throw new GradleException("local-engine-host-out must point to a local engine host build")
            }
            localEngineHost = engineHostOut.name
        }
        project.android.buildTypes.all(this.&addFlutterDependencies)
    }

    private static Boolean shouldShrinkResources(Project project) {
        final String propShrink = "shrink"
        if (project.hasProperty(propShrink)) {
            return project.property(propShrink).toBoolean()
        }
        return true
    }

    private static String toCamelCase(List<String> parts) {
        if (parts.empty) {
            return ""
        }
        return "${parts[0]}${parts[1..-1].collect { it.capitalize() }.join('')}"
    }

    private static Properties readPropertiesIfExist(File propertiesFile) {
        Properties result = new Properties()
        if (propertiesFile.exists()) {
            propertiesFile.withReader("UTF-8") { reader -> result.load(reader) }
        }
        return result
    }

    private static Boolean isBuiltAsApp(Project project) {
        // Projects are built as applications when the they use the `com.android.application`
        // plugin.
        return project.plugins.hasPlugin("com.android.application")
    }

    private static void addApiDependencies(Project project, String variantName, Object dependency, Closure config = null) {
        String configuration
        // `compile` dependencies are now `api` dependencies.
        if (project.getConfigurations().findByName("api")) {
            configuration = "${variantName}Api"
        } else {
            configuration = "${variantName}Compile"
        }
        project.dependencies.add(configuration, dependency, config)
    }

    // Add a task that can be called on flutter projects that prints the Java version used in Gradle.
    //
    // Format of the output of this task can be used in debugging what version of Java Gradle is using.
    // Not recommended for use in time sensitive commands like `flutter run` or `flutter build` as
    // Gradle is slower than we want. Particularly in light of https://github.com/flutter/flutter/issues/119196.
    private static void addTaskForJavaVersion(Project project) {
        // Warning: the name of this task is used by other code. Change with caution.
        project.tasks.register("javaVersion") {
            description "Print the current java version used by gradle. "
                "see: https://docs.gradle.org/current/javadoc/org/gradle/api/JavaVersion.html"
            doLast {
                println(JavaVersion.current())
            }
        }
    }

    // Add a task that can be called on Flutter projects that prints the available build variants
    // in Gradle.
    //
    // This task prints variants in this format:
    //
    // BuildVariant: debug
    // BuildVariant: release
    // BuildVariant: profile
    //
    // Format of the output of this task is used by `AndroidProject.getBuildVariants`.
    private static void addTaskForPrintBuildVariants(Project project) {
        // Warning: The name of this task is used by `AndroidProject.getBuildVariants`.
        project.tasks.register("printBuildVariants") {
            description "Prints out all build variants for this Android project"
            doLast {
                project.android.applicationVariants.all { variant ->
                    println "BuildVariant: ${variant.name}"
                }
            }
        }
    }

    // Add a task that can be called on Flutter projects that outputs app link related project
    // settings into a json file.
    //
    // See https://developer.android.com/training/app-links/ for more information about app link.
    //
    // The json will be saved in path stored in outputPath parameter.
    //
    // An example json:
    // {
    //   applicationId: "com.example.app",
    //   deeplinks: [
    //     {"scheme":"http", "host":"example.com", "path":".*"},
    //     {"scheme":"https","host":"example.com","path":".*"}
    //   ]
    // }
    //
    // The output file is parsed and used by devtool.
    private static void addTasksForOutputsAppLinkSettings(Project project) {
        project.android.applicationVariants.all { variant ->
            // Warning: The name of this task is used by AndroidBuilder.outputsAppLinkSettings
            project.tasks.register("output${variant.name.capitalize()}AppLinkSettings") {
                description "stores app links settings for the given build variant of this Android project into a json file."
                variant.outputs.all { output ->
                    // Deeplinks are defined in AndroidManifest.xml and is only available after
                    // `processResourcesProvider`.
                    Object processResources = output.hasProperty(propProcessResourcesProvider) ?
                            output.processResourcesProvider.get() : output.processResources
                    dependsOn processResources.name
                }
                doLast {
                    AppLinkSettings appLinkSettings = new AppLinkSettings()
                    appLinkSettings.applicationId = variant.applicationId
                    appLinkSettings.deeplinks = [] as Set<Deeplink>
                    variant.outputs.all { output ->
                        Object processResources = output.hasProperty(propProcessResourcesProvider) ?
                                output.processResourcesProvider.get() : output.processResources
                        def manifest = new XmlParser().parse(processResources.manifestFile)
                        manifest.application.activity.each { activity ->
                            activity."meta-data".each { metadata ->
                                boolean nameAttribute = metadata.attributes().find { it.key == 'android:name' }?.value == 'flutter_deeplinking_enabled'
                                boolean valueAttribute = metadata.attributes().find { it.key == 'android:value' }?.value == 'true'
                                if (nameAttribute && valueAttribute) {
                                    appLinkSettings.deeplinkingFlagEnabled = true
                                }
                            }
                            activity."intent-filter".each { appLinkIntent ->
                                // Print out the host attributes in data tags.
                                Set<String> schemes = [] as Set<String>
                                Set<String> hosts = [] as Set<String>
                                Set<String> paths = [] as Set<String>
                                IntentFilterCheck intentFilterCheck = new IntentFilterCheck()

                                if (appLinkIntent.attributes().find { it.key == 'android:autoVerify' }?.value == 'true') {
                                    intentFilterCheck.hasAutoVerify = true
                            }
                                appLinkIntent.'action'.each { action ->
                                    if (action.attributes().find { it.key == 'android:name' }?.value == 'android.intent.action.VIEW') {
                                        intentFilterCheck.hasActionView = true
                                }
                        }
                                appLinkIntent.'category'.each { category ->
                                    if (category.attributes().find { it.key == 'android:name' }?.value == 'android.intent.category.DEFAULT') {
                                        intentFilterCheck.hasDefaultCategory = true
                                }
                                    if (category.attributes().find { it.key == 'android:name' }?.value == 'android.intent.category.BROWSABLE') {
                                        intentFilterCheck.hasBrowsableCategory = true
                    }
                }
                                appLinkIntent.data.each { data ->
                                    data.attributes().each { entry ->
                                        if (entry.key instanceof QName) {
                                            switch (entry.key.getLocalPart()) {
                                                case "scheme":
                                                    schemes.add(entry.value)
                                                    break
                                                case "host":
                                                    hosts.add(entry.value)
                                                    break
                                                case "pathAdvancedPattern":
                                                case "pathPattern":
                                                case "path":
                                                    paths.add(entry.value)
                                                    break
                                                case "pathPrefix":
                                                    paths.add("${entry.value}.*")
                                                    break
                                                case "pathSuffix":
                                                    paths.add(".*${entry.value}")
                                                    break
                                            }
                                        }
                                    }
                                }
                                schemes.each { scheme ->
                                    hosts.each { host ->
                                        if (!paths) {
                                            appLinkSettings.deeplinks.add(new Deeplink(scheme: scheme, host: host, path: ".*", intentFilterCheck: intentFilterCheck))
                                        } else {
                                            paths.each { path ->
                                                appLinkSettings.deeplinks.add(new Deeplink(scheme: scheme, host: host, path: path, intentFilterCheck: intentFilterCheck))
                                            }
                                        }
                                    }
                                }
                            }
                        }
                    }
                    JsonGenerator generator = new JsonGenerator.Options().build()
                    new File(project.getProperty("outputPath")).write(generator.toJson(appLinkSettings))
                }
            }
        }
    }

    /**
     * Returns a Flutter build mode suitable for the specified Android buildType.
     *
     * The BuildType DSL type is not public, and is therefore omitted from the signature.
     *
     * @return "debug", "profile", or "release" (fall-back).
     */
    private static String buildModeFor(buildType) {
        if (buildType.name == "profile") {
            return "profile"
        } else if (buildType.debuggable) {
            return "debug"
        }
        return "release"
    }

    /**
     * Adds the dependencies required by the Flutter project.
     * This includes:
     *    1. The embedding
     *    2. libflutter.so
     */
    void addFlutterDependencies(buildType) {
        String flutterBuildMode = buildModeFor(buildType)
        if (!supportsBuildMode(flutterBuildMode)) {
            return
        }
        // The embedding is set as an API dependency in a Flutter plugin.
        // Therefore, don't make the app project depend on the embedding if there are Flutter
        // plugins.
        // This prevents duplicated classes when using custom build types. That is, a custom build
        // type like profile is used, and the plugin and app projects have API dependencies on the
        // embedding.
        if (!isFlutterAppProject() || getPluginList().size() == 0) {
            addApiDependencies(project, buildType.name,
                    "io.flutter:flutter_embedding_$flutterBuildMode:$engineVersion")
        }
        List<String> platforms = getTargetPlatforms().collect()
        // Debug mode includes x86 and x64, which are commonly used in emulators.
        if (flutterBuildMode == "debug" && !useLocalEngine()) {
            platforms.add("android-x86")
            platforms.add("android-x64")
        }
        platforms.each { platform ->
            String arch = PLATFORM_ARCH_MAP[platform].replace("-", "_")
            // Add the `libflutter.so` dependency.
            addApiDependencies(project, buildType.name,
                    "io.flutter:${arch}_$flutterBuildMode:$engineVersion")
        }
    }

    /**
     * Configures the Flutter plugin dependencies.
     *
     * The plugins are added to pubspec.yaml. Then, upon running `flutter pub get`,
     * the tool generates a `.flutter-plugins` file, which contains a 1:1 map to each plugin location.
     * Finally, the project's `settings.gradle` loads each plugin's android directory as a subproject.
     */
<<<<<<< HEAD
    private void configurePlugins() {
        getPluginList().each(this.&configurePluginProject)
        getPluginDependencies().each(this.&configurePluginDependencies)
=======
    private void configurePlugins(Project project) {
        configureLegacyPluginEachProjects(project)
        getPluginList(project).each(this.&configurePluginProject)
        getPluginList(project).each(this.&configurePluginDependencies)
    }

    // TODO(54566, 48918): Can remove once the issues are resolved.
    //  This means all references to `.flutter-plugins` are then removed and
    //  apps only depend exclusively on the `plugins` property in `.flutter-plugins-dependencies`.
    /**
     * Workaround to load non-native plugins for developers who may still use an
     * old `settings.gradle` which includes all the plugins from the
     * `.flutter-plugins` file, even if not made for Android.
     * The settings.gradle then:
     *     1) tries to add the android plugin implementation, which does not
     *        exist at all, but is also not included successfully
     *        (which does not throw an error and therefore isn't a problem), or
     *     2) includes the plugin successfully as a valid android plugin
     *        directory exists, even if the surrounding flutter package does not
     *        support the android platform (see e.g. apple_maps_flutter: 1.0.1).
     *        So as it's included successfully it expects to be added as API.
     *        This is only possible by taking all plugins into account, which
     *        only appear on the `dependencyGraph` and in the `.flutter-plugins` file.
     * So in summary the plugins are currently selected from the `dependencyGraph`
     * and filtered then with the [doesSupportAndroidPlatform] method instead of
     * just using the `plugins.android` list.
     */
    private void configureLegacyPluginEachProjects(Project project) {
        try {
            if (!settingsGradleFile(project).text.contains("'.flutter-plugins'")) {
                return
            }
        } catch (FileNotFoundException ignored) {
            throw new GradleException("settings.gradle/settings.gradle.kts does not exist: ${settingsGradleFile(project).absolutePath}")
        }
        List<Map<String, Object>> deps = getPluginDependencies(project)
        List<String> plugins = getPluginList(project).collect { it.name as String }
        deps.removeIf { plugins.contains(it.name) }
        deps.each {
            Project pluginProject = project.rootProject.findProject(":${it.name}")
            if (pluginProject == null) {
                // Plugin was not included in `settings.gradle`, but is listed in `.flutter-plugins`.
                project.logger.error("Plugin project :${it.name} listed, but not found. Please fix your settings.gradle/settings.gradle.kts.")
            } else if (doesSupportAndroidPlatform(pluginProject.projectDir.parentFile.path as String)) {
                // Plugin has a functioning `android` folder and is included successfully, although it's not supported.
                // It must be configured nonetheless, to not throw an "Unresolved reference" exception.
                configurePluginProject(it)
            /* groovylint-disable-next-line EmptyElseBlock */
            } else {
            // Plugin has no or an empty `android` folder. No action required.
            }
        }
    }

    // TODO(54566): Can remove this function and its call sites once resolved.
    /**
     * Returns `true` if the given path contains an `android` directory
     * containing a `build.gradle` or `build.gradle.kts` file.
     */
    private Boolean doesSupportAndroidPlatform(String path) {
        File buildGradle = new File(path, 'android' + File.separator + 'build.gradle')
        File buildGradleKts = new File(path, 'android' + File.separator + 'build.gradle.kts')
        if (buildGradle.exists() && buildGradleKts.exists()) {
            project.logger.error(
                "Both build.gradle and build.gradle.kts exist, so " +
                "build.gradle.kts is ignored. This is likely a mistake."
            )
        }

        return buildGradle.exists() || buildGradleKts.exists()
    }

    /**
     * Returns the Gradle settings script for the build. When both Groovy and
     * Kotlin variants exist, then Groovy (settings.gradle) is preferred over
     * Kotlin (settings.gradle.kts). This is the same behavior as Gradle 8.5.
     */
    private File settingsGradleFile(Project project) {
        File settingsGradle = new File(project.projectDir.parentFile, "settings.gradle")
        File settingsGradleKts = new File(project.projectDir.parentFile, "settings.gradle.kts")
        if (settingsGradle.exists() && settingsGradleKts.exists()) {
            project.logger.error(
                "Both settings.gradle and settings.gradle.kts exist, so " +
                "settings.gradle.kts is ignored. This is likely a mistake."
            )
        }

        return settingsGradle.exists() ? settingsGradle : settingsGradleKts
>>>>>>> 91068c89
    }

    /** Adds the plugin project dependency to the app project. */
    private void configurePluginProject(String pluginName, String _) {
        Project pluginProject = project.rootProject.findProject(":$pluginName")
        if (pluginProject == null) {
            project.logger.error("Plugin project :$pluginName not found. Please update settings.gradle.")
            return
        }
        // Add plugin dependency to the app project.
        project.dependencies {
            api(pluginProject)
        }
        Closure addEmbeddingDependencyToPlugin = { buildType ->
            String flutterBuildMode = buildModeFor(buildType)
            // In AGP 3.5, the embedding must be added as an API implementation,
            // so java8 features are desugared against the runtime classpath.
            // For more, see https://github.com/flutter/flutter/issues/40126
            if (!supportsBuildMode(flutterBuildMode)) {
                return
            }
            if (!pluginProject.hasProperty("android")) {
                return
            }
            // Copy build types from the app to the plugin.
            // This allows to build apps with plugins and custom build types or flavors.
            pluginProject.android.buildTypes {
                "${buildType.name}" {}
            }
            // The embedding is API dependency of the plugin, so the AGP is able to desugar
            // default method implementations when the interface is implemented by a plugin.
            //
            // See https://issuetracker.google.com/139821726, and
            // https://github.com/flutter/flutter/issues/72185 for more details.
            addApiDependencies(
              pluginProject,
              buildType.name,
              "io.flutter:flutter_embedding_$flutterBuildMode:$engineVersion"
            )
        }

        // Wait until the Android plugin loaded.
        pluginProject.afterEvaluate {
            // Checks if there is a mismatch between the plugin compileSdkVersion and the project compileSdkVersion.
            if (pluginProject.android.compileSdkVersion > project.android.compileSdkVersion) {
                project.logger.quiet("Warning: The plugin ${pluginName} requires Android SDK version ${getCompileSdkFromProject(pluginProject)} or higher.")
                project.logger.quiet("For more information about build configuration, see $kWebsiteDeploymentAndroidBuildConfig.")
            }

            project.android.buildTypes.all(addEmbeddingDependencyToPlugin)
        }
    }

    /**
     * Compares semantic versions ignoring labels.
     *
     * If the versions are equal (ignoring labels), returns one of the two strings arbitrarily.
     *
     * If minor or patch are omitted (non-conformant to semantic versioning), they are considered zero.
     * If the provided versions in both are equal, the longest version string is returned.
     * For example, "2.8.0" vs "2.8" will always consider "2.8.0" to be the most recent version.
     * TODO: Remove this or compareVersionStrings. This does not handle strings like "8.6-rc-2".
     */
    static String mostRecentSemanticVersion(String version1, String version2) {
        List version1Tokenized = version1.tokenize(".")
        List version2Tokenized = version2.tokenize(".")
        int version1numTokens = version1Tokenized.size()
        int version2numTokens = version2Tokenized.size()
        int minNumTokens = Math.min(version1numTokens, version2numTokens)
        for (int i = 0; i < minNumTokens; i++) {
            int num1 = version1Tokenized[i].toInteger()
            int num2 = version2Tokenized[i].toInteger()
            if (num1 > num2) {
                return version1
            }
            if (num2 > num1) {
                return version2
            }
        }
        if (version1numTokens > version2numTokens) {
            return version1
        }
        return version2
    }

    /** Prints error message and fix for any plugin compileSdkVersion or ndkVersion that are higher than the project. */
    private void detectLowCompileSdkVersionOrNdkVersion() {
        project.afterEvaluate {
            // Default to int max if using a preview version to skip the sdk check.
            int projectCompileSdkVersion = Integer.MAX_VALUE
            // Stable versions use ints, legacy preview uses string.
            if (getCompileSdkFromProject(project).isInteger()) {
                projectCompileSdkVersion = getCompileSdkFromProject(project) as int
            }
            int maxPluginCompileSdkVersion = projectCompileSdkVersion
            String ndkVersionIfUnspecified = "21.1.6352462" /* The default for AGP 4.1.0 used in old templates. */
            String projectNdkVersion = project.android.ndkVersion ?: ndkVersionIfUnspecified
            String maxPluginNdkVersion = projectNdkVersion
            int numProcessedPlugins = getPluginList().size()

            getPluginList().each { plugin ->
                Project pluginProject = project.rootProject.findProject(plugin.key)
                pluginProject.afterEvaluate {
                    // Default to int min if using a preview version to skip the sdk check.
                    int pluginCompileSdkVersion = Integer.MIN_VALUE
                    // Stable versions use ints, legacy preview uses string.
                    if (getCompileSdkFromProject(pluginProject).isInteger()) {
                        pluginCompileSdkVersion = getCompileSdkFromProject(pluginProject) as int
                    }
                    maxPluginCompileSdkVersion = Math.max(pluginCompileSdkVersion, maxPluginCompileSdkVersion)
                    String pluginNdkVersion = pluginProject.android.ndkVersion ?: ndkVersionIfUnspecified
                    maxPluginNdkVersion = mostRecentSemanticVersion(pluginNdkVersion, maxPluginNdkVersion)

                    numProcessedPlugins--
                    if (numProcessedPlugins == 0) {
                        if (maxPluginCompileSdkVersion > projectCompileSdkVersion) {
                            project.logger.error("One or more plugins require a higher Android SDK version.\nFix this issue by adding the following to ${project.projectDir}${File.separator}build.gradle:\nandroid {\n  compileSdkVersion ${maxPluginCompileSdkVersion}\n  ...\n}\n")
                        }
                        if (maxPluginNdkVersion != projectNdkVersion) {
                            project.logger.error("One or more plugins require a higher Android NDK version.\nFix this issue by adding the following to ${project.projectDir}${File.separator}build.gradle:\nandroid {\n  ndkVersion \"${maxPluginNdkVersion}\"\n  ...\n}\n")
                        }
                    }
                }
            }
        }
    }

    /**
     * Returns the portion of the compileSdkVersion string that corresponds to either the numeric
     * or string version.
     */
    private String getCompileSdkFromProject(Project gradleProject) {
        return gradleProject.android.compileSdkVersion.substring(8)
    }

    // TODO(54566): Can remove this function and its call sites once resolved.
    /**
     * Returns `true` if the given path contains an `android` directory
     * containing a `build.gradle` or `build.gradle.kts` file.
     */
    private Boolean doesSupportAndroidPlatform(String path) {
        File buildGradle = new File(path, 'android' + File.separator + 'build.gradle')
        File buildGradleKts = new File(path, 'android' + File.separator + 'build.gradle.kts')
        if (buildGradle.exists() && buildGradleKts.exists()) {
            logger.error(
                "Both build.gradle and build.gradle.kts exist, so " +
                "build.gradle.kts is ignored. This is likely a mistake."
            )
        }

        return buildGradle.exists() || buildGradleKts.exists()
    }

    /**
     * Add the dependencies on other plugin projects to the plugin project.
     * A plugin A can depend on plugin B. As a result, this dependency must be surfaced by
     * making the Gradle plugin project A depend on the Gradle plugin project B.
     */
    private void configurePluginDependencies(Object dependencyObject) {
        assert(dependencyObject.name instanceof String)
        Project pluginProject = project.rootProject.findProject(":${dependencyObject.name}")
        if (pluginProject == null ||
            !doesSupportAndroidPlatform(pluginProject.projectDir.parentFile.path)) {
            return
        }
        assert(dependencyObject.dependencies instanceof List)
        dependencyObject.dependencies.each { pluginDependencyName ->
            assert(pluginDependencyName instanceof String)
            if (pluginDependencyName.empty) {
                return
            }
            Project dependencyProject = project.rootProject.findProject(":$pluginDependencyName")
            if (dependencyProject == null ||
                !doesSupportAndroidPlatform(dependencyProject.projectDir.parentFile.path)) {
                return
            }
            // Wait for the Android plugin to load and add the dependency to the plugin project.
            pluginProject.afterEvaluate {
                pluginProject.dependencies {
                    implementation(dependencyProject)
                }
            }
        }
    }

    private Properties getPluginList() {
        File pluginsFile = new File(project.projectDir.parentFile.parentFile, '.flutter-plugins')
        Properties allPlugins = readPropertiesIfExist(pluginsFile)
        Properties androidPlugins = new Properties()
        allPlugins.each { name, path ->
            if (doesSupportAndroidPlatform(path)) {
                androidPlugins.setProperty(name, path)
            }
        // TODO(amirh): log an error if this plugin was specified to be an Android
        // plugin according to the new schema, and was missing a build.gradle file.
        // https://github.com/flutter/flutter/issues/40784
        }
        return androidPlugins
    }

    /** Gets the plugins dependencies from `.flutter-plugins-dependencies`. */
    private List getPluginDependencies() {
        // Consider a `.flutter-plugins-dependencies` file with the following content:
        // {
        //     "dependencyGraph": [
        //       {
        //         "name": "plugin-a",
        //         "dependencies": ["plugin-b","plugin-c"]
        //       },
        //       {
        //         "name": "plugin-b",
        //         "dependencies": ["plugin-c"]
        //       },
        //       {
        //         "name": "plugin-c",
        //         "dependencies": []'
        //       }
        //     ]
        //  }
        //
        // This means, `plugin-a` depends on `plugin-b` and `plugin-c`.
        // `plugin-b` depends on `plugin-c`.
        // `plugin-c` doesn't depend on anything.
        File pluginsDependencyFile = new File(project.projectDir.parentFile.parentFile, '.flutter-plugins-dependencies')
        if (pluginsDependencyFile.exists()) {
            def object = new JsonSlurper().parseText(pluginsDependencyFile.text)
            assert(object instanceof Map)
            assert(object.dependencyGraph instanceof List)
            return object.dependencyGraph
        }
        return []
    }

    private String resolveProperty(String name, String defaultValue) {
        if (localProperties == null) {
            localProperties = readPropertiesIfExist(new File(project.projectDir.parentFile, "local.properties"))
        }
        String result
        if (project.hasProperty(name)) {
            result = project.property(name)
        }
        if (result == null) {
            result = localProperties.getProperty(name)
        }
        if (result == null) {
            result = defaultValue
        }
        return result
    }

    private List<String> getTargetPlatforms() {
        final String propTargetPlatform = "target-platform"
        if (!project.hasProperty(propTargetPlatform)) {
            return DEFAULT_PLATFORMS
        }
        return project.property(propTargetPlatform).split(",").collect {
            if (!PLATFORM_ARCH_MAP[it]) {
                throw new GradleException("Invalid platform: $it.")
            }
            return it
        }
    }

    private Boolean shouldSplitPerAbi() {
        return project.findProperty("split-per-abi")?.toBoolean() ?: false
    }

    private Boolean useLocalEngine() {
        return project.hasProperty(propLocalEngineRepo)
    }

    private Boolean isVerbose() {
        return project.findProperty("verbose")?.toBoolean() ?: false
    }

    /** Whether to build the debug app in "fast-start" mode. */
    private Boolean isFastStart() {
        return project.findProperty("fast-start")?.toBoolean() ?: false
    }

    /**
     * Returns true if the build mode is supported by the current call to Gradle.
     * This only relevant when using a local engine. Because the engine
     * is built for a specific mode, the call to Gradle must match that mode.
     */
    private Boolean supportsBuildMode(String flutterBuildMode) {
        if (!useLocalEngine()) {
            return true
        }
        final String propLocalEngineBuildMode = "local-engine-build-mode"
        assert(project.hasProperty(propLocalEngineBuildMode))
        // Don't configure dependencies for a build mode that the local engine
        // doesn't support.
        return project.property(propLocalEngineBuildMode) == flutterBuildMode
    }

    /**
     * Gets the directory that contains the Flutter source code.
     * This is the directory containing the `android/` directory.
     */
    private File getFlutterSourceDirectory() {
        if (project.flutter.source == null) {
            throw new GradleException("Must provide Flutter source directory")
        }
        return project.file(project.flutter.source)
    }

    /**
     * Gets the target file. This is typically `lib/main.dart`.
     */
    private String getFlutterTarget() {
        String target = project.flutter.target
        if (target == null) {
            target = "lib/main.dart"
        }
        final String propTarget = "target"
        if (project.hasProperty(propTarget)) {
            target = project.property(propTarget)
        }
        return target
    }

    // TODO: Remove this AGP hack. https://github.com/flutter/flutter/issues/109560
    /**
     * In AGP 4.0, the Android linter task depends on the JAR tasks that generate `libapp.so`.
     * When building APKs, this causes an issue where building release requires the debug JAR,
     * but Gradle won't build debug.
     *
     * To workaround this issue, only configure the JAR task that is required given the task
     * from the command line.
     *
     * The AGP team said that this issue is fixed in Gradle 7.0, which isn't released at the
     * time of adding this code. Once released, this can be removed. However, after updating to
     * AGP/Gradle 7.2.0/7.5, removing this hack still causes build failures. Further
     * investigation necessary to remove this.
     *
     * Tested cases:
     * * `./gradlew assembleRelease`
     * * `./gradlew app:assembleRelease.`
     * * `./gradlew assemble{flavorName}Release`
     * * `./gradlew app:assemble{flavorName}Release`
     * * `./gradlew assemble.`
     * * `./gradlew app:assemble.`
     * * `./gradlew bundle.`
     * * `./gradlew bundleRelease.`
     * * `./gradlew app:bundleRelease.`
     *
     * Related issues:
     * https://issuetracker.google.com/issues/158060799
     * https://issuetracker.google.com/issues/158753935
     */
    private boolean shouldConfigureFlutterTask(Task assembleTask) {
        List<String> cliTasksNames = project.gradle.startParameter.taskNames
        if (cliTasksNames.size() != 1 || !cliTasksNames.first().contains("assemble")) {
            return true
        }
        String taskName = cliTasksNames.first().split(":").last()
        if (taskName == "assemble") {
            return true
        }
        if (taskName == assembleTask.name) {
            return true
        }
        if (taskName.endsWith("Release") && assembleTask.name.endsWith("Release")) {
            return true
        }
        if (taskName.endsWith("Debug") && assembleTask.name.endsWith("Debug")) {
            return true
        }
        if (taskName.endsWith("Profile") && assembleTask.name.endsWith("Profile")) {
            return true
        }
        return false
    }

    private Task getAssembleTask(variant) {
        // `assemble` became `assembleProvider` in AGP 3.3.0.
        return variant.hasProperty("assembleProvider") ? variant.assembleProvider.get() : variant.assemble
    }

    private boolean isFlutterAppProject() {
        return project.android.hasProperty("applicationVariants")
    }

    private void addFlutterTasks(Project project) {
        if (project.state.failure) {
            return
        }
        String[] fileSystemRootsValue = null
        final String propFileSystemRoots = "filesystem-roots"
        if (project.hasProperty(propFileSystemRoots)) {
            fileSystemRootsValue = project.property(propFileSystemRoots).split("\\|")
        }
        String fileSystemSchemeValue = null
        final String propFileSystemScheme = "filesystem-scheme"
        if (project.hasProperty(propFileSystemScheme)) {
            fileSystemSchemeValue = project.property(propFileSystemScheme)
        }
        Boolean trackWidgetCreationValue = true
        final String propTrackWidgetCreation = "track-widget-creation"
        if (project.hasProperty(propTrackWidgetCreation)) {
            trackWidgetCreationValue = project.property(propTrackWidgetCreation).toBoolean()
        }
        String frontendServerStarterPathValue = null
        final String propFrontendServerStarterPath = "frontend-server-starter-path"
        if (project.hasProperty(propFrontendServerStarterPath)) {
            frontendServerStarterPathValue = project.property(propFrontendServerStarterPath)
        }
        String extraFrontEndOptionsValue = null
        final String propExtraFrontEndOptions = "extra-front-end-options"
        if (project.hasProperty(propExtraFrontEndOptions)) {
            extraFrontEndOptionsValue = project.property(propExtraFrontEndOptions)
        }
        String extraGenSnapshotOptionsValue = null
        final String propExtraGenSnapshotOptions = "extra-gen-snapshot-options"
        if (project.hasProperty(propExtraGenSnapshotOptions)) {
            extraGenSnapshotOptionsValue = project.property(propExtraGenSnapshotOptions)
        }
        String splitDebugInfoValue = null
        final String propSplitDebugInfo = "split-debug-info"
        if (project.hasProperty(propSplitDebugInfo)) {
            splitDebugInfoValue = project.property(propSplitDebugInfo)
        }
        Boolean dartObfuscationValue = false
        final String propDartObfuscation = "dart-obfuscation"
        if (project.hasProperty(propDartObfuscation)) {
            dartObfuscationValue = project.property(propDartObfuscation).toBoolean()
        }
        Boolean treeShakeIconsOptionsValue = false
        final String propTreeShakeIcons = "tree-shake-icons"
        if (project.hasProperty(propTreeShakeIcons)) {
            treeShakeIconsOptionsValue = project.property(propTreeShakeIcons).toBoolean()
        }
        String dartDefinesValue = null
        final String propDartDefines = "dart-defines"
        if (project.hasProperty(propDartDefines)) {
            dartDefinesValue = project.property(propDartDefines)
        }
        String bundleSkSLPathValue
        final String propBundleSkslPath = "bundle-sksl-path"
        if (project.hasProperty(propBundleSkslPath)) {
            bundleSkSLPathValue = project.property(propBundleSkslPath)
        }
        String performanceMeasurementFileValue
        final String propPerformanceMesaurementFile = "performance-measurement-file"
        if (project.hasProperty(propPerformanceMesaurementFile)) {
            performanceMeasurementFileValue = project.property(propPerformanceMesaurementFile)
        }
        String codeSizeDirectoryValue
        final String propCodeSizeDirectory = "code-size-directory"
        if (project.hasProperty(propCodeSizeDirectory)) {
            codeSizeDirectoryValue = project.property(propCodeSizeDirectory)
        }
        Boolean deferredComponentsValue = false
        final String propDeferredComponents = "deferred-components"
        if (project.hasProperty(propDeferredComponents)) {
            deferredComponentsValue = project.property(propDeferredComponents).toBoolean()
        }
        Boolean validateDeferredComponentsValue = true
        final String propValidateDeferredComponents = "validate-deferred-components"
        if (project.hasProperty(propValidateDeferredComponents)) {
            validateDeferredComponentsValue = project.property(propValidateDeferredComponents).toBoolean()
        }
        addTaskForJavaVersion(project)
        if (isFlutterAppProject()) {
            addTaskForPrintBuildVariants(project)
            addTasksForOutputsAppLinkSettings(project)
        }
        List<String> targetPlatforms = getTargetPlatforms()
        def addFlutterDeps = { variant ->
            if (shouldSplitPerAbi()) {
                variant.outputs.each { output ->
                    // Assigns the new version code to versionCodeOverride, which changes the version code
                    // for only the output APK, not for the variant itself. Skipping this step simply
                    // causes Gradle to use the value of variant.versionCode for the APK.
                    // For more, see https://developer.android.com/studio/build/configure-apk-splits
                    int abiVersionCode = ABI_VERSION.get(output.getFilter(OutputFile.ABI))
                    if (abiVersionCode != null) {
                        output.versionCodeOverride =
                            abiVersionCode * 1000 + variant.versionCode
                    }
                }
            }
            // Build an AAR when this property is defined.
            boolean isBuildingAar = project.hasProperty("is-plugin")
            // In add to app scenarios, a Gradle project contains a `:flutter` and `:app` project.
            // `:flutter` is used as a subproject when these tasks exists and the build isn't building an AAR.
            Task packageAssets = project.tasks.findByPath(":flutter:package${variant.name.capitalize()}Assets")
            Task cleanPackageAssets = project.tasks.findByPath(":flutter:cleanPackage${variant.name.capitalize()}Assets")
            boolean isUsedAsSubproject = packageAssets && cleanPackageAssets && !isBuildingAar

            String variantBuildMode = buildModeFor(variant.buildType)
            String flavorValue = variant.getFlavorName()
            String taskName = toCamelCase(["compile", FLUTTER_BUILD_PREFIX, variant.name])
            // Be careful when configuring task below, Groovy has bizarre
            // scoping rules: writing `verbose isVerbose()` means calling
            // `isVerbose` on the task itself - which would return `verbose`
            // original value. You either need to hoist the value
            // into a separate variable `verbose verboseValue` or prefix with
            // `this` (`verbose this.isVerbose()`).
            FlutterTask compileTask = project.tasks.create(name: taskName, type: FlutterTask) {
                flutterRoot(this.flutterRoot)
                flutterExecutable(this.flutterExecutable)
                buildMode(variantBuildMode)
                minSdkVersion(variant.mergedFlavor.minSdkVersion.apiLevel)
                localEngine(this.localEngine)
                localEngineHost(this.localEngineHost)
                localEngineSrcPath(this.localEngineSrcPath)
                targetPath(getFlutterTarget())
                verbose(this.isVerbose())
                fastStart(this.isFastStart())
                fileSystemRoots(fileSystemRootsValue)
                fileSystemScheme(fileSystemSchemeValue)
                trackWidgetCreation(trackWidgetCreationValue)
                targetPlatformValues = targetPlatforms
                sourceDir(getFlutterSourceDirectory())
                intermediateDir(project.file("${project.buildDir}/$INTERMEDIATES_DIR/flutter/${variant.name}/"))
                frontendServerStarterPath(frontendServerStarterPathValue)
                extraFrontEndOptions(extraFrontEndOptionsValue)
                extraGenSnapshotOptions(extraGenSnapshotOptionsValue)
                splitDebugInfo(splitDebugInfoValue)
                treeShakeIcons(treeShakeIconsOptionsValue)
                dartObfuscation(dartObfuscationValue)
                dartDefines(dartDefinesValue)
                bundleSkSLPath(bundleSkSLPathValue)
                performanceMeasurementFile(performanceMeasurementFileValue)
                codeSizeDirectory(codeSizeDirectoryValue)
                deferredComponents(deferredComponentsValue)
                validateDeferredComponents(validateDeferredComponentsValue)
                flavor(flavorValue)
            }
            File libJar = project.file("${project.buildDir}/$INTERMEDIATES_DIR/flutter/${variant.name}/libs.jar")
            Task packJniLibsTask = project.tasks.create(name: "packJniLibs${FLUTTER_BUILD_PREFIX}${variant.name.capitalize()}", type: Jar) {
                destinationDirectory = libJar.parentFile
                archiveFileName = libJar.name
                dependsOn compileTask
                targetPlatforms.each { targetPlatform ->
                    String abi = PLATFORM_ARCH_MAP[targetPlatform]
                    from("${compileTask.intermediateDir}/${abi}") {
                        include "*.so"
                        // Move `app.so` to `lib/<abi>/libapp.so`
                        rename { String filename ->
                            return "lib/${abi}/lib${filename}"
                        }
                    }
                    // Copy the native assets created by build.dart and placed in build/native_assets by flutter assemble.
                    // The `$project.buildDir` is '.android/Flutter/build/' instead of 'build/'.
                    String buildDir = "${getFlutterSourceDirectory()}/build"
                    String nativeAssetsDir = "${buildDir}/native_assets/android/jniLibs/lib"
                    from("${nativeAssetsDir}/${abi}") {
                        include "*.so"
                        rename { String filename ->
                            return "lib/${abi}/${filename}"
                        }
                    }
                }
            }
            addApiDependencies(project, variant.name, project.files {
                packJniLibsTask
            })
            Task copyFlutterAssetsTask = project.tasks.create(
                name: "copyFlutterAssets${variant.name.capitalize()}",
                type: Copy,
            ) {
                dependsOn(compileTask)
                with(compileTask.assets)
                String currentGradleVersion = project.getGradle().getGradleVersion()

                // See https://docs.gradle.org/current/javadoc/org/gradle/api/file/ConfigurableFilePermissions.html
                // See https://github.com/flutter/flutter/pull/50047
                if (compareVersionStrings(currentGradleVersion, "8.3") >= 0) {
                    filePermissions {
                        user {
                            read = true
                            write = true
                        }
                    }
                } else {
                    // See https://docs.gradle.org/8.2/dsl/org.gradle.api.tasks.Copy.html#org.gradle.api.tasks.Copy:fileMode
                    // See https://github.com/flutter/flutter/pull/50047
                    fileMode(0644)
                }
                if (isUsedAsSubproject) {
                    dependsOn(packageAssets)
                    dependsOn(cleanPackageAssets)
                    into(packageAssets.outputDir)
                    return
                }
                // `variant.mergeAssets` will be removed at the end of 2019.
                def mergeAssets = variant.hasProperty("mergeAssetsProvider") ?
                    variant.mergeAssetsProvider.get() : variant.mergeAssets
                dependsOn(mergeAssets)
                dependsOn("clean${mergeAssets.name.capitalize()}")
                mergeAssets.mustRunAfter("clean${mergeAssets.name.capitalize()}")
                into(mergeAssets.outputDir)
            }
            if (!isUsedAsSubproject) {
                def variantOutput = variant.outputs.first()
                def processResources = variantOutput.hasProperty(propProcessResourcesProvider) ?
                    variantOutput.processResourcesProvider.get() : variantOutput.processResources
                processResources.dependsOn(copyFlutterAssetsTask)
            }
            // The following tasks use the output of copyFlutterAssetsTask,
            // so it's necessary to declare it as an dependency since Gradle 8.
            // See https://docs.gradle.org/8.1/userguide/validation_problems.html#implicit_dependency.
            def compressAssetsTask = project.tasks.findByName("compress${variant.name.capitalize()}Assets")
            if (compressAssetsTask) {
                compressAssetsTask.dependsOn(copyFlutterAssetsTask)
            }

            def bundleAarTask = project.tasks.findByName("bundle${variant.name.capitalize()}Aar")
            if (bundleAarTask) {
                bundleAarTask.dependsOn(copyFlutterAssetsTask)
            }

            return copyFlutterAssetsTask
        } // end def addFlutterDeps

        if (isFlutterAppProject()) {
            project.android.applicationVariants.all { variant ->
                Task assembleTask = getAssembleTask(variant)
                if (!shouldConfigureFlutterTask(assembleTask)) {
                    return
                }
                Task copyFlutterAssetsTask = addFlutterDeps(variant)
                def variantOutput = variant.outputs.first()
                def processResources = variantOutput.hasProperty(propProcessResourcesProvider) ?
                    variantOutput.processResourcesProvider.get() : variantOutput.processResources
                processResources.dependsOn(copyFlutterAssetsTask)

                // Copy the output APKs into a known location, so `flutter run` or `flutter build apk`
                // can discover them. By default, this is `<app-dir>/build/app/outputs/flutter-apk/<filename>.apk`.
                //
                // The filename consists of `app<-abi>?<-flavor-name>?-<build-mode>.apk`.
                // Where:
                //   * `abi` can be `armeabi-v7a|arm64-v8a|x86|x86_64` only if the flag `split-per-abi` is set.
                //   * `flavor-name` is the flavor used to build the app in lower case if the assemble task is called.
                //   * `build-mode` can be `release|debug|profile`.
                variant.outputs.all { output ->
                    assembleTask.doLast {
                        // `packageApplication` became `packageApplicationProvider` in AGP 3.3.0.
                        def outputDirectory = variant.hasProperty("packageApplicationProvider")
                            ? variant.packageApplicationProvider.get().outputDirectory
                            : variant.packageApplication.outputDirectory
                        //  `outputDirectory` is a `DirectoryProperty` in AGP 4.1.
                        String outputDirectoryStr = outputDirectory.metaClass.respondsTo(outputDirectory, "get")
                            ? outputDirectory.get()
                            : outputDirectory
                        String filename = "app"
                        String abi = output.getFilter(OutputFile.ABI)
                        if (abi != null && !abi.isEmpty()) {
                            filename += "-${abi}"
                        }
                        if (variant.flavorName != null && !variant.flavorName.isEmpty()) {
                            filename += "-${variant.flavorName.toLowerCase()}"
                        }
                        filename += "-${buildModeFor(variant.buildType)}"
                        project.copy {
                            from new File("$outputDirectoryStr/${output.outputFileName}")
                            into new File("${project.buildDir}/outputs/flutter-apk")
                            rename {
                                return "${filename}.apk"
                            }
                        }
                    }
                }
                // Copy the native assets created by build.dart and placed here by flutter assemble.
                String nativeAssetsDir = "${project.buildDir}/../native_assets/android/jniLibs/lib/"
                project.android.sourceSets.main.jniLibs.srcDir(nativeAssetsDir)
            }
            configurePlugins()
            detectLowCompileSdkVersionOrNdkVersion()
            return
        }
        // Flutter host module project (Add-to-app).
        String hostAppProjectName = project.rootProject.hasProperty("flutter.hostAppProjectName") ? project.rootProject.property("flutter.hostAppProjectName") : "app"
        Project appProject = project.rootProject.findProject(":${hostAppProjectName}")
        assert(appProject != null) : "Project :${hostAppProjectName} doesn't exist. To customize the host app project name, set `flutter.hostAppProjectName=<project-name>` in gradle.properties."
        // Wait for the host app project configuration.
        appProject.afterEvaluate {
            assert(appProject.android != null)
            project.android.libraryVariants.all { libraryVariant ->
                Task copyFlutterAssetsTask
                appProject.android.applicationVariants.all { appProjectVariant ->
                    Task appAssembleTask = getAssembleTask(appProjectVariant)
                    if (!shouldConfigureFlutterTask(appAssembleTask)) {
                        return
                    }
                    // Find a compatible application variant in the host app.
                    //
                    // For example, consider a host app that defines the following variants:
                    // | ----------------- | ----------------------------- |
                    // |   Build Variant   |   Flutter Equivalent Variant  |
                    // | ----------------- | ----------------------------- |
                    // |   freeRelease     |   release                     |
                    // |   freeDebug       |   debug                       |
                    // |   freeDevelop     |   debug                       |
                    // |   profile         |   profile                     |
                    // | ----------------- | ----------------------------- |
                    //
                    // This mapping is based on the following rules:
                    // 1. If the host app build variant name is `profile` then the equivalent
                    //    Flutter variant is `profile`.
                    // 2. If the host app build variant is debuggable
                    //    (e.g. `buildType.debuggable = true`), then the equivalent Flutter
                    //    variant is `debug`.
                    // 3. Otherwise, the equivalent Flutter variant is `release`.
                    String variantBuildMode = buildModeFor(libraryVariant.buildType)
                    if (buildModeFor(appProjectVariant.buildType) != variantBuildMode) {
                        return
                    }
                    if (copyFlutterAssetsTask == null) {
                        copyFlutterAssetsTask = addFlutterDeps(libraryVariant)
                    }
                    Task mergeAssets = project
                        .tasks
                        .findByPath(":${hostAppProjectName}:merge${appProjectVariant.name.capitalize()}Assets")
                    assert(mergeAssets)
                    mergeAssets.dependsOn(copyFlutterAssetsTask)
                }
            }
        }
        configurePlugins()
        detectLowCompileSdkVersionOrNdkVersion()
    }

    // compareTo implementation of version strings in the format of ints and periods
    // Requires non null objects.
    // Will not crash on RC candidate strings but considers all RC candidates the same version.
    static int compareVersionStrings(String firstString, String secondString) {
        List firstVersion = firstString.tokenize(".")
        List secondVersion = secondString.tokenize(".")

        int commonIndices = Math.min(firstVersion.size(), secondVersion.size())

        for (int i = 0; i < commonIndices; i++) {
            String firstAtIndex = firstVersion[i]
            String secondAtIndex = secondVersion[i]
            int firstInt = 0
            int secondInt = 0
            try {
                if (firstAtIndex.contains("-")) {
                    // Strip any chars after "-". For example "8.6-rc-2"
                    firstAtIndex = firstAtIndex.substring(0, firstAtIndex.indexOf('-'))
                }
                firstInt = firstAtIndex.toInteger()
            } catch (NumberFormatException nfe) {
                println(nfe)
            }
            try {
                if (firstAtIndex.contains("-")) {
                    // Strip any chars after "-". For example "8.6-rc-2"
                    secondAtIndex = secondAtIndex.substring(0, secondAtIndex.indexOf('-'))
                }
                secondInt = secondAtIndex.toInteger()
            } catch (NumberFormatException nfe) {
                println(nfe)
            }

            if (firstInt != secondInt) {
                // <=> in groovy delegates to compareTo
                return firstInt <=> secondInt
            }
        }

        // If we got this far then all the common indices are identical, so whichever version is longer must be more recent
        return firstVersion.size() <=> secondVersion.size()
    }

}

class AppLinkSettings {

    String applicationId
    Set<Deeplink> deeplinks
    boolean deeplinkingFlagEnabled

}

class IntentFilterCheck {

    boolean hasAutoVerify
    boolean hasActionView
    boolean hasDefaultCategory
    boolean hasBrowsableCategory

}

class Deeplink {
    String scheme, host, path
    IntentFilterCheck intentFilterCheck
    boolean equals(o) {
        if (o == null) {
            throw new NullPointerException()
        }
        if (o.getClass() != getClass()) {
            return false
        }
        return scheme == o.scheme &&
                host == o.host &&
                path == o.path
    }
}

abstract class BaseFlutterTask extends DefaultTask {

    @Internal
    File flutterRoot

    @Internal
    File flutterExecutable

    @Input
    String buildMode

    @Input
    int minSdkVersion

    @Optional @Input
    String localEngine

    @Optional @Input
    String localEngineHost

    @Optional @Input
    String localEngineSrcPath

    @Optional @Input
    Boolean fastStart

    @Input
    String targetPath

    @Optional @Input
    Boolean verbose

    @Optional @Input
    String[] fileSystemRoots

    @Optional @Input
    String fileSystemScheme

    @Input
    Boolean trackWidgetCreation

    @Optional @Input
    List<String> targetPlatformValues

    @Internal
    File sourceDir

    @Internal
    File intermediateDir

    @Optional @Input
    String frontendServerStarterPath

    @Optional @Input
    String extraFrontEndOptions

    @Optional @Input
    String extraGenSnapshotOptions

    @Optional @Input
    String splitDebugInfo

    @Optional @Input
    Boolean treeShakeIcons

    @Optional @Input
    Boolean dartObfuscation

    @Optional @Input
    String dartDefines

    @Optional @Input
    String bundleSkSLPath

    @Optional @Input
    String codeSizeDirectory

    @Optional @Input
    String performanceMeasurementFile

    @Optional @Input
    Boolean deferredComponents

    @Optional @Input
    Boolean validateDeferredComponents

    @Optional @Input
    String flavor

    @OutputFiles
    FileCollection getDependenciesFiles() {
        FileCollection depfiles = project.files()

        // Includes all sources used in the flutter compilation.
        depfiles += project.files("${intermediateDir}/flutter_build.d")
        return depfiles
    }

    void buildBundle() {
        if (!sourceDir.isDirectory()) {
            throw new GradleException("Invalid Flutter source directory: ${sourceDir}")
        }

        intermediateDir.mkdirs()

        // Compute the rule name for flutter assemble. To speed up builds that contain
        // multiple ABIs, the target name is used to communicate which ones are required
        // rather than the TargetPlatform. This allows multiple builds to share the same
        // cache.
        String[] ruleNames
        if (buildMode == "debug") {
            ruleNames = ["debug_android_application"]
        } else if (deferredComponents) {
            ruleNames = targetPlatformValues.collect { "android_aot_deferred_components_bundle_${buildMode}_$it" }
        } else {
            ruleNames = targetPlatformValues.collect { "android_aot_bundle_${buildMode}_$it" }
        }
        project.exec {
            logging.captureStandardError(LogLevel.ERROR)
            executable(flutterExecutable.absolutePath)
            workingDir(sourceDir)
            if (localEngine != null) {
                args "--local-engine", localEngine
                args "--local-engine-src-path", localEngineSrcPath
            }
            if (localEngineHost != null) {
                args "--local-engine-host", localEngineHost
            }
            if (verbose) {
                args "--verbose"
            } else {
                args "--quiet"
            }
            args("assemble")
            args("--no-version-check")
            args("--depfile", "${intermediateDir}/flutter_build.d")
            args("--output", "${intermediateDir}")
            if (performanceMeasurementFile != null) {
                args("--performance-measurement-file=${performanceMeasurementFile}")
            }
            if (!fastStart || buildMode != "debug") {
                args("-dTargetFile=${targetPath}")
            } else {
                args("-dTargetFile=${Paths.get(flutterRoot.absolutePath, "examples", "splash", "lib", "main.dart")}")
            }
            args("-dTargetPlatform=android")
            args("-dBuildMode=${buildMode}")
            if (trackWidgetCreation != null) {
                args("-dTrackWidgetCreation=${trackWidgetCreation}")
            }
            if (splitDebugInfo != null) {
                args("-dSplitDebugInfo=${splitDebugInfo}")
            }
            if (treeShakeIcons == true) {
                args("-dTreeShakeIcons=true")
            }
            if (dartObfuscation == true) {
                args("-dDartObfuscation=true")
            }
            if (dartDefines != null) {
                args("--DartDefines=${dartDefines}")
            }
            if (bundleSkSLPath != null) {
                args("-dBundleSkSLPath=${bundleSkSLPath}")
            }
            if (codeSizeDirectory != null) {
                args("-dCodeSizeDirectory=${codeSizeDirectory}")
            }
            if (flavor != null) {
                args("-dFlavor=${flavor}")
            }
            if (extraGenSnapshotOptions != null) {
                args("--ExtraGenSnapshotOptions=${extraGenSnapshotOptions}")
            }
            if (frontendServerStarterPath != null) {
                args("-dFrontendServerStarterPath=${frontendServerStarterPath}")
            }
            if (extraFrontEndOptions != null) {
                args("--ExtraFrontEndOptions=${extraFrontEndOptions}")
            }
            args("-dAndroidArchs=${targetPlatformValues.join(' ')}")
            args("-dMinSdkVersion=${minSdkVersion}")
            args(ruleNames)
        }
    }

}

class FlutterTask extends BaseFlutterTask {

    @OutputDirectory
    File getOutputDirectory() {
        return intermediateDir
    }

    @Internal
    String getAssetsDirectory() {
        return "${outputDirectory}/flutter_assets"
    }

    @Internal
    CopySpec getAssets() {
        return project.copySpec {
            from("${intermediateDir}")
            include("flutter_assets/**") // the working dir and its files
        }
    }

    @Internal
    CopySpec getSnapshots() {
        return project.copySpec {
            from("${intermediateDir}")

            if (buildMode == "release" || buildMode == "profile") {
                targetPlatformValues.each {
                    include("${PLATFORM_ARCH_MAP[targetArch]}/app.so")
                }
            }
        }
    }

    FileCollection readDependencies(File dependenciesFile, Boolean inputs) {
        if (dependenciesFile.exists()) {
            // Dependencies file has Makefile syntax:
            //   <target> <files>: <source> <files> <separated> <by> <non-escaped space>
            String depText = dependenciesFile.text
            // So we split list of files by non-escaped(by backslash) space,
            def matcher = depText.split(": ")[inputs ? 1 : 0] =~ /(\\ |[^\s])+/
            // then we replace all escaped spaces with regular spaces
            def depList = matcher.collect{ it[0].replaceAll("\\\\ ", " ") }
            return project.files(depList)
        }
        return project.files()
    }

    @InputFiles
    FileCollection getSourceFiles() {
        FileCollection sources = project.files()
        for (File depfile in getDependenciesFiles()) {
            sources += readDependencies(depfile, true)
        }
        return sources + project.files("pubspec.yaml")
    }

    @OutputFiles
    FileCollection getOutputFiles() {
        FileCollection sources = project.files()
        for (File depfile in getDependenciesFiles()) {
            sources += readDependencies(depfile, false)
        }
        return sources
    }

    @TaskAction
    void build() {
        buildBundle()
    }

}<|MERGE_RESOLUTION|>--- conflicted
+++ resolved
@@ -639,63 +639,9 @@
      * the tool generates a `.flutter-plugins` file, which contains a 1:1 map to each plugin location.
      * Finally, the project's `settings.gradle` loads each plugin's android directory as a subproject.
      */
-<<<<<<< HEAD
     private void configurePlugins() {
         getPluginList().each(this.&configurePluginProject)
         getPluginDependencies().each(this.&configurePluginDependencies)
-=======
-    private void configurePlugins(Project project) {
-        configureLegacyPluginEachProjects(project)
-        getPluginList(project).each(this.&configurePluginProject)
-        getPluginList(project).each(this.&configurePluginDependencies)
-    }
-
-    // TODO(54566, 48918): Can remove once the issues are resolved.
-    //  This means all references to `.flutter-plugins` are then removed and
-    //  apps only depend exclusively on the `plugins` property in `.flutter-plugins-dependencies`.
-    /**
-     * Workaround to load non-native plugins for developers who may still use an
-     * old `settings.gradle` which includes all the plugins from the
-     * `.flutter-plugins` file, even if not made for Android.
-     * The settings.gradle then:
-     *     1) tries to add the android plugin implementation, which does not
-     *        exist at all, but is also not included successfully
-     *        (which does not throw an error and therefore isn't a problem), or
-     *     2) includes the plugin successfully as a valid android plugin
-     *        directory exists, even if the surrounding flutter package does not
-     *        support the android platform (see e.g. apple_maps_flutter: 1.0.1).
-     *        So as it's included successfully it expects to be added as API.
-     *        This is only possible by taking all plugins into account, which
-     *        only appear on the `dependencyGraph` and in the `.flutter-plugins` file.
-     * So in summary the plugins are currently selected from the `dependencyGraph`
-     * and filtered then with the [doesSupportAndroidPlatform] method instead of
-     * just using the `plugins.android` list.
-     */
-    private void configureLegacyPluginEachProjects(Project project) {
-        try {
-            if (!settingsGradleFile(project).text.contains("'.flutter-plugins'")) {
-                return
-            }
-        } catch (FileNotFoundException ignored) {
-            throw new GradleException("settings.gradle/settings.gradle.kts does not exist: ${settingsGradleFile(project).absolutePath}")
-        }
-        List<Map<String, Object>> deps = getPluginDependencies(project)
-        List<String> plugins = getPluginList(project).collect { it.name as String }
-        deps.removeIf { plugins.contains(it.name) }
-        deps.each {
-            Project pluginProject = project.rootProject.findProject(":${it.name}")
-            if (pluginProject == null) {
-                // Plugin was not included in `settings.gradle`, but is listed in `.flutter-plugins`.
-                project.logger.error("Plugin project :${it.name} listed, but not found. Please fix your settings.gradle/settings.gradle.kts.")
-            } else if (doesSupportAndroidPlatform(pluginProject.projectDir.parentFile.path as String)) {
-                // Plugin has a functioning `android` folder and is included successfully, although it's not supported.
-                // It must be configured nonetheless, to not throw an "Unresolved reference" exception.
-                configurePluginProject(it)
-            /* groovylint-disable-next-line EmptyElseBlock */
-            } else {
-            // Plugin has no or an empty `android` folder. No action required.
-            }
-        }
     }
 
     // TODO(54566): Can remove this function and its call sites once resolved.
@@ -714,25 +660,6 @@
         }
 
         return buildGradle.exists() || buildGradleKts.exists()
-    }
-
-    /**
-     * Returns the Gradle settings script for the build. When both Groovy and
-     * Kotlin variants exist, then Groovy (settings.gradle) is preferred over
-     * Kotlin (settings.gradle.kts). This is the same behavior as Gradle 8.5.
-     */
-    private File settingsGradleFile(Project project) {
-        File settingsGradle = new File(project.projectDir.parentFile, "settings.gradle")
-        File settingsGradleKts = new File(project.projectDir.parentFile, "settings.gradle.kts")
-        if (settingsGradle.exists() && settingsGradleKts.exists()) {
-            project.logger.error(
-                "Both settings.gradle and settings.gradle.kts exist, so " +
-                "settings.gradle.kts is ignored. This is likely a mistake."
-            )
-        }
-
-        return settingsGradle.exists() ? settingsGradle : settingsGradleKts
->>>>>>> 91068c89
     }
 
     /** Adds the plugin project dependency to the app project. */
@@ -866,24 +793,6 @@
      */
     private String getCompileSdkFromProject(Project gradleProject) {
         return gradleProject.android.compileSdkVersion.substring(8)
-    }
-
-    // TODO(54566): Can remove this function and its call sites once resolved.
-    /**
-     * Returns `true` if the given path contains an `android` directory
-     * containing a `build.gradle` or `build.gradle.kts` file.
-     */
-    private Boolean doesSupportAndroidPlatform(String path) {
-        File buildGradle = new File(path, 'android' + File.separator + 'build.gradle')
-        File buildGradleKts = new File(path, 'android' + File.separator + 'build.gradle.kts')
-        if (buildGradle.exists() && buildGradleKts.exists()) {
-            logger.error(
-                "Both build.gradle and build.gradle.kts exist, so " +
-                "build.gradle.kts is ignored. This is likely a mistake."
-            )
-        }
-
-        return buildGradle.exists() || buildGradleKts.exists()
     }
 
     /**
