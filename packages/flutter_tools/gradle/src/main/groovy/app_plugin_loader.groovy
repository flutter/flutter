import groovy.json.JsonSlurper
import org.gradle.api.Plugin
import org.gradle.api.initialization.Settings

apply plugin: FlutterAppPluginLoaderPlugin

class FlutterAppPluginLoaderPlugin implements Plugin<Settings> {
    // This string must match _kFlutterPluginsHasNativeBuildKey defined in
    // packages/flutter_tools/lib/src/flutter_plugins.dart.
    private final String nativeBuildKey = 'native_build'

    @Override
    void apply(Settings settings) {
        def flutterProjectRoot = settings.settingsDir.parentFile

        // If this logic is changed, also change the logic in module_plugin_loader.gradle.
        def pluginsFile = new File(flutterProjectRoot, '.flutter-plugins-dependencies')
        if (!pluginsFile.exists()) {
            return
        }
<<<<<<< HEAD
=======

        // Load shared gradle functions
        settings.apply from: Paths.get(settings.ext.flutterSdkPath, "packages", "flutter_tools", "gradle", "src", "main", "groovy", "native_plugin_loader.groovy")
>>>>>>> dec2ee5c

        def object = new JsonSlurper().parseText(pluginsFile.text)
        assert object instanceof Map
        assert object.plugins instanceof Map
        assert object.plugins.android instanceof List
        // Includes the Flutter plugins that support the Android platform.
        object.plugins.android.each { androidPlugin ->
            assert androidPlugin.name instanceof String
            assert androidPlugin.path instanceof String
            // Skip plugins that have no native build (such as a Dart-only implementation
            // of a federated plugin).
            def needsBuild = androidPlugin.containsKey(nativeBuildKey) ? androidPlugin[nativeBuildKey] : true
            if (!needsBuild) {
                return
            }
            def pluginDirectory = new File(androidPlugin.path, 'android')
            assert pluginDirectory.exists()
            settings.include(":${androidPlugin.name}")
            settings.project(":${androidPlugin.name}").projectDir = pluginDirectory
        }
    }
}<|MERGE_RESOLUTION|>--- conflicted
+++ resolved
@@ -13,33 +13,20 @@
     void apply(Settings settings) {
         def flutterProjectRoot = settings.settingsDir.parentFile
 
-        // If this logic is changed, also change the logic in module_plugin_loader.gradle.
-        def pluginsFile = new File(flutterProjectRoot, '.flutter-plugins-dependencies')
-        if (!pluginsFile.exists()) {
-            return
+        if(!settings.ext.hasProperty('flutterSdkPath')) {
+            def properties = new Properties()
+            def localPropertiesFile = new File(settings.rootProject.projectDir, "local.properties")
+            localPropertiesFile.withInputStream { properties.load(it) }
+            settings.ext.flutterSdkPath = properties.getProperty("flutter.sdk")
+            assert settings.ext.flutterSdkPath != null, "flutter.sdk not set in local.properties"
         }
-<<<<<<< HEAD
-=======
 
         // Load shared gradle functions
         settings.apply from: Paths.get(settings.ext.flutterSdkPath, "packages", "flutter_tools", "gradle", "src", "main", "groovy", "native_plugin_loader.groovy")
->>>>>>> dec2ee5c
 
-        def object = new JsonSlurper().parseText(pluginsFile.text)
-        assert object instanceof Map
-        assert object.plugins instanceof Map
-        assert object.plugins.android instanceof List
-        // Includes the Flutter plugins that support the Android platform.
-        object.plugins.android.each { androidPlugin ->
-            assert androidPlugin.name instanceof String
-            assert androidPlugin.path instanceof String
-            // Skip plugins that have no native build (such as a Dart-only implementation
-            // of a federated plugin).
-            def needsBuild = androidPlugin.containsKey(nativeBuildKey) ? androidPlugin[nativeBuildKey] : true
-            if (!needsBuild) {
-                return
-            }
-            def pluginDirectory = new File(androidPlugin.path, 'android')
+        List<Map<String, Object>> nativePlugins = settings.ext.nativePluginLoader.getPlugins(flutterProjectRoot)
+        nativePlugins.each { androidPlugin ->
+            def pluginDirectory = new File(androidPlugin.path as String, 'android')
             assert pluginDirectory.exists()
             settings.include(":${androidPlugin.name}")
             settings.project(":${androidPlugin.name}").projectDir = pluginDirectory
