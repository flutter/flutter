// Copyright 2014 The Flutter Authors. All rights reserved.
// Use of this source code is governed by a BSD-style license that can be
// found in the LICENSE file.

import 'src/widget_preview_rendering.dart';
<<<<<<< HEAD
import 'src/generated_preview.dart';

Future<void> main() async {
  await mainImpl(previewsProvider: previews);
=======

Future<void> main() async {
  await mainImpl();
>>>>>>> 6e7e36fd
}<|MERGE_RESOLUTION|>--- conflicted
+++ resolved
@@ -3,14 +3,7 @@
 // found in the LICENSE file.
 
 import 'src/widget_preview_rendering.dart';
-<<<<<<< HEAD
-import 'src/generated_preview.dart';
-
-Future<void> main() async {
-  await mainImpl(previewsProvider: previews);
-=======
 
 Future<void> main() async {
   await mainImpl();
->>>>>>> 6e7e36fd
 }