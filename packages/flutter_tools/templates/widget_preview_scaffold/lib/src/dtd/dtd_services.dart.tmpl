// Copyright 2014 The Flutter Authors. All rights reserved.
// Use of this source code is governed by a BSD-style license that can be
// found in the LICENSE file.

import 'dart:async';

import 'package:dtd/dtd.dart';
import 'package:widget_preview_scaffold/src/dtd/utils.dart';
import 'editor_service.dart';

/// Provides services, streams, and RPC invocations to interact with Flutter developer tooling.
class WidgetPreviewScaffoldDtdServices with DtdEditorService {
  /// Environment variable for the DTD URI.
  static const String kWidgetPreviewDtdUriEnvVar = 'WIDGET_PREVIEW_DTD_URI';

  // WARNING: Keep these constants and services in sync with those defined in the widget preview
  // scaffold's dtd_services.dart.
  //
  // START KEEP SYNCED

<<<<<<< HEAD
  static const String kWidgetPreviewService = 'widget-preview';
  static const String kHotRestartPreviewer = 'hotRestartPreviewer';
  static const String kResolveUri = 'resolveUri';
=======
  static const kWidgetPreviewService = 'widget-preview';
  static const kIsWindows = 'isWindows';
  static const kHotRestartPreviewer = 'hotRestartPreviewer';
>>>>>>> b01e5a11

  // END KEEP SYNCED

  /// Connects to the Dart Tooling Daemon (DTD) specified by the Flutter tool.
  ///
  /// If the connection is successful, the Widget Preview Scaffold will register services and
  /// subscribe to various streams to interact directly with other tooling (e.g., IDEs).
  Future<void> connect({Uri? dtdUri}) async {
    final Uri dtdWsUri =
        dtdUri ??
        Uri.parse(const String.fromEnvironment(kWidgetPreviewDtdUriEnvVar));
    dtd = await DartToolingDaemon.connect(dtdWsUri);
    unawaited(
      dtd.postEvent(
        'WidgetPreviewScaffold',
        'Connected',
        const <String, Object?>{},
      ),
    );
    await _determineIfWindows();
    await initializeEditorService(this);
  }

  /// Disposes the DTD connection.
  @override
  Future<void> dispose() async {
    super.dispose();
    await dtd.close();
  }

  Future<DTDResponse?> _call(
    String methodName, {
    Map<String, Object?>? params,
  }) => dtd.safeCall(kWidgetPreviewService, methodName, params: params);

  /// Returns `true` if the operating system is Windows.
  late final bool isWindows;

  Future<void> _determineIfWindows() async {
    isWindows = ((await _call(kIsWindows)) as BoolResponse).value!;
  }

  /// Trigger a hot restart of the widget preview scaffold.
  Future<void> hotRestartPreviewer() => _call(kHotRestartPreviewer);

  /// Resolves a package:// URI to a file:// URI using the package_config.
  ///
  /// Returns null if [uri] can not be resolved.
  Future<Uri?> resolveUri(Uri uri) async {
    final response = await _call(kResolveUri, params: {'uri': uri.toString()});
    if (response == null) {
      return null;
    }
    final result = StringResponse.fromDTDResponse(response).value;
    return result == null ? null : Uri.parse(result);
  }

  @override
  late final DartToolingDaemon dtd;
}<|MERGE_RESOLUTION|>--- conflicted
+++ resolved
@@ -18,15 +18,10 @@
   //
   // START KEEP SYNCED
 
-<<<<<<< HEAD
   static const String kWidgetPreviewService = 'widget-preview';
+  static const kIsWindows = 'isWindows';
   static const String kHotRestartPreviewer = 'hotRestartPreviewer';
   static const String kResolveUri = 'resolveUri';
-=======
-  static const kWidgetPreviewService = 'widget-preview';
-  static const kIsWindows = 'isWindows';
-  static const kHotRestartPreviewer = 'hotRestartPreviewer';
->>>>>>> b01e5a11
 
   // END KEEP SYNCED
 
