--- conflicted
+++ resolved
@@ -250,15 +250,8 @@
       },
     );
 
-<<<<<<< HEAD
     final Size? size = widget.preview.size;
-    preview = _WidgetPreviewWrapper(
-      previewerConstraints: maxSizeConstraints,
-      child: SizedBox(
-        width: size?.width == double.infinity ? null : size?.width,
-        height: size?.height == double.infinity ? null : size?.height,
-        child: preview,
-=======
+
     // Add support for selecting only previewed widgets via the widget
     // inspector.
     preview = ValueListenableBuilder(
@@ -283,11 +276,10 @@
       child: _WidgetPreviewWrapper(
         previewerConstraints: maxSizeConstraints,
         child: SizedBox(
-          width: widget.preview.width,
-          height: widget.preview.height,
+          width: size?.width == double.infinity ? null : size?.width,
+          height: size?.height == double.infinity ? null : size?.height,
           child: preview,
         ),
->>>>>>> bdb36c50
       ),
     );
 
