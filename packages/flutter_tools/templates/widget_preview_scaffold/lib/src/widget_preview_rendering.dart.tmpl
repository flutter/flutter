--- conflicted
+++ resolved
@@ -481,13 +481,9 @@
 /// the preview scaffold project which prevents us from being able to use hot
 /// restart to iterate on this file.
 Future<void> mainImpl() async {
-<<<<<<< HEAD
   // TODO(bkonyi): store somewhere.
   await WidgetPreviewScaffoldDtdServices().connect();
-  runApp(_WidgetPreviewScaffold());
-=======
   runApp(WidgetPreviewScaffold(previews: previews));
->>>>>>> 430c5264
 }
 
 /// Define the Enum for Layout Types
