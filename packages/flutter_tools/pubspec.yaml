name: flutter_tools
description: Tools for building Flutter applications
homepage: https://flutter.dev

environment:
  sdk: ^3.9.0-0

dependencies:
  # To update these, use "flutter update-packages --force-upgrade".
  #
  # For detailed instructions, refer to:
  # https://github.com/flutter/flutter/blob/main/docs/infra/Updating-dependencies-in-Flutter.md
  analyzer: 8.2.0
  archive: 3.6.1
  args: 2.7.0
  dds: 5.0.3
  dwds: 26.2.2
  code_builder: 4.11.0
  collection: 1.19.1
  completion: 1.0.2
  coverage: 1.15.0
  crypto: 3.0.7
  ffi: 2.1.4
  file: 7.0.1
  flutter_template_images: 5.0.0
  html: 0.15.6
  http: 1.6.0
  intl: 0.20.2
  meta: 1.17.0
  multicast_dns: 0.3.3
  mustache_template: 2.0.2
  package_config: 2.2.0
  process: 5.0.5
  fake_async: 1.3.3
  stack_trace: 1.12.1
  usage: 4.1.1
  webdriver: 3.1.0
  webkit_inspection_protocol: 1.2.1
  xml: 6.5.0
  yaml: 3.1.3
  native_stack_traces: 0.6.1
  shelf: 1.4.2
  vm_snapshot_analysis: 0.7.6
  uuid: 4.5.2
  web_socket_channel: 3.0.3
  stream_channel: 2.1.4
  shelf_web_socket: 2.0.1
  shelf_static: 1.1.3
  pub_semver: 2.2.0
  pool: 1.5.2
  path: 1.9.1
  mime: 2.0.0
  logging: 1.3.0
  http_multi_server: 3.2.2
  convert: 3.1.2
  async: 2.13.0
  unified_analytics: 8.0.10
  pubspec_parse: 1.5.0

  graphs: 2.3.2
  hooks_runner: 1.0.1
  hooks: 1.0.0
  code_assets: 1.0.0
  data_assets: 0.19.6

  # We depend on very specific internal implementation details of the
  # 'test' package, which change between versions, so when upgrading
  # this, make sure the tests are still running correctly.
  test_api: 0.7.8
  test_core: 0.6.14

  vm_service: 15.0.2

  standard_message_codec: 0.0.1+4

  dart_style: 3.1.3

  # The below dependencies are transitive and are here to pin them to a specific version.
  _fe_analyzer_shared: 89.0.0
  boolean_selector: 2.1.2
  browser_launcher: 1.1.3
  built_collection: 5.1.1
  built_value: 8.12.1
  cli_config: 0.2.0
  clock: 1.1.2
  csslib: 1.0.2
  dap: 1.4.0
  dds_service_extensions: 2.1.0
  devtools_shared: 12.0.0
  dtd: 4.0.0
  extension_discovery: 2.1.0
  fixnum: 1.1.1
  frontend_server_client: 4.0.0
  glob: 2.1.3
  http_parser: 4.1.2
  io: 1.0.5
  json_rpc_2: 3.0.3
  matcher: 0.12.18
  petitparser: 6.1.0
  platform: 3.1.6
  shelf_packages_handler: 3.0.2
  shelf_proxy: 1.0.4
  source_map_stack_trace: 2.1.2
  source_maps: 0.10.13
  source_span: 1.10.1
  sprintf: 7.0.0
  sse: 4.1.8
  string_scanner: 1.4.1
  sync_http: 0.3.1
  term_glyph: 1.2.2
  typed_data: 1.4.0
  vm_service_interface: 2.0.1
  watcher: 1.2.0
  web: 1.1.1
  web_socket: 1.0.1
  yaml_edit: 2.2.3

dev_dependencies:
  file_testing: 3.0.2

  checked_yaml: 2.0.4
  js: 0.7.2
  json_annotation: 4.9.0
  node_preamble: 2.0.2
  test: 1.28.0

dartdoc:
  # Exclude this package from the hosted API docs.
  nodoc: true
<<<<<<< HEAD
# PUBSPEC CHECKSUM: f4uutb
=======
# PUBSPEC CHECKSUM: omlptf
>>>>>>> 6634f14f
<|MERGE_RESOLUTION|>--- conflicted
+++ resolved
@@ -127,8 +127,4 @@
 dartdoc:
   # Exclude this package from the hosted API docs.
   nodoc: true
-<<<<<<< HEAD
-# PUBSPEC CHECKSUM: f4uutb
-=======
-# PUBSPEC CHECKSUM: omlptf
->>>>>>> 6634f14f
+# PUBSPEC CHECKSUM: omlptf