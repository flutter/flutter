--- conflicted
+++ resolved
@@ -127,8 +127,4 @@
 dartdoc:
   # Exclude this package from the hosted API docs.
   nodoc: true
-<<<<<<< HEAD
-# PUBSPEC CHECKSUM: 8405nn
-=======
-# PUBSPEC CHECKSUM: icpq7r
->>>>>>> 87d5b753
+# PUBSPEC CHECKSUM: qoivig