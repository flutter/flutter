name: flutter_tools
description: Tools for building Flutter applications
homepage: https://flutter.dev

environment:
  sdk: ^3.9.0-0

dependencies:
  # To update these, use "flutter update-packages --force-upgrade".
  #
  # For detailed instructions, refer to:
  # https://github.com/flutter/flutter/blob/main/docs/infra/Updating-dependencies-in-Flutter.md
  analyzer: 8.2.0
  archive: 3.6.1
  args: 2.7.0
  dds: 5.0.3
  dwds: 26.2.2
  code_builder: 4.11.0
  collection: 1.19.1
  completion: 1.0.2
  coverage: 1.15.0
  crypto: 3.0.7
  ffi: 2.1.4
  file: 7.0.1
  flutter_template_images: 5.0.0
  html: 0.15.6
  http: 1.6.0
  intl: 0.20.2
  meta: 1.17.0
  multicast_dns: 0.3.3
  mustache_template: 2.0.2
  package_config: 2.2.0
  process: 5.0.5
  fake_async: 1.3.3
  stack_trace: 1.12.1
  usage: 4.1.1
  webdriver: 3.1.0
  webkit_inspection_protocol: 1.2.1
  xml: 6.5.0
  yaml: 3.1.3
  native_stack_traces: 0.6.1
  shelf: 1.4.2
  vm_snapshot_analysis: 0.7.6
  uuid: 4.5.2
  web_socket_channel: 3.0.3
  stream_channel: 2.1.4
  shelf_web_socket: 2.0.1
  shelf_static: 1.1.3
  pub_semver: 2.2.0
  pool: 1.5.2
  path: 1.9.1
  mime: 2.0.0
  logging: 1.3.0
  http_multi_server: 3.2.2
  convert: 3.1.2
  async: 2.13.0
  unified_analytics: 8.0.10
  pubspec_parse: 1.5.0

  graphs: 2.3.2
  hooks_runner: 1.0.1
  hooks: 1.0.0
  code_assets: 1.0.0
  data_assets: 0.19.6

  # We depend on very specific internal implementation details of the
  # 'test' package, which change between versions, so when upgrading
  # this, make sure the tests are still running correctly.
  test_api: 0.7.8
  test_core: 0.6.14

  vm_service: 15.0.2

  standard_message_codec: 0.0.1+4

  dart_style: 3.1.3

  # The below dependencies are transitive and are here to pin them to a specific version.
  _fe_analyzer_shared: 89.0.0
  boolean_selector: 2.1.2
  browser_launcher: 1.1.3
  built_collection: 5.1.1
  built_value: 8.12.1
  cli_config: 0.2.0
  clock: 1.1.2
  csslib: 1.0.2
  dap: 1.4.0
  dds_service_extensions: 2.1.0
  devtools_shared: 12.0.0
  dtd: 4.0.0
  extension_discovery: 2.1.0
  fixnum: 1.1.1
  frontend_server_client: 4.0.0
  glob: 2.1.3
  http_parser: 4.1.2
  io: 1.0.5
  json_rpc_2: 3.0.3
  matcher: 0.12.18
  petitparser: 6.1.0
  platform: 3.1.6
  shelf_packages_handler: 3.0.2
  shelf_proxy: 1.0.4
  source_map_stack_trace: 2.1.2
  source_maps: 0.10.13
  source_span: 1.10.1
  sprintf: 7.0.0
  sse: 4.1.8
  string_scanner: 1.4.1
  sync_http: 0.3.1
  term_glyph: 1.2.2
  typed_data: 1.4.0
  vm_service_interface: 2.0.1
  watcher: 1.1.4
  web: 1.1.1
  web_socket: 1.0.1
  yaml_edit: 2.2.3

dev_dependencies:
  file_testing: 3.0.2

  checked_yaml: 2.0.4
  js: 0.7.2
  json_annotation: 4.9.0
  node_preamble: 2.0.2
  test: 1.28.0

dartdoc:
  # Exclude this package from the hosted API docs.
  nodoc: true
<<<<<<< HEAD
# PUBSPEC CHECKSUM: 88d0u3
=======
# PUBSPEC CHECKSUM: kmpit3
>>>>>>> 5526436a
<|MERGE_RESOLUTION|>--- conflicted
+++ resolved
@@ -127,8 +127,4 @@
 dartdoc:
   # Exclude this package from the hosted API docs.
   nodoc: true
-<<<<<<< HEAD
-# PUBSPEC CHECKSUM: 88d0u3
-=======
-# PUBSPEC CHECKSUM: kmpit3
->>>>>>> 5526436a
+# PUBSPEC CHECKSUM: 88d0u3