name: flutter_tools
description: Tools for building Flutter applications
homepage: https://flutter.dev

environment:
  sdk: '>=2.19.0-0 <4.0.0'

dependencies:
  # To update these, use "flutter update-packages --force-upgrade".
  archive: 3.3.2
  args: 2.3.2
  browser_launcher: 1.1.1
  dds: 2.7.4
  dwds: 17.0.0
  completion: 1.0.1
  coverage: 1.6.2
  crypto: 3.0.2
  file: 6.1.4
  flutter_template_images: 4.2.0
  html: 0.15.1
  http: 0.13.5
  intl: 0.18.0
<<<<<<< HEAD
  meta: 1.8.0
  multicast_dns: 0.3.2+2
=======
  meta: 1.9.0
  multicast_dns: 0.3.2+3
>>>>>>> 001c4951
  mustache_template: 2.0.0
  package_config: 2.1.0
  process: 4.2.4
  fake_async: 1.3.1
  stack_trace: 1.11.0
  usage: 4.1.0
  webdriver: 3.0.2
  webkit_inspection_protocol: 1.2.0
  xml: 6.2.2
  yaml: 3.1.1
  native_stack_traces: 0.5.5
  shelf: 1.4.0
  vm_snapshot_analysis: 0.7.2
  uuid: 3.0.7
  web_socket_channel: 2.3.0
  stream_channel: 2.1.1
  shelf_web_socket: 1.0.3
  shelf_static: 1.1.1
  pub_semver: 2.1.3
  pool: 1.5.1
  path: 1.8.3
  mime: 1.0.4
  logging: 1.1.1
  http_multi_server: 3.2.1
  convert: 3.1.1
  async: 2.10.0

  # We depend on very specific internal implementation details of the
  # 'test' package, which change between versions, so when upgrading
  # this, make sure the tests are still running correctly.
  test_api: 0.4.18
  test_core: 0.4.22

  vm_service: 10.1.2

  standard_message_codec: 0.0.1+3

  _fe_analyzer_shared: 52.0.0 # THIS LINE IS AUTOGENERATED - TO UPDATE USE "flutter update-packages --force-upgrade"
  analyzer: 5.4.0 # THIS LINE IS AUTOGENERATED - TO UPDATE USE "flutter update-packages --force-upgrade"
  boolean_selector: 2.1.1 # THIS LINE IS AUTOGENERATED - TO UPDATE USE "flutter update-packages --force-upgrade"
  built_collection: 5.1.1 # THIS LINE IS AUTOGENERATED - TO UPDATE USE "flutter update-packages --force-upgrade"
  built_value: 8.4.3 # THIS LINE IS AUTOGENERATED - TO UPDATE USE "flutter update-packages --force-upgrade"
  clock: 1.1.1 # THIS LINE IS AUTOGENERATED - TO UPDATE USE "flutter update-packages --force-upgrade"
  csslib: 0.17.2 # THIS LINE IS AUTOGENERATED - TO UPDATE USE "flutter update-packages --force-upgrade"
  dds_service_extensions: 1.3.2 # THIS LINE IS AUTOGENERATED - TO UPDATE USE "flutter update-packages --force-upgrade"
  devtools_shared: 2.21.0-dev.0 # THIS LINE IS AUTOGENERATED - TO UPDATE USE "flutter update-packages --force-upgrade"
  fixnum: 1.1.0 # THIS LINE IS AUTOGENERATED - TO UPDATE USE "flutter update-packages --force-upgrade"
  frontend_server_client: 3.2.0 # THIS LINE IS AUTOGENERATED - TO UPDATE USE "flutter update-packages --force-upgrade"
  glob: 2.1.1 # THIS LINE IS AUTOGENERATED - TO UPDATE USE "flutter update-packages --force-upgrade"
  http_parser: 4.0.2 # THIS LINE IS AUTOGENERATED - TO UPDATE USE "flutter update-packages --force-upgrade"
  io: 1.0.4 # THIS LINE IS AUTOGENERATED - TO UPDATE USE "flutter update-packages --force-upgrade"
  js: 0.6.7 # THIS LINE IS AUTOGENERATED - TO UPDATE USE "flutter update-packages --force-upgrade"
  json_rpc_2: 3.0.2 # THIS LINE IS AUTOGENERATED - TO UPDATE USE "flutter update-packages --force-upgrade"
  matcher: 0.12.14 # THIS LINE IS AUTOGENERATED - TO UPDATE USE "flutter update-packages --force-upgrade"
  petitparser: 5.1.0 # THIS LINE IS AUTOGENERATED - TO UPDATE USE "flutter update-packages --force-upgrade"
  platform: 3.1.0 # THIS LINE IS AUTOGENERATED - TO UPDATE USE "flutter update-packages --force-upgrade"
  shelf_packages_handler: 3.0.1 # THIS LINE IS AUTOGENERATED - TO UPDATE USE "flutter update-packages --force-upgrade"
  shelf_proxy: 1.0.2 # THIS LINE IS AUTOGENERATED - TO UPDATE USE "flutter update-packages --force-upgrade"
  source_map_stack_trace: 2.1.1 # THIS LINE IS AUTOGENERATED - TO UPDATE USE "flutter update-packages --force-upgrade"
  source_maps: 0.10.11 # THIS LINE IS AUTOGENERATED - TO UPDATE USE "flutter update-packages --force-upgrade"
  source_span: 1.9.1 # THIS LINE IS AUTOGENERATED - TO UPDATE USE "flutter update-packages --force-upgrade"
  sse: 4.1.2 # THIS LINE IS AUTOGENERATED - TO UPDATE USE "flutter update-packages --force-upgrade"
  string_scanner: 1.2.0 # THIS LINE IS AUTOGENERATED - TO UPDATE USE "flutter update-packages --force-upgrade"
  sync_http: 0.3.1 # THIS LINE IS AUTOGENERATED - TO UPDATE USE "flutter update-packages --force-upgrade"
  term_glyph: 1.2.1 # THIS LINE IS AUTOGENERATED - TO UPDATE USE "flutter update-packages --force-upgrade"
  typed_data: 1.3.1 # THIS LINE IS AUTOGENERATED - TO UPDATE USE "flutter update-packages --force-upgrade"
  watcher: 1.0.2 # THIS LINE IS AUTOGENERATED - TO UPDATE USE "flutter update-packages --force-upgrade"

dev_dependencies:
  collection: 1.17.1
  file_testing: 3.0.0
  pubspec_parse: 1.2.1

  checked_yaml: 2.0.2 # THIS LINE IS AUTOGENERATED - TO UPDATE USE "flutter update-packages --force-upgrade"
  json_annotation: 4.8.0 # THIS LINE IS AUTOGENERATED - TO UPDATE USE "flutter update-packages --force-upgrade"
  node_preamble: 2.0.1 # THIS LINE IS AUTOGENERATED - TO UPDATE USE "flutter update-packages --force-upgrade"
  test: 1.22.2 # THIS LINE IS AUTOGENERATED - TO UPDATE USE "flutter update-packages --force-upgrade"

dartdoc:
  # Exclude this package from the hosted API docs.
  nodoc: true

# PUBSPEC CHECKSUM: 0da4<|MERGE_RESOLUTION|>--- conflicted
+++ resolved
@@ -20,13 +20,8 @@
   html: 0.15.1
   http: 0.13.5
   intl: 0.18.0
-<<<<<<< HEAD
-  meta: 1.8.0
-  multicast_dns: 0.3.2+2
-=======
   meta: 1.9.0
   multicast_dns: 0.3.2+3
->>>>>>> 001c4951
   mustache_template: 2.0.0
   package_config: 2.1.0
   process: 4.2.4
