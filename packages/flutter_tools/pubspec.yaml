name: flutter_tools
description: Tools for building Flutter applications
homepage: https://flutter.dev

environment:
  sdk: ^3.8.0-0

dependencies:
  # To update these, use "flutter update-packages --force-upgrade".
  #
  # For detailed instructions, refer to:
  # https://github.com/flutter/flutter/blob/main/docs/infra/Updating-dependencies-in-Flutter.md
  analyzer: 8.1.1
  archive: 3.6.1
  args: 2.7.0
  dds: 5.0.3
  dwds: 25.0.0
  code_builder: 4.10.1
  collection: 1.19.1
  completion: 1.0.2
  coverage: 1.15.0
  crypto: 3.0.6
  ffi: 2.1.4
  file: 7.0.1
  flutter_template_images: 5.0.0
  html: 0.15.6
  http: 1.5.0
  intl: 0.20.2
  meta: 1.17.0
  multicast_dns: 0.3.3
  mustache_template: 2.0.0
  package_config: 2.2.0
  process: 5.0.5
  fake_async: 1.3.3
  stack_trace: 1.12.1
  usage: 4.1.1
  webdriver: 3.1.0
  webkit_inspection_protocol: 1.2.1
  xml: 6.5.0
  yaml: 3.1.3
  native_stack_traces: 0.6.1
  shelf: 1.4.2
  vm_snapshot_analysis: 0.7.6
  uuid: 4.5.1
  web_socket_channel: 3.0.3
  stream_channel: 2.1.4
  shelf_web_socket: 2.0.1
  shelf_static: 1.1.3
  pub_semver: 2.2.0
  pool: 1.5.1
  path: 1.9.1
  mime: 2.0.0
  logging: 1.3.0
  http_multi_server: 3.2.2
  convert: 3.1.2
  async: 2.13.0
  unified_analytics: 8.0.5
  pubspec_parse: 1.5.0

  graphs: 2.3.2
  hooks_runner: 0.21.0
  hooks: 0.19.5
  code_assets: 0.19.4

  # We depend on very specific internal implementation details of the
  # 'test' package, which change between versions, so when upgrading
  # this, make sure the tests are still running correctly.
  test_api: 0.7.7
  test_core: 0.6.12

  vm_service: 15.0.2

  standard_message_codec: 0.0.1+4

  dart_style: 3.1.2

  # The below dependencies are transitive and are here to pin them to a specific version.
  _fe_analyzer_shared: 88.0.0
  boolean_selector: 2.1.2
  browser_launcher: 1.1.3
  built_collection: 5.1.1
  built_value: 8.11.1
  cli_config: 0.2.0
  clock: 1.1.2
  csslib: 1.0.2
  dap: 1.4.0
  dds_service_extensions: 2.1.0
  devtools_shared: 12.0.0
  dtd: 4.0.0
  extension_discovery: 2.1.0
  fixnum: 1.1.1
  frontend_server_client: 4.0.0
  glob: 2.1.3
  http_parser: 4.1.2
  io: 1.0.5
  json_rpc_2: 3.0.3
  matcher: 0.12.17
  petitparser: 6.1.0
  platform: 3.1.6
  shelf_packages_handler: 3.0.2
  shelf_proxy: 1.0.4
  source_map_stack_trace: 2.1.2
  source_maps: 0.10.13
  source_span: 1.10.1
  sprintf: 7.0.0
  sse: 4.1.8
  string_scanner: 1.4.1
  sync_http: 0.3.1
  term_glyph: 1.2.2
  typed_data: 1.4.0
  vm_service_interface: 2.0.1
  watcher: 1.1.2
  web: 1.1.1
  web_socket: 1.0.1
  yaml_edit: 2.2.2

dev_dependencies:
  file_testing: 3.0.2

  checked_yaml: 2.0.4
  js: 0.7.2
  json_annotation: 4.9.0
  node_preamble: 2.0.2
  test: 1.26.3

dartdoc:
  # Exclude this package from the hosted API docs.
  nodoc: true
<<<<<<< HEAD
# PUBSPEC CHECKSUM: 4g1nnj
=======
# PUBSPEC CHECKSUM: f0tepf
>>>>>>> 78df185e
<|MERGE_RESOLUTION|>--- conflicted
+++ resolved
@@ -126,8 +126,4 @@
 dartdoc:
   # Exclude this package from the hosted API docs.
   nodoc: true
-<<<<<<< HEAD
-# PUBSPEC CHECKSUM: 4g1nnj
-=======
-# PUBSPEC CHECKSUM: f0tepf
->>>>>>> 78df185e
+# PUBSPEC CHECKSUM: 4g1nnj