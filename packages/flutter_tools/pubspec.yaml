name: flutter_tools
description: Tools for building Flutter applications
homepage: https://flutter.dev
author: Flutter Authors <flutter-dev@googlegroups.com>

environment:
  # The pub client defaults to an <2.0.0 sdk constraint which we need to explicitly overwrite.
  sdk: ">=2.7.0 <3.0.0"

dependencies:
  # To update these, use "flutter update-packages --force-upgrade".
  archive: 2.0.13
  args: 1.6.0
  dds: 1.4.1
  dwds: 6.0.0
  completion: 0.2.2
  coverage: 0.14.1
  crypto: 2.1.5
  file: 6.0.0-nullsafety.2
  flutter_template_images: 1.0.1
  html: 0.14.0+4
  http: 0.12.2
  intl: 0.16.1
  meta: 1.3.0-nullsafety.4
  multicast_dns: 0.2.2
  mustache_template: 1.0.0+1
  package_config: 1.9.3
  process: 4.0.0-nullsafety.2
  fake_async: 1.2.0-nullsafety.1
  stack_trace: 1.10.0-nullsafety.4
  usage: 3.4.2
  webdriver: 2.1.2
  webkit_inspection_protocol: 0.7.3
  xml: 4.5.1
  yaml: 2.2.1
  native_stack_traces: 0.3.7
  build_daemon: 2.1.4
  shelf: 0.7.5
  vm_snapshot_analysis: 0.5.5
  uuid: 2.2.2
  web_socket_channel: 1.1.0
  stream_channel: 2.1.0-nullsafety.1
  shelf_web_socket: 0.2.3
  shelf_static: 0.2.8
  shelf_packages_handler: 2.0.0
  pub_semver: 1.4.4
  pool: 1.5.0-nullsafety.1
  path: 1.8.0-nullsafety.1
  mime: 0.9.7
  logging: 0.11.4
  http_multi_server: 2.2.0
  devtools_server: 0.9.3+4
  convert: 2.1.1
  async: 2.5.0-nullsafety.1

  # We depend on very specific internal implementation details of the
  # 'test' package, which change between versions, so when upgrading
  # this, make sure the tests are still running correctly.
  test_api: 0.2.19-nullsafety.2
  test_core: 0.3.12-nullsafety.5

  vm_service: 5.2.0

  _fe_analyzer_shared: 7.0.0 # THIS LINE IS AUTOGENERATED - TO UPDATE USE "flutter update-packages --force-upgrade"
  analyzer: 0.39.17 # THIS LINE IS AUTOGENERATED - TO UPDATE USE "flutter update-packages --force-upgrade"
  boolean_selector: 2.1.0-nullsafety.1 # THIS LINE IS AUTOGENERATED - TO UPDATE USE "flutter update-packages --force-upgrade"
  browser_launcher: 0.1.7 # THIS LINE IS AUTOGENERATED - TO UPDATE USE "flutter update-packages --force-upgrade"
  built_collection: 4.3.2 # THIS LINE IS AUTOGENERATED - TO UPDATE USE "flutter update-packages --force-upgrade"
  built_value: 7.1.0 # THIS LINE IS AUTOGENERATED - TO UPDATE USE "flutter update-packages --force-upgrade"
  charcode: 1.2.0-nullsafety.1 # THIS LINE IS AUTOGENERATED - TO UPDATE USE "flutter update-packages --force-upgrade"
  cli_util: 0.2.0 # THIS LINE IS AUTOGENERATED - TO UPDATE USE "flutter update-packages --force-upgrade"
  clock: 1.1.0-nullsafety.1 # THIS LINE IS AUTOGENERATED - TO UPDATE USE "flutter update-packages --force-upgrade"
  csslib: 0.16.2 # THIS LINE IS AUTOGENERATED - TO UPDATE USE "flutter update-packages --force-upgrade"
  devtools: 0.9.3+4 # THIS LINE IS AUTOGENERATED - TO UPDATE USE "flutter update-packages --force-upgrade"
  devtools_shared: 0.9.3+4 # THIS LINE IS AUTOGENERATED - TO UPDATE USE "flutter update-packages --force-upgrade"
  fixnum: 0.10.11 # THIS LINE IS AUTOGENERATED - TO UPDATE USE "flutter update-packages --force-upgrade"
  glob: 1.2.0 # THIS LINE IS AUTOGENERATED - TO UPDATE USE "flutter update-packages --force-upgrade"
  http_parser: 3.1.4 # THIS LINE IS AUTOGENERATED - TO UPDATE USE "flutter update-packages --force-upgrade"
  io: 0.3.4 # THIS LINE IS AUTOGENERATED - TO UPDATE USE "flutter update-packages --force-upgrade"
  js: 0.6.3-nullsafety.1 # THIS LINE IS AUTOGENERATED - TO UPDATE USE "flutter update-packages --force-upgrade"
  json_rpc_2: 2.2.2 # THIS LINE IS AUTOGENERATED - TO UPDATE USE "flutter update-packages --force-upgrade"
  matcher: 0.12.10-nullsafety.1 # THIS LINE IS AUTOGENERATED - TO UPDATE USE "flutter update-packages --force-upgrade"
  node_interop: 1.1.1 # THIS LINE IS AUTOGENERATED - TO UPDATE USE "flutter update-packages --force-upgrade"
  node_io: 1.1.1 # THIS LINE IS AUTOGENERATED - TO UPDATE USE "flutter update-packages --force-upgrade"
  pedantic: 1.10.0-nullsafety.1 # THIS LINE IS AUTOGENERATED - TO UPDATE USE "flutter update-packages --force-upgrade"
  petitparser: 3.1.0 # THIS LINE IS AUTOGENERATED - TO UPDATE USE "flutter update-packages --force-upgrade"
  platform: 3.0.0-nullsafety.2 # THIS LINE IS AUTOGENERATED - TO UPDATE USE "flutter update-packages --force-upgrade"
  quiver: 2.1.3 # THIS LINE IS AUTOGENERATED - TO UPDATE USE "flutter update-packages --force-upgrade"
  shelf_proxy: 0.1.0+7 # THIS LINE IS AUTOGENERATED - TO UPDATE USE "flutter update-packages --force-upgrade"
  source_map_stack_trace: 2.1.0-nullsafety.2 # THIS LINE IS AUTOGENERATED - TO UPDATE USE "flutter update-packages --force-upgrade"
  source_maps: 0.10.10-nullsafety.1 # THIS LINE IS AUTOGENERATED - TO UPDATE USE "flutter update-packages --force-upgrade"
  source_span: 1.8.0-nullsafety.2 # THIS LINE IS AUTOGENERATED - TO UPDATE USE "flutter update-packages --force-upgrade"
  sse: 3.5.0 # THIS LINE IS AUTOGENERATED - TO UPDATE USE "flutter update-packages --force-upgrade"
  stream_transform: 1.2.0 # THIS LINE IS AUTOGENERATED - TO UPDATE USE "flutter update-packages --force-upgrade"
  string_scanner: 1.1.0-nullsafety.1 # THIS LINE IS AUTOGENERATED - TO UPDATE USE "flutter update-packages --force-upgrade"
  sync_http: 0.2.0 # THIS LINE IS AUTOGENERATED - TO UPDATE USE "flutter update-packages --force-upgrade"
  term_glyph: 1.2.0-nullsafety.1 # THIS LINE IS AUTOGENERATED - TO UPDATE USE "flutter update-packages --force-upgrade"
  typed_data: 1.3.0-nullsafety.3 # THIS LINE IS AUTOGENERATED - TO UPDATE USE "flutter update-packages --force-upgrade"
  watcher: 0.9.7+15 # THIS LINE IS AUTOGENERATED - TO UPDATE USE "flutter update-packages --force-upgrade"

dev_dependencies:
  collection: 1.15.0-nullsafety.3
  mockito: 4.1.1
  file_testing: 2.1.0
  test: 1.16.0-nullsafety.5
  pubspec_parse: 0.1.5

  checked_yaml: 1.0.2 # THIS LINE IS AUTOGENERATED - TO UPDATE USE "flutter update-packages --force-upgrade"
  json_annotation: 3.1.0 # THIS LINE IS AUTOGENERATED - TO UPDATE USE "flutter update-packages --force-upgrade"
  node_preamble: 1.4.12 # THIS LINE IS AUTOGENERATED - TO UPDATE USE "flutter update-packages --force-upgrade"

dartdoc:
  # Exclude this package from the hosted API docs.
  nodoc: true

<<<<<<< HEAD
# PUBSPEC CHECKSUM: 9d86

dependency_overrides:
  dwds:
    git:
      url: git@github.com:dart-lang/webdev.git
      path: dwds
=======
# PUBSPEC CHECKSUM: 138b
>>>>>>> 7b04435a
<|MERGE_RESOLUTION|>--- conflicted
+++ resolved
@@ -113,14 +113,10 @@
   # Exclude this package from the hosted API docs.
   nodoc: true
 
-<<<<<<< HEAD
-# PUBSPEC CHECKSUM: 9d86
+# PUBSPEC CHECKSUM: 138b
 
 dependency_overrides:
   dwds:
     git:
       url: git@github.com:dart-lang/webdev.git
-      path: dwds
-=======
-# PUBSPEC CHECKSUM: 138b
->>>>>>> 7b04435a
+      path: dwds