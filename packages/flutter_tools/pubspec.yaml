name: flutter_tools
description: Tools for building Flutter applications
homepage: https://flutter.dev

environment:
  sdk: ^3.8.0-0

dependencies:
  # To update these, use "flutter update-packages --force-upgrade".
  #
  # For detailed instructions, refer to:
  # https://github.com/flutter/flutter/blob/main/docs/infra/Updating-dependencies-in-Flutter.md
  archive: 3.6.1
  args: 2.7.0
  dds: 5.0.4
  dwds: 24.4.0
  code_builder: 4.10.1
  collection: 1.19.1
  completion: 1.0.1
  coverage: 1.14.1
  crypto: 3.0.6
  ffi: 2.1.4
  file: 7.0.1
  flutter_template_images: 5.0.0
  html: 0.15.6
  http: 1.4.0
  intl: 0.20.2
  meta: 1.17.0
  multicast_dns: 0.3.3
  mustache_template: 2.0.0
  package_config: 2.2.0
  process: 5.0.4
  fake_async: 1.3.3
  stack_trace: 1.12.1
  webdriver: 3.1.0
  webkit_inspection_protocol: 1.2.1
  xml: 6.5.0
  yaml: 3.1.3
  native_stack_traces: 0.6.1
  shelf: 1.4.2
  vm_snapshot_analysis: 0.7.6
  uuid: 4.5.1
  web_socket_channel: 3.0.3
  stream_channel: 2.1.4
  shelf_web_socket: 2.0.1
  shelf_static: 1.1.3
  pub_semver: 2.2.0
  pool: 1.5.1
  path: 1.9.1
  mime: 2.0.0
  logging: 1.3.0
  http_multi_server: 3.2.2
  convert: 3.1.2
  async: 2.13.0
  unified_analytics: 8.0.2
  pubspec_parse: 1.5.0

  graphs: 2.3.2
  hooks_runner: 0.21.0
  hooks: 0.19.5
  code_assets: 0.19.4

  # We depend on very specific internal implementation details of the
  # 'test' package, which change between versions, so when upgrading
  # this, make sure the tests are still running correctly.
  test_api: 0.7.6
  test_core: 0.6.11

  vm_service: 15.0.2

  standard_message_codec: 0.0.1+4

  dart_style: 3.1.0

  # The below dependencies are transitive and are here to pin them to a specific version.
  _fe_analyzer_shared: 82.0.0
  analyzer: 7.4.5
  boolean_selector: 2.1.2
  browser_launcher: 1.1.3
  built_collection: 5.1.1
  built_value: 8.10.1
  cli_config: 0.2.0
  clock: 1.1.2
  csslib: 1.0.2
  dap: 1.4.0
  dds_service_extensions: 2.0.2
  devtools_shared: 12.0.0
  dtd: 4.0.0
  extension_discovery: 2.1.0
  fixnum: 1.1.1
  frontend_server_client: 4.0.0
  glob: 2.1.3
  http_parser: 4.1.2
  io: 1.0.5
  json_rpc_2: 3.0.3
  matcher: 0.12.17
  petitparser: 6.1.0
  platform: 3.1.6
  shelf_packages_handler: 3.0.2
  shelf_proxy: 1.0.4
  source_map_stack_trace: 2.1.2
  source_maps: 0.10.13
  source_span: 1.10.1
  sprintf: 7.0.0
  sse: 4.1.8
  string_scanner: 1.4.1
  sync_http: 0.3.1
  term_glyph: 1.2.2
  typed_data: 1.4.0
  vm_service_interface: 2.0.1
  watcher: 1.1.2
  web: 1.1.1
  web_socket: 1.0.1
  yaml_edit: 2.2.2

dev_dependencies:
  file_testing: 3.0.2

  checked_yaml: 2.0.4
  js: 0.7.2
  json_annotation: 4.9.0
  node_preamble: 2.0.2
  test: 1.26.2

dartdoc:
  # Exclude this package from the hosted API docs.
  nodoc: true
<<<<<<< HEAD
# PUBSPEC CHECKSUM: ag21ta
=======
# PUBSPEC CHECKSUM: 36e76b
>>>>>>> adffe244
<|MERGE_RESOLUTION|>--- conflicted
+++ resolved
@@ -125,8 +125,4 @@
 dartdoc:
   # Exclude this package from the hosted API docs.
   nodoc: true
-<<<<<<< HEAD
-# PUBSPEC CHECKSUM: ag21ta
-=======
-# PUBSPEC CHECKSUM: 36e76b
->>>>>>> adffe244
+# PUBSPEC CHECKSUM: d3v6mo