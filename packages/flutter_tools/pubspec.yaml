--- conflicted
+++ resolved
@@ -14,11 +14,7 @@
   archive: 3.6.1
   args: 2.7.0
   dds: 5.0.3
-<<<<<<< HEAD
-  dwds: 25.1.0+1
-=======
   dwds: 25.1.0+2
->>>>>>> 25228349
   code_builder: 4.11.0
   collection: 1.19.1
   completion: 1.0.2
@@ -131,8 +127,4 @@
 dartdoc:
   # Exclude this package from the hosted API docs.
   nodoc: true
-<<<<<<< HEAD
-# PUBSPEC CHECKSUM: 7r55et
-=======
-# PUBSPEC CHECKSUM: s8p858
->>>>>>> 25228349
+# PUBSPEC CHECKSUM: s8p858