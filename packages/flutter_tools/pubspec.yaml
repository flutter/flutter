--- conflicted
+++ resolved
@@ -15,11 +15,7 @@
   args: 2.7.0
   dds: 5.0.3
   dwds: 25.1.0
-<<<<<<< HEAD
-  code_builder: 4.10.1
-=======
   code_builder: 4.11.0
->>>>>>> a2de25a4
   collection: 1.19.1
   completion: 1.0.2
   coverage: 1.15.0
@@ -131,8 +127,4 @@
 dartdoc:
   # Exclude this package from the hosted API docs.
   nodoc: true
-<<<<<<< HEAD
-# PUBSPEC CHECKSUM: qoivig
-=======
-# PUBSPEC CHECKSUM: vblucv
->>>>>>> a2de25a4
+# PUBSPEC CHECKSUM: vblucv