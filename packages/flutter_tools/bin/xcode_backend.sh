--- conflicted
+++ resolved
@@ -149,81 +149,16 @@
 
   local track_widget_creation_flag="false"
   if [[ -n "$TRACK_WIDGET_CREATION" ]]; then
-<<<<<<< HEAD
-    track_widget_creation_flag="--track-widget-creation"
-  fi
-
-  # TODO(dnfield): Use $TREE_SHAKE_ICONS to pass flag to tooling
-  # https://github.com/flutter/flutter/issues/49730
-  if [[ "${build_mode}" != "debug" ]]; then
-    StreamOutput " ├─Building Dart code..."
-    # Transform ARCHS to comma-separated list of target architectures.
-    local archs="${ARCHS// /,}"
-    if [[ $archs =~ .*i386.* || $archs =~ .*x86_64.* ]]; then
-      EchoError "========================================================================"
-      EchoError "ERROR: Flutter does not support running in profile or release mode on"
-      EchoError "the Simulator (this build was: '$build_mode')."
-      EchoError "You can ensure Flutter runs in Debug mode with your host app in release"
-      EchoError "mode by setting FLUTTER_BUILD_MODE=debug in the .xcconfig associated"
-      EchoError "with the ${CONFIGURATION} build configuration."
-      EchoError "========================================================================"
-      exit -1
-    fi
-
-    RunCommand "${FLUTTER_ROOT}/bin/flutter" --suppress-analytics           \
-      ${verbose_flag}                                                       \
-      build aot                                                             \
-      --output-dir="${build_dir}/aot"                                       \
-      --target-platform=ios                                                 \
-      --target="${target_path}"                                             \
-      --${build_mode}                                                       \
-      --ios-arch="${archs}"                                                 \
-      ${flutter_engine_flag}                                                \
-      ${local_engine_flag}                                                  \
-      ${bitcode_flag}
-
-    if [[ $? -ne 0 ]]; then
-      EchoError "Failed to build ${project_path}."
-      exit -1
-    fi
-    StreamOutput "done"
-
-    local app_framework="${build_dir}/aot/App.framework"
-
-    RunCommand cp -r -- "${app_framework}" "${derived_dir}"
-
-  else
-    RunCommand mkdir -p -- "${derived_dir}/App.framework"
-
-    # Build stub for all requested architectures.
-    local arch_flags=""
-    read -r -a archs <<< "$ARCHS"
-    for arch in "${archs[@]}"; do
-      arch_flags="${arch_flags}-arch $arch "
-    done
-
-    RunCommand eval "$(echo "static const int Moo = 88;" | xcrun clang -x c \
-        ${arch_flags} \
-        -fembed-bitcode-marker \
-        -dynamiclib \
-        -Xlinker -rpath -Xlinker '@executable_path/Frameworks' \
-        -Xlinker -rpath -Xlinker '@loader_path/Frameworks' \
-        -install_name '@rpath/App.framework/App' \
-        -o "${derived_dir}/App.framework/App" -)"
-  fi
-
-  local plistPath="${project_path}/ios/Flutter/AppFrameworkInfo.plist"
-  if [[ -e "${project_path}/.ios" ]]; then
-    plistPath="${project_path}/.ios/Flutter/AppFrameworkInfo.plist"
-=======
     track_widget_creation_flag="true"
->>>>>>> ccf5d641
   fi
 
   local bitcode_flag="false"
   if [[ $ENABLE_BITCODE == "YES" ]]; then
     bitcode_flag="true"
   fi
+
+  # TODO(dnfield): Use $TREE_SHAKE_ICONS to pass flag to tooling
+  # https://github.com/flutter/flutter/issues/49730
 
   RunCommand "${FLUTTER_ROOT}/bin/flutter" --suppress-analytics           \
     ${verbose_flag}                                                       \
