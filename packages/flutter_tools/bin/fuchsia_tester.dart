--- conflicted
+++ resolved
@@ -156,29 +156,14 @@
       '',
       treeShakeIcons: false,
       packageConfigPath: globals.fs.path.normalize(
-        globals.fs.path.absolute(
-          argResults[_kOptionPackages] as String,
-        ),
+        globals.fs.path.absolute(argResults[_kOptionPackages] as String),
       ),
     );
     exitCode = await const FlutterTestRunner().runTests(
       const TestWrapper(),
       tests.keys.map(Uri.file).toList(),
-<<<<<<< HEAD
       debuggingOptions: DebuggingOptions.enabled(buildInfo),
       buildInfo: buildInfo,
-=======
-      debuggingOptions: DebuggingOptions.enabled(
-        BuildInfo(
-          BuildMode.debug,
-          '',
-          treeShakeIcons: false,
-          packageConfigPath: globals.fs.path.normalize(
-            globals.fs.path.absolute(argResults[_kOptionPackages] as String),
-          ),
-        ),
-      ),
->>>>>>> 5491c8c1
       watcher: collector,
       enableVmService: collector != null,
       precompiledDillFiles: tests,
