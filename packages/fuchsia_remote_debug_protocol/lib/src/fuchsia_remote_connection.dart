// Copyright 2014 The Flutter Authors. All rights reserved.
// Use of this source code is governed by a BSD-style license that can be
// found in the LICENSE file.

import 'dart:async';
import 'dart:convert';
import 'dart:io';

import 'package:process/process.dart';

import 'common/logging.dart';
import 'common/network.dart';
import 'dart/dart_vm.dart';
import 'runners/ssh_command_runner.dart';

final String _ipv4Loopback = InternetAddress.loopbackIPv4.address;

final String _ipv6Loopback = InternetAddress.loopbackIPv6.address;

const ProcessManager _processManager = LocalProcessManager();

const Duration _kIsolateFindTimeout = Duration(minutes: 1);

const Duration _kDartVmConnectionTimeout = Duration(seconds: 9);

const Duration _kVmPollInterval = Duration(milliseconds: 1500);

final Logger _log = Logger('FuchsiaRemoteConnection');

/// A function for forwarding ports on the local machine to a remote device.
///
/// Takes a remote `address`, the target device's port, and an optional
/// `interface` and `configFile`. The config file is used primarily for the
/// default SSH port forwarding configuration.
typedef PortForwardingFunction = Future<PortForwarder> Function(
  String address,
  int remotePort, [
  String? interface,
  String? configFile,
]);

/// The function for forwarding the local machine's ports to a remote Fuchsia
/// device.
///
/// Can be overwritten in the event that a different method is required.
/// Defaults to using SSH port forwarding.
PortForwardingFunction fuchsiaPortForwardingFunction = _SshPortForwarder.start;

/// Sets [fuchsiaPortForwardingFunction] back to the default SSH port forwarding
/// implementation.
void restoreFuchsiaPortForwardingFunction() {
  fuchsiaPortForwardingFunction = _SshPortForwarder.start;
}

/// A general error raised when something fails within a
/// [FuchsiaRemoteConnection].
class FuchsiaRemoteConnectionError extends Error {
  /// Basic constructor outlining the reason for the failure in `message`.
  FuchsiaRemoteConnectionError(this.message);

  /// The reason for the failure.
  final String message;

  @override
  String toString() {
    return '$FuchsiaRemoteConnectionError: $message';
  }
}

/// An enum specifying a Dart VM's state.
enum DartVmEventType {
  /// The Dart VM has started.
  started,

  /// The Dart VM has stopped.
  ///
  /// This can mean either the host machine cannot be connect to, the VM service
  /// has shut down cleanly, or the VM service has crashed.
  stopped,
}

/// An event regarding the Dart VM.
///
/// Specifies the type of the event (whether the VM has started or has stopped),
/// and contains the service port of the VM as well as a URL to connect to it.
class DartVmEvent {
  DartVmEvent._({required this.eventType, required this.servicePort, required this.uri});

  /// The URL used to connect to the Dart VM.
  final Uri uri;

  /// The type of event regarding this instance of the Dart VM.
  final DartVmEventType eventType;

  /// The port on the host machine that the Dart VM service is/was running on.
  final int servicePort;
}

/// Manages a remote connection to a Fuchsia Device.
///
/// Provides affordances to observe and connect to Flutter views, isolates, and
/// perform actions on the Fuchsia device's various VM services.
///
/// This class can be connected to several instances of the Fuchsia device's
/// Dart VM at any given time.
class FuchsiaRemoteConnection {
  FuchsiaRemoteConnection._(this._useIpV6, this._sshCommandRunner)
    : _pollDartVms = false;

  bool _pollDartVms;
  final List<PortForwarder> _forwardedVmServicePorts = <PortForwarder>[];
  final SshCommandRunner _sshCommandRunner;
  final bool _useIpV6;

  /// A mapping of Dart VM ports (as seen on the target machine), to
  /// [PortForwarder] instances mapping from the local machine to the target
  /// machine.
  final Map<int, PortForwarder> _dartVmPortMap = <int, PortForwarder>{};

  /// Tracks stale ports so as not to reconnect while polling.
  final Set<int> _stalePorts = <int>{};

  /// A broadcast stream that emits events relating to Dart VM's as they update.
  Stream<DartVmEvent> get onDartVmEvent => _onDartVmEvent;
  late Stream<DartVmEvent> _onDartVmEvent;
  final StreamController<DartVmEvent> _dartVmEventController =
      StreamController<DartVmEvent>();

  /// VM service cache to avoid repeating handshakes across function
  /// calls. Keys a URI to a DartVm connection instance.
  final Map<Uri, DartVm?> _dartVmCache = <Uri, DartVm?>{};

  /// Same as [FuchsiaRemoteConnection.connect] albeit with a provided
  /// [SshCommandRunner] instance.
  static Future<FuchsiaRemoteConnection> connectWithSshCommandRunner(SshCommandRunner commandRunner) async {
    final FuchsiaRemoteConnection connection = FuchsiaRemoteConnection._(
        isIpV6Address(commandRunner.address), commandRunner);
    await connection._forwardOpenPortsToDeviceServicePorts();

    Stream<DartVmEvent> dartVmStream() {
      Future<void> listen() async {
        while (connection._pollDartVms) {
          await connection._pollVms();
          await Future<void>.delayed(_kVmPollInterval);
        }
        connection._dartVmEventController.close();
      }

      connection._dartVmEventController.onListen = listen;
      return connection._dartVmEventController.stream.asBroadcastStream();
    }

    connection._onDartVmEvent = dartVmStream();
    return connection;
  }

  /// Opens a connection to a Fuchsia device.
  ///
  /// Accepts an `address` to a Fuchsia device, and optionally a `sshConfigPath`
  /// in order to open the associated ssh_config for port forwarding.
  ///
  /// Will throw an [ArgumentError] if `address` is malformed.
  ///
  /// Once this function is called, the instance of [FuchsiaRemoteConnection]
  /// returned will keep all associated DartVM connections opened over the
  /// lifetime of the object.
  ///
  /// At its current state Dart VM connections will not be added or removed over
  /// the lifetime of this object.
  ///
  /// Throws an [ArgumentError] if the supplied `address` is not valid IPv6 or
  /// IPv4.
  ///
  /// If `address` is IPv6 link local (usually starts with `fe80::`), then
  /// `interface` will probably need to be set in order to connect successfully
  /// (that being the outgoing interface of your machine, not the interface on
  /// the target machine).
  ///
  /// Attempts to set `address` via the environment variable
  /// `FUCHSIA_DEVICE_URL` in the event that the argument is not passed.
  /// If `address` is not supplied, `interface` is also ignored, as the format
  /// is expected to contain the interface as well (in the event that it is
  /// link-local), like the following:
  ///
  /// ```
  /// fe80::1%eth0
  /// ```
  ///
  /// In the event that `FUCHSIA_SSH_CONFIG` is set in the environment, that
  /// will be used when `sshConfigPath` isn't supplied.
  static Future<FuchsiaRemoteConnection> connect([
    String? address,
    String interface = '',
    String? sshConfigPath,
  ]) async {
    address ??= Platform.environment['FUCHSIA_DEVICE_URL'];
    sshConfigPath ??= Platform.environment['FUCHSIA_SSH_CONFIG'];
    if (address == null) {
      throw FuchsiaRemoteConnectionError(
          r'No address supplied, and $FUCHSIA_DEVICE_URL not found.');
    }
    const String interfaceDelimiter = '%';
    if (address.contains(interfaceDelimiter)) {
      final List<String> addressAndInterface =
          address.split(interfaceDelimiter);
      address = addressAndInterface[0];
      interface = addressAndInterface[1];
    }

    return FuchsiaRemoteConnection.connectWithSshCommandRunner(
      SshCommandRunner(
        address: address,
        interface: interface,
        sshConfigPath: sshConfigPath,
      ),
    );
  }

  /// Closes all open connections.
  ///
  /// Any objects that this class returns (including any child objects from
  /// those objects) will subsequently have its connection closed as well, so
  /// behavior for them will be undefined.
  Future<void> stop() async {
    for (final PortForwarder pf in _forwardedVmServicePorts) {
      // Closes VM service first to ensure that the connection is closed cleanly
      // on the target before shutting down the forwarding itself.
      final Uri uri = _getDartVmUri(pf);
      final DartVm? vmService = _dartVmCache[uri];
      _dartVmCache[uri] = null;
      await vmService?.stop();
      await pf.stop();
    }
    for (final PortForwarder pf in _dartVmPortMap.values) {
      final Uri uri = _getDartVmUri(pf);
      final DartVm? vmService = _dartVmCache[uri];
      _dartVmCache[uri] = null;
      await vmService?.stop();
      await pf.stop();
    }
    _dartVmCache.clear();
    _forwardedVmServicePorts.clear();
    _dartVmPortMap.clear();
    _pollDartVms = false;
  }

  /// Helper method for [getMainIsolatesByPattern].
  ///
  /// Called when either there are no Isolates that exist that match
  /// `pattern`, or there are not yet any active Dart VM's on the system
  /// (possible when the Isolate we're attempting to connect to is in the only
  /// instance of the Dart VM and its service port has not yet opened).
  Future<List<IsolateRef>> _waitForMainIsolatesByPattern([
    Pattern? pattern,
    Duration timeout = _kIsolateFindTimeout,
    Duration vmConnectionTimeout = _kDartVmConnectionTimeout,
  ]) async {
    final Completer<List<IsolateRef>> completer = Completer<List<IsolateRef>>();
    _onDartVmEvent.listen(
      (DartVmEvent event) async {
        if (event.eventType == DartVmEventType.started) {
          _log.fine('New VM found on port: ${event.servicePort}. Searching '
              'for Isolate: $pattern');
          final DartVm? vmService = await _getDartVm(event.uri);
          // If the VM service is null, set the result to the empty list.
          final List<IsolateRef> result = await vmService?.getMainIsolatesByPattern(pattern!) ?? <IsolateRef>[];
          if (result.isNotEmpty) {
            if (!completer.isCompleted) {
              completer.complete(result);
            } else {
              _log.warning('Found more than one Dart VM containing Isolates '
                  'that match the pattern "$pattern".');
            }
          }
        }
      },
      onDone: () {
        if (!completer.isCompleted) {
          _log.warning('Terminating isolate search for "$pattern"'
              ' before timeout reached.');
        }
      },
    );
    return completer.future.timeout(timeout);
  }

  /// Returns all Isolates running `main()` as matched by the [Pattern].
  ///
  /// If there are no live Dart VM's or the Isolate cannot be found, waits until
  /// either `timeout` is reached, or a Dart VM starts up with a name that
  /// matches `pattern`.
  Future<List<IsolateRef>> getMainIsolatesByPattern(
    Pattern pattern, {
    Duration timeout = _kIsolateFindTimeout,
    Duration vmConnectionTimeout = _kDartVmConnectionTimeout,
  }) async {
    // If for some reason there are no Dart VM's that are alive, wait for one to
    // start with the Isolate in question.
    if (_dartVmPortMap.isEmpty) {
      _log.fine('No live Dart VMs found. Awaiting new VM startup');
      return _waitForMainIsolatesByPattern(
          pattern, timeout, vmConnectionTimeout);
    }
    // Accumulate a list of eventual IsolateRef lists so that they can be loaded
    // simultaneously via Future.wait.
    final List<Future<List<IsolateRef>>> isolates =
        <Future<List<IsolateRef>>>[];
    for (final PortForwarder fp in _dartVmPortMap.values) {
      final DartVm? vmService =
      await _getDartVm(_getDartVmUri(fp), timeout: vmConnectionTimeout);
      if (vmService == null) {
        continue;
      }
      isolates.add(vmService.getMainIsolatesByPattern(pattern));
    }
    final List<IsolateRef> result =
      await Future.wait<List<IsolateRef>>(isolates)
        .timeout(timeout)
        .then<List<IsolateRef>>((List<List<IsolateRef>> listOfLists) {
          final List<List<IsolateRef>> mutableListOfLists =
            List<List<IsolateRef>>.from(listOfLists)
              ..retainWhere((List<IsolateRef> list) => list.isNotEmpty);
          // Folds the list of lists into one flat list.
          return mutableListOfLists.fold<List<IsolateRef>>(
            <IsolateRef>[],
            (List<IsolateRef> accumulator, List<IsolateRef> element) {
              accumulator.addAll(element);
              return accumulator;
            },
          );
        });

    // If no VM instance anywhere has this, it's possible it hasn't spun up
    // anywhere.
    //
    // For the time being one Flutter Isolate runs at a time in each VM, so for
    // now this will wait until the timer runs out or a new Dart VM starts that
    // contains the Isolate in question.
    //
    // TODO(awdavies): Set this up to handle multiple Isolates per Dart VM.
    if (result.isEmpty) {
      _log.fine('No instance of the Isolate found. Awaiting new VM startup');
      return _waitForMainIsolatesByPattern(
          pattern, timeout, vmConnectionTimeout);
    }
    return result;
  }

  /// Returns a list of [FlutterView] objects.
  ///
  /// This is run across all connected Dart VM connections that this class is
  /// managing.
  Future<List<FlutterView>> getFlutterViews() async {
    if (_dartVmPortMap.isEmpty) {
      return <FlutterView>[];
    }
    final List<List<FlutterView>> flutterViewLists =
        await _invokeForAllVms<List<FlutterView>>((DartVm vmService) async {
      return vmService.getAllFlutterViews();
    });
    final List<FlutterView> results = flutterViewLists.fold<List<FlutterView>>(
        <FlutterView>[], (List<FlutterView> acc, List<FlutterView> element) {
      acc.addAll(element);
      return acc;
    });
    return List<FlutterView>.unmodifiable(results);
  }

  // Calls all Dart VM's, returning a list of results.
  //
  // A side effect of this function is that internally tracked port forwarding
  // will be updated in the event that ports are found to be broken/stale: they
  // will be shut down and removed from tracking.
  Future<List<E>> _invokeForAllVms<E>(
    Future<E> Function(DartVm vmService) vmFunction, [
    bool queueEvents = true,
  ]) async {
    final List<E> result = <E>[];

    // Helper function loop.
    Future<void> shutDownPortForwarder(PortForwarder pf) async {
      await pf.stop();
      _stalePorts.add(pf.remotePort);
      if (queueEvents) {
        _dartVmEventController.add(DartVmEvent._(
          eventType: DartVmEventType.stopped,
          servicePort: pf.remotePort,
          uri: _getDartVmUri(pf),
        ));
      }
    }

    for (final PortForwarder pf in _dartVmPortMap.values) {
      final DartVm? service = await _getDartVm(_getDartVmUri(pf));
      if (service == null) {
        await shutDownPortForwarder(pf);
      } else {
        result.add(await vmFunction(service));
      }
    }
    _stalePorts.forEach(_dartVmPortMap.remove);
    return result;
  }

  Uri _getDartVmUri(PortForwarder pf) {
    String? addr;
    if (pf.openPortAddress == null) {
      addr = _useIpV6 ? '[$_ipv6Loopback]' : _ipv4Loopback;
    } else {
      addr = isIpV6Address(pf.openPortAddress!)
        ? '[${pf.openPortAddress}]'
        : pf.openPortAddress;
    }
    final Uri uri = Uri.http('$addr:${pf.port}', '/');
    return uri;
  }

  /// Attempts to create a connection to a Dart VM.
  ///
  /// Returns null if either there is an [HttpException] or a
  /// [TimeoutException], else a [DartVm] instance.
  Future<DartVm?> _getDartVm(
    Uri uri, {
    Duration timeout = _kDartVmConnectionTimeout,
  }) async {
    if (!_dartVmCache.containsKey(uri)) {
      // When raising an HttpException this means that there is no instance of
      // the Dart VM to communicate with. The TimeoutException is raised when
      // the Dart VM instance is shut down in the middle of communicating.
      try {
        final DartVm dartVm = await DartVm.connect(uri, timeout: timeout);
        _dartVmCache[uri] = dartVm;
      } on HttpException {
        _log.warning('HTTP Exception encountered connecting to new VM');
        return null;
      } on TimeoutException {
        _log.warning('TimeoutException encountered connecting to new VM');
        return null;
      }
    }
    return _dartVmCache[uri];
  }

  /// Checks for changes in the list of Dart VM instances.
  ///
  /// If there are new instances of the Dart VM, then connections will be
  /// attempted (after clearing out stale connections).
  Future<void> _pollVms() async {
    await _checkPorts();
    final List<int> servicePorts = await getDeviceServicePorts();
    for (final int servicePort in servicePorts) {
      if (!_stalePorts.contains(servicePort) &&
          !_dartVmPortMap.containsKey(servicePort)) {
        _dartVmPortMap[servicePort] = await fuchsiaPortForwardingFunction(
            _sshCommandRunner.address,
            servicePort,
            _sshCommandRunner.interface,
            _sshCommandRunner.sshConfigPath);

        _dartVmEventController.add(DartVmEvent._(
          eventType: DartVmEventType.started,
          servicePort: servicePort,
          uri: _getDartVmUri(_dartVmPortMap[servicePort]!),
        ));
      }
    }
  }

  /// Runs a dummy heartbeat command on all Dart VM instances.
  ///
  /// Removes any failing ports from the cache.
  Future<void> _checkPorts([ bool queueEvents = true ]) async {
    // Filters out stale ports after connecting. Ignores results.
    await _invokeForAllVms<void>(
      (DartVm vmService) async {
        await vmService.ping();
      },
      queueEvents,
    );
  }

  /// Forwards a series of open ports to the remote device.
  ///
  /// When this function is run, all existing forwarded ports and connections
  /// are reset by way of [stop].
  Future<void> _forwardOpenPortsToDeviceServicePorts() async {
    await stop();
    final List<int> servicePorts = await getDeviceServicePorts();
    final List<PortForwarder?> forwardedVmServicePorts =
      await Future.wait<PortForwarder?>(
        servicePorts.map<Future<PortForwarder?>>((int deviceServicePort) {
          return fuchsiaPortForwardingFunction(
              _sshCommandRunner.address,
              deviceServicePort,
              _sshCommandRunner.interface,
              _sshCommandRunner.sshConfigPath);
        }));

    for (final PortForwarder? pf in forwardedVmServicePorts) {
      // TODO(awdavies): Handle duplicates.
      _dartVmPortMap[pf!.remotePort] = pf;
    }

    // Don't queue events, since this is the initial forwarding.
    await _checkPorts(false);

    _pollDartVms = true;
  }

  /// Helper for getDeviceServicePorts() to extract the vm_service_port from
  /// json response.
  List<int> getVmServicePortFromInspectSnapshot(List<dynamic> inspectSnapshot) {
    final ports = <int>[];
    for (final item in inspectSnapshot) {
<<<<<<< HEAD
      if (item['payload'] == null || !(item as Map).containsKey('payload')) continue;
      final payload = item['payload'];

      if (payload['root'] == null || !(payload as Map).containsKey('root')) continue;
      final root = payload['root'];

      if (root['vm_service_port'] == null ||
          !(root as Map).containsKey('vm_service_port')) continue;
=======
      if (!item.containsKey('payload') || item['payload'] == null) continue;
      final payload = item['payload'];

      if (!payload.containsKey('root') || payload['root'] == null) continue;
      final root = payload['root'];

      if (!root.containsKey('vm_service_port') ||
          root['vm_service_port'] == null) continue;
>>>>>>> 4385a663

      final int? port = int.tryParse(root['vm_service_port']);
      if (port != null) {
        ports.add(port);
      }
    }
    return ports;
  }

  /// Gets the open Dart VM service ports on a remote Fuchsia device.
  ///
  /// The method attempts to get service ports through an SSH connection. Upon
  /// successfully getting the VM service ports, returns them as a list of
  /// integers. If an empty list is returned, then no Dart VM instances could be
  /// found. An exception is thrown in the event of an actual error when
  /// attempting to acquire the ports.
  Future<List<int>> getDeviceServicePorts() async {
    final inspectResult = await _sshCommandRunner
        .run('iquery --format json show \'**:root:vm_service_port\'');
    final inspectOutputJson = jsonDecode(inspectResult.join('\n'));
    final List<int> ports =
        getVmServicePortFromInspectSnapshot(inspectOutputJson);

    if (ports.length > 1) {
      throw StateError('More than one Flutter observatory port found');
    }
    return ports;
  }
}

/// Defines an interface for port forwarding.
///
/// When a port forwarder is initialized, it is intended to save a port through
/// which a connection is persisted along the lifetime of this object.
///
/// To shut down a port forwarder you must call the [stop] function.
abstract class PortForwarder {
  /// Determines the port which is being forwarded.
  int get port;

  /// The address on which the open port is accessible. Defaults to null to
  /// indicate local loopback.
  String? get openPortAddress => null;

  /// The destination port on the other end of the port forwarding tunnel.
  int get remotePort;

  /// Shuts down and cleans up port forwarding.
  Future<void> stop();
}

/// Instances of this class represent a running SSH tunnel.
///
/// The SSH tunnel is from the host to a VM service running on a Fuchsia device.
class _SshPortForwarder implements PortForwarder {
  _SshPortForwarder._(
    this._remoteAddress,
    this._remotePort,
    this._localSocket,
    this._interface,
    this._sshConfigPath,
    this._ipV6,
  );

  final String _remoteAddress;
  final int _remotePort;
  final ServerSocket _localSocket;
  final String? _sshConfigPath;
  final String? _interface;
  final bool _ipV6;

  @override
  int get port => _localSocket.port;

  @override
  String get openPortAddress => _ipV6 ? _ipv6Loopback : _ipv4Loopback;

  @override
  int get remotePort => _remotePort;

  /// Starts SSH forwarding through a subprocess, and returns an instance of
  /// [_SshPortForwarder].
  static Future<_SshPortForwarder> start(
    String address,
    int remotePort, [
    String? interface,
    String? sshConfigPath,
  ]) async {
    final bool isIpV6 = isIpV6Address(address);
    final ServerSocket? localSocket = await _createLocalSocket();
    if (localSocket == null || localSocket.port == 0) {
      _log.warning('_SshPortForwarder failed to find a local port for '
          '$address:$remotePort');
      throw StateError('Unable to create a socket or no available ports.');
    }
    // TODO(awdavies): The square-bracket enclosure for using the IPv6 loopback
    // didn't appear to work, but when assigning to the IPv4 loopback device,
    // netstat shows that the local port is actually being used on the IPv6
    // loopback (::1). Therefore, while the IPv4 loopback can be used for
    // forwarding to the destination IPv6 interface, when connecting to the
    // websocket, the IPV6 loopback should be used.
    final String formattedForwardingUrl =
        '${localSocket.port}:$_ipv4Loopback:$remotePort';
    final String targetAddress =
        isIpV6 && interface!.isNotEmpty ? '$address%$interface' : address;
    const String dummyRemoteCommand = 'true';
    final List<String> command = <String>[
      'ssh',
      if (isIpV6) '-6',
      if (sshConfigPath != null)
        ...<String>['-F', sshConfigPath],
      '-nNT',
      '-f',
      '-L',
      formattedForwardingUrl,
      targetAddress,
      dummyRemoteCommand,
    ];
    _log.fine("_SshPortForwarder running '${command.join(' ')}'");
    // Must await for the port forwarding function to completer here, as
    // forwarding must be completed before surfacing VM events (as the user may
    // want to connect immediately after an event is surfaced).
    final ProcessResult processResult = await _processManager.run(command);
    _log.fine("'${command.join(' ')}' exited with exit code "
        '${processResult.exitCode}');
    if (processResult.exitCode != 0) {
      throw StateError('Unable to start port forwarding');
    }
    final _SshPortForwarder result = _SshPortForwarder._(
        address, remotePort, localSocket, interface, sshConfigPath, isIpV6);
    _log.fine('Set up forwarding from ${localSocket.port} '
        'to $address port $remotePort');
    return result;
  }

  /// Kills the SSH forwarding command, then to ensure no ports are forwarded,
  /// runs the SSH 'cancel' command to shut down port forwarding completely.
  @override
  Future<void> stop() async {
    // Cancel the forwarding request. See [start] for commentary about why this
    // uses the IPv4 loopback.
    final String formattedForwardingUrl =
        '${_localSocket.port}:$_ipv4Loopback:$_remotePort';
    final String targetAddress = _ipV6 && _interface!.isNotEmpty
        ? '$_remoteAddress%$_interface'
        : _remoteAddress;
    final String? sshConfigPath = _sshConfigPath;
    final List<String> command = <String>[
      'ssh',
      if (sshConfigPath != null)
        ...<String>['-F', sshConfigPath],
      '-O',
      'cancel',
      '-L',
      formattedForwardingUrl,
      targetAddress,
    ];
    _log.fine(
        'Shutting down SSH forwarding with command: ${command.join(' ')}');
    final ProcessResult result = await _processManager.run(command);
    if (result.exitCode != 0) {
      _log.warning('Command failed:\nstdout: ${result.stdout}'
          '\nstderr: ${result.stderr}');
    }
    _localSocket.close();
  }

  /// Attempts to find an available port.
  ///
  /// If successful returns a valid [ServerSocket] (which must be disconnected
  /// later).
  static Future<ServerSocket?> _createLocalSocket() async {
    try {
      return await ServerSocket.bind(_ipv4Loopback, 0);
    } catch (e) {
      // We should not be catching all errors arbitrarily here, this might hide real errors.
      // TODO(ianh): Determine which exceptions to catch here.
      _log.warning('_createLocalSocket failed: $e');
      return null;
    }
  }
}<|MERGE_RESOLUTION|>--- conflicted
+++ resolved
@@ -509,30 +509,21 @@
 
   /// Helper for getDeviceServicePorts() to extract the vm_service_port from
   /// json response.
-  List<int> getVmServicePortFromInspectSnapshot(List<dynamic> inspectSnapshot) {
+  List<int> getVmServicePortFromInspectSnapshot(dynamic inspectSnapshot) {
     final ports = <int>[];
-    for (final item in inspectSnapshot) {
-<<<<<<< HEAD
-      if (item['payload'] == null || !(item as Map).containsKey('payload')) continue;
+    for (final item in inspectSnapshot as List<dynamic>) {
+      if (item['payload'] == null || !(item as Map).containsKey('payload'))
+        continue;
       final payload = item['payload'];
 
-      if (payload['root'] == null || !(payload as Map).containsKey('root')) continue;
+      if (payload['root'] == null || !(payload as Map).containsKey('root'))
+        continue;
       final root = payload['root'];
 
       if (root['vm_service_port'] == null ||
           !(root as Map).containsKey('vm_service_port')) continue;
-=======
-      if (!item.containsKey('payload') || item['payload'] == null) continue;
-      final payload = item['payload'];
-
-      if (!payload.containsKey('root') || payload['root'] == null) continue;
-      final root = payload['root'];
-
-      if (!root.containsKey('vm_service_port') ||
-          root['vm_service_port'] == null) continue;
->>>>>>> 4385a663
-
-      final int? port = int.tryParse(root['vm_service_port']);
+
+      final int? port = int.tryParse(root['vm_service_port'] as String);
       if (port != null) {
         ports.add(port);
       }
