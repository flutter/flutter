--- conflicted
+++ resolved
@@ -44,8 +44,4 @@
 dev_dependencies:
   mockito: 4.1.0
 
-<<<<<<< HEAD
-# PUBSPEC CHECKSUM: 428f
-=======
-# PUBSPEC CHECKSUM: 36eb
->>>>>>> 66273157
+# PUBSPEC CHECKSUM: 36eb