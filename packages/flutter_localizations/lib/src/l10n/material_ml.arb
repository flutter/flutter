{
  "scriptCategory": "tall",
  "timeOfDayFormat": "H:mm",
  "openAppDrawerTooltip": "നാവിഗേഷൻ മെനു തുറക്കുക",
  "backButtonTooltip": "മടങ്ങുക",
  "closeButtonTooltip": "അടയ്‌ക്കുക",
  "deleteButtonTooltip": "ഇല്ലാതാക്കുക",
  "nextMonthTooltip": "അടുത്ത മാസം",
  "previousMonthTooltip": "മുമ്പത്തെ മാസം",
  "nextPageTooltip": "അടുത്ത പേജ്",
  "previousPageTooltip": "മുമ്പത്തെ പേജ്",
  "firstPageTooltip": "ആദ്യ പേജ്",
  "lastPageTooltip": "അവസാന പേജ്",
  "showMenuTooltip": "മെനു കാണിക്കുക",
  "aboutListTileTitle": "$applicationName എന്നതിനെക്കുറിച്ച്",
  "licensesPageTitle": "ലൈസൻസുകൾ",
  "pageRowsInfoTitle": "$rowCount-ൽ $firstRow –$lastRow",
  "pageRowsInfoTitleApproximate": "ഏകദേശം $rowCount-ൽ $firstRow –$lastRow",
  "rowsPerPageTitle": "ഓരോ പേജിലുമുള്ള വരികൾ:",
  "tabLabel": "$tabCount-ൽ $tabIndex",
  "selectedRowCountTitleOne": "ഒരു ഇനം തിരഞ്ഞെടുത്തു",
  "selectedRowCountTitleOther": "$selectedRowCount ഇനങ്ങൾ തിരഞ്ഞെടുത്തു",
  "cancelButtonLabel": "റദ്ദാക്കുക",
  "closeButtonLabel": "അടയ്ക്കുക",
  "continueButtonLabel": "തുടരുക",
  "copyButtonLabel": "പകർത്തുക",
  "cutButtonLabel": "മുറിക്കുക",
  "scanTextButtonLabel": "ടെക്സ്റ്റ് സ്‌കാൻ ചെയ്യുക",
  "okButtonLabel": "ശരി",
  "pasteButtonLabel": "ഒട്ടിക്കുക",
  "selectAllButtonLabel": "എല്ലാം തിരഞ്ഞെടുക്കുക",
  "viewLicensesButtonLabel": "ലൈസൻസുകൾ കാണുക",
  "anteMeridiemAbbreviation": "AM",
  "postMeridiemAbbreviation": "PM",
  "timePickerHourModeAnnouncement": "മണിക്കൂർ തിരഞ്ഞെടുക്കുക",
  "timePickerMinuteModeAnnouncement": "മിനിറ്റ് തിരഞ്ഞെടുക്കുക",
  "modalBarrierDismissLabel": "നിരസിക്കുക",
  "signedInLabel": "സൈൻ ഇൻ ചെയ്‌തു",
  "hideAccountsLabel": "അക്കൗണ്ടുകൾ മറയ്‌ക്കുക",
  "showAccountsLabel": "അക്കൗണ്ടുകൾ കാണിക്കുക",
  "drawerLabel": "നാവിഗേഷൻ മെനു",
  "popupMenuLabel": "പോപ്പ് അപ്പ് മെനു",
  "dialogLabel": "ഡയലോഗ്",
  "alertDialogLabel": "മുന്നറിയിപ്പ്",
  "searchFieldLabel": "തിരയുക",
  "reorderItemToStart": "തുടക്കത്തിലേക്ക് പോവുക",
  "reorderItemToEnd": "അവസാന ഭാഗത്തേക്ക് പോവുക",
  "reorderItemUp": "മുകളിലോട്ട് നീക്കുക",
  "reorderItemDown": "താഴോട്ട് നീക്കുക",
  "reorderItemLeft": "ഇടത്തോട്ട് നീക്കുക",
  "reorderItemRight": "വലത്തോട്ട് നീക്കുക",
  "expandedIconTapHint": "ചുരുക്കുക",
  "collapsedIconTapHint": "വികസിപ്പിക്കുക",
  "remainingTextFieldCharacterCountOne": "ഒരു പ്രതീകം ശേഷിക്കുന്നു",
  "remainingTextFieldCharacterCountOther": "$remainingCount പ്രതീകങ്ങൾ ശേഷിക്കുന്നു",
  "refreshIndicatorSemanticLabel": "റീഫ്രഷ് ചെയ്യുക",
  "moreButtonTooltip": "കൂടുതൽ",
  "dateSeparator": "/",
  "dateHelpText": "mm/dd/yyyy",
  "selectYearSemanticsLabel": "വർഷം തിരഞ്ഞെടുക്കുക",
  "unspecifiedDate": "തീയതി",
  "unspecifiedDateRange": "തീയതി ശ്രേണി",
  "dateInputLabel": "തീയതി നൽകുക",
  "dateRangeStartLabel": "ആരംഭിക്കുന്ന തീയതി",
  "dateRangeEndLabel": "അവസാനിക്കുന്ന തീയതി",
  "dateRangeStartDateSemanticLabel": "ആരംഭിക്കുന്ന തീയതി $fullDate",
  "dateRangeEndDateSemanticLabel": "അവസാനിക്കുന്ന തീയതി $fullDate",
  "invalidDateFormatLabel": "തെറ്റായ ഫോർമാറ്റ്.",
  "invalidDateRangeLabel": "തെറ്റായ ശ്രേണി.",
  "dateOutOfRangeLabel": "സാധുവായ ശ്രേണിക്ക് പുറത്താണ്.",
  "saveButtonLabel": "സംരക്ഷിക്കുക",
  "datePickerHelpText": "തീയതി തിരഞ്ഞെടുക്കുക",
  "dateRangePickerHelpText": "ശ്രേണി തിരഞ്ഞെടുക്കുക",
  "calendarModeButtonLabel": "കലണ്ടറിലേക്ക് മാറുക",
  "inputDateModeButtonLabel": "ഇൻപുട്ടിലേക്ക് മാറുക",
  "timePickerDialHelpText": "സമയം തിരഞ്ഞെടുക്കുക",
  "timePickerInputHelpText": "സമയം നൽകുക",
  "timePickerHourLabel": "മണിക്കൂർ",
  "timePickerMinuteLabel": "മിനിറ്റ്",
  "invalidTimeLabel": "സാധുവായ സമയം നൽകുക",
  "dialModeButtonLabel": "ഡയൽ പിക്കർ മോഡിലേക്ക് മാറുക",
  "inputTimeModeButtonLabel": "ടെക്‌സ്‌റ്റ് ഇൻപുട്ട് മോഡിലേക്ക് മാറുക",
  "licensesPackageDetailTextZero": "No licenses",
  "licensesPackageDetailTextOne": "ഒരു ലൈസൻസ്",
  "licensesPackageDetailTextOther": "$licenseCount ലൈസൻസുകൾ",
  "keyboardKeyAlt": "Alt",
  "keyboardKeyAltGraph": "AltGr",
  "keyboardKeyBackspace": "Backspace",
  "keyboardKeyCapsLock": "Caps Lock",
  "keyboardKeyChannelDown": "Channel Down",
  "keyboardKeyChannelUp": "Channel Up",
  "keyboardKeyControl": "Ctrl",
  "keyboardKeyDelete": "Del",
  "keyboardKeyEject": "Eject",
  "keyboardKeyEnd": "End",
  "keyboardKeyEscape": "Esc",
  "keyboardKeyFn": "Fn",
  "keyboardKeyHome": "Home",
  "keyboardKeyInsert": "Insert",
  "keyboardKeyMeta": "Meta",
  "keyboardKeyNumLock": "Num Lock",
  "keyboardKeyNumpad1": "Num 1",
  "keyboardKeyNumpad2": "Num 2",
  "keyboardKeyNumpad3": "Num 3",
  "keyboardKeyNumpad4": "Num 4",
  "keyboardKeyNumpad5": "Num 5",
  "keyboardKeyNumpad6": "Num 6",
  "keyboardKeyNumpad7": "Num 7",
  "keyboardKeyNumpad8": "Num 8",
  "keyboardKeyNumpad9": "Num 9",
  "keyboardKeyNumpad0": "Num 0",
  "keyboardKeyNumpadAdd": "Num +",
  "keyboardKeyNumpadComma": "Num ,",
  "keyboardKeyNumpadDecimal": "Num .",
  "keyboardKeyNumpadDivide": "Num /",
  "keyboardKeyNumpadEnter": "Num Enter",
  "keyboardKeyNumpadEqual": "Num =",
  "keyboardKeyNumpadMultiply": "Num *",
  "keyboardKeyNumpadParenLeft": "Num (",
  "keyboardKeyNumpadParenRight": "Num )",
  "keyboardKeyNumpadSubtract": "Num -",
  "keyboardKeyPageDown": "PgDown",
  "keyboardKeyPageUp": "PgUp",
  "keyboardKeyPower": "Power",
  "keyboardKeyPowerOff": "Power Off",
  "keyboardKeyPrintScreen": "Print Screen",
  "keyboardKeyScrollLock": "Scroll Lock",
  "keyboardKeySelect": "Select",
  "keyboardKeySpace": "Space",
  "keyboardKeyMetaMacOs": "Command",
  "keyboardKeyMetaWindows": "Win",
  "menuBarMenuLabel": "മെനു ബാർ മെനു",
  "currentDateLabel": "ഇന്ന്",
  "scrimLabel": "സ്ക്രിം",
  "bottomSheetLabel": "ബോട്ടം ഷീറ്റ്",
  "scrimOnTapHint": "$modalRouteContentName അടയ്ക്കുക",
  "keyboardKeyShift": "Shift",
<<<<<<< HEAD
  "expansionTileExpandedHint": "ചുരുക്കാൻ ഡബിൾ ടാപ്പ് ചെയ്യുക",
  "expansionTileCollapsedHint": "വികസിപ്പിക്കാൻ ഡബിൾ ടാപ്പ് ചെയ്യുക",
  "expansionTileExpandedTapHint": "ചുരുക്കുക",
  "expansionTileCollapsedTapHint": "കൂടുതൽ വിശദാംശങ്ങൾക്ക് വികസിപ്പിക്കുക",
  "expandedHint": "ചുരുക്കി",
  "collapsedHint": "വികസിപ്പിച്ചു",
  "menuDismissLabel": "മെനു ഡിസ്മിസ് ചെയ്യുക",
  "lookUpButtonLabel": "Look Up"
=======
  "expansionTileExpandedHint": "double tap to collapse'",
  "expansionTileCollapsedHint": "double tap to expand",
  "expansionTileExpandedTapHint": "Collapse",
  "expansionTileCollapsedTapHint": "Expand for more details",
  "expandedHint": "Collapsed",
  "collapsedHint": "Expanded",
  "menuDismissLabel": "Dismiss menu",
  "lookUpButtonLabel": "Look Up",
  "searchWebButtonLabel": "Search Web"
>>>>>>> f10a6ef7
}<|MERGE_RESOLUTION|>--- conflicted
+++ resolved
@@ -25,7 +25,7 @@
   "continueButtonLabel": "തുടരുക",
   "copyButtonLabel": "പകർത്തുക",
   "cutButtonLabel": "മുറിക്കുക",
-  "scanTextButtonLabel": "ടെക്സ്റ്റ് സ്‌കാൻ ചെയ്യുക",
+  "scanTextButtonLabel": "ടെക്സ്റ്റ് സ്കാൻ ചെയ്യുക",
   "okButtonLabel": "ശരി",
   "pasteButtonLabel": "ഒട്ടിക്കുക",
   "selectAllButtonLabel": "എല്ലാം തിരഞ്ഞെടുക്കുക",
@@ -135,16 +135,6 @@
   "bottomSheetLabel": "ബോട്ടം ഷീറ്റ്",
   "scrimOnTapHint": "$modalRouteContentName അടയ്ക്കുക",
   "keyboardKeyShift": "Shift",
-<<<<<<< HEAD
-  "expansionTileExpandedHint": "ചുരുക്കാൻ ഡബിൾ ടാപ്പ് ചെയ്യുക",
-  "expansionTileCollapsedHint": "വികസിപ്പിക്കാൻ ഡബിൾ ടാപ്പ് ചെയ്യുക",
-  "expansionTileExpandedTapHint": "ചുരുക്കുക",
-  "expansionTileCollapsedTapHint": "കൂടുതൽ വിശദാംശങ്ങൾക്ക് വികസിപ്പിക്കുക",
-  "expandedHint": "ചുരുക്കി",
-  "collapsedHint": "വികസിപ്പിച്ചു",
-  "menuDismissLabel": "മെനു ഡിസ്മിസ് ചെയ്യുക",
-  "lookUpButtonLabel": "Look Up"
-=======
   "expansionTileExpandedHint": "double tap to collapse'",
   "expansionTileCollapsedHint": "double tap to expand",
   "expansionTileExpandedTapHint": "Collapse",
@@ -154,5 +144,4 @@
   "menuDismissLabel": "Dismiss menu",
   "lookUpButtonLabel": "Look Up",
   "searchWebButtonLabel": "Search Web"
->>>>>>> f10a6ef7
 }