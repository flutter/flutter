--- conflicted
+++ resolved
@@ -22,14 +22,8 @@
   "tabSemanticsLabel": "$tabCount میں سے $tabIndex ٹیب",
   "modalBarrierDismissLabel": "برخاست کریں",
   "searchTextFieldPlaceholderLabel": "تلاش کریں",
-<<<<<<< HEAD
-  "noSpellCheckReplacementsLabel": "کوئی تبدیلیاں نہیں ملیں",
-  "menuDismissLabel": "مینو برخاست کریں",
-  "lookUpButtonLabel": "Look Up"
-=======
   "noSpellCheckReplacementsLabel": "No Replacements Found",
   "menuDismissLabel": "Dismiss menu",
   "lookUpButtonLabel": "Look Up",
   "searchWebButtonLabel": "Search Web"
->>>>>>> f10a6ef7
 }