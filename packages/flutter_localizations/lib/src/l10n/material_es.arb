{
  "scriptCategory": "English-like",
  "timeOfDayFormat": "H:mm",
  "openAppDrawerTooltip": "Abrir el menú de navegación",
  "backButtonTooltip": "Atrás",
  "closeButtonTooltip": "Cerrar",
  "deleteButtonTooltip": "Eliminar",
  "nextMonthTooltip": "Mes siguiente",
  "previousMonthTooltip": "Mes anterior",
  "nextPageTooltip": "Página siguiente",
  "previousPageTooltip": "Página anterior",
  "firstPageTooltip": "Primera página",
  "lastPageTooltip": "Última página",
  "showMenuTooltip": "Mostrar menú",
  "aboutListTileTitle": "Sobre $applicationName",
  "licensesPageTitle": "Licencias",
  "pageRowsInfoTitle": "$firstRow‑$lastRow de $rowCount",
  "pageRowsInfoTitleApproximate": "$firstRow‑$lastRow de aproximadamente $rowCount",
  "rowsPerPageTitle": "Filas por página:",
  "tabLabel": "Pestaña $tabIndex de $tabCount",
  "selectedRowCountTitleZero": "No se han seleccionado elementos",
  "selectedRowCountTitleOne": "1 elemento seleccionado",
  "selectedRowCountTitleOther": "$selectedRowCount elementos seleccionados",
  "cancelButtonLabel": "Cancelar",
  "closeButtonLabel": "Cerrar",
  "continueButtonLabel": "Continuar",
  "copyButtonLabel": "Copiar",
  "cutButtonLabel": "Cortar",
  "scanTextButtonLabel": "Escanear texto",
  "okButtonLabel": "ACEPTAR",
  "pasteButtonLabel": "Pegar",
  "selectAllButtonLabel": "Seleccionar todo",
  "viewLicensesButtonLabel": "Ver licencias",
  "anteMeridiemAbbreviation": "a. m.",
  "postMeridiemAbbreviation": "p. m.",
  "timePickerHourModeAnnouncement": "Seleccionar horas",
  "timePickerMinuteModeAnnouncement": "Seleccionar minutos",
  "signedInLabel": "Sesión iniciada",
  "hideAccountsLabel": "Ocultar cuentas",
  "showAccountsLabel": "Mostrar cuentas",
  "modalBarrierDismissLabel": "Cerrar",
  "drawerLabel": "Menú de navegación",
  "popupMenuLabel": "Menú emergente",
  "dialogLabel": "Cuadro de diálogo",
  "alertDialogLabel": "Alerta",
  "searchFieldLabel": "Buscar",
  "reorderItemToStart": "Mover al principio",
  "reorderItemToEnd": "Mover al final",
  "reorderItemUp": "Mover hacia arriba",
  "reorderItemDown": "Mover hacia abajo",
  "reorderItemLeft": "Mover hacia la izquierda",
  "reorderItemRight": "Mover hacia la derecha",
  "expandedIconTapHint": "Ocultar",
  "collapsedIconTapHint": "Mostrar",
  "remainingTextFieldCharacterCountZero": "TBD",
  "remainingTextFieldCharacterCountOne": "Queda 1 carácter.",
  "remainingTextFieldCharacterCountOther": "Quedan $remainingCount caracteres",
  "refreshIndicatorSemanticLabel": "Actualizar",
  "moreButtonTooltip": "Más",
  "dateSeparator": "/",
  "dateHelpText": "dd/mm/aaaa",
  "selectYearSemanticsLabel": "Seleccionar año",
  "unspecifiedDate": "Fecha",
  "unspecifiedDateRange": "Periodo",
  "dateInputLabel": "Introduce una fecha",
  "dateRangeStartLabel": "Fecha de inicio",
  "dateRangeEndLabel": "Fecha de finalización",
  "dateRangeStartDateSemanticLabel": "Fecha de inicio $fullDate",
  "dateRangeEndDateSemanticLabel": "Fecha de finalización $fullDate",
  "invalidDateFormatLabel": "Formato no válido.",
  "invalidDateRangeLabel": "Periodo no válido.",
  "dateOutOfRangeLabel": "Fuera del periodo válido.",
  "saveButtonLabel": "Guardar",
  "datePickerHelpText": "Seleccionar fecha",
  "dateRangePickerHelpText": "Seleccionar periodo",
  "calendarModeButtonLabel": "Cambiar a calendario",
  "inputDateModeButtonLabel": "Cambiar a cuadro de texto",
  "timePickerDialHelpText": "Seleccionar hora",
  "timePickerInputHelpText": "Introducir hora",
  "timePickerHourLabel": "Hora",
  "timePickerMinuteLabel": "Minuto",
  "invalidTimeLabel": "Indica una hora válida",
  "dialModeButtonLabel": "Cambiar al modo de selección de hora",
  "inputTimeModeButtonLabel": "Cambiar al modo de introducción de texto",
  "licensesPackageDetailTextZero": "No licenses",
  "licensesPackageDetailTextOne": "1 licencia",
  "licensesPackageDetailTextOther": "$licenseCount licencias",
  "keyboardKeyAlt": "Alt",
  "keyboardKeyAltGraph": "Alt Gr",
  "keyboardKeyBackspace": "Retroceso",
  "keyboardKeyCapsLock": "Bloq Mayús",
  "keyboardKeyChannelDown": "Canal siguiente",
  "keyboardKeyChannelUp": "Canal anterior",
  "keyboardKeyControl": "Ctrl",
  "keyboardKeyDelete": "Supr",
  "keyboardKeyEject": "Expulsar",
  "keyboardKeyEnd": "Fin",
  "keyboardKeyEscape": "Esc",
  "keyboardKeyFn": "Fn",
  "keyboardKeyHome": "Inicio",
  "keyboardKeyInsert": "Insert",
  "keyboardKeyMeta": "Meta",
  "keyboardKeyNumLock": "Bloq Num",
  "keyboardKeyNumpad1": "Num 1",
  "keyboardKeyNumpad2": "Num 2",
  "keyboardKeyNumpad3": "Num 3",
  "keyboardKeyNumpad4": "Num 4",
  "keyboardKeyNumpad5": "Num 5",
  "keyboardKeyNumpad6": "Num 6",
  "keyboardKeyNumpad7": "Num 7",
  "keyboardKeyNumpad8": "Num 8",
  "keyboardKeyNumpad9": "Num 9",
  "keyboardKeyNumpad0": "Num 0",
  "keyboardKeyNumpadAdd": "Num +",
  "keyboardKeyNumpadComma": "Num ,",
  "keyboardKeyNumpadDecimal": "Num .",
  "keyboardKeyNumpadDivide": "Num /",
  "keyboardKeyNumpadEnter": "Num Intro",
  "keyboardKeyNumpadEqual": "Num =",
  "keyboardKeyNumpadMultiply": "Num *",
  "keyboardKeyNumpadParenLeft": "Num (",
  "keyboardKeyNumpadParenRight": "Num )",
  "keyboardKeyNumpadSubtract": "Num -",
  "keyboardKeyPageDown": "Av Pág",
  "keyboardKeyPageUp": "Re Pág",
  "keyboardKeyPower": "Encendido",
  "keyboardKeyPowerOff": "Apagado",
  "keyboardKeyPrintScreen": "Impr Pant",
  "keyboardKeyScrollLock": "Bloq Despl",
  "keyboardKeySelect": "Selección",
  "keyboardKeySpace": "Espacio",
  "keyboardKeyMetaMacOs": "Comando",
  "keyboardKeyMetaWindows": "Win",
  "menuBarMenuLabel": "Menú de la barra de menú",
  "currentDateLabel": "Hoy",
  "scrimLabel": "Sombreado",
  "bottomSheetLabel": "Hoja inferior",
  "scrimOnTapHint": "Cerrar $modalRouteContentName",
  "keyboardKeyShift": "Mayús",
<<<<<<< HEAD
  "expansionTileExpandedHint": "toca dos veces para contraer",
  "expansionTileCollapsedHint": "toca dos veces para desplegar",
  "expansionTileExpandedTapHint": "Contraer",
  "expansionTileCollapsedTapHint": "Desplegar para ver más detalles",
  "expandedHint": "Contraído",
  "collapsedHint": "Desplegado",
  "menuDismissLabel": "Cerrar menú",
  "lookUpButtonLabel": "Look Up"
=======
  "expansionTileExpandedHint": "double tap to collapse'",
  "expansionTileCollapsedHint": "double tap to expand",
  "expansionTileExpandedTapHint": "Collapse",
  "expansionTileCollapsedTapHint": "Expand for more details",
  "expandedHint": "Collapsed",
  "collapsedHint": "Expanded",
  "menuDismissLabel": "Dismiss menu",
  "lookUpButtonLabel": "Look Up",
  "searchWebButtonLabel": "Search Web"
>>>>>>> f10a6ef7
}<|MERGE_RESOLUTION|>--- conflicted
+++ resolved
@@ -137,16 +137,6 @@
   "bottomSheetLabel": "Hoja inferior",
   "scrimOnTapHint": "Cerrar $modalRouteContentName",
   "keyboardKeyShift": "Mayús",
-<<<<<<< HEAD
-  "expansionTileExpandedHint": "toca dos veces para contraer",
-  "expansionTileCollapsedHint": "toca dos veces para desplegar",
-  "expansionTileExpandedTapHint": "Contraer",
-  "expansionTileCollapsedTapHint": "Desplegar para ver más detalles",
-  "expandedHint": "Contraído",
-  "collapsedHint": "Desplegado",
-  "menuDismissLabel": "Cerrar menú",
-  "lookUpButtonLabel": "Look Up"
-=======
   "expansionTileExpandedHint": "double tap to collapse'",
   "expansionTileCollapsedHint": "double tap to expand",
   "expansionTileExpandedTapHint": "Collapse",
@@ -156,5 +146,4 @@
   "menuDismissLabel": "Dismiss menu",
   "lookUpButtonLabel": "Look Up",
   "searchWebButtonLabel": "Search Web"
->>>>>>> f10a6ef7
 }