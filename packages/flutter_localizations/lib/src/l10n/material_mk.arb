--- conflicted
+++ resolved
@@ -135,22 +135,12 @@
   "bottomSheetLabel": "Долен лист",
   "scrimOnTapHint": "Затворете ја $modalRouteContentName",
   "keyboardKeyShift": "Shift",
-<<<<<<< HEAD
   "expansionTileExpandedHint": "допрете двапати за собирање",
   "expansionTileCollapsedHint": "допри двапати за проширување",
   "expansionTileExpandedTapHint": "Собери",
   "expansionTileCollapsedTapHint": "Прошири за повеќе детали",
   "expandedHint": "Собрано",
   "collapsedHint": "Проширено",
-  "menuDismissLabel": "Отфрлете го менито"
-=======
-  "expansionTileExpandedHint": "double tap to collapse'",
-  "expansionTileCollapsedHint": "double tap to expand",
-  "expansionTileExpandedTapHint": "Collapse",
-  "expansionTileCollapsedTapHint": "Expand for more details",
-  "expandedHint": "Collapsed",
-  "collapsedHint": "Expanded",
-  "menuDismissLabel": "Dismiss menu",
+  "menuDismissLabel": "Отфрлете го менито",
   "lookUpButtonLabel": "Look Up"
->>>>>>> 9cda3092
 }