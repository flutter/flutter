{
  "datePickerHourSemanticsLabelZero": "plkst. $hour",
  "datePickerMinuteSemanticsLabelZero": "$minute minūtes",
  "timerPickerHourLabelZero": "h",
  "timerPickerMinuteLabelZero": "min",
  "timerPickerSecondLabelZero": "s",
  "datePickerHourSemanticsLabelOne": "plkst. $hour",
  "datePickerHourSemanticsLabelOther": "plkst. $hour",
  "datePickerMinuteSemanticsLabelOne": "1 minūte",
  "datePickerMinuteSemanticsLabelOther": "$minute minūtes",
  "datePickerDateOrder": "mdy",
  "datePickerDateTimeOrder": "date_time_dayPeriod",
  "anteMeridiemAbbreviation": "priekšpusdienā",
  "postMeridiemAbbreviation": "pēcpusdienā",
  "todayLabel": "Šodien",
  "alertDialogLabel": "Brīdinājums",
  "timerPickerHourLabelOne": "h",
  "timerPickerHourLabelOther": "h",
  "timerPickerMinuteLabelOne": "min",
  "timerPickerMinuteLabelOther": "min",
  "timerPickerSecondLabelOne": "s",
  "timerPickerSecondLabelOther": "s",
  "cutButtonLabel": "Izgriezt",
  "copyButtonLabel": "Kopēt",
  "pasteButtonLabel": "Ielīmēt",
  "selectAllButtonLabel": "Atlasīt visu",
  "tabSemanticsLabel": "$tabIndex. cilne no $tabCount",
  "modalBarrierDismissLabel": "Nerādīt",
  "searchTextFieldPlaceholderLabel": "Meklēšana",
<<<<<<< HEAD
  "noSpellCheckReplacementsLabel": "Netika atrasts neviens vārds aizstāšanai",
  "menuDismissLabel": "Nerādīt izvēlni",
  "lookUpButtonLabel": "Look Up"
=======
  "noSpellCheckReplacementsLabel": "No Replacements Found",
  "menuDismissLabel": "Dismiss menu",
  "lookUpButtonLabel": "Look Up",
  "searchWebButtonLabel": "Search Web"
>>>>>>> f10a6ef7
}<|MERGE_RESOLUTION|>--- conflicted
+++ resolved
@@ -27,14 +27,8 @@
   "tabSemanticsLabel": "$tabIndex. cilne no $tabCount",
   "modalBarrierDismissLabel": "Nerādīt",
   "searchTextFieldPlaceholderLabel": "Meklēšana",
-<<<<<<< HEAD
-  "noSpellCheckReplacementsLabel": "Netika atrasts neviens vārds aizstāšanai",
-  "menuDismissLabel": "Nerādīt izvēlni",
-  "lookUpButtonLabel": "Look Up"
-=======
   "noSpellCheckReplacementsLabel": "No Replacements Found",
   "menuDismissLabel": "Dismiss menu",
   "lookUpButtonLabel": "Look Up",
   "searchWebButtonLabel": "Search Web"
->>>>>>> f10a6ef7
 }