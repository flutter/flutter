--- conflicted
+++ resolved
@@ -33,9 +33,6 @@
   "modalBarrierDismissLabel": "Odmietnuť",
   "searchTextFieldPlaceholderLabel": "Hľadať",
   "noSpellCheckReplacementsLabel": "No Replacements Found",
-<<<<<<< HEAD
-  "lookUpButtonLabel": "Look Up"
-=======
+  "lookUpButtonLabel": "Look Up",
   "menuDismissLabel": "Dismiss menu"
->>>>>>> 548aa6fa
 }