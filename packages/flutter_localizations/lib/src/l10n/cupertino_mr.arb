{
  "datePickerHourSemanticsLabelOne": "$hour वाजता",
  "datePickerHourSemanticsLabelOther": "$hour वाजता",
  "datePickerMinuteSemanticsLabelOne": "एक मिनिट",
  "datePickerMinuteSemanticsLabelOther": "$minute मिनिटे",
  "datePickerDateOrder": "mdy",
  "datePickerDateTimeOrder": "date_time_dayPeriod",
  "anteMeridiemAbbreviation": "AM",
  "postMeridiemAbbreviation": "PM",
  "todayLabel": "आज",
  "alertDialogLabel": "सूचना",
  "timerPickerHourLabelOne": "तास",
  "timerPickerHourLabelOther": "तास",
  "timerPickerMinuteLabelOne": "मि.",
  "timerPickerMinuteLabelOther": "मि.",
  "timerPickerSecondLabelOne": "से.",
  "timerPickerSecondLabelOther": "से.",
  "cutButtonLabel": "कट करा",
  "copyButtonLabel": "कॉपी करा",
  "pasteButtonLabel": "पेस्ट करा",
  "selectAllButtonLabel": "सर्व निवडा",
  "tabSemanticsLabel": "$tabCount पैकी $tabIndex टॅब",
  "modalBarrierDismissLabel": "डिसमिस करा",
  "searchTextFieldPlaceholderLabel": "शोधा",
<<<<<<< HEAD
  "noSpellCheckReplacementsLabel": "कोणतेही बदल आढळले नाहीत",
  "menuDismissLabel": "मेनू डिसमिस करा"
=======
  "noSpellCheckReplacementsLabel": "No Replacements Found",
  "menuDismissLabel": "Dismiss menu",
  "lookUpButtonLabel": "Look Up"
>>>>>>> 9cda3092
}<|MERGE_RESOLUTION|>--- conflicted
+++ resolved
@@ -22,12 +22,7 @@
   "tabSemanticsLabel": "$tabCount पैकी $tabIndex टॅब",
   "modalBarrierDismissLabel": "डिसमिस करा",
   "searchTextFieldPlaceholderLabel": "शोधा",
-<<<<<<< HEAD
   "noSpellCheckReplacementsLabel": "कोणतेही बदल आढळले नाहीत",
-  "menuDismissLabel": "मेनू डिसमिस करा"
-=======
-  "noSpellCheckReplacementsLabel": "No Replacements Found",
-  "menuDismissLabel": "Dismiss menu",
+  "menuDismissLabel": "मेनू डिसमिस करा",
   "lookUpButtonLabel": "Look Up"
->>>>>>> 9cda3092
 }