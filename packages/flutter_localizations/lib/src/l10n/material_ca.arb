--- conflicted
+++ resolved
@@ -136,22 +136,12 @@
   "bottomSheetLabel": "Full inferior",
   "scrimOnTapHint": "Tanca $modalRouteContentName",
   "keyboardKeyShift": "Maj",
-<<<<<<< HEAD
   "expansionTileExpandedHint": "fes doble toc per replegar",
   "expansionTileCollapsedHint": "fes doble toc per desplegar",
   "expansionTileExpandedTapHint": "Replega",
   "expansionTileCollapsedTapHint": "Desplega per obtenir més informació",
   "expandedHint": "S'ha replegat",
   "collapsedHint": "S'ha desplegat",
-  "menuDismissLabel": "Ignora el menú"
-=======
-  "expansionTileExpandedHint": "double tap to collapse'",
-  "expansionTileCollapsedHint": "double tap to expand",
-  "expansionTileExpandedTapHint": "Collapse",
-  "expansionTileCollapsedTapHint": "Expand for more details",
-  "expandedHint": "Collapsed",
-  "collapsedHint": "Expanded",
-  "menuDismissLabel": "Dismiss menu",
+  "menuDismissLabel": "Ignora el menú",
   "lookUpButtonLabel": "Look Up"
->>>>>>> 9cda3092
 }