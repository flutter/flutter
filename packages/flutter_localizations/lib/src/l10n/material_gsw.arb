--- conflicted
+++ resolved
@@ -136,16 +136,6 @@
   "bottomSheetLabel": "Ansicht am unteren Rand",
   "scrimOnTapHint": "$modalRouteContentName schließen",
   "keyboardKeyShift": "Umschalttaste",
-<<<<<<< HEAD
-  "expansionTileExpandedHint": "Zum Minimieren doppeltippen",
-  "expansionTileCollapsedHint": "Zum Maximieren doppeltippen",
-  "expansionTileExpandedTapHint": "Minimieren",
-  "expansionTileCollapsedTapHint": "Für weitere Details maximieren",
-  "expandedHint": "Minimiert",
-  "collapsedHint": "Maximiert",
-  "menuDismissLabel": "Menü schließen",
-  "lookUpButtonLabel": "Look Up"
-=======
   "expansionTileExpandedHint": "double tap to collapse'",
   "expansionTileCollapsedHint": "double tap to expand",
   "expansionTileExpandedTapHint": "Collapse",
@@ -155,5 +145,4 @@
   "menuDismissLabel": "Dismiss menu",
   "lookUpButtonLabel": "Look Up",
   "searchWebButtonLabel": "Search Web"
->>>>>>> f10a6ef7
 }