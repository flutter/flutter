--- conflicted
+++ resolved
@@ -22,12 +22,7 @@
   "tabSemanticsLabel": "Tab $tabIndex von $tabCount",
   "modalBarrierDismissLabel": "Schließen",
   "searchTextFieldPlaceholderLabel": "Suche",
-<<<<<<< HEAD
   "noSpellCheckReplacementsLabel": "Keine Ersetzungen gefunden",
-  "menuDismissLabel": "Menü schließen"
-=======
-  "noSpellCheckReplacementsLabel": "No Replacements Found",
-  "menuDismissLabel": "Dismiss menu",
+  "menuDismissLabel": "Menü schließen",
   "lookUpButtonLabel": "Look Up"
->>>>>>> 9cda3092
 }