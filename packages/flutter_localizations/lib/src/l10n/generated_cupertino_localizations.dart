// Copyright 2019 The Chromium Authors. All rights reserved.
// Use of this source code is governed by a BSD-style license that can be
// found in the LICENSE file.

// This file has been automatically generated. Please do not edit it manually.
// To regenerate the file, use:
// dart dev/tools/localization/gen_localizations.dart --overwrite

import 'dart:collection';

import 'package:flutter/foundation.dart';
import 'package:flutter/cupertino.dart';
import 'package:intl/intl.dart' as intl;

import '../cupertino_localizations.dart';

// The classes defined here encode all of the translations found in the
// `flutter_localizations/lib/src/l10n/*.arb` files.
//
// These classes are constructed by the [getCupertinoTranslation] method at the
// bottom of this file, and used by the [_GlobalCupertinoLocalizationsDelegate.load]
// method defined in `flutter_localizations/lib/src/cupertino_localizations.dart`.

/// The translations for English (`en`).
class CupertinoLocalizationEn extends GlobalCupertinoLocalizations {
  /// Create an instance of the translation bundle for English.
  ///
  /// For details on the meaning of the arguments, see [GlobalCupertinoLocalizations].
  const CupertinoLocalizationEn({
    String localeName = 'en',
    @required intl.DateFormat fullYearFormat,
    @required intl.DateFormat dayFormat,
    @required intl.DateFormat mediumDateFormat,
    @required intl.DateFormat singleDigitHourFormat,
    @required intl.DateFormat singleDigitMinuteFormat,
    @required intl.DateFormat doubleDigitMinuteFormat,
    @required intl.DateFormat singleDigitSecondFormat,
    @required intl.NumberFormat decimalFormat,
  }) : super(
    localeName: localeName,
    fullYearFormat: fullYearFormat,
    dayFormat: dayFormat,
    mediumDateFormat: mediumDateFormat,
    singleDigitHourFormat: singleDigitHourFormat,
    singleDigitMinuteFormat: singleDigitMinuteFormat,
    doubleDigitMinuteFormat: doubleDigitMinuteFormat,
    singleDigitSecondFormat: singleDigitSecondFormat,
    decimalFormat: decimalFormat,
  );

  @override
  String get alertDialogLabel => r'Alert';

  @override
  String get anteMeridiemAbbreviation => r'AM';

  @override
  String get copyButtonLabel => r'Copy';

  @override
  String get cutButtonLabel => r'Cut';

  @override
  String get datePickerDateOrderString => r'mdy';

  @override
  String get datePickerDateTimeOrderString => r'date_time_dayPeriod';

  @override
  String get datePickerHourSemanticsLabelOne => r'$hour o' "'" r'clock';

  @override
  String get datePickerHourSemanticsLabelOther => r'$hour o' "'" r'clock';

  @override
  String get datePickerMinuteSemanticsLabelOne => r'1 minute';

  @override
  String get datePickerMinuteSemanticsLabelOther => r'$minute minutes';

  @override
  String get pasteButtonLabel => r'Paste';

  @override
  String get postMeridiemAbbreviation => r'PM';

  @override
  String get selectAllButtonLabel => r'Select All';

  @override
  String get timerPickerHourLabelOne => r'hour';

  @override
  String get timerPickerHourLabelOther => r'hours';

  @override
  String get timerPickerMinuteLabelOne => r'min.';

  @override
  String get timerPickerMinuteLabelOther => r'min.';

  @override
  String get timerPickerSecondLabelOne => r'sec.';

  @override
  String get timerPickerSecondLabelOther => r'sec.';

  @override
  String get todayLabel => r'Today';
}

/// The translations for French (`fr`).
class CupertinoLocalizationFr extends GlobalCupertinoLocalizations {
  /// Create an instance of the translation bundle for French.
  ///
  /// For details on the meaning of the arguments, see [GlobalCupertinoLocalizations].
  const CupertinoLocalizationFr({
    String localeName = 'fr',
    @required intl.DateFormat fullYearFormat,
    @required intl.DateFormat dayFormat,
    @required intl.DateFormat mediumDateFormat,
    @required intl.DateFormat singleDigitHourFormat,
    @required intl.DateFormat singleDigitMinuteFormat,
    @required intl.DateFormat doubleDigitMinuteFormat,
    @required intl.DateFormat singleDigitSecondFormat,
    @required intl.NumberFormat decimalFormat,
  }) : super(
    localeName: localeName,
    fullYearFormat: fullYearFormat,
    dayFormat: dayFormat,
    mediumDateFormat: mediumDateFormat,
    singleDigitHourFormat: singleDigitHourFormat,
    singleDigitMinuteFormat: singleDigitMinuteFormat,
    doubleDigitMinuteFormat: doubleDigitMinuteFormat,
    singleDigitSecondFormat: singleDigitSecondFormat,
    decimalFormat: decimalFormat,
  );

  @override
  String get alertDialogLabel => r'Alerte';

  @override
  String get anteMeridiemAbbreviation => r'AM';

  @override
  String get copyButtonLabel => r'Copier';

  @override
  String get cutButtonLabel => r'Couper';

  @override
  String get datePickerDateOrderString => r'dmy';

  @override
  String get datePickerDateTimeOrderString => r'date_time_dayPeriod';

  @override
  String get datePickerHourSemanticsLabelOne => r'une heure';

  @override
  String get datePickerHourSemanticsLabelOther => r'$hour heures';

  @override
  String get datePickerMinuteSemanticsLabelOne => r'une minute';

  @override
  String get datePickerMinuteSemanticsLabelOther => r'$minute minutes';

  @override
  String get pasteButtonLabel => r'Coller';

  @override
  String get postMeridiemAbbreviation => r'PM';

  @override
  String get selectAllButtonLabel => r'Tout sélect.';

  @override
  String get timerPickerHourLabelOne => r'heure';

  @override
  String get timerPickerHourLabelOther => r'heures';

  @override
  String get timerPickerMinuteLabelOne => r'minute';

  @override
  String get timerPickerMinuteLabelOther => r'minutes';

  @override
  String get timerPickerSecondLabelOne => null;

  @override
  String get timerPickerSecondLabelOther => r's';

  @override
  String get todayLabel => r'aujourd' "'" r'hui';
}

<<<<<<< HEAD
/// The translations for Portuguese (`pt`).
class CupertinoLocalizationPt extends GlobalCupertinoLocalizations {
  /// Create an instance of the translation bundle for Portuguese.
  ///
  /// For details on the meaning of the arguments, see [GlobalCupertinoLocalizations].
  const CupertinoLocalizationPt({
    String localeName = 'pt',
=======
/// The translations for Turkish (`tr`).
class CupertinoLocalizationTr extends GlobalCupertinoLocalizations {
  /// Create an instance of the translation bundle for Turkish.
  ///
  /// For details on the meaning of the arguments, see [GlobalCupertinoLocalizations].
  const CupertinoLocalizationTr({
    String localeName = 'tr',
>>>>>>> 3bd1737c
    @required intl.DateFormat fullYearFormat,
    @required intl.DateFormat dayFormat,
    @required intl.DateFormat mediumDateFormat,
    @required intl.DateFormat singleDigitHourFormat,
    @required intl.DateFormat singleDigitMinuteFormat,
    @required intl.DateFormat doubleDigitMinuteFormat,
    @required intl.DateFormat singleDigitSecondFormat,
    @required intl.NumberFormat decimalFormat,
  }) : super(
    localeName: localeName,
    fullYearFormat: fullYearFormat,
    dayFormat: dayFormat,
    mediumDateFormat: mediumDateFormat,
    singleDigitHourFormat: singleDigitHourFormat,
    singleDigitMinuteFormat: singleDigitMinuteFormat,
    doubleDigitMinuteFormat: doubleDigitMinuteFormat,
    singleDigitSecondFormat: singleDigitSecondFormat,
    decimalFormat: decimalFormat,
  );

  @override
<<<<<<< HEAD
  String get alertDialogLabel => r'Alerta';

  @override
  String get anteMeridiemAbbreviation => r'AM';

  @override
  String get copyButtonLabel => r'Copiar';

  @override
  String get cutButtonLabel => r'Cortar';
=======
  String get alertDialogLabel => r'Uyarı';

  @override
  String get anteMeridiemAbbreviation => r'ÖÖ';

  @override
  String get copyButtonLabel => r'Kopyala';

  @override
  String get cutButtonLabel => r'Kes';
>>>>>>> 3bd1737c

  @override
  String get datePickerDateOrderString => r'dmy';

  @override
  String get datePickerDateTimeOrderString => r'date_time_dayPeriod';

  @override
<<<<<<< HEAD
  String get datePickerHourSemanticsLabelOne => r'$hour hora';

  @override
  String get datePickerHourSemanticsLabelOther => r'$hour horas';

  @override
  String get datePickerMinuteSemanticsLabelOne => r'1 minuto';

  @override
  String get datePickerMinuteSemanticsLabelOther => r'$minute minutos';

  @override
  String get pasteButtonLabel => r'Colar';

  @override
  String get postMeridiemAbbreviation => r'PM';

  @override
  String get selectAllButtonLabel => r'Selecionar Tudo';

  @override
  String get timerPickerHourLabelOne => r'hora';

  @override
  String get timerPickerHourLabelOther => r'horas';

  @override
  String get timerPickerMinuteLabelOne => r'min';

  @override
  String get timerPickerMinuteLabelOther => r'min';

  @override
  String get timerPickerSecondLabelOne => r'seg';

  @override
  String get timerPickerSecondLabelOther => r'seg';

  @override
  String get todayLabel => r'Hoje';
}

/// The translations for Portuguese, as used in Portugal (`pt_PT`).
class CupertinoLocalizationPtPt extends GlobalCupertinoLocalizations {
  /// Create an instance of the translation bundle for Portuguese, as used in Portugal.
  ///
  /// For details on the meaning of the arguments, see [GlobalCupertinoLocalizations].
  const CupertinoLocalizationPtPt({
    String localeName = 'pt_PT',
    @required intl.DateFormat fullYearFormat,
    @required intl.DateFormat dayFormat,
    @required intl.DateFormat mediumDateFormat,
    @required intl.DateFormat singleDigitHourFormat,
    @required intl.DateFormat singleDigitMinuteFormat,
    @required intl.DateFormat doubleDigitMinuteFormat,
    @required intl.DateFormat singleDigitSecondFormat,
    @required intl.NumberFormat decimalFormat,
  }) : super(
    localeName: localeName,
    fullYearFormat: fullYearFormat,
    dayFormat: dayFormat,
    mediumDateFormat: mediumDateFormat,
    singleDigitHourFormat: singleDigitHourFormat,
    singleDigitMinuteFormat: singleDigitMinuteFormat,
    doubleDigitMinuteFormat: doubleDigitMinuteFormat,
    singleDigitSecondFormat: singleDigitSecondFormat,
    decimalFormat: decimalFormat,
  );

  @override
  String get alertDialogLabel => r'Alerta';

  @override
  String get anteMeridiemAbbreviation => r'AM';

  @override
  String get copyButtonLabel => r'Copiar';

  @override
  String get cutButtonLabel => r'Cortar';

  @override
  String get datePickerDateOrderString => r'dmy';

  @override
  String get datePickerDateTimeOrderString => r'date_time_dayPeriod';

  @override
  String get datePickerHourSemanticsLabelOne => r'$hour hora';

  @override
  String get datePickerHourSemanticsLabelOther => r'$hour horas';

  @override
  String get datePickerMinuteSemanticsLabelOne => r'1 minuto';

  @override
  String get datePickerMinuteSemanticsLabelOther => r'$minute minutos';

  @override
  String get pasteButtonLabel => r'Colar';

  @override
  String get postMeridiemAbbreviation => r'PM';

  @override
  String get selectAllButtonLabel => r'Selecionar tudo';

  @override
  String get timerPickerHourLabelOne => r'hora';

  @override
  String get timerPickerHourLabelOther => r'horas';

  @override
  String get timerPickerMinuteLabelOne => r'min';

  @override
  String get timerPickerMinuteLabelOther => r'min';

  @override
  String get timerPickerSecondLabelOne => r's';

  @override
  String get timerPickerSecondLabelOther => r's';

  @override
  String get todayLabel => r'Hoje';
=======
  String get datePickerHourSemanticsLabelOne => r'bir saat';

  @override
  String get datePickerHourSemanticsLabelOther => r'$hour saat';

  @override
  String get datePickerMinuteSemanticsLabelOne => r'bir dakika';

  @override
  String get datePickerMinuteSemanticsLabelOther => r'$minute dakika';

  @override
  String get pasteButtonLabel => r'Yapıştır';

  @override
  String get postMeridiemAbbreviation => r'ÖS';

  @override
  String get selectAllButtonLabel => r'Tümünü Seç';

  @override
  String get timerPickerHourLabelOne => r'saat';

  @override
  String get timerPickerHourLabelOther => r'saat';

  @override
  String get timerPickerMinuteLabelOne => r'dk.';

  @override
  String get timerPickerMinuteLabelOther => r'dk.';

  @override
  String get timerPickerSecondLabelOne => r'sn.';

  @override
  String get timerPickerSecondLabelOther => r'sn.';

  @override
  String get todayLabel => r'Bugün';
>>>>>>> 3bd1737c
}

/// The set of supported languages, as language code strings.
///
/// The [GlobalCupertinoLocalizations.delegate] can generate localizations for
/// any [Locale] with a language code from this set, regardless of the region.
/// Some regions have specific support (e.g. `de` covers all forms of German,
/// but there is support for `de-CH` specifically to override some of the
/// translations for Switzerland).
///
/// See also:
///
///  * [getCupertinoTranslation], whose documentation describes these values.
final Set<String> kCupertinoSupportedLanguages = HashSet<String>.from(const <String>[
  'en', // English
  'fr', // French
<<<<<<< HEAD
  'pt', // Portuguese
  'pt_PT', // Portuguese, as used in Portugal
=======
  'tr', // Turkish
>>>>>>> 3bd1737c
]);

/// Creates a [GlobalCupertinoLocalizations] instance for the given `locale`.
///
/// All of the function's arguments except `locale` will be passed to the [
/// GlobalCupertinoLocalizations] constructor. (The `localeName` argument of that
/// constructor is specified by the actual subclass constructor by this
/// function.)
///
/// The following locales are supported by this package:
///
/// {@template flutter.localizations.cupertino.languages}
///  * `en` - English
///  * `fr` - French
<<<<<<< HEAD
///  * `pt` - Portuguese
///  * `pt_PT` - Portuguese (Portugal)
=======
///  * `tr` - Turkish
>>>>>>> 3bd1737c
/// {@endtemplate}
///
/// Generally speaking, this method is only intended to be used by
/// [GlobalCupertinoLocalizations.delegate].
GlobalCupertinoLocalizations getCupertinoTranslation(
  Locale locale,
  intl.DateFormat fullYearFormat,
  intl.DateFormat dayFormat,
  intl.DateFormat mediumDateFormat,
  intl.DateFormat singleDigitHourFormat,
  intl.DateFormat singleDigitMinuteFormat,
  intl.DateFormat doubleDigitMinuteFormat,
  intl.DateFormat singleDigitSecondFormat,
  intl.NumberFormat decimalFormat,
) {
  switch (locale.languageCode) {
    case 'en':
      return CupertinoLocalizationEn(fullYearFormat: fullYearFormat, dayFormat: dayFormat, mediumDateFormat: mediumDateFormat, singleDigitHourFormat: singleDigitHourFormat, singleDigitMinuteFormat: singleDigitMinuteFormat, doubleDigitMinuteFormat: doubleDigitMinuteFormat, singleDigitSecondFormat: singleDigitSecondFormat, decimalFormat: decimalFormat);
    case 'fr':
      return CupertinoLocalizationFr(fullYearFormat: fullYearFormat, dayFormat: dayFormat, mediumDateFormat: mediumDateFormat, singleDigitHourFormat: singleDigitHourFormat, singleDigitMinuteFormat: singleDigitMinuteFormat, doubleDigitMinuteFormat: doubleDigitMinuteFormat, singleDigitSecondFormat: singleDigitSecondFormat, decimalFormat: decimalFormat);
<<<<<<< HEAD
    case 'pt':
      return CupertinoLocalizationFr(fullYearFormat: fullYearFormat, dayFormat: dayFormat, mediumDateFormat: mediumDateFormat, singleDigitHourFormat: singleDigitHourFormat, singleDigitMinuteFormat: singleDigitMinuteFormat, doubleDigitMinuteFormat: doubleDigitMinuteFormat, singleDigitSecondFormat: singleDigitSecondFormat, decimalFormat: decimalFormat);
    case 'pt_PT':
      return CupertinoLocalizationFr(fullYearFormat: fullYearFormat, dayFormat: dayFormat, mediumDateFormat: mediumDateFormat, singleDigitHourFormat: singleDigitHourFormat, singleDigitMinuteFormat: singleDigitMinuteFormat, doubleDigitMinuteFormat: doubleDigitMinuteFormat, singleDigitSecondFormat: singleDigitSecondFormat, decimalFormat: decimalFormat);
=======
    case 'tr':
      return CupertinoLocalizationTr(fullYearFormat: fullYearFormat, dayFormat: dayFormat, mediumDateFormat: mediumDateFormat, singleDigitHourFormat: singleDigitHourFormat, singleDigitMinuteFormat: singleDigitMinuteFormat, doubleDigitMinuteFormat: doubleDigitMinuteFormat, singleDigitSecondFormat: singleDigitSecondFormat, decimalFormat: decimalFormat);
>>>>>>> 3bd1737c
  }
  assert(false, 'getCupertinoTranslation() called for unsupported locale "$locale"');
  return null;
}<|MERGE_RESOLUTION|>--- conflicted
+++ resolved
@@ -197,7 +197,6 @@
   String get todayLabel => r'aujourd' "'" r'hui';
 }
 
-<<<<<<< HEAD
 /// The translations for Portuguese (`pt`).
 class CupertinoLocalizationPt extends GlobalCupertinoLocalizations {
   /// Create an instance of the translation bundle for Portuguese.
@@ -205,15 +204,6 @@
   /// For details on the meaning of the arguments, see [GlobalCupertinoLocalizations].
   const CupertinoLocalizationPt({
     String localeName = 'pt',
-=======
-/// The translations for Turkish (`tr`).
-class CupertinoLocalizationTr extends GlobalCupertinoLocalizations {
-  /// Create an instance of the translation bundle for Turkish.
-  ///
-  /// For details on the meaning of the arguments, see [GlobalCupertinoLocalizations].
-  const CupertinoLocalizationTr({
-    String localeName = 'tr',
->>>>>>> 3bd1737c
     @required intl.DateFormat fullYearFormat,
     @required intl.DateFormat dayFormat,
     @required intl.DateFormat mediumDateFormat,
@@ -235,7 +225,6 @@
   );
 
   @override
-<<<<<<< HEAD
   String get alertDialogLabel => r'Alerta';
 
   @override
@@ -246,18 +235,6 @@
 
   @override
   String get cutButtonLabel => r'Cortar';
-=======
-  String get alertDialogLabel => r'Uyarı';
-
-  @override
-  String get anteMeridiemAbbreviation => r'ÖÖ';
-
-  @override
-  String get copyButtonLabel => r'Kopyala';
-
-  @override
-  String get cutButtonLabel => r'Kes';
->>>>>>> 3bd1737c
 
   @override
   String get datePickerDateOrderString => r'dmy';
@@ -266,7 +243,6 @@
   String get datePickerDateTimeOrderString => r'date_time_dayPeriod';
 
   @override
-<<<<<<< HEAD
   String get datePickerHourSemanticsLabelOne => r'$hour hora';
 
   @override
@@ -395,7 +371,54 @@
 
   @override
   String get todayLabel => r'Hoje';
-=======
+}
+
+/// The translations for Turkish (`tr`).
+class CupertinoLocalizationTr extends GlobalCupertinoLocalizations {
+  /// Create an instance of the translation bundle for Turkish.
+  ///
+  /// For details on the meaning of the arguments, see [GlobalCupertinoLocalizations].
+  const CupertinoLocalizationTr({
+    String localeName = 'tr',
+    @required intl.DateFormat fullYearFormat,
+    @required intl.DateFormat dayFormat,
+    @required intl.DateFormat mediumDateFormat,
+    @required intl.DateFormat singleDigitHourFormat,
+    @required intl.DateFormat singleDigitMinuteFormat,
+    @required intl.DateFormat doubleDigitMinuteFormat,
+    @required intl.DateFormat singleDigitSecondFormat,
+    @required intl.NumberFormat decimalFormat,
+  }) : super(
+    localeName: localeName,
+    fullYearFormat: fullYearFormat,
+    dayFormat: dayFormat,
+    mediumDateFormat: mediumDateFormat,
+    singleDigitHourFormat: singleDigitHourFormat,
+    singleDigitMinuteFormat: singleDigitMinuteFormat,
+    doubleDigitMinuteFormat: doubleDigitMinuteFormat,
+    singleDigitSecondFormat: singleDigitSecondFormat,
+    decimalFormat: decimalFormat,
+  );
+
+  @override
+  String get alertDialogLabel => r'Uyarı';
+
+  @override
+  String get anteMeridiemAbbreviation => r'ÖÖ';
+
+  @override
+  String get copyButtonLabel => r'Kopyala';
+
+  @override
+  String get cutButtonLabel => r'Kes';
+
+  @override
+  String get datePickerDateOrderString => r'dmy';
+
+  @override
+  String get datePickerDateTimeOrderString => r'date_time_dayPeriod';
+
+  @override
   String get datePickerHourSemanticsLabelOne => r'bir saat';
 
   @override
@@ -436,7 +459,6 @@
 
   @override
   String get todayLabel => r'Bugün';
->>>>>>> 3bd1737c
 }
 
 /// The set of supported languages, as language code strings.
@@ -453,12 +475,9 @@
 final Set<String> kCupertinoSupportedLanguages = HashSet<String>.from(const <String>[
   'en', // English
   'fr', // French
-<<<<<<< HEAD
   'pt', // Portuguese
   'pt_PT', // Portuguese, as used in Portugal
-=======
   'tr', // Turkish
->>>>>>> 3bd1737c
 ]);
 
 /// Creates a [GlobalCupertinoLocalizations] instance for the given `locale`.
@@ -473,12 +492,9 @@
 /// {@template flutter.localizations.cupertino.languages}
 ///  * `en` - English
 ///  * `fr` - French
-<<<<<<< HEAD
 ///  * `pt` - Portuguese
 ///  * `pt_PT` - Portuguese (Portugal)
-=======
 ///  * `tr` - Turkish
->>>>>>> 3bd1737c
 /// {@endtemplate}
 ///
 /// Generally speaking, this method is only intended to be used by
@@ -499,15 +515,12 @@
       return CupertinoLocalizationEn(fullYearFormat: fullYearFormat, dayFormat: dayFormat, mediumDateFormat: mediumDateFormat, singleDigitHourFormat: singleDigitHourFormat, singleDigitMinuteFormat: singleDigitMinuteFormat, doubleDigitMinuteFormat: doubleDigitMinuteFormat, singleDigitSecondFormat: singleDigitSecondFormat, decimalFormat: decimalFormat);
     case 'fr':
       return CupertinoLocalizationFr(fullYearFormat: fullYearFormat, dayFormat: dayFormat, mediumDateFormat: mediumDateFormat, singleDigitHourFormat: singleDigitHourFormat, singleDigitMinuteFormat: singleDigitMinuteFormat, doubleDigitMinuteFormat: doubleDigitMinuteFormat, singleDigitSecondFormat: singleDigitSecondFormat, decimalFormat: decimalFormat);
-<<<<<<< HEAD
     case 'pt':
       return CupertinoLocalizationFr(fullYearFormat: fullYearFormat, dayFormat: dayFormat, mediumDateFormat: mediumDateFormat, singleDigitHourFormat: singleDigitHourFormat, singleDigitMinuteFormat: singleDigitMinuteFormat, doubleDigitMinuteFormat: doubleDigitMinuteFormat, singleDigitSecondFormat: singleDigitSecondFormat, decimalFormat: decimalFormat);
     case 'pt_PT':
       return CupertinoLocalizationFr(fullYearFormat: fullYearFormat, dayFormat: dayFormat, mediumDateFormat: mediumDateFormat, singleDigitHourFormat: singleDigitHourFormat, singleDigitMinuteFormat: singleDigitMinuteFormat, doubleDigitMinuteFormat: doubleDigitMinuteFormat, singleDigitSecondFormat: singleDigitSecondFormat, decimalFormat: decimalFormat);
-=======
     case 'tr':
       return CupertinoLocalizationTr(fullYearFormat: fullYearFormat, dayFormat: dayFormat, mediumDateFormat: mediumDateFormat, singleDigitHourFormat: singleDigitHourFormat, singleDigitMinuteFormat: singleDigitMinuteFormat, doubleDigitMinuteFormat: doubleDigitMinuteFormat, singleDigitSecondFormat: singleDigitSecondFormat, decimalFormat: decimalFormat);
->>>>>>> 3bd1737c
   }
   assert(false, 'getCupertinoTranslation() called for unsupported locale "$locale"');
   return null;
