{
  "licensesPackageDetailTextFew": "$licenseCount ліцензії",
  "licensesPackageDetailTextMany": "$licenseCount ліцензій",
  "remainingTextFieldCharacterCountFew": "Залишилося $remainingCount символи",
  "remainingTextFieldCharacterCountMany": "Залишилося $remainingCount символів",
  "scriptCategory": "English-like",
  "timeOfDayFormat": "HH:mm",
  "selectedRowCountTitleFew": "Вибрано $selectedRowCount елементи",
  "selectedRowCountTitleMany": "Вибрано $selectedRowCount елементів",
  "openAppDrawerTooltip": "Відкрити меню навігації",
  "backButtonTooltip": "Назад",
  "closeButtonTooltip": "Закрити",
  "deleteButtonTooltip": "Видалити",
  "nextMonthTooltip": "Наступний місяць",
  "previousMonthTooltip": "Попередній місяць",
  "nextPageTooltip": "Наступна сторінка",
  "previousPageTooltip": "Попередня сторінка",
  "firstPageTooltip": "Перша сторінка",
  "lastPageTooltip": "Остання сторінка",
  "showMenuTooltip": "Показати меню",
  "aboutListTileTitle": "Про додаток $applicationName",
  "licensesPageTitle": "Ліцензії",
  "pageRowsInfoTitle": "$firstRow–$lastRow з $rowCount",
  "pageRowsInfoTitleApproximate": "$firstRow–$lastRow з приблизно $rowCount",
  "rowsPerPageTitle": "Рядків на сторінці:",
  "tabLabel": "Вкладка $tabIndex з $tabCount",
  "selectedRowCountTitleOne": "Вибрано 1 елемент",
  "selectedRowCountTitleOther": "Вибрано $selectedRowCount елемента",
  "cancelButtonLabel": "Скасувати",
  "closeButtonLabel": "Закрити",
  "continueButtonLabel": "Продовжити",
  "copyButtonLabel": "Копіювати",
  "cutButtonLabel": "Вирізати",
  "scanTextButtonLabel": "Відсканувати текст",
  "okButtonLabel": "OK",
  "pasteButtonLabel": "Вставити",
  "selectAllButtonLabel": "Вибрати всі",
  "viewLicensesButtonLabel": "Переглянути ліцензії",
  "anteMeridiemAbbreviation": "дп",
  "postMeridiemAbbreviation": "пп",
  "timePickerHourModeAnnouncement": "Виберіть години",
  "timePickerMinuteModeAnnouncement": "Виберіть хвилини",
  "modalBarrierDismissLabel": "Закрити",
  "signedInLabel": "Ви ввійшли",
  "hideAccountsLabel": "Сховати облікові записи",
  "showAccountsLabel": "Показати облікові записи",
  "drawerLabel": "Меню навігації",
  "popupMenuLabel": "Спливаюче меню",
  "dialogLabel": "Вікно",
  "alertDialogLabel": "Сповіщення",
  "searchFieldLabel": "Пошук",
  "reorderItemToStart": "Перемістити на початок",
  "reorderItemToEnd": "Перемістити в кінець",
  "reorderItemUp": "Перемістити вгору",
  "reorderItemDown": "Перемістити вниз",
  "reorderItemLeft": "Перемістити ліворуч",
  "reorderItemRight": "Перемістити праворуч",
  "expandedIconTapHint": "Згорнути",
  "collapsedIconTapHint": "Розгорнути",
  "remainingTextFieldCharacterCountZero": "TBD",
  "remainingTextFieldCharacterCountOne": "Залишився 1 символ",
  "remainingTextFieldCharacterCountOther": "Залишилося $remainingCount символу",
  "refreshIndicatorSemanticLabel": "Оновити",
  "moreButtonTooltip": "Інші",
  "dateSeparator": ".",
  "dateHelpText": "дд.мм.рррр",
  "selectYearSemanticsLabel": "Виберіть рік",
  "unspecifiedDate": "Дата",
  "unspecifiedDateRange": "Діапазон дат",
  "dateInputLabel": "Введіть дату",
  "dateRangeStartLabel": "Дата початку",
  "dateRangeEndLabel": "Дата завершення",
  "dateRangeStartDateSemanticLabel": "Дата початку $fullDate",
  "dateRangeEndDateSemanticLabel": "Дата завершення $fullDate",
  "invalidDateFormatLabel": "Недійсний формат.",
  "invalidDateRangeLabel": "Недійсний діапазон.",
  "dateOutOfRangeLabel": "За межами діапазону.",
  "saveButtonLabel": "Зберегти",
  "datePickerHelpText": "Вибрати дату",
  "dateRangePickerHelpText": "Вибрати діапазон дат",
  "calendarModeButtonLabel": "Перейти до календаря",
  "inputDateModeButtonLabel": "Ввести вручну",
  "timePickerDialHelpText": "Вибрати час",
  "timePickerInputHelpText": "Ввести час",
  "timePickerHourLabel": "Години",
  "timePickerMinuteLabel": "Хвилини",
  "invalidTimeLabel": "Введіть дійсний час",
  "dialModeButtonLabel": "Перейти в режим вибору на циферблаті",
  "inputTimeModeButtonLabel": "Перейти в режим введення цифр",
  "licensesPackageDetailTextZero": "No licenses",
  "licensesPackageDetailTextOne": "1 ліцензія",
  "licensesPackageDetailTextOther": "$licenseCount ліцензії",
  "keyboardKeyAlt": "Alt",
  "keyboardKeyAltGraph": "AltGr",
  "keyboardKeyBackspace": "Backspace",
  "keyboardKeyCapsLock": "Caps Lock",
  "keyboardKeyChannelDown": "Канал униз",
  "keyboardKeyChannelUp": "Канал угору",
  "keyboardKeyControl": "Ctrl",
  "keyboardKeyDelete": "Del",
  "keyboardKeyEject": "Вийняти",
  "keyboardKeyEnd": "End",
  "keyboardKeyEscape": "Esc",
  "keyboardKeyFn": "Fn",
  "keyboardKeyHome": "Home",
  "keyboardKeyInsert": "Insert",
  "keyboardKeyMeta": "Meta",
  "keyboardKeyNumLock": "Num Lock",
  "keyboardKeyNumpad1": "Num 1",
  "keyboardKeyNumpad2": "Num 2",
  "keyboardKeyNumpad3": "Num 3",
  "keyboardKeyNumpad4": "Num 4",
  "keyboardKeyNumpad5": "Num 5",
  "keyboardKeyNumpad6": "Num 6",
  "keyboardKeyNumpad7": "Num 7",
  "keyboardKeyNumpad8": "Num 8",
  "keyboardKeyNumpad9": "Num 9",
  "keyboardKeyNumpad0": "Num 0",
  "keyboardKeyNumpadAdd": "Num +",
  "keyboardKeyNumpadComma": "Num ,",
  "keyboardKeyNumpadDecimal": "Num .",
  "keyboardKeyNumpadDivide": "Num /",
  "keyboardKeyNumpadEnter": "Num Enter",
  "keyboardKeyNumpadEqual": "Num =",
  "keyboardKeyNumpadMultiply": "Num *",
  "keyboardKeyNumpadParenLeft": "Num (",
  "keyboardKeyNumpadParenRight": "Num )",
  "keyboardKeyNumpadSubtract": "Num -",
  "keyboardKeyPageDown": "PgDown",
  "keyboardKeyPageUp": "PgUp",
  "keyboardKeyPower": "Кнопка живлення",
  "keyboardKeyPowerOff": "Вимкнути живлення",
  "keyboardKeyPrintScreen": "Print Screen",
  "keyboardKeyScrollLock": "Scroll Lock",
  "keyboardKeySelect": "Select",
  "keyboardKeySpace": "Пробіл",
  "keyboardKeyMetaMacOs": "Command",
  "keyboardKeyMetaWindows": "Win",
  "menuBarMenuLabel": "Панель меню",
  "currentDateLabel": "Сьогодні",
  "scrimLabel": "Маскувальний фон",
  "bottomSheetLabel": "Нижній екран",
  "scrimOnTapHint": "Закрити: $modalRouteContentName",
  "keyboardKeyShift": "Shift",
<<<<<<< HEAD
  "expansionTileExpandedHint": "двічі торкніться, щоб згорнути",
  "expansionTileCollapsedHint": "двічі торкніться, щоб розгорнути",
  "expansionTileExpandedTapHint": "Згорнути",
  "expansionTileCollapsedTapHint": "Розгорнути й дізнатися більше",
  "expandedHint": "Згорнуто",
  "collapsedHint": "Розгорнуто",
  "menuDismissLabel": "Закрити меню"
=======
  "expansionTileExpandedHint": "double tap to collapse'",
  "expansionTileCollapsedHint": "double tap to expand",
  "expansionTileExpandedTapHint": "Collapse",
  "expansionTileCollapsedTapHint": "Expand for more details",
  "expandedHint": "Collapsed",
  "collapsedHint": "Expanded",
  "menuDismissLabel": "Dismiss menu",
  "lookUpButtonLabel": "Look Up"
>>>>>>> 9cda3092
}<|MERGE_RESOLUTION|>--- conflicted
+++ resolved
@@ -142,22 +142,12 @@
   "bottomSheetLabel": "Нижній екран",
   "scrimOnTapHint": "Закрити: $modalRouteContentName",
   "keyboardKeyShift": "Shift",
-<<<<<<< HEAD
   "expansionTileExpandedHint": "двічі торкніться, щоб згорнути",
   "expansionTileCollapsedHint": "двічі торкніться, щоб розгорнути",
   "expansionTileExpandedTapHint": "Згорнути",
   "expansionTileCollapsedTapHint": "Розгорнути й дізнатися більше",
   "expandedHint": "Згорнуто",
   "collapsedHint": "Розгорнуто",
-  "menuDismissLabel": "Закрити меню"
-=======
-  "expansionTileExpandedHint": "double tap to collapse'",
-  "expansionTileCollapsedHint": "double tap to expand",
-  "expansionTileExpandedTapHint": "Collapse",
-  "expansionTileCollapsedTapHint": "Expand for more details",
-  "expandedHint": "Collapsed",
-  "collapsedHint": "Expanded",
-  "menuDismissLabel": "Dismiss menu",
+  "menuDismissLabel": "Закрити меню",
   "lookUpButtonLabel": "Look Up"
->>>>>>> 9cda3092
 }