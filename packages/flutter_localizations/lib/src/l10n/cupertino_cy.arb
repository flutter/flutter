--- conflicted
+++ resolved
@@ -42,14 +42,8 @@
   "selectAllButtonLabel": "Dewis y Cyfan",
   "searchTextFieldPlaceholderLabel": "Chwilio",
   "modalBarrierDismissLabel": "Diystyru",
-<<<<<<< HEAD
-  "noSpellCheckReplacementsLabel": "Dim Ailosodiadau wedi'u Canfod",
-  "menuDismissLabel": "Diystyru'r ddewislen",
-  "lookUpButtonLabel": "Look Up"
-=======
   "noSpellCheckReplacementsLabel": "No Replacements Found",
   "menuDismissLabel": "Dismiss menu",
   "lookUpButtonLabel": "Look Up",
   "searchWebButtonLabel": "Search Web"
->>>>>>> f10a6ef7
 }