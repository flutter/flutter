{
  "anteMeridiemAbbreviation": "AM",
  "selectedRowCountTitleOne": "1 item selecionado",
  "postMeridiemAbbreviation": "PM",
  "scriptCategory": "English-like",
  "timeOfDayFormat": "HH:mm",
  "@anteMeridiemAbbreviation": {"notUsed":"portuguese time format does not use a.m. indicator"},
  "@postMeridiemAbbreviation": {"notUsed":"portuguese time format does not use p.m. indicator"},
  "openAppDrawerTooltip": "Abrir menu de navegação",
  "backButtonTooltip": "Voltar",
  "closeButtonTooltip": "Fechar",
  "deleteButtonTooltip": "Excluir",
  "nextMonthTooltip": "Próximo mês",
  "previousMonthTooltip": "Mês anterior",
  "nextPageTooltip": "Próxima página",
  "previousPageTooltip": "Página anterior",
  "firstPageTooltip": "Primeira página",
  "lastPageTooltip": "Última página",
  "showMenuTooltip": "Mostrar menu",
  "aboutListTileTitle": "Sobre o app $applicationName",
  "licensesPageTitle": "Licenças",
  "pageRowsInfoTitle": "$firstRow – $lastRow de $rowCount",
  "pageRowsInfoTitleApproximate": "$firstRow – $lastRow de aproximadamente $rowCount",
  "rowsPerPageTitle": "Linhas por página:",
  "tabLabel": "Guia $tabIndex de $tabCount",
  "selectedRowCountTitleOther": "$selectedRowCount itens selecionados",
  "cancelButtonLabel": "Cancelar",
  "closeButtonLabel": "Fechar",
  "continueButtonLabel": "Continuar",
  "copyButtonLabel": "Copiar",
  "cutButtonLabel": "Cortar",
  "scanTextButtonLabel": "Digitalizar texto",
  "okButtonLabel": "OK",
  "pasteButtonLabel": "Colar",
  "selectAllButtonLabel": "Selecionar tudo",
  "viewLicensesButtonLabel": "Acessar licenças",
  "timePickerHourModeAnnouncement": "Selecione as horas",
  "timePickerMinuteModeAnnouncement": "Selecione os minutos",
  "signedInLabel": "Conectado a",
  "hideAccountsLabel": "Ocultar contas",
  "showAccountsLabel": "Mostrar contas",
  "modalBarrierDismissLabel": "Dispensar",
  "drawerLabel": "Menu de navegação",
  "popupMenuLabel": "Menu pop-up",
  "dialogLabel": "Caixa de diálogo",
  "alertDialogLabel": "Alerta",
  "searchFieldLabel": "Pesquisa",
  "reorderItemToStart": "Mover para o início",
  "reorderItemToEnd": "Mover para o final",
  "reorderItemUp": "Mover para cima",
  "reorderItemDown": "Mover para baixo",
  "reorderItemLeft": "Mover para a esquerda",
  "reorderItemRight": "Mover para a direita",
  "expandedIconTapHint": "Recolher",
  "collapsedIconTapHint": "Abrir",
  "remainingTextFieldCharacterCountZero": "TBD",
  "remainingTextFieldCharacterCountOne": "1 caractere restante",
  "remainingTextFieldCharacterCountOther": "$remainingCount caracteres restantes",
  "refreshIndicatorSemanticLabel": "Atualizar",
  "moreButtonTooltip": "Mais",
  "dateSeparator": "/",
  "dateHelpText": "dd/mm/aaaa",
  "selectYearSemanticsLabel": "Selecione o ano",
  "unspecifiedDate": "Data",
  "unspecifiedDateRange": "Período",
  "dateInputLabel": "Inserir data",
  "dateRangeStartLabel": "Data de início",
  "dateRangeEndLabel": "Data de término",
  "dateRangeStartDateSemanticLabel": "Data de início $fullDate",
  "dateRangeEndDateSemanticLabel": "Data de término $fullDate",
  "invalidDateFormatLabel": "Formato inválido.",
  "invalidDateRangeLabel": "Intervalo inválido.",
  "dateOutOfRangeLabel": "Fora de alcance.",
  "saveButtonLabel": "Salvar",
  "datePickerHelpText": "Selecione a data",
  "dateRangePickerHelpText": "Selecione o intervalo",
  "calendarModeButtonLabel": "Mudar para agenda",
  "inputDateModeButtonLabel": "Mudar para modo de entrada",
  "timePickerDialHelpText": "Selecione o horário",
  "timePickerInputHelpText": "Insira o horário",
  "timePickerHourLabel": "Hora",
  "timePickerMinuteLabel": "Minuto",
  "invalidTimeLabel": "Insira um horário válido",
  "dialModeButtonLabel": "Mudar para o modo de seleção de discagem",
  "inputTimeModeButtonLabel": "Mudar para o modo de entrada de texto",
  "licensesPackageDetailTextZero": "No licenses",
  "licensesPackageDetailTextOne": "1 licença",
  "licensesPackageDetailTextOther": "$licenseCount licenças",
  "keyboardKeyAlt": "Alt",
  "keyboardKeyAltGraph": "AltGr",
  "keyboardKeyBackspace": "Backspace",
  "keyboardKeyCapsLock": "Caps Lock",
  "keyboardKeyChannelDown": "Canais para baixo",
  "keyboardKeyChannelUp": "Canais para cima",
  "keyboardKeyControl": "Ctrl",
  "keyboardKeyDelete": "Del",
  "keyboardKeyEject": "Ejetar",
  "keyboardKeyEnd": "End",
  "keyboardKeyEscape": "Esc",
  "keyboardKeyFn": "Fn",
  "keyboardKeyHome": "Home",
  "keyboardKeyInsert": "Insert",
  "keyboardKeyMeta": "Meta",
  "keyboardKeyNumLock": "Num Lock",
  "keyboardKeyNumpad1": "Num 1",
  "keyboardKeyNumpad2": "Num 2",
  "keyboardKeyNumpad3": "Num 3",
  "keyboardKeyNumpad4": "Num 4",
  "keyboardKeyNumpad5": "Num 5",
  "keyboardKeyNumpad6": "Num 6",
  "keyboardKeyNumpad7": "Num 7",
  "keyboardKeyNumpad8": "Num 8",
  "keyboardKeyNumpad9": "Num 9",
  "keyboardKeyNumpad0": "Num 0",
  "keyboardKeyNumpadAdd": "Num +",
  "keyboardKeyNumpadComma": "Num ,",
  "keyboardKeyNumpadDecimal": "Num .",
  "keyboardKeyNumpadDivide": "Num /",
  "keyboardKeyNumpadEnter": "Num Enter",
  "keyboardKeyNumpadEqual": "Num =",
  "keyboardKeyNumpadMultiply": "Num *",
  "keyboardKeyNumpadParenLeft": "Num (",
  "keyboardKeyNumpadParenRight": "Num )",
  "keyboardKeyNumpadSubtract": "Num -",
  "keyboardKeyPageDown": "PgDown",
  "keyboardKeyPageUp": "PgUp",
  "keyboardKeyPower": "Liga/desliga",
  "keyboardKeyPowerOff": "Desligar",
  "keyboardKeyPrintScreen": "Print Screen",
  "keyboardKeyScrollLock": "Scroll Lock",
  "keyboardKeySelect": "Selecionar",
  "keyboardKeySpace": "Espaço",
  "keyboardKeyMetaMacOs": "Command",
  "keyboardKeyMetaWindows": "Win",
  "menuBarMenuLabel": "Menu da barra de menus",
  "currentDateLabel": "Hoje",
  "scrimLabel": "Scrim",
  "bottomSheetLabel": "Página inferior",
  "scrimOnTapHint": "Fechar $modalRouteContentName",
  "keyboardKeyShift": "Shift",
<<<<<<< HEAD
  "expansionTileExpandedHint": "toque duas vezes para fechar",
  "expansionTileCollapsedHint": "Toque duas vezes para abrir",
  "expansionTileExpandedTapHint": "Feche",
  "expansionTileCollapsedTapHint": "Abra para mostrar mais detalhes",
  "expandedHint": "Fechado.",
  "collapsedHint": "Aberto.",
  "menuDismissLabel": "Dispensar menu",
  "lookUpButtonLabel": "Look Up"
=======
  "expansionTileExpandedHint": "double tap to collapse'",
  "expansionTileCollapsedHint": "double tap to expand",
  "expansionTileExpandedTapHint": "Collapse",
  "expansionTileCollapsedTapHint": "Expand for more details",
  "expandedHint": "Collapsed",
  "collapsedHint": "Expanded",
  "menuDismissLabel": "Dismiss menu",
  "lookUpButtonLabel": "Look Up",
  "searchWebButtonLabel": "Search Web"
>>>>>>> f10a6ef7
}<|MERGE_RESOLUTION|>--- conflicted
+++ resolved
@@ -81,8 +81,8 @@
   "timePickerHourLabel": "Hora",
   "timePickerMinuteLabel": "Minuto",
   "invalidTimeLabel": "Insira um horário válido",
-  "dialModeButtonLabel": "Mudar para o modo de seleção de discagem",
-  "inputTimeModeButtonLabel": "Mudar para o modo de entrada de texto",
+  "dialModeButtonLabel": "Alternar para o modo de seleção de discagem",
+  "inputTimeModeButtonLabel": "Alternar para o modo de entrada de texto",
   "licensesPackageDetailTextZero": "No licenses",
   "licensesPackageDetailTextOne": "1 licença",
   "licensesPackageDetailTextOther": "$licenseCount licenças",
@@ -138,16 +138,6 @@
   "bottomSheetLabel": "Página inferior",
   "scrimOnTapHint": "Fechar $modalRouteContentName",
   "keyboardKeyShift": "Shift",
-<<<<<<< HEAD
-  "expansionTileExpandedHint": "toque duas vezes para fechar",
-  "expansionTileCollapsedHint": "Toque duas vezes para abrir",
-  "expansionTileExpandedTapHint": "Feche",
-  "expansionTileCollapsedTapHint": "Abra para mostrar mais detalhes",
-  "expandedHint": "Fechado.",
-  "collapsedHint": "Aberto.",
-  "menuDismissLabel": "Dispensar menu",
-  "lookUpButtonLabel": "Look Up"
-=======
   "expansionTileExpandedHint": "double tap to collapse'",
   "expansionTileCollapsedHint": "double tap to expand",
   "expansionTileExpandedTapHint": "Collapse",
@@ -157,5 +147,4 @@
   "menuDismissLabel": "Dismiss menu",
   "lookUpButtonLabel": "Look Up",
   "searchWebButtonLabel": "Search Web"
->>>>>>> f10a6ef7
 }