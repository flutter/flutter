{
  "scriptCategory": "English-like",
  "timeOfDayFormat": "H:mm",
  "openAppDrawerTooltip": "Naviqasiya menyusunu açın",
  "backButtonTooltip": "Geri",
  "closeButtonTooltip": "Bağlayın",
  "deleteButtonTooltip": "Silin",
  "nextMonthTooltip": "Növbəti ay",
  "previousMonthTooltip": "Keçən ay",
  "nextPageTooltip": "Növbəti səhifə",
  "firstPageTooltip": "Birinci səhifə",
  "lastPageTooltip": "Son səhifə",
  "previousPageTooltip": "Əvvəlki səhifə",
  "showMenuTooltip": "Menyunu göstərin",
  "aboutListTileTitle": "$applicationName haqqında",
  "licensesPageTitle": "Lisenziyalar",
  "pageRowsInfoTitle": "$firstRow–$lastRow/$rowCount",
  "pageRowsInfoTitleApproximate": "$firstRow–$lastRow/ təxminən $rowCount",
  "rowsPerPageTitle": "Hər səhifə üzrə sıra:",
  "tabLabel": "$tabIndex/$tabCount tab",
  "selectedRowCountTitleOne": "1 element seçildi",
  "selectedRowCountTitleOther": "$selectedRowCount element seçildi",
  "cancelButtonLabel": "Ləğv edin",
  "closeButtonLabel": "Bağlayın",
  "continueButtonLabel": "Davam edin",
  "copyButtonLabel": "Kopyalayın",
  "cutButtonLabel": "Kəsin",
  "scanTextButtonLabel": "Mətni skan edin",
  "okButtonLabel": "OK",
  "pasteButtonLabel": "Yerləşdirin",
  "selectAllButtonLabel": "Hamısını seçin",
  "viewLicensesButtonLabel": "Lisenziyalara baxın",
  "anteMeridiemAbbreviation": "AM",
  "postMeridiemAbbreviation": "PM",
  "timePickerHourModeAnnouncement": "Saat seçin",
  "timePickerMinuteModeAnnouncement": "Dəqiqə seçin",
  "modalBarrierDismissLabel": "İmtina edin",
  "signedInLabel": "Daxil olundu",
  "hideAccountsLabel": "Hesabları gizlədin",
  "showAccountsLabel": "Hesabları göstərin",
  "drawerLabel": "Naviqasiya menyusu",
  "popupMenuLabel": "Popap menyusu",
  "dialogLabel": "Dialoq",
  "alertDialogLabel": "Bildiriş",
  "searchFieldLabel": "Axtarın",
  "reorderItemToStart": "Əvvələ köçürün",
  "reorderItemToEnd": "Sona köçürün",
  "reorderItemUp": "Yuxarı köçürün",
  "reorderItemDown": "Aşağı köçürün",
  "reorderItemLeft": "Sola köçürün",
  "reorderItemRight": "Sağa köçürün",
  "expandedIconTapHint": "Yığcamlaşdırın",
  "collapsedIconTapHint": "Genişləndirin",
  "remainingTextFieldCharacterCountOne": "1 simvol qalır",
  "remainingTextFieldCharacterCountOther": "$remainingCount simvol qalır",
  "refreshIndicatorSemanticLabel": "Yeniləyin",
  "moreButtonTooltip": "Daha çox",
  "dateSeparator": ".",
  "dateHelpText": "aa.gg.iiii",
  "selectYearSemanticsLabel": "İl seçin",
  "unspecifiedDate": "Tarix",
  "unspecifiedDateRange": "Tarix aralığı",
  "dateInputLabel": "Tarix daxil edin",
  "dateRangeStartLabel": "Başlama tarixi",
  "dateRangeEndLabel": "Bitmə tarixi",
  "dateRangeStartDateSemanticLabel": "Başlama tarixi: $fullDate",
  "dateRangeEndDateSemanticLabel": "Bitmə tarixi: $fullDate",
  "invalidDateFormatLabel": "Yanlış format.",
  "invalidDateRangeLabel": "Yanlış aralıq.",
  "dateOutOfRangeLabel": "Aralıqdan kənar.",
  "saveButtonLabel": "Yadda saxlayın",
  "datePickerHelpText": "Tarix seçin",
  "dateRangePickerHelpText": "Aralıq seçin",
  "calendarModeButtonLabel": "Təqvimə keçin",
  "inputDateModeButtonLabel": "Daxiletməyə keçin",
  "timePickerDialHelpText": "Vaxt seçin",
  "timePickerInputHelpText": "Vaxt daxil edin",
  "timePickerHourLabel": "Saat",
  "timePickerMinuteLabel": "Dəqiqə",
  "invalidTimeLabel": "Düzgün vaxt daxil edin",
  "dialModeButtonLabel": "Yığım seçici rejiminə keçin",
  "inputTimeModeButtonLabel": "Mətn daxiletmə rejiminə keçin",
  "licensesPackageDetailTextZero": "No licenses",
  "licensesPackageDetailTextOne": "1 lisenziya",
  "licensesPackageDetailTextOther": "$licenseCount lisenziya",
  "keyboardKeyAlt": "Alt",
  "keyboardKeyAltGraph": "AltGr",
  "keyboardKeyBackspace": "Backspace",
  "keyboardKeyCapsLock": "Böyük Hərf",
  "keyboardKeyChannelDown": "Aşağıdakı kanala keçin",
  "keyboardKeyChannelUp": "Yuxarıdakı kanala keçin",
  "keyboardKeyControl": "Ctrl",
  "keyboardKeyDelete": "Del",
  "keyboardKeyEject": "Çıxarın",
  "keyboardKeyEnd": "Son",
  "keyboardKeyEscape": "Esc",
  "keyboardKeyFn": "Fn",
  "keyboardKeyHome": "Əsas səhifə",
  "keyboardKeyInsert": "Daxil edin",
  "keyboardKeyMeta": "Meta",
  "keyboardKeyNumLock": "Rəqəm",
  "keyboardKeyNumpad1": "Rəq 1",
  "keyboardKeyNumpad2": "Rəq 2",
  "keyboardKeyNumpad3": "Rəq 3",
  "keyboardKeyNumpad4": "Rəq 4",
  "keyboardKeyNumpad5": "Rəq 5",
  "keyboardKeyNumpad6": "Rəq 6",
  "keyboardKeyNumpad7": "Rəq 7",
  "keyboardKeyNumpad8": "Rəq 8",
  "keyboardKeyNumpad9": "Rəq 9",
  "keyboardKeyNumpad0": "Rəq 0",
  "keyboardKeyNumpadAdd": "Rəq +",
  "keyboardKeyNumpadComma": "Rəq ,",
  "keyboardKeyNumpadDecimal": "Rəq .",
  "keyboardKeyNumpadDivide": "Rəq /",
  "keyboardKeyNumpadEnter": "Rəqəm Daxiletmə",
  "keyboardKeyNumpadEqual": "Rəq =",
  "keyboardKeyNumpadMultiply": "Rəq *",
  "keyboardKeyNumpadParenLeft": "Rəq (",
  "keyboardKeyNumpadParenRight": "Rəq )",
  "keyboardKeyNumpadSubtract": "Rəq -",
  "keyboardKeyPageDown": "Aşağı Səhifə",
  "keyboardKeyPageUp": "Yuxarı Səhifə",
  "keyboardKeyPower": "Qidalanma",
  "keyboardKeyPowerOff": "Söndürmə",
  "keyboardKeyPrintScreen": "Ekran Çapı",
  "keyboardKeyScrollLock": "Sürüşdürmə",
  "keyboardKeySelect": "Seçin",
  "keyboardKeySpace": "Boşluq",
  "keyboardKeyMetaMacOs": "Əmr",
  "keyboardKeyMetaWindows": "Win",
  "menuBarMenuLabel": "Menyu paneli menyusu",
  "currentDateLabel": "Bugün",
  "scrimLabel": "Kətan",
  "bottomSheetLabel": "Aşağıdakı Vərəq",
  "scrimOnTapHint": "Bağlayın: $modalRouteContentName",
  "keyboardKeyShift": "Shift",
<<<<<<< HEAD
  "expansionTileExpandedHint": "yığcamlaşdırmaq üçün iki dəfə toxunun",
  "expansionTileCollapsedHint": "genişləndirmək üçün iki dəfə toxunun",
  "expansionTileExpandedTapHint": "Yığcamlaşdırın",
  "expansionTileCollapsedTapHint": "Daha çox detallar üçün genişləndirin",
  "expandedHint": "Yığcamlaşdırıldı",
  "collapsedHint": "Genişləndirildi",
  "menuDismissLabel": "Menyunu qapadın",
  "lookUpButtonLabel": "Look Up"
=======
  "expansionTileExpandedHint": "double tap to collapse'",
  "expansionTileCollapsedHint": "double tap to expand",
  "expansionTileExpandedTapHint": "Collapse",
  "expansionTileCollapsedTapHint": "Expand for more details",
  "expandedHint": "Collapsed",
  "collapsedHint": "Expanded",
  "menuDismissLabel": "Dismiss menu",
  "lookUpButtonLabel": "Look Up",
  "searchWebButtonLabel": "Search Web"
>>>>>>> f10a6ef7
}<|MERGE_RESOLUTION|>--- conflicted
+++ resolved
@@ -135,16 +135,6 @@
   "bottomSheetLabel": "Aşağıdakı Vərəq",
   "scrimOnTapHint": "Bağlayın: $modalRouteContentName",
   "keyboardKeyShift": "Shift",
-<<<<<<< HEAD
-  "expansionTileExpandedHint": "yığcamlaşdırmaq üçün iki dəfə toxunun",
-  "expansionTileCollapsedHint": "genişləndirmək üçün iki dəfə toxunun",
-  "expansionTileExpandedTapHint": "Yığcamlaşdırın",
-  "expansionTileCollapsedTapHint": "Daha çox detallar üçün genişləndirin",
-  "expandedHint": "Yığcamlaşdırıldı",
-  "collapsedHint": "Genişləndirildi",
-  "menuDismissLabel": "Menyunu qapadın",
-  "lookUpButtonLabel": "Look Up"
-=======
   "expansionTileExpandedHint": "double tap to collapse'",
   "expansionTileCollapsedHint": "double tap to expand",
   "expansionTileExpandedTapHint": "Collapse",
@@ -154,5 +144,4 @@
   "menuDismissLabel": "Dismiss menu",
   "lookUpButtonLabel": "Look Up",
   "searchWebButtonLabel": "Search Web"
->>>>>>> f10a6ef7
 }