--- conflicted
+++ resolved
@@ -135,22 +135,12 @@
   "bottomSheetLabel": "Blað neðst",
   "scrimOnTapHint": "Loka $modalRouteContentName",
   "keyboardKeyShift": "Shift",
-<<<<<<< HEAD
   "expansionTileExpandedHint": "ýttu tvisvar til að minnka",
   "expansionTileCollapsedHint": "ýttu tvisvar til að stækka",
   "expansionTileExpandedTapHint": "Minnka",
   "expansionTileCollapsedTapHint": "Stækka til að sjá frekari upplýsingar",
   "expandedHint": "Minnkað",
   "collapsedHint": "Stækkað",
-  "menuDismissLabel": "Loka valmynd"
-=======
-  "expansionTileExpandedHint": "double tap to collapse'",
-  "expansionTileCollapsedHint": "double tap to expand",
-  "expansionTileExpandedTapHint": "Collapse",
-  "expansionTileCollapsedTapHint": "Expand for more details",
-  "expandedHint": "Collapsed",
-  "collapsedHint": "Expanded",
-  "menuDismissLabel": "Dismiss menu",
+  "menuDismissLabel": "Loka valmynd",
   "lookUpButtonLabel": "Look Up"
->>>>>>> 9cda3092
 }