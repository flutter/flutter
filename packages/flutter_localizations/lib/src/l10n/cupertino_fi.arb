{
  "datePickerHourSemanticsLabelOne": "klo $hour",
  "datePickerHourSemanticsLabelOther": "klo $hour",
  "datePickerMinuteSemanticsLabelOne": "1 minuutti",
  "datePickerMinuteSemanticsLabelOther": "$minute minuuttia",
  "datePickerDateOrder": "dmy",
  "datePickerDateTimeOrder": "date_time_dayPeriod",
  "anteMeridiemAbbreviation": "ap",
  "postMeridiemAbbreviation": "ip",
  "todayLabel": "Tänään",
  "alertDialogLabel": "Ilmoitus",
  "timerPickerHourLabelOne": "tunti",
  "timerPickerHourLabelOther": "tuntia",
  "timerPickerMinuteLabelOne": "min",
  "timerPickerMinuteLabelOther": "min",
  "timerPickerSecondLabelOne": "s",
  "timerPickerSecondLabelOther": "s",
  "cutButtonLabel": "Leikkaa",
  "copyButtonLabel": "Kopioi",
  "pasteButtonLabel": "Liitä",
  "selectAllButtonLabel": "Valitse kaikki",
<<<<<<< HEAD
  "tabSemanticsLabel": "TBD"
=======
  "modalBarrierDismissLabel": "Ohita"
>>>>>>> 0549ab23
}<|MERGE_RESOLUTION|>--- conflicted
+++ resolved
@@ -19,9 +19,6 @@
   "copyButtonLabel": "Kopioi",
   "pasteButtonLabel": "Liitä",
   "selectAllButtonLabel": "Valitse kaikki",
-<<<<<<< HEAD
-  "tabSemanticsLabel": "TBD"
-=======
+  "tabSemanticsLabel": "TBD",
   "modalBarrierDismissLabel": "Ohita"
->>>>>>> 0549ab23
 }