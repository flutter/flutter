{
  "datePickerHourSemanticsLabelFew": "$hour",
  "datePickerHourSemanticsLabelMany": "$hour",
  "datePickerMinuteSemanticsLabelFew": "$minute minuty",
  "datePickerMinuteSemanticsLabelMany": "$minute minut",
  "timerPickerHourLabelFew": "godziny",
  "timerPickerHourLabelMany": "godzin",
  "timerPickerMinuteLabelFew": "min",
  "timerPickerMinuteLabelMany": "min",
  "timerPickerSecondLabelFew": "s",
  "timerPickerSecondLabelMany": "s",
  "datePickerHourSemanticsLabelOne": "$hour",
  "datePickerHourSemanticsLabelOther": "$hour",
  "datePickerMinuteSemanticsLabelOne": "1 minuta",
  "datePickerMinuteSemanticsLabelOther": "$minute minuty",
  "datePickerDateOrder": "dmy",
  "datePickerDateTimeOrder": "date_time_dayPeriod",
  "anteMeridiemAbbreviation": "AM",
  "postMeridiemAbbreviation": "PM",
  "todayLabel": "Dziś",
  "alertDialogLabel": "Alert",
  "timerPickerHourLabelOne": "godzina",
  "timerPickerHourLabelOther": "godziny",
  "timerPickerMinuteLabelOne": "min",
  "timerPickerMinuteLabelOther": "min",
  "timerPickerSecondLabelOne": "s",
  "timerPickerSecondLabelOther": "s",
  "cutButtonLabel": "Wytnij",
  "copyButtonLabel": "Kopiuj",
  "pasteButtonLabel": "Wklej",
  "selectAllButtonLabel": "Zaznacz wszystko",
  "tabSemanticsLabel": "Karta $tabIndex z $tabCount",
  "modalBarrierDismissLabel": "Zamknij",
  "searchTextFieldPlaceholderLabel": "Szukaj",
<<<<<<< HEAD
  "noSpellCheckReplacementsLabel": "No Replacements Found"
=======
  "noSpellCheckReplacementsLabel": "Nie znaleziono zastąpień"
>>>>>>> d211f428
}<|MERGE_RESOLUTION|>--- conflicted
+++ resolved
@@ -32,9 +32,5 @@
   "tabSemanticsLabel": "Karta $tabIndex z $tabCount",
   "modalBarrierDismissLabel": "Zamknij",
   "searchTextFieldPlaceholderLabel": "Szukaj",
-<<<<<<< HEAD
-  "noSpellCheckReplacementsLabel": "No Replacements Found"
-=======
   "noSpellCheckReplacementsLabel": "Nie znaleziono zastąpień"
->>>>>>> d211f428
 }