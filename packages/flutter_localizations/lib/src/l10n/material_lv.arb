{
  "scriptCategory": "English-like",
  "timeOfDayFormat": "HH:mm",
  "openAppDrawerTooltip": "Atvērt navigācijas izvēlni",
  "backButtonTooltip": "Atpakaļ",
  "closeButtonTooltip": "Aizvērt",
  "deleteButtonTooltip": "Dzēst",
  "nextMonthTooltip": "Nākamais mēnesis",
  "previousMonthTooltip": "Iepriekšējais mēnesis",
  "nextPageTooltip": "Nākamā lapa",
  "previousPageTooltip": "Iepriekšējā lapa",
  "firstPageTooltip": "Pirmā lapa",
  "lastPageTooltip": "Pēdējā lapa",
  "showMenuTooltip": "Rādīt izvēlni",
  "aboutListTileTitle": "Par $applicationName",
  "licensesPageTitle": "Licences",
  "pageRowsInfoTitle": "$firstRow.–$lastRow. no $rowCount",
  "pageRowsInfoTitleApproximate": "$firstRow.–$lastRow. no aptuveni $rowCount",
  "rowsPerPageTitle": "Rindas lapā:",
  "tabLabel": "$tabIndex. cilne no $tabCount",
  "selectedRowCountTitleZero": "Nav atlasītu vienumu",
  "selectedRowCountTitleOne": "Atlasīts 1 vienums",
  "selectedRowCountTitleOther": "Atlasīti $selectedRowCount vienumi",
  "cancelButtonLabel": "ATCELT",
  "closeButtonLabel": "AIZVĒRT",
  "continueButtonLabel": "TURPINĀT",
  "copyButtonLabel": "Kopēt",
  "cutButtonLabel": "Izgriezt",
  "okButtonLabel": "LABI",
  "pasteButtonLabel": "Ielīmēt",
  "selectAllButtonLabel": "Atlasīt visu",
  "viewLicensesButtonLabel": "SKATĪT LICENCES",
  "anteMeridiemAbbreviation": "priekšpusdienā",
  "postMeridiemAbbreviation": "pēcpusdienā",
  "timePickerHourModeAnnouncement": "Atlasiet stundas",
  "timePickerMinuteModeAnnouncement": "Atlasiet minūtes",
  "modalBarrierDismissLabel": "Nerādīt",
  "signedInLabel": "Esat pierakstījies",
  "hideAccountsLabel": "Slēpt kontus",
  "showAccountsLabel": "Rādīt kontus",
  "drawerLabel": "Navigācijas izvēlne",
  "popupMenuLabel": "Uznirstošā izvēlne",
  "dialogLabel": "Dialoglodziņš",
  "alertDialogLabel": "Brīdinājums",
  "searchFieldLabel": "Meklēt",
  "reorderItemToStart": "Pārvietot uz sākumu",
  "reorderItemToEnd": "Pārvietot uz beigām",
  "reorderItemUp": "Pārvietot uz augšu",
  "reorderItemDown": "Pārvietot uz leju",
  "reorderItemLeft": "Pārvietot pa kreisi",
  "reorderItemRight": "Pārvietot pa labi",
  "expandedIconTapHint": "Sakļaut",
  "collapsedIconTapHint": "Izvērst",
  "remainingTextFieldCharacterCountZero": "Nav atlikusi neviena rakstzīme.",
  "remainingTextFieldCharacterCountOne": "Atlikusi 1 rakstzīme.",
  "remainingTextFieldCharacterCountOther": "Atlikušas $remainingCount rakstzīmes.",
  "refreshIndicatorSemanticLabel": "Atsvaidzināt",
  "moreButtonTooltip": "Vairāk",
  "dateSeparator": ".",
  "dateHelpText": "dd/mm/gggg",
  "selectYearSemanticsLabel": "Atlasiet gadu",
  "unspecifiedDate": "Datums",
  "unspecifiedDateRange": "Datumu diapazons",
  "dateInputLabel": "Ievadiet datumu",
  "dateRangeStartLabel": "Sākuma datums",
  "dateRangeEndLabel": "Beigu datums",
  "dateRangeStartDateSemanticLabel": "Sākuma datums: $fullDate",
  "dateRangeEndDateSemanticLabel": "Beigu datums: $fullDate",
  "invalidDateFormatLabel": "Nederīgs formāts.",
  "invalidDateRangeLabel": "Nederīgs diapazons.",
  "dateOutOfRangeLabel": "Ārpus diapazona.",
  "saveButtonLabel": "SAGLABĀT",
  "datePickerHelpText": "ATLASIET DATUMU",
  "dateRangePickerHelpText": "ATLASIET DIAPAZONU",
  "calendarModeButtonLabel": "Pārslēgties uz kalendāru",
  "inputDateModeButtonLabel": "Pārslēgties uz ievadi",
  "timePickerDialHelpText": "ATLASIET LAIKU",
  "timePickerInputHelpText": "IEVADIET LAIKU",
  "timePickerHourLabel": "Stunda",
  "timePickerMinuteLabel": "Minūte",
  "invalidTimeLabel": "Ievadiet derīgu laiku.",
  "dialModeButtonLabel": "Pārslēgties uz ciparnīcas atlasītāja režīmu",
  "inputTimeModeButtonLabel": "Pārslēgties uz teksta ievades režīmu",
  "licensesPackageDetailTextZero": "Nav licenču",
  "licensesPackageDetailTextOne": "1 licence",
  "licensesPackageDetailTextOther": "$licenseCount licences",
  "keyboardKeyAlt": "Alt",
  "keyboardKeyAltGraph": "AltGr",
  "keyboardKeyBackspace": "Backspace",
  "keyboardKeyCapsLock": "Caps Lock",
  "keyboardKeyChannelDown": "Nākamais kanāls",
  "keyboardKeyChannelUp": "Iepriekšējais kanāls",
  "keyboardKeyControl": "Ctrl",
  "keyboardKeyDelete": "Del",
  "keyboardKeyEject": "Izstumt",
  "keyboardKeyEnd": "End",
  "keyboardKeyEscape": "Esc",
  "keyboardKeyFn": "Fn",
  "keyboardKeyHome": "Home",
  "keyboardKeyInsert": "Insert",
  "keyboardKeyMeta": "Meta",
  "keyboardKeyNumLock": "Num Lock",
  "keyboardKeyNumpad1": "Num 1",
  "keyboardKeyNumpad2": "Num 2",
  "keyboardKeyNumpad3": "Num 3",
  "keyboardKeyNumpad4": "Num 4",
  "keyboardKeyNumpad5": "Num 5",
  "keyboardKeyNumpad6": "Num 6",
  "keyboardKeyNumpad7": "Num 7",
  "keyboardKeyNumpad8": "Num 8",
  "keyboardKeyNumpad9": "Num 9",
  "keyboardKeyNumpad0": "Num 0",
  "keyboardKeyNumpadAdd": "Num +",
  "keyboardKeyNumpadComma": "Num ,",
  "keyboardKeyNumpadDecimal": "Num .",
  "keyboardKeyNumpadDivide": "Num /",
  "keyboardKeyNumpadEnter": "Num Enter",
  "keyboardKeyNumpadEqual": "Num =",
  "keyboardKeyNumpadMultiply": "Num *",
  "keyboardKeyNumpadParenLeft": "Num (",
  "keyboardKeyNumpadParenRight": "Num )",
  "keyboardKeyNumpadSubtract": "Num -",
  "keyboardKeyPageDown": "PgDown",
  "keyboardKeyPageUp": "PgUp",
  "keyboardKeyPower": "Ieslēgt",
  "keyboardKeyPowerOff": "Izslēgt",
  "keyboardKeyPrintScreen": "Print Screen",
  "keyboardKeyScrollLock": "Scroll Lock",
  "keyboardKeySelect": "Atlasīt",
  "keyboardKeySpace": "Atstarpes taustiņš",
  "keyboardKeyMetaMacOs": "Command",
  "keyboardKeyMetaWindows": "Windows",
  "menuBarMenuLabel": "Izvēļņu joslas izvēlne",
  "currentDateLabel": "Date of today",
<<<<<<< HEAD
  "scrimLabel": "Scrim",
  "bottomSheetLabel": "Bottom Sheet",
  "scrimOnTapHint": "Close $modalRouteName"
=======
  "keyboardKeyShift": "Shift"
>>>>>>> 7b850ef3
}<|MERGE_RESOLUTION|>--- conflicted
+++ resolved
@@ -132,11 +132,8 @@
   "keyboardKeyMetaWindows": "Windows",
   "menuBarMenuLabel": "Izvēļņu joslas izvēlne",
   "currentDateLabel": "Date of today",
-<<<<<<< HEAD
   "scrimLabel": "Scrim",
   "bottomSheetLabel": "Bottom Sheet",
-  "scrimOnTapHint": "Close $modalRouteName"
-=======
+  "scrimOnTapHint": "Close $modalRouteName",
   "keyboardKeyShift": "Shift"
->>>>>>> 7b850ef3
 }