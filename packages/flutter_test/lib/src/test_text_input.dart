--- conflicted
+++ resolved
@@ -278,30 +278,24 @@
   /// Simulates a scribble interaction starting.
   Future<void> startScribbleInteraction() async {
     assert(isRegistered);
-<<<<<<< HEAD
-    await TestDefaultBinaryMessengerBinding.instance!.defaultBinaryMessenger.handlePlatformMessage(
-      SystemChannels.scribble.name,
-      SystemChannels.scribble.codec.encodeMethodCall(
-=======
+    await TestDefaultBinaryMessengerBinding.instance.defaultBinaryMessenger.handlePlatformMessage(
+      SystemChannels.scribble.name,
+      SystemChannels.scribble.codec.encodeMethodCall(
+        MethodCall(
+          'Scribble.scribbleInteractionBegan',
+           <dynamic>[_client ?? -1,]
+        ),
+      ),
+      (ByteData? data) { /* response from framework is discarded */ },
+    );
+  }
+
+  /// Simulates a scribble interaction finishing.
+  Future<void> finishScribbleInteraction() async {
+    assert(isRegistered);
     await TestDefaultBinaryMessengerBinding.instance.defaultBinaryMessenger.handlePlatformMessage(
       SystemChannels.textInput.name,
       SystemChannels.textInput.codec.encodeMethodCall(
->>>>>>> aa5db20f
-        MethodCall(
-          'Scribble.scribbleInteractionBegan',
-           <dynamic>[_client ?? -1,]
-        ),
-      ),
-      (ByteData? data) { /* response from framework is discarded */ },
-    );
-  }
-
-  /// Simulates a scribble interaction finishing.
-  Future<void> finishScribbleInteraction() async {
-    assert(isRegistered);
-    await TestDefaultBinaryMessengerBinding.instance.defaultBinaryMessenger.handlePlatformMessage(
-      SystemChannels.textInput.name,
-      SystemChannels.textInput.codec.encodeMethodCall(
         MethodCall(
           'TextInputClient.scribbleInteractionFinished',
            <dynamic>[_client ?? -1,]
@@ -314,15 +308,9 @@
   /// Simulates a Scribble focus.
   Future<void> scribbleFocusElement(String elementIdentifier, Offset offset) async {
     assert(isRegistered);
-<<<<<<< HEAD
-    await TestDefaultBinaryMessengerBinding.instance!.defaultBinaryMessenger.handlePlatformMessage(
-      SystemChannels.scribble.name,
-      SystemChannels.scribble.codec.encodeMethodCall(
-=======
-    await TestDefaultBinaryMessengerBinding.instance.defaultBinaryMessenger.handlePlatformMessage(
-      SystemChannels.textInput.name,
-      SystemChannels.textInput.codec.encodeMethodCall(
->>>>>>> aa5db20f
+    await TestDefaultBinaryMessengerBinding.instance.defaultBinaryMessenger.handlePlatformMessage(
+      SystemChannels.scribble.name,
+      SystemChannels.scribble.codec.encodeMethodCall(
         MethodCall(
           'Scribble.focusElement',
            <dynamic>[elementIdentifier, offset.dx, offset.dy]
@@ -336,15 +324,9 @@
   Future<List<List<dynamic>>> scribbleRequestElementsInRect(Rect rect) async {
     assert(isRegistered);
     List<List<dynamic>> response = <List<dynamic>>[];
-<<<<<<< HEAD
-    await TestDefaultBinaryMessengerBinding.instance!.defaultBinaryMessenger.handlePlatformMessage(
-      SystemChannels.scribble.name,
-      SystemChannels.scribble.codec.encodeMethodCall(
-=======
-    await TestDefaultBinaryMessengerBinding.instance.defaultBinaryMessenger.handlePlatformMessage(
-      SystemChannels.textInput.name,
-      SystemChannels.textInput.codec.encodeMethodCall(
->>>>>>> aa5db20f
+    await TestDefaultBinaryMessengerBinding.instance.defaultBinaryMessenger.handlePlatformMessage(
+      SystemChannels.scribble.name,
+      SystemChannels.scribble.codec.encodeMethodCall(
         MethodCall(
           'Scribble.requestElementsInRect',
            <dynamic>[rect.left, rect.top, rect.width, rect.height]
@@ -361,15 +343,9 @@
   /// Simulates iOS inserting a UITextPlaceholder during a long press with the pencil.
   Future<void> scribbleInsertPlaceholder() async {
     assert(isRegistered);
-<<<<<<< HEAD
-    await TestDefaultBinaryMessengerBinding.instance!.defaultBinaryMessenger.handlePlatformMessage(
-      SystemChannels.scribble.name,
-      SystemChannels.scribble.codec.encodeMethodCall(
-=======
-    await TestDefaultBinaryMessengerBinding.instance.defaultBinaryMessenger.handlePlatformMessage(
-      SystemChannels.textInput.name,
-      SystemChannels.textInput.codec.encodeMethodCall(
->>>>>>> aa5db20f
+    await TestDefaultBinaryMessengerBinding.instance.defaultBinaryMessenger.handlePlatformMessage(
+      SystemChannels.scribble.name,
+      SystemChannels.scribble.codec.encodeMethodCall(
         MethodCall(
           'Scribble.insertTextPlaceholder',
            <dynamic>[_client ?? -1, 0.0, 0.0]
@@ -382,15 +358,12 @@
   /// Simulates iOS removing a UITextPlaceholder after a long press with the pencil is released.
   Future<void> scribbleRemovePlaceholder() async {
     assert(isRegistered);
-<<<<<<< HEAD
     await TestDefaultBinaryMessengerBinding.instance!.defaultBinaryMessenger.handlePlatformMessage(
       SystemChannels.scribble.name,
       SystemChannels.scribble.codec.encodeMethodCall(
-=======
-    await TestDefaultBinaryMessengerBinding.instance.defaultBinaryMessenger.handlePlatformMessage(
-      SystemChannels.textInput.name,
-      SystemChannels.textInput.codec.encodeMethodCall(
->>>>>>> aa5db20f
+    await TestDefaultBinaryMessengerBinding.instance.defaultBinaryMessenger.handlePlatformMessage(
+      SystemChannels.scribble.name,
+      SystemChannels.scribble.codec.encodeMethodCall(
         MethodCall(
           'Scribble.removeTextPlaceholder',
            <dynamic>[_client ?? -1]
