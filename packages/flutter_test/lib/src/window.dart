--- conflicted
+++ resolved
@@ -321,15 +321,11 @@
   }
 
   @override
-<<<<<<< HEAD
   double scaleFontSize(double unscaledFontSize) => textScaleFactor * unscaledFontSize;
 
   @override
-  Brightness get platformBrightness => _platformBrightnessTestValue ?? _platformDispatcher.platformBrightness;
-=======
   Brightness get platformBrightness =>
       _platformBrightnessTestValue ?? _platformDispatcher.platformBrightness;
->>>>>>> 80d0a8b8
   Brightness? _platformBrightnessTestValue;
   @override
   VoidCallback? get onPlatformBrightnessChanged => _platformDispatcher.onPlatformBrightnessChanged;
