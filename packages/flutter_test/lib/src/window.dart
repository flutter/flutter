// Copyright 2014 The Flutter Authors. All rights reserved.
// Use of this source code is governed by a BSD-style license that can be
// found in the LICENSE file.

/// @docImport 'package:flutter/material.dart';
///
/// @docImport 'binding.dart';
/// @docImport 'widget_tester.dart';
library;

import 'dart:ui' hide window;

import 'package:flutter/foundation.dart';
import 'package:flutter/widgets.dart';

/// Test version of [AccessibilityFeatures] in which specific features may
/// be set to arbitrary values.
///
/// By default, all features are disabled. For an instance where all the
/// features are enabled, consider the [FakeAccessibilityFeatures.allOn]
/// constant.
@immutable
class FakeAccessibilityFeatures implements AccessibilityFeatures {
  /// Creates a test instance of [AccessibilityFeatures].
  ///
  /// By default, all features are disabled.
  const FakeAccessibilityFeatures({
    this.accessibleNavigation = false,
    this.invertColors = false,
    this.disableAnimations = false,
    this.boldText = false,
    this.reduceMotion = false,
    this.highContrast = false,
    this.onOffSwitchLabels = false,
  });

  /// An instance of [AccessibilityFeatures] where all the features are enabled.
  static const FakeAccessibilityFeatures allOn = FakeAccessibilityFeatures(
    accessibleNavigation: true,
    invertColors: true,
    disableAnimations: true,
    boldText: true,
    reduceMotion: true,
    highContrast: true,
    onOffSwitchLabels: true,
  );

  @override
  final bool accessibleNavigation;

  @override
  final bool invertColors;

  @override
  final bool disableAnimations;

  @override
  final bool boldText;

  @override
  final bool reduceMotion;

  @override
  final bool highContrast;

  @override
  final bool onOffSwitchLabels;

  @override
  bool operator ==(Object other) {
    if (other.runtimeType != runtimeType) {
      return false;
    }
    return other is FakeAccessibilityFeatures &&
        other.accessibleNavigation == accessibleNavigation &&
        other.invertColors == invertColors &&
        other.disableAnimations == disableAnimations &&
        other.boldText == boldText &&
        other.reduceMotion == reduceMotion &&
        other.highContrast == highContrast &&
        other.onOffSwitchLabels == onOffSwitchLabels;
  }

  @override
  int get hashCode {
    return Object.hash(
      accessibleNavigation,
      invertColors,
      disableAnimations,
      boldText,
      reduceMotion,
      highContrast,
      onOffSwitchLabels,
    );
  }

  /// This gives us some grace time when the dart:ui side adds something to
  /// [AccessibilityFeatures], and makes things easier when we do rolls to
  /// give us time to catch up.
  ///
  /// If you would like to add to this class, changes must first be made in the
  /// engine, followed by the framework.
  @override
  dynamic noSuchMethod(Invocation invocation) {
    return null;
  }
}

/// Used to fake insets and padding for [TestFlutterView]s.
///
/// See also:
///
///   * [TestFlutterView.padding], [TestFlutterView.systemGestureInsets],
///     [TestFlutterView.viewInsets], and [TestFlutterView.viewPadding] for test
///     properties that make use of [FakeViewPadding].
@immutable
class FakeViewPadding implements ViewPadding {
  /// Instantiates a new [FakeViewPadding] object for faking insets and padding
  /// during tests.
  const FakeViewPadding({this.left = 0.0, this.top = 0.0, this.right = 0.0, this.bottom = 0.0});

  FakeViewPadding._wrap(ViewPadding base)
    : left = base.left,
      top = base.top,
      right = base.right,
      bottom = base.bottom;

  /// A view padding that has zeros for each edge.
  static const FakeViewPadding zero = FakeViewPadding();

  @override
  final double left;

  @override
  final double top;

  @override
  final double right;

  @override
  final double bottom;
}

/// [PlatformDispatcher] that wraps another [PlatformDispatcher] and
/// allows faking of some properties for testing purposes.
///
/// See also:
///
///   * [TestFlutterView], which wraps a [FlutterView] for testing and
///     mocking purposes.
class TestPlatformDispatcher implements PlatformDispatcher {
  /// Constructs a [TestPlatformDispatcher] that defers all behavior to the given
  /// [PlatformDispatcher] unless explicitly overridden for test purposes.
  TestPlatformDispatcher({required PlatformDispatcher platformDispatcher})
    : _platformDispatcher = platformDispatcher {
    _updateViewsAndDisplays();
    _platformDispatcher.onMetricsChanged = _handleMetricsChanged;
    _platformDispatcher.onViewFocusChange = _handleViewFocusChanged;
  }

  /// The [PlatformDispatcher] that is wrapped by this [TestPlatformDispatcher].
  final PlatformDispatcher _platformDispatcher;

  @override
  TestFlutterView? get implicitView {
    return _platformDispatcher.implicitView != null
        ? _testViews[_platformDispatcher.implicitView!.viewId]!
        : null;
  }

  final Map<int, TestFlutterView> _testViews = <int, TestFlutterView>{};
  final Map<int, TestDisplay> _testDisplays = <int, TestDisplay>{};

  @override
  VoidCallback? get onMetricsChanged => _platformDispatcher.onMetricsChanged;
  VoidCallback? _onMetricsChanged;
  @override
  set onMetricsChanged(VoidCallback? callback) {
    _onMetricsChanged = callback;
  }

  void _handleMetricsChanged() {
    _updateViewsAndDisplays();
    _onMetricsChanged?.call();
  }

  @override
  ViewFocusChangeCallback? get onViewFocusChange => _platformDispatcher.onViewFocusChange;
  ViewFocusChangeCallback? _onViewFocusChange;
  @override
  set onViewFocusChange(ViewFocusChangeCallback? callback) {
    _onViewFocusChange = callback;
  }

  void _handleViewFocusChanged(ViewFocusEvent event) {
    _updateViewsAndDisplays();
    _currentlyFocusedViewId = switch (event.state) {
      ViewFocusState.focused => event.viewId,
      ViewFocusState.unfocused => null,
    };
    _onViewFocusChange?.call(event);
  }

  /// Returns the list of [ViewFocusEvent]s that have been received by
  /// [requestViewFocusChange] since the last call to
  /// [resetFocusedViewTestValues].
  ///
  /// Clearing or modifying the returned list will do nothing (it's a copy).
  /// Call [resetFocusedViewTestValues] to clear.
  List<ViewFocusEvent> get testFocusEvents => _testFocusEvents.toList();
  final List<ViewFocusEvent> _testFocusEvents = <ViewFocusEvent>[];

  /// Returns the last view ID to be focused by [onViewFocusChange].
  /// Returns null if no views are focused.
  ///
  /// Can be reset to null with [resetFocusedViewTestValues].
  int? get currentlyFocusedViewIdTestValue => _currentlyFocusedViewId;
  int? _currentlyFocusedViewId;

  /// Clears [testFocusEvents] and sets [currentlyFocusedViewIdTestValue] to
  /// null.
  void resetFocusedViewTestValues() {
    if (_currentlyFocusedViewId != null) {
      // If there is a focused view, then tell everyone who still cares that
      // it's unfocusing.
      _platformDispatcher.onViewFocusChange?.call(
        ViewFocusEvent(
          viewId: _currentlyFocusedViewId!,
          state: ViewFocusState.unfocused,
          direction: ViewFocusDirection.undefined,
        ),
      );
      _currentlyFocusedViewId = null;
    }
    _testFocusEvents.clear();
  }

  @override
  void requestViewFocusChange({
    required int viewId,
    required ViewFocusState state,
    required ViewFocusDirection direction,
  }) {
    _testFocusEvents.add(ViewFocusEvent(viewId: viewId, state: state, direction: direction));
    _platformDispatcher.requestViewFocusChange(viewId: viewId, state: state, direction: direction);
  }

  @override
  Locale get locale => _localeTestValue ?? _platformDispatcher.locale;
  Locale? _localeTestValue;

  /// Hides the real locale and reports the given [localeTestValue] instead.
  // ignore: avoid_setters_without_getters
  set localeTestValue(Locale localeTestValue) {
    _localeTestValue = localeTestValue;
    onLocaleChanged?.call();
  }

  /// Deletes any existing test locale and returns to using the real locale.
  void clearLocaleTestValue() {
    _localeTestValue = null;
    onLocaleChanged?.call();
  }

  @override
  List<Locale> get locales => _localesTestValue ?? _platformDispatcher.locales;
  List<Locale>? _localesTestValue;

  /// Hides the real locales and reports the given [localesTestValue] instead.
  // ignore: avoid_setters_without_getters
  set localesTestValue(List<Locale> localesTestValue) {
    _localesTestValue = localesTestValue;
    onLocaleChanged?.call();
  }

  /// Deletes any existing test locales and returns to using the real locales.
  void clearLocalesTestValue() {
    _localesTestValue = null;
    onLocaleChanged?.call();
  }

  @override
  VoidCallback? get onLocaleChanged => _platformDispatcher.onLocaleChanged;
  @override
  set onLocaleChanged(VoidCallback? callback) {
    _platformDispatcher.onLocaleChanged = callback;
  }

  @override
  String get initialLifecycleState => _initialLifecycleStateTestValue;
  String _initialLifecycleStateTestValue = '';

  /// Sets a faked initialLifecycleState for testing.
  // ignore: avoid_setters_without_getters
  set initialLifecycleStateTestValue(String state) {
    _initialLifecycleStateTestValue = state;
  }

  /// Resets [initialLifecycleState] to the default value for the platform.
  void resetInitialLifecycleState() {
    _initialLifecycleStateTestValue = '';
  }

  @override
  double get textScaleFactor => _textScaleFactorTestValue ?? _platformDispatcher.textScaleFactor;
  double? _textScaleFactorTestValue;

  /// Hides the real text scale factor and reports the given
  /// [textScaleFactorTestValue] instead.
  // ignore: avoid_setters_without_getters
  set textScaleFactorTestValue(double textScaleFactorTestValue) {
    _textScaleFactorTestValue = textScaleFactorTestValue;
    onTextScaleFactorChanged?.call();
  }

  /// Deletes any existing test text scale factor and returns to using the real
  /// text scale factor.
  void clearTextScaleFactorTestValue() {
    _textScaleFactorTestValue = null;
    onTextScaleFactorChanged?.call();
  }

  @override
<<<<<<< HEAD
  double scaleFontSize(double unscaledFontSize) => textScaleFactor * unscaledFontSize;

  @override
  Brightness get platformBrightness => _platformBrightnessTestValue ?? _platformDispatcher.platformBrightness;
=======
  Brightness get platformBrightness =>
      _platformBrightnessTestValue ?? _platformDispatcher.platformBrightness;
>>>>>>> ffc7ced2
  Brightness? _platformBrightnessTestValue;
  @override
  VoidCallback? get onPlatformBrightnessChanged => _platformDispatcher.onPlatformBrightnessChanged;
  @override
  set onPlatformBrightnessChanged(VoidCallback? callback) {
    _platformDispatcher.onPlatformBrightnessChanged = callback;
  }

  /// Hides the real platform brightness and reports the given
  /// [platformBrightnessTestValue] instead.
  // ignore: avoid_setters_without_getters
  set platformBrightnessTestValue(Brightness platformBrightnessTestValue) {
    _platformBrightnessTestValue = platformBrightnessTestValue;
    onPlatformBrightnessChanged?.call();
  }

  /// Deletes any existing test platform brightness and returns to using the
  /// real platform brightness.
  void clearPlatformBrightnessTestValue() {
    _platformBrightnessTestValue = null;
    onPlatformBrightnessChanged?.call();
  }

  @override
  bool get alwaysUse24HourFormat =>
      _alwaysUse24HourFormatTestValue ?? _platformDispatcher.alwaysUse24HourFormat;
  bool? _alwaysUse24HourFormatTestValue;

  /// Hides the real clock format and reports the given
  /// [alwaysUse24HourFormatTestValue] instead.
  // ignore: avoid_setters_without_getters
  set alwaysUse24HourFormatTestValue(bool alwaysUse24HourFormatTestValue) {
    _alwaysUse24HourFormatTestValue = alwaysUse24HourFormatTestValue;
  }

  /// Deletes any existing test clock format and returns to using the real clock
  /// format.
  void clearAlwaysUse24HourTestValue() {
    _alwaysUse24HourFormatTestValue = null;
  }

  @override
  VoidCallback? get onTextScaleFactorChanged => _platformDispatcher.onTextScaleFactorChanged;
  @override
  set onTextScaleFactorChanged(VoidCallback? callback) {
    _platformDispatcher.onTextScaleFactorChanged = callback;
  }

  @override
  bool get nativeSpellCheckServiceDefined =>
      _nativeSpellCheckServiceDefinedTestValue ??
      _platformDispatcher.nativeSpellCheckServiceDefined;
  bool? _nativeSpellCheckServiceDefinedTestValue;
  // ignore: avoid_setters_without_getters
  set nativeSpellCheckServiceDefinedTestValue(bool nativeSpellCheckServiceDefinedTestValue) {
    _nativeSpellCheckServiceDefinedTestValue = nativeSpellCheckServiceDefinedTestValue;
  }

  /// Deletes existing value that determines whether or not a native spell check
  /// service is defined and returns to the real value.
  void clearNativeSpellCheckServiceDefined() {
    _nativeSpellCheckServiceDefinedTestValue = null;
  }

  @override
  bool get supportsShowingSystemContextMenu =>
      _supportsShowingSystemContextMenu ?? _platformDispatcher.supportsShowingSystemContextMenu;
  bool? _supportsShowingSystemContextMenu;
  // ignore: avoid_setters_without_getters
  set supportsShowingSystemContextMenu(bool value) {
    _supportsShowingSystemContextMenu = value;
  }

  /// Resets [supportsShowingSystemContextMenu] to the default value.
  void resetSupportsShowingSystemContextMenu() {
    _supportsShowingSystemContextMenu = null;
  }

  @override
  bool get brieflyShowPassword =>
      _brieflyShowPasswordTestValue ?? _platformDispatcher.brieflyShowPassword;
  bool? _brieflyShowPasswordTestValue;

  /// Hides the real [brieflyShowPassword] and reports the given
  /// `brieflyShowPasswordTestValue` instead.
  // ignore: avoid_setters_without_getters
  set brieflyShowPasswordTestValue(bool brieflyShowPasswordTestValue) {
    _brieflyShowPasswordTestValue = brieflyShowPasswordTestValue;
  }

  /// Resets [brieflyShowPassword] to the default value for the platform.
  void resetBrieflyShowPassword() {
    _brieflyShowPasswordTestValue = null;
  }

  @override
  FrameCallback? get onBeginFrame => _platformDispatcher.onBeginFrame;
  @override
  set onBeginFrame(FrameCallback? callback) {
    _platformDispatcher.onBeginFrame = callback;
  }

  @override
  VoidCallback? get onDrawFrame => _platformDispatcher.onDrawFrame;
  @override
  set onDrawFrame(VoidCallback? callback) {
    _platformDispatcher.onDrawFrame = callback;
  }

  @override
  TimingsCallback? get onReportTimings => _platformDispatcher.onReportTimings;
  @override
  set onReportTimings(TimingsCallback? callback) {
    _platformDispatcher.onReportTimings = callback;
  }

  @override
  PointerDataPacketCallback? get onPointerDataPacket => _platformDispatcher.onPointerDataPacket;
  @override
  set onPointerDataPacket(PointerDataPacketCallback? callback) {
    _platformDispatcher.onPointerDataPacket = callback;
  }

  @override
  String get defaultRouteName => _defaultRouteNameTestValue ?? _platformDispatcher.defaultRouteName;
  String? _defaultRouteNameTestValue;

  /// Hides the real default route name and reports the given
  /// [defaultRouteNameTestValue] instead.
  // ignore: avoid_setters_without_getters
  set defaultRouteNameTestValue(String defaultRouteNameTestValue) {
    _defaultRouteNameTestValue = defaultRouteNameTestValue;
  }

  /// Deletes any existing test default route name and returns to using the real
  /// default route name.
  void clearDefaultRouteNameTestValue() {
    _defaultRouteNameTestValue = null;
  }

  @override
  void scheduleFrame() {
    _platformDispatcher.scheduleFrame();
  }

  @override
  bool get semanticsEnabled => _semanticsEnabledTestValue ?? _platformDispatcher.semanticsEnabled;
  bool? _semanticsEnabledTestValue;

  /// Hides the real semantics enabled and reports the given
  /// [semanticsEnabledTestValue] instead.
  // ignore: avoid_setters_without_getters
  set semanticsEnabledTestValue(bool semanticsEnabledTestValue) {
    _semanticsEnabledTestValue = semanticsEnabledTestValue;
    onSemanticsEnabledChanged?.call();
  }

  /// Deletes any existing test semantics enabled and returns to using the real
  /// semantics enabled.
  void clearSemanticsEnabledTestValue() {
    _semanticsEnabledTestValue = null;
    onSemanticsEnabledChanged?.call();
  }

  @override
  VoidCallback? get onSemanticsEnabledChanged => _platformDispatcher.onSemanticsEnabledChanged;
  @override
  set onSemanticsEnabledChanged(VoidCallback? callback) {
    _platformDispatcher.onSemanticsEnabledChanged = callback;
  }

  @override
  SemanticsActionEventCallback? get onSemanticsActionEvent =>
      _platformDispatcher.onSemanticsActionEvent;
  @override
  set onSemanticsActionEvent(SemanticsActionEventCallback? callback) {
    _platformDispatcher.onSemanticsActionEvent = callback;
  }

  @override
  AccessibilityFeatures get accessibilityFeatures =>
      _accessibilityFeaturesTestValue ?? _platformDispatcher.accessibilityFeatures;
  AccessibilityFeatures? _accessibilityFeaturesTestValue;

  /// Hides the real accessibility features and reports the given
  /// [accessibilityFeaturesTestValue] instead.
  ///
  /// Consider using [FakeAccessibilityFeatures] to provide specific
  /// values for the various accessibility features under test.
  // ignore: avoid_setters_without_getters
  set accessibilityFeaturesTestValue(AccessibilityFeatures accessibilityFeaturesTestValue) {
    _accessibilityFeaturesTestValue = accessibilityFeaturesTestValue;
    onAccessibilityFeaturesChanged?.call();
  }

  /// Deletes any existing test accessibility features and returns to using the
  /// real accessibility features.
  void clearAccessibilityFeaturesTestValue() {
    _accessibilityFeaturesTestValue = null;
    onAccessibilityFeaturesChanged?.call();
  }

  @override
  VoidCallback? get onAccessibilityFeaturesChanged =>
      _platformDispatcher.onAccessibilityFeaturesChanged;
  @override
  set onAccessibilityFeaturesChanged(VoidCallback? callback) {
    _platformDispatcher.onAccessibilityFeaturesChanged = callback;
  }

  @override
  void setIsolateDebugName(String name) {
    _platformDispatcher.setIsolateDebugName(name);
  }

  @override
  void sendPlatformMessage(String name, ByteData? data, PlatformMessageResponseCallback? callback) {
    _platformDispatcher.sendPlatformMessage(name, data, callback);
  }

  /// Delete any test value properties that have been set on this [TestPlatformDispatcher]
  /// and return to reporting the real [PlatformDispatcher] values for all
  /// [PlatformDispatcher] properties.
  ///
  /// If desired, clearing of properties can be done on an individual basis,
  /// e.g., [clearLocaleTestValue].
  void clearAllTestValues() {
    clearAccessibilityFeaturesTestValue();
    clearAlwaysUse24HourTestValue();
    clearDefaultRouteNameTestValue();
    clearPlatformBrightnessTestValue();
    clearLocaleTestValue();
    clearLocalesTestValue();
    clearSemanticsEnabledTestValue();
    clearTextScaleFactorTestValue();
    clearNativeSpellCheckServiceDefined();
    resetBrieflyShowPassword();
    resetSupportsShowingSystemContextMenu();
    resetInitialLifecycleState();
    resetSystemFontFamily();
  }

  @override
  VoidCallback? get onFrameDataChanged => _platformDispatcher.onFrameDataChanged;
  @override
  set onFrameDataChanged(VoidCallback? value) {
    _platformDispatcher.onFrameDataChanged = value;
  }

  @override
  KeyDataCallback? get onKeyData => _platformDispatcher.onKeyData;

  @override
  set onKeyData(KeyDataCallback? onKeyData) {
    _platformDispatcher.onKeyData = onKeyData;
  }

  @override
  VoidCallback? get onPlatformConfigurationChanged =>
      _platformDispatcher.onPlatformConfigurationChanged;

  @override
  set onPlatformConfigurationChanged(VoidCallback? onPlatformConfigurationChanged) {
    _platformDispatcher.onPlatformConfigurationChanged = onPlatformConfigurationChanged;
  }

  @override
  Locale? computePlatformResolvedLocale(List<Locale> supportedLocales) =>
      _platformDispatcher.computePlatformResolvedLocale(supportedLocales);

  @override
  ByteData? getPersistentIsolateData() => _platformDispatcher.getPersistentIsolateData();

  @override
  Iterable<TestFlutterView> get views => _testViews.values;

  @override
  FlutterView? view({required int id}) => _testViews[id];

  @override
  Iterable<TestDisplay> get displays => _testDisplays.values;

  void _updateViewsAndDisplays() {
    final List<Object> extraDisplayKeys = <Object>[..._testDisplays.keys];
    for (final Display display in _platformDispatcher.displays) {
      extraDisplayKeys.remove(display.id);
      if (!_testDisplays.containsKey(display.id)) {
        _testDisplays[display.id] = TestDisplay(this, display);
      }
    }
    extraDisplayKeys.forEach(_testDisplays.remove);

    final List<Object> extraViewKeys = <Object>[..._testViews.keys];
    for (final FlutterView view in _platformDispatcher.views) {
      // TODO(pdblasi-google): Remove this try-catch once the Display API is stable and supported on all platforms
      late final TestDisplay display;
      try {
        final Display realDisplay = view.display;
        if (_testDisplays.containsKey(realDisplay.id)) {
          display = _testDisplays[view.display.id]!;
        } else {
          display = _UnsupportedDisplay(
            this,
            view,
            'PlatformDispatcher did not contain a Display with id ${realDisplay.id}, '
            'which was expected by FlutterView ($view)',
          );
        }
      } catch (error) {
        display = _UnsupportedDisplay(this, view, error);
      }

      extraViewKeys.remove(view.viewId);
      if (!_testViews.containsKey(view.viewId)) {
        _testViews[view.viewId] = TestFlutterView(
          view: view,
          platformDispatcher: this,
          display: display,
        );
      }
    }

    extraViewKeys.forEach(_testViews.remove);
  }

  @override
  ErrorCallback? get onError => _platformDispatcher.onError;
  @override
  set onError(ErrorCallback? value) {
    _platformDispatcher.onError;
  }

  @override
  VoidCallback? get onSystemFontFamilyChanged => _platformDispatcher.onSystemFontFamilyChanged;
  @override
  set onSystemFontFamilyChanged(VoidCallback? value) {
    _platformDispatcher.onSystemFontFamilyChanged = value;
  }

  @override
  FrameData get frameData => _platformDispatcher.frameData;

  @override
  void registerBackgroundIsolate(RootIsolateToken token) {
    _platformDispatcher.registerBackgroundIsolate(token);
  }

  @override
  void requestDartPerformanceMode(DartPerformanceMode mode) {
    _platformDispatcher.requestDartPerformanceMode(mode);
  }

  /// The system font family to use for this test.
  ///
  /// Defaults to the value provided by [PlatformDispatcher.systemFontFamily].
  /// This can only be set in a test environment to emulate different platform
  /// configurations. A standard [PlatformDispatcher] is not mutable from the
  /// framework.
  ///
  /// Setting this value to `null` will force [systemFontFamily] to return
  /// `null`. If you want to have the value default to the platform
  /// [systemFontFamily], use [resetSystemFontFamily].
  ///
  /// See also:
  ///
  ///   * [PlatformDispatcher.systemFontFamily] for the standard implementation
  ///   * [resetSystemFontFamily] to reset this value specifically
  ///   * [clearAllTestValues] to reset all test values for this view
  @override
  String? get systemFontFamily {
    return _forceSystemFontFamilyToBeNull
        ? null
        : _systemFontFamily ?? _platformDispatcher.systemFontFamily;
  }

  String? _systemFontFamily;
  bool _forceSystemFontFamilyToBeNull = false;
  set systemFontFamily(String? value) {
    _systemFontFamily = value;
    if (value == null) {
      _forceSystemFontFamilyToBeNull = true;
    }
    onSystemFontFamilyChanged?.call();
  }

  /// Resets [systemFontFamily] to the default for the platform.
  void resetSystemFontFamily() {
    _systemFontFamily = null;
    _forceSystemFontFamilyToBeNull = false;
    onSystemFontFamilyChanged?.call();
  }

  @override
  void updateSemantics(SemanticsUpdate update) {
    _platformDispatcher.updateSemantics(update);
  }

  /// This gives us some grace time when the dart:ui side adds something to
  /// [PlatformDispatcher], and makes things easier when we do rolls to give
  /// us time to catch up.
  @override
  dynamic noSuchMethod(Invocation invocation) {
    return null;
  }
}

/// A [FlutterView] that wraps another [FlutterView] and allows faking of
/// some properties for testing purposes.
///
/// This class should not be instantiated manually, as
/// it requires a backing [FlutterView] that must be produced from
/// a [PlatformDispatcher].
///
/// See also:
///
///   * [WidgetTester.view] which allows for accessing the [TestFlutterView]
///     for single view applications or widget testing.
///   * [WidgetTester.viewOf] which allows for accessing the appropriate
///     [TestFlutterView] in a given situation for multi-view applications.
///   * [TestPlatformDispatcher], which allows for faking of platform specific
///     functionality.
class TestFlutterView implements FlutterView {
  /// Constructs a [TestFlutterView] that defers all behavior to the given
  /// [FlutterView] unless explicitly overridden for testing.
  TestFlutterView({
    required FlutterView view,
    required TestPlatformDispatcher platformDispatcher,
    required TestDisplay display,
  }) : _view = view,
       _platformDispatcher = platformDispatcher,
       _display = display;

  /// The [FlutterView] backing this [TestFlutterView].
  final FlutterView _view;

  @override
  TestPlatformDispatcher get platformDispatcher => _platformDispatcher;
  final TestPlatformDispatcher _platformDispatcher;

  @override
  TestDisplay get display => _display;
  final TestDisplay _display;

  @override
  int get viewId => _view.viewId;

  /// The device pixel ratio to use for this test.
  ///
  /// Defaults to the value provided by [FlutterView.devicePixelRatio]. This
  /// can only be set in a test environment to emulate different view
  /// configurations. A standard [FlutterView] is not mutable from the framework.
  ///
  /// See also:
  ///
  ///   * [FlutterView.devicePixelRatio] for the standard implementation
  ///   * [TestDisplay.devicePixelRatio] which will stay in sync with this value
  ///   * [resetDevicePixelRatio] to reset this value specifically
  ///   * [reset] to reset all test values for this view
  @override
  double get devicePixelRatio => _display._devicePixelRatio ?? _view.devicePixelRatio;
  set devicePixelRatio(double value) {
    _display.devicePixelRatio = value;
  }

  /// Resets [devicePixelRatio] for this test view to the default value for this view.
  ///
  /// This will also reset the [devicePixelRatio] for the [TestDisplay]
  /// that is related to this view.
  void resetDevicePixelRatio() {
    _display.resetDevicePixelRatio();
  }

  /// The display features to use for this test.
  ///
  /// Defaults to the value provided by [FlutterView.displayFeatures]. This
  /// can only be set in a test environment to emulate different view
  /// configurations. A standard [FlutterView] is not mutable from the framework.
  ///
  /// See also:
  ///
  ///   * [FlutterView.displayFeatures] for the standard implementation
  ///   * [resetDisplayFeatures] to reset this value specifically
  ///   * [reset] to reset all test values for this view
  @override
  List<DisplayFeature> get displayFeatures => _displayFeatures ?? _view.displayFeatures;
  List<DisplayFeature>? _displayFeatures;
  set displayFeatures(List<DisplayFeature> value) {
    _displayFeatures = value;
    platformDispatcher.onMetricsChanged?.call();
  }

  /// Resets [displayFeatures] to the default values for this view.
  void resetDisplayFeatures() {
    _displayFeatures = null;
    platformDispatcher.onMetricsChanged?.call();
  }

  /// The padding to use for this test.
  ///
  /// Defaults to the value provided by [FlutterView.padding]. This
  /// can only be set in a test environment to emulate different view
  /// configurations. A standard [FlutterView] is not mutable from the framework.
  ///
  /// See also:
  ///
  ///   * [FakeViewPadding] which is used to set this value for testing
  ///   * [FlutterView.padding] for the standard implementation.
  ///   * [resetPadding] to reset this value specifically.
  ///   * [reset] to reset all test values for this view.
  @override
  FakeViewPadding get padding => _padding ?? FakeViewPadding._wrap(_view.padding);
  FakeViewPadding? _padding;
  set padding(FakeViewPadding value) {
    _padding = value;
    platformDispatcher.onMetricsChanged?.call();
  }

  /// Resets [padding] to the default value for this view.
  void resetPadding() {
    _padding = null;
    platformDispatcher.onMetricsChanged?.call();
  }

  /// The physical size to use for this test.
  ///
  /// Defaults to the value provided by [FlutterView.physicalSize]. This
  /// can only be set in a test environment to emulate different view
  /// configurations. A standard [FlutterView] is not mutable from the framework.
  ///
  /// Setting this value also sets [physicalConstraints] to tight constraints
  /// based on the given size.
  ///
  /// See also:
  ///
  ///   * [FlutterView.physicalSize] for the standard implementation
  ///   * [resetPhysicalSize] to reset this value specifically
  ///   * [reset] to reset all test values for this view
  @override
  Size get physicalSize => _physicalSize ?? _view.physicalSize;
  Size? _physicalSize;
  set physicalSize(Size value) {
    _physicalSize = value;
    // For backwards compatibility the constraints are set based on the provided size.
    physicalConstraints = ViewConstraints.tight(value);
  }

  /// Resets [physicalSize] (and implicitly also the [physicalConstraints]) to
  /// the default value for this view.
  void resetPhysicalSize() {
    _physicalSize = null;
    resetPhysicalConstraints();
  }

  /// The physical constraints to use for this test.
  ///
  /// Defaults to the value provided by [FlutterView.physicalConstraints]. This
  /// can only be set in a test environment to emulate different view
  /// configurations. A standard [FlutterView] is not mutable from the framework.
  ///
  /// See also:
  ///
  ///   * [FlutterView.physicalConstraints] for the standard implementation
  ///   * [physicalConstraints] to reset this value specifically
  ///   * [reset] to reset all test values for this view
  @override
  ViewConstraints get physicalConstraints => _physicalConstraints ?? _view.physicalConstraints;
  ViewConstraints? _physicalConstraints;
  set physicalConstraints(ViewConstraints value) {
    _physicalConstraints = value;
    platformDispatcher.onMetricsChanged?.call();
  }

  /// Resets [physicalConstraints] to the default value for this view.
  void resetPhysicalConstraints() {
    _physicalConstraints = null;
    platformDispatcher.onMetricsChanged?.call();
  }

  /// The system gesture insets to use for this test.
  ///
  /// Defaults to the value provided by [FlutterView.systemGestureInsets].
  /// This can only be set in a test environment to emulate different view
  /// configurations. A standard [FlutterView] is not mutable from the framework.
  ///
  /// See also:
  ///
  ///   * [FakeViewPadding] which is used to set this value for testing
  ///   * [FlutterView.systemGestureInsets] for the standard implementation
  ///   * [resetSystemGestureInsets] to reset this value specifically
  ///   * [reset] to reset all test values for this view
  @override
  FakeViewPadding get systemGestureInsets =>
      _systemGestureInsets ?? FakeViewPadding._wrap(_view.systemGestureInsets);
  FakeViewPadding? _systemGestureInsets;
  set systemGestureInsets(FakeViewPadding value) {
    _systemGestureInsets = value;
    platformDispatcher.onMetricsChanged?.call();
  }

  /// Resets [systemGestureInsets] to the default value for this view.
  void resetSystemGestureInsets() {
    _systemGestureInsets = null;
    platformDispatcher.onMetricsChanged?.call();
  }

  /// The view insets to use for this test.
  ///
  /// Defaults to the value provided by [FlutterView.viewInsets]. This
  /// can only be set in a test environment to emulate different view
  /// configurations. A standard [FlutterView] is not mutable from the framework.
  ///
  /// See also:
  ///
  ///   * [FakeViewPadding] which is used to set this value for testing
  ///   * [FlutterView.viewInsets] for the standard implementation
  ///   * [resetViewInsets] to reset this value specifically
  ///   * [reset] to reset all test values for this view
  @override
  FakeViewPadding get viewInsets => _viewInsets ?? FakeViewPadding._wrap(_view.viewInsets);
  FakeViewPadding? _viewInsets;
  set viewInsets(FakeViewPadding value) {
    _viewInsets = value;
    platformDispatcher.onMetricsChanged?.call();
  }

  /// Resets [viewInsets] to the default value for this view.
  void resetViewInsets() {
    _viewInsets = null;
    platformDispatcher.onMetricsChanged?.call();
  }

  /// The view padding to use for this test.
  ///
  /// Defaults to the value provided by [FlutterView.viewPadding]. This
  /// can only be set in a test environment to emulate different view
  /// configurations. A standard [FlutterView] is not mutable from the framework.
  ///
  /// See also:
  ///
  ///   * [FakeViewPadding] which is used to set this value for testing
  ///   * [FlutterView.viewPadding] for the standard implementation
  ///   * [resetViewPadding] to reset this value specifically
  ///   * [reset] to reset all test values for this view
  @override
  FakeViewPadding get viewPadding => _viewPadding ?? FakeViewPadding._wrap(_view.viewPadding);
  FakeViewPadding? _viewPadding;
  set viewPadding(FakeViewPadding value) {
    _viewPadding = value;
    platformDispatcher.onMetricsChanged?.call();
  }

  /// Resets [viewPadding] to the default value for this view.
  void resetViewPadding() {
    _viewPadding = null;
    platformDispatcher.onMetricsChanged?.call();
  }

  /// The gesture settings to use for this test.
  ///
  /// Defaults to the value provided by [FlutterView.gestureSettings]. This
  /// can only be set in a test environment to emulate different view
  /// configurations. A standard [FlutterView] is not mutable from the framework.
  ///
  /// See also:
  ///
  ///   * [FlutterView.gestureSettings] for the standard implementation
  ///   * [resetGestureSettings] to reset this value specifically
  ///   * [reset] to reset all test values for this view
  @override
  GestureSettings get gestureSettings => _gestureSettings ?? _view.gestureSettings;
  GestureSettings? _gestureSettings;
  set gestureSettings(GestureSettings value) {
    _gestureSettings = value;
    platformDispatcher.onMetricsChanged?.call();
  }

  /// Resets [gestureSettings] to the default value for this view.
  void resetGestureSettings() {
    _gestureSettings = null;
    platformDispatcher.onMetricsChanged?.call();
  }

  @override
  void render(Scene scene, {Size? size}) {
    _view.render(scene, size: size);
  }

  @override
  void updateSemantics(SemanticsUpdate update) {
    _view.updateSemantics(update);
  }

  /// Resets all test values to the defaults for this view.
  ///
  /// See also:
  ///
  ///   * [resetDevicePixelRatio] to reset [devicePixelRatio] specifically
  ///   * [resetDisplayFeatures]  to reset [displayFeatures] specifically
  ///   * [resetPadding] to reset [padding] specifically
  ///   * [resetPhysicalSize] to reset [physicalSize] specifically
  ///   * [resetSystemGestureInsets] to reset [systemGestureInsets] specifically
  ///   * [resetViewInsets] to reset [viewInsets] specifically
  ///   * [resetViewPadding] to reset [viewPadding] specifically
  ///   * [resetGestureSettings] to reset [gestureSettings] specifically
  void reset() {
    resetDevicePixelRatio();
    resetDisplayFeatures();
    resetPadding();
    resetPhysicalSize();
    // resetPhysicalConstraints is implicitly called by resetPhysicalSize.
    resetSystemGestureInsets();
    resetViewInsets();
    resetViewPadding();
    resetGestureSettings();
  }

  /// This gives us some grace time when the dart:ui side adds something to
  /// [FlutterView], and makes things easier when we do rolls to give
  /// us time to catch up.
  @override
  dynamic noSuchMethod(Invocation invocation) {
    return null;
  }
}

/// A version of [Display] that can be modified to allow for testing various
/// use cases.
///
/// Updates to the [TestDisplay] will be surfaced through
/// [PlatformDispatcher.onMetricsChanged].
class TestDisplay implements Display {
  /// Creates a new [TestDisplay] backed by the given [Display].
  TestDisplay(TestPlatformDispatcher platformDispatcher, Display display)
    : _platformDispatcher = platformDispatcher,
      _display = display;

  final Display _display;
  final TestPlatformDispatcher _platformDispatcher;

  @override
  int get id => _display.id;

  /// The device pixel ratio to use for this test.
  ///
  /// Defaults to the value provided by [Display.devicePixelRatio]. This
  /// can only be set in a test environment to emulate different display
  /// configurations. A standard [Display] is not mutable from the framework.
  ///
  /// See also:
  ///
  ///   * [Display.devicePixelRatio] for the standard implementation
  ///   * [TestFlutterView.devicePixelRatio] which will stay in sync with this value
  ///   * [resetDevicePixelRatio] to reset this value specifically
  ///   * [reset] to reset all test values for this display
  @override
  double get devicePixelRatio => _devicePixelRatio ?? _display.devicePixelRatio;
  double? _devicePixelRatio;
  set devicePixelRatio(double value) {
    _devicePixelRatio = value;
    _platformDispatcher.onMetricsChanged?.call();
  }

  /// Resets [devicePixelRatio] to the default value for this display.
  ///
  /// This will also reset the [devicePixelRatio] for any [TestFlutterView]s
  /// that are related to this display.
  void resetDevicePixelRatio() {
    _devicePixelRatio = null;
    _platformDispatcher.onMetricsChanged?.call();
  }

  /// The refresh rate to use for this test.
  ///
  /// Defaults to the value provided by [Display.refreshRate]. This
  /// can only be set in a test environment to emulate different display
  /// configurations. A standard [Display] is not mutable from the framework.
  ///
  /// See also:
  ///
  ///   * [Display.refreshRate] for the standard implementation
  ///   * [resetRefreshRate] to reset this value specifically
  ///   * [reset] to reset all test values for this display
  @override
  double get refreshRate => _refreshRate ?? _display.refreshRate;
  double? _refreshRate;
  set refreshRate(double value) {
    _refreshRate = value;
    _platformDispatcher.onMetricsChanged?.call();
  }

  /// Resets [refreshRate] to the default value for this display.
  void resetRefreshRate() {
    _refreshRate = null;
    _platformDispatcher.onMetricsChanged?.call();
  }

  /// The size of the [Display] to use for this test.
  ///
  /// Defaults to the value provided by [Display.refreshRate]. This
  /// can only be set in a test environment to emulate different display
  /// configurations. A standard [Display] is not mutable from the framework.
  ///
  /// See also:
  ///
  ///   * [Display.refreshRate] for the standard implementation
  ///   * [resetRefreshRate] to reset this value specifically
  ///   * [reset] to reset all test values for this display
  @override
  Size get size => _size ?? _display.size;
  Size? _size;
  set size(Size value) {
    _size = value;
    _platformDispatcher.onMetricsChanged?.call();
  }

  /// Resets [size] to the default value for this display.
  void resetSize() {
    _size = null;
    _platformDispatcher.onMetricsChanged?.call();
  }

  /// Resets all values on this [TestDisplay].
  ///
  /// See also:
  ///   * [resetDevicePixelRatio] to reset [devicePixelRatio] specifically
  ///   * [resetRefreshRate] to reset [refreshRate] specifically
  ///   * [resetSize] to reset [size] specifically
  void reset() {
    resetDevicePixelRatio();
    resetRefreshRate();
    resetSize();
  }

  /// This gives us some grace time when the dart:ui side adds something to
  /// [Display], and makes things easier when we do rolls to give
  /// us time to catch up.
  @override
  dynamic noSuchMethod(Invocation invocation) {
    return null;
  }
}

// TODO(pdblasi-google): Remove this once the Display API is stable and supported on all platforms
class _UnsupportedDisplay implements TestDisplay {
  _UnsupportedDisplay(this._platformDispatcher, this._view, this.error);

  final FlutterView _view;
  final Object? error;

  @override
  final TestPlatformDispatcher _platformDispatcher;

  @override
  double get devicePixelRatio => _devicePixelRatio ?? _view.devicePixelRatio;
  @override
  double? _devicePixelRatio;
  @override
  set devicePixelRatio(double value) {
    _devicePixelRatio = value;
    _platformDispatcher.onMetricsChanged?.call();
  }

  @override
  void resetDevicePixelRatio() {
    _devicePixelRatio = null;
    _platformDispatcher.onMetricsChanged?.call();
  }

  @override
  dynamic noSuchMethod(Invocation invocation) {
    throw UnsupportedError(
      'The Display API is unsupported in this context. '
      'As of the last metrics change on PlatformDispatcher, this was the error '
      'given when trying to prepare the display for testing: $error',
    );
  }
}

/// Deprecated. Will be removed in a future version of Flutter.
///
/// This class has been deprecated to prepare for Flutter's upcoming support
/// for multiple views and multiple windows.
///
/// [SingletonFlutterWindow] that wraps another [SingletonFlutterWindow] and
/// allows faking of some properties for testing purposes.
///
/// Tests for certain widgets, e.g., [MaterialApp], might require faking certain
/// properties of a [SingletonFlutterWindow]. [TestWindow] facilitates the
/// faking of these properties by overriding the properties of a real
/// [SingletonFlutterWindow] with desired fake values. The binding used within
/// tests, [TestWidgetsFlutterBinding], contains a [TestWindow] that is used by
/// all tests.
///
/// ## Sample Code
///
/// A test can utilize a [TestWindow] in the following way:
///
/// ```dart
/// testWidgets('your test name here', (WidgetTester tester) async {
///   // Retrieve the TestWidgetsFlutterBinding.
///   final TestWidgetsFlutterBinding testBinding = tester.binding;
///
///   // Fake the desired properties of the TestWindow. All code running
///   // within this test will perceive the following fake text scale
///   // factor as the real text scale factor of the window.
///   testBinding.platformDispatcher.textScaleFactorTestValue = 2.5;
///
///   // Test code that depends on text scale factor here.
/// });
/// ```
///
/// The [TestWidgetsFlutterBinding] is recreated for each test and
/// therefore any fake values defined in one test will not persist
/// to the next.
///
/// If a test needs to override a real [SingletonFlutterWindow] property and
/// then later return to using the real [SingletonFlutterWindow] property,
/// [TestWindow] provides methods to clear each individual test value, e.g.,
/// [clearDevicePixelRatioTestValue].
///
/// To clear all fake test values in a [TestWindow], consider using
/// [clearAllTestValues].
///
/// See also:
///
///   * [TestPlatformDispatcher], which wraps a [PlatformDispatcher] for
///     testing purposes and is used by the [platformDispatcher] property of
///     this class.
@Deprecated(
  'Use TestPlatformDispatcher (via WidgetTester.platformDispatcher) or TestFlutterView (via WidgetTester.view) instead. '
  'Deprecated to prepare for the upcoming multi-window support. '
  'This feature was deprecated after v3.9.0-0.1.pre.',
)
class TestWindow implements SingletonFlutterWindow {
  /// Constructs a [TestWindow] that defers all behavior to the given
  /// [SingletonFlutterWindow] unless explicitly overridden for test purposes.
  @Deprecated(
    'Use TestPlatformDispatcher (via WidgetTester.platformDispatcher) or TestFlutterView (via WidgetTester.view) instead. '
    'Deprecated to prepare for the upcoming multi-window support. '
    'This feature was deprecated after v3.9.0-0.1.pre.',
  )
  TestWindow({required SingletonFlutterWindow window})
    : platformDispatcher = TestPlatformDispatcher(platformDispatcher: window.platformDispatcher);

  /// Constructs a [TestWindow] that defers all behavior to the given
  /// [TestPlatformDispatcher] and its [TestPlatformDispatcher.implicitView].
  ///
  /// This class will not work when multiple views are present. If multiple view
  /// support is needed use [WidgetTester.platformDispatcher] and
  /// [WidgetTester.viewOf].
  ///
  /// See also:
  ///
  ///   * [TestPlatformDispatcher] which allows faking of platform-wide values for
  ///     testing purposes.
  ///   * [TestFlutterView] which allows faking of view-specific values for
  ///     testing purposes.
  @Deprecated(
    'Use TestPlatformDispatcher (via WidgetTester.platformDispatcher) or TestFlutterView (via WidgetTester.view) instead. '
    'Deprecated to prepare for the upcoming multi-window support. '
    'This feature was deprecated after v3.9.0-0.1.pre.',
  )
  TestWindow.fromPlatformDispatcher({
    @Deprecated(
      'Use WidgetTester.platformDispatcher instead. '
      'Deprecated to prepare for the upcoming multi-window support. '
      'This feature was deprecated after v3.9.0-0.1.pre.',
    )
    required this.platformDispatcher,
  });

  @Deprecated(
    'Use WidgetTester.platformDispatcher instead. '
    'Deprecated to prepare for the upcoming multi-window support. '
    'This feature was deprecated after v3.9.0-0.1.pre.',
  )
  @override
  final TestPlatformDispatcher platformDispatcher;

  TestFlutterView get _view => platformDispatcher.implicitView!;

  @Deprecated(
    'Use WidgetTester.view.devicePixelRatio instead. '
    'Deprecated to prepare for the upcoming multi-window support. '
    'This feature was deprecated after v3.9.0-0.1.pre.',
  )
  @override
  double get devicePixelRatio => _view.devicePixelRatio;

  /// Hides the real device pixel ratio and reports the given [devicePixelRatio]
  /// instead.
  @Deprecated(
    'Use WidgetTester.view.devicePixelRatio instead. '
    'Deprecated to prepare for the upcoming multi-window support. '
    'This feature was deprecated after v3.9.0-0.1.pre.',
  )
  // ignore: avoid_setters_without_getters
  set devicePixelRatioTestValue(double devicePixelRatio) {
    _view.devicePixelRatio = devicePixelRatio;
  }

  /// Deletes any existing test device pixel ratio and returns to using the real
  /// device pixel ratio.
  @Deprecated(
    'Use WidgetTester.view.resetDevicePixelRatio() instead. '
    'Deprecated to prepare for the upcoming multi-window support. '
    'This feature was deprecated after v3.9.0-0.1.pre.',
  )
  void clearDevicePixelRatioTestValue() {
    _view.resetDevicePixelRatio();
  }

  @Deprecated(
    'Use WidgetTester.view.physicalSize instead. '
    'Deprecated to prepare for the upcoming multi-window support. '
    'This feature was deprecated after v3.9.0-0.1.pre.',
  )
  @override
  Size get physicalSize => _view.physicalSize;

  /// Hides the real physical size and reports the given [physicalSizeTestValue]
  /// instead.
  @Deprecated(
    'Use WidgetTester.view.physicalSize instead. '
    'Deprecated to prepare for the upcoming multi-window support. '
    'This feature was deprecated after v3.9.0-0.1.pre.',
  )
  // ignore: avoid_setters_without_getters
  set physicalSizeTestValue(Size physicalSizeTestValue) {
    _view.physicalSize = physicalSizeTestValue;
  }

  /// Deletes any existing test physical size and returns to using the real
  /// physical size.
  @Deprecated(
    'Use WidgetTester.view.resetPhysicalSize() instead. '
    'Deprecated to prepare for the upcoming multi-window support. '
    'This feature was deprecated after v3.9.0-0.1.pre.',
  )
  void clearPhysicalSizeTestValue() {
    _view.resetPhysicalSize();
  }

  @Deprecated(
    'Use WidgetTester.view.viewInsets instead. '
    'Deprecated to prepare for the upcoming multi-window support. '
    'This feature was deprecated after v3.9.0-0.1.pre.',
  )
  @override
  ViewPadding get viewInsets => _view.viewInsets;

  /// Hides the real view insets and reports the given [viewInsetsTestValue]
  /// instead.
  ///
  /// Use [FakeViewPadding] to set this value for testing.
  @Deprecated(
    'Use WidgetTester.view.viewInsets instead. '
    'Deprecated to prepare for the upcoming multi-window support. '
    'This feature was deprecated after v3.9.0-0.1.pre.',
  )
  // ignore: avoid_setters_without_getters
  set viewInsetsTestValue(ViewPadding value) {
    _view.viewInsets = value is FakeViewPadding ? value : FakeViewPadding._wrap(value);
  }

  /// Deletes any existing test view insets and returns to using the real view
  /// insets.
  @Deprecated(
    'Use WidgetTester.view.resetViewInsets() instead. '
    'Deprecated to prepare for the upcoming multi-window support. '
    'This feature was deprecated after v3.9.0-0.1.pre.',
  )
  void clearViewInsetsTestValue() {
    _view.resetViewInsets();
  }

  @Deprecated(
    'Use WidgetTester.view.viewPadding instead. '
    'Deprecated to prepare for the upcoming multi-window support. '
    'This feature was deprecated after v3.9.0-0.1.pre.',
  )
  @override
  ViewPadding get viewPadding => _view.viewPadding;

  /// Hides the real view padding and reports the given [paddingTestValue]
  /// instead.
  ///
  /// Use [FakeViewPadding] to set this value for testing.
  @Deprecated(
    'Use WidgetTester.view.viewPadding instead. '
    'Deprecated to prepare for the upcoming multi-window support. '
    'This feature was deprecated after v3.9.0-0.1.pre.',
  )
  // ignore: avoid_setters_without_getters
  set viewPaddingTestValue(ViewPadding value) {
    _view.viewPadding = value is FakeViewPadding ? value : FakeViewPadding._wrap(value);
  }

  /// Deletes any existing test view padding and returns to using the real
  /// viewPadding.
  @Deprecated(
    'Use WidgetTester.view.resetViewPadding() instead. '
    'Deprecated to prepare for the upcoming multi-window support. '
    'This feature was deprecated after v3.9.0-0.1.pre.',
  )
  void clearViewPaddingTestValue() {
    _view.resetViewPadding();
  }

  @Deprecated(
    'Use WidgetTester.view.padding instead. '
    'Deprecated to prepare for the upcoming multi-window support. '
    'This feature was deprecated after v3.9.0-0.1.pre.',
  )
  @override
  ViewPadding get padding => _view.padding;

  /// Hides the real padding and reports the given [paddingTestValue] instead.
  ///
  /// Use [FakeViewPadding] to set this value for testing.
  @Deprecated(
    'Use WidgetTester.view.padding instead. '
    'Deprecated to prepare for the upcoming multi-window support. '
    'This feature was deprecated after v3.9.0-0.1.pre.',
  )
  // ignore: avoid_setters_without_getters
  set paddingTestValue(ViewPadding value) {
    _view.padding = value is FakeViewPadding ? value : FakeViewPadding._wrap(value);
  }

  /// Deletes any existing test padding and returns to using the real padding.
  @Deprecated(
    'Use WidgetTester.view.resetPadding() instead. '
    'Deprecated to prepare for the upcoming multi-window support. '
    'This feature was deprecated after v3.9.0-0.1.pre.',
  )
  void clearPaddingTestValue() {
    _view.resetPadding();
  }

  @Deprecated(
    'Use WidgetTester.view.gestureSettings instead. '
    'Deprecated to prepare for the upcoming multi-window support. '
    'This feature was deprecated after v3.9.0-0.1.pre.',
  )
  @override
  GestureSettings get gestureSettings => _view.gestureSettings;

  /// Hides the real gesture settings and reports the given [gestureSettingsTestValue] instead.
  @Deprecated(
    'Use WidgetTester.view.gestureSettings instead. '
    'Deprecated to prepare for the upcoming multi-window support. '
    'This feature was deprecated after v3.9.0-0.1.pre.',
  )
  // ignore: avoid_setters_without_getters
  set gestureSettingsTestValue(GestureSettings gestureSettingsTestValue) {
    _view.gestureSettings = gestureSettingsTestValue;
  }

  /// Deletes any existing test gesture settings and returns to using the real gesture settings.
  @Deprecated(
    'Use WidgetTester.view.resetGestureSettings() instead. '
    'Deprecated to prepare for the upcoming multi-window support. '
    'This feature was deprecated after v3.9.0-0.1.pre.',
  )
  void clearGestureSettingsTestValue() {
    _view.resetGestureSettings();
  }

  @Deprecated(
    'Use WidgetTester.view.displayFeatures instead. '
    'Deprecated to prepare for the upcoming multi-window support. '
    'This feature was deprecated after v3.9.0-0.1.pre.',
  )
  @override
  List<DisplayFeature> get displayFeatures => _view.displayFeatures;

  /// Hides the real displayFeatures and reports the given [displayFeaturesTestValue] instead.
  @Deprecated(
    'Use WidgetTester.view.displayFeatures instead. '
    'Deprecated to prepare for the upcoming multi-window support. '
    'This feature was deprecated after v3.9.0-0.1.pre.',
  )
  // ignore: avoid_setters_without_getters
  set displayFeaturesTestValue(List<DisplayFeature> displayFeaturesTestValue) {
    _view.displayFeatures = displayFeaturesTestValue;
  }

  /// Deletes any existing test padding and returns to using the real padding.
  @Deprecated(
    'Use WidgetTester.view.resetDisplayFeatures() instead. '
    'Deprecated to prepare for the upcoming multi-window support. '
    'This feature was deprecated after v3.9.0-0.1.pre.',
  )
  void clearDisplayFeaturesTestValue() {
    _view.resetDisplayFeatures();
  }

  @Deprecated(
    'Use WidgetTester.view.systemGestureInsets instead. '
    'Deprecated to prepare for the upcoming multi-window support. '
    'This feature was deprecated after v3.9.0-0.1.pre.',
  )
  @override
  ViewPadding get systemGestureInsets => _view.systemGestureInsets;

  /// Hides the real system gesture insets and reports the given
  /// [systemGestureInsetsTestValue] instead.
  ///
  /// Use [FakeViewPadding] to set this value for testing.
  @Deprecated(
    'Use WidgetTester.view.systemGestureInsets instead. '
    'Deprecated to prepare for the upcoming multi-window support. '
    'This feature was deprecated after v3.9.0-0.1.pre.',
  )
  // ignore: avoid_setters_without_getters
  set systemGestureInsetsTestValue(ViewPadding value) {
    _view.systemGestureInsets = value is FakeViewPadding ? value : FakeViewPadding._wrap(value);
  }

  /// Deletes any existing test system gesture insets and returns to using the real system gesture insets.
  @Deprecated(
    'Use WidgetTester.view.resetSystemGestureInsets() instead. '
    'Deprecated to prepare for the upcoming multi-window support. '
    'This feature was deprecated after v3.9.0-0.1.pre.',
  )
  void clearSystemGestureInsetsTestValue() {
    _view.resetSystemGestureInsets();
  }

  @Deprecated(
    'Use WidgetTester.platformDispatcher.onMetricsChanged instead. '
    'Deprecated to prepare for the upcoming multi-window support. '
    'This feature was deprecated after v3.9.0-0.1.pre.',
  )
  @override
  VoidCallback? get onMetricsChanged => platformDispatcher.onMetricsChanged;
  @Deprecated(
    'Use WidgetTester.platformDispatcher.onMetricsChanged instead. '
    'Deprecated to prepare for the upcoming multi-window support. '
    'This feature was deprecated after v3.9.0-0.1.pre.',
  )
  @override
  set onMetricsChanged(VoidCallback? callback) {
    platformDispatcher.onMetricsChanged = callback;
  }

  @Deprecated(
    'Use WidgetTester.platformDispatcher.locale instead. '
    'Deprecated to prepare for the upcoming multi-window support. '
    'This feature was deprecated after v3.9.0-0.1.pre.',
  )
  @override
  Locale get locale => platformDispatcher.locale;

  @Deprecated(
    'Use WidgetTester.platformDispatcher.locales instead. '
    'Deprecated to prepare for the upcoming multi-window support. '
    'This feature was deprecated after v3.9.0-0.1.pre.',
  )
  @override
  List<Locale> get locales => platformDispatcher.locales;

  @Deprecated(
    'Use WidgetTester.platformDispatcher.onLocaleChanged instead. '
    'Deprecated to prepare for the upcoming multi-window support. '
    'This feature was deprecated after v3.9.0-0.1.pre.',
  )
  @override
  VoidCallback? get onLocaleChanged => platformDispatcher.onLocaleChanged;
  @Deprecated(
    'Use WidgetTester.platformDispatcher.onLocaleChanged instead. '
    'Deprecated to prepare for the upcoming multi-window support. '
    'This feature was deprecated after v3.9.0-0.1.pre.',
  )
  @override
  set onLocaleChanged(VoidCallback? callback) {
    platformDispatcher.onLocaleChanged = callback;
  }

  @Deprecated(
    'Use WidgetTester.platformDispatcher.initialLifecycleState instead. '
    'Deprecated to prepare for the upcoming multi-window support. '
    'This feature was deprecated after v3.9.0-0.1.pre.',
  )
  @override
  String get initialLifecycleState => platformDispatcher.initialLifecycleState;

  @Deprecated(
    'Use WidgetTester.platformDispatcher.textScaleFactor instead. '
    'Deprecated to prepare for the upcoming multi-window support. '
    'This feature was deprecated after v3.9.0-0.1.pre.',
  )
  @override
  double get textScaleFactor => platformDispatcher.textScaleFactor;

  @Deprecated(
    'Use WidgetTester.platformDispatcher.platformBrightness instead. '
    'Deprecated to prepare for the upcoming multi-window support. '
    'This feature was deprecated after v3.9.0-0.1.pre.',
  )
  @override
  Brightness get platformBrightness => platformDispatcher.platformBrightness;
  @Deprecated(
    'Use WidgetTester.platformDispatcher.onPlatformBrightnessChanged instead. '
    'Deprecated to prepare for the upcoming multi-window support. '
    'This feature was deprecated after v3.9.0-0.1.pre.',
  )
  @override
  VoidCallback? get onPlatformBrightnessChanged => platformDispatcher.onPlatformBrightnessChanged;
  @Deprecated(
    'Use WidgetTester.platformDispatcher.onPlatformBrightnessChanged instead. '
    'Deprecated to prepare for the upcoming multi-window support. '
    'This feature was deprecated after v3.9.0-0.1.pre.',
  )
  @override
  set onPlatformBrightnessChanged(VoidCallback? callback) {
    platformDispatcher.onPlatformBrightnessChanged = callback;
  }

  @Deprecated(
    'Use WidgetTester.platformDispatcher.alwaysUse24HourFormat instead. '
    'Deprecated to prepare for the upcoming multi-window support. '
    'This feature was deprecated after v3.9.0-0.1.pre.',
  )
  @override
  bool get alwaysUse24HourFormat => platformDispatcher.alwaysUse24HourFormat;

  @Deprecated(
    'Use WidgetTester.platformDispatcher.onTextScaleFactorChanged instead. '
    'Deprecated to prepare for the upcoming multi-window support. '
    'This feature was deprecated after v3.9.0-0.1.pre.',
  )
  @override
  VoidCallback? get onTextScaleFactorChanged => platformDispatcher.onTextScaleFactorChanged;
  @Deprecated(
    'Use WidgetTester.platformDispatcher.onTextScaleFactorChanged instead. '
    'Deprecated to prepare for the upcoming multi-window support. '
    'This feature was deprecated after v3.9.0-0.1.pre.',
  )
  @override
  set onTextScaleFactorChanged(VoidCallback? callback) {
    platformDispatcher.onTextScaleFactorChanged = callback;
  }

  @Deprecated(
    'Use WidgetTester.platformDispatcher.nativeSpellCheckServiceDefined instead. '
    'Deprecated to prepare for the upcoming multi-window support. '
    'This feature was deprecated after v3.9.0-0.1.pre.',
  )
  @override
  bool get nativeSpellCheckServiceDefined => platformDispatcher.nativeSpellCheckServiceDefined;
  @Deprecated(
    'Use WidgetTester.platformDispatcher.nativeSpellCheckServiceDefinedTestValue instead. '
    'Deprecated to prepare for the upcoming multi-window support. '
    'This feature was deprecated after v3.9.0-0.1.pre.',
  )
  // ignore: avoid_setters_without_getters
  set nativeSpellCheckServiceDefinedTestValue(bool nativeSpellCheckServiceDefinedTestValue) {
    platformDispatcher.nativeSpellCheckServiceDefinedTestValue =
        nativeSpellCheckServiceDefinedTestValue;
  }

  @Deprecated(
    'Use WidgetTester.platformDispatcher.brieflyShowPassword instead. '
    'Deprecated to prepare for the upcoming multi-window support. '
    'This feature was deprecated after v3.9.0-0.1.pre.',
  )
  @override
  bool get brieflyShowPassword => platformDispatcher.brieflyShowPassword;

  @Deprecated(
    'Use WidgetTester.platformDispatcher.onBeginFrame instead. '
    'Deprecated to prepare for the upcoming multi-window support. '
    'This feature was deprecated after v3.9.0-0.1.pre.',
  )
  @override
  FrameCallback? get onBeginFrame => platformDispatcher.onBeginFrame;
  @Deprecated(
    'Use WidgetTester.platformDispatcher.onBeginFrame instead. '
    'Deprecated to prepare for the upcoming multi-window support. '
    'This feature was deprecated after v3.9.0-0.1.pre.',
  )
  @override
  set onBeginFrame(FrameCallback? callback) {
    platformDispatcher.onBeginFrame = callback;
  }

  @Deprecated(
    'Use WidgetTester.platformDispatcher.onDrawFrame instead. '
    'Deprecated to prepare for the upcoming multi-window support. '
    'This feature was deprecated after v3.9.0-0.1.pre.',
  )
  @override
  VoidCallback? get onDrawFrame => platformDispatcher.onDrawFrame;
  @Deprecated(
    'Use WidgetTester.platformDispatcher.onDrawFrame instead. '
    'Deprecated to prepare for the upcoming multi-window support. '
    'This feature was deprecated after v3.9.0-0.1.pre.',
  )
  @override
  set onDrawFrame(VoidCallback? callback) {
    platformDispatcher.onDrawFrame = callback;
  }

  @Deprecated(
    'Use WidgetTester.platformDispatcher.onReportTimings instead. '
    'Deprecated to prepare for the upcoming multi-window support. '
    'This feature was deprecated after v3.9.0-0.1.pre.',
  )
  @override
  TimingsCallback? get onReportTimings => platformDispatcher.onReportTimings;
  @Deprecated(
    'Use WidgetTester.platformDispatcher.onReportTimings instead. '
    'Deprecated to prepare for the upcoming multi-window support. '
    'This feature was deprecated after v3.9.0-0.1.pre.',
  )
  @override
  set onReportTimings(TimingsCallback? callback) {
    platformDispatcher.onReportTimings = callback;
  }

  @Deprecated(
    'Use WidgetTester.platformDispatcher.onPointerDataPacket instead. '
    'Deprecated to prepare for the upcoming multi-window support. '
    'This feature was deprecated after v3.9.0-0.1.pre.',
  )
  @override
  PointerDataPacketCallback? get onPointerDataPacket => platformDispatcher.onPointerDataPacket;
  @Deprecated(
    'Use WidgetTester.platformDispatcher.onPointerDataPacket instead. '
    'Deprecated to prepare for the upcoming multi-window support. '
    'This feature was deprecated after v3.9.0-0.1.pre.',
  )
  @override
  set onPointerDataPacket(PointerDataPacketCallback? callback) {
    platformDispatcher.onPointerDataPacket = callback;
  }

  @Deprecated(
    'Use WidgetTester.platformDispatcher.defaultRouteName instead. '
    'Deprecated to prepare for the upcoming multi-window support. '
    'This feature was deprecated after v3.9.0-0.1.pre.',
  )
  @override
  String get defaultRouteName => platformDispatcher.defaultRouteName;

  @Deprecated(
    'Use WidgetTester.platformDispatcher.scheduleFrame() instead. '
    'Deprecated to prepare for the upcoming multi-window support. '
    'This feature was deprecated after v3.9.0-0.1.pre.',
  )
  @override
  void scheduleFrame() {
    platformDispatcher.scheduleFrame();
  }

  @Deprecated(
    'Use WidgetTester.view.render(scene) instead. '
    'Deprecated to prepare for the upcoming multi-window support. '
    'This feature was deprecated after v3.9.0-0.1.pre.',
  )
  @override
  void render(Scene scene, {Size? size}) {
    _view.render(scene, size: size);
  }

  @Deprecated(
    'Use WidgetTester.platformDispatcher.semanticsEnabled instead. '
    'Deprecated to prepare for the upcoming multi-window support. '
    'This feature was deprecated after v3.9.0-0.1.pre.',
  )
  @override
  bool get semanticsEnabled => platformDispatcher.semanticsEnabled;

  @Deprecated(
    'Use WidgetTester.platformDispatcher.onSemanticsEnabledChanged instead. '
    'Deprecated to prepare for the upcoming multi-window support. '
    'This feature was deprecated after v3.9.0-0.1.pre.',
  )
  @override
  VoidCallback? get onSemanticsEnabledChanged => platformDispatcher.onSemanticsEnabledChanged;
  @Deprecated(
    'Use WidgetTester.platformDispatcher.onSemanticsEnabledChanged instead. '
    'Deprecated to prepare for the upcoming multi-window support. '
    'This feature was deprecated after v3.9.0-0.1.pre.',
  )
  @override
  set onSemanticsEnabledChanged(VoidCallback? callback) {
    platformDispatcher.onSemanticsEnabledChanged = callback;
  }

  @Deprecated(
    'Use WidgetTester.platformDispatcher.accessibilityFeatures instead. '
    'Deprecated to prepare for the upcoming multi-window support. '
    'This feature was deprecated after v3.9.0-0.1.pre.',
  )
  @override
  AccessibilityFeatures get accessibilityFeatures => platformDispatcher.accessibilityFeatures;

  @Deprecated(
    'Use WidgetTester.platformDispatcher.onAccessibilityFeaturesChanged instead. '
    'Deprecated to prepare for the upcoming multi-window support. '
    'This feature was deprecated after v3.9.0-0.1.pre.',
  )
  @override
  VoidCallback? get onAccessibilityFeaturesChanged =>
      platformDispatcher.onAccessibilityFeaturesChanged;
  @Deprecated(
    'Use WidgetTester.platformDispatcher.onAccessibilityFeaturesChanged instead. '
    'Deprecated to prepare for the upcoming multi-window support. '
    'This feature was deprecated after v3.9.0-0.1.pre.',
  )
  @override
  set onAccessibilityFeaturesChanged(VoidCallback? callback) {
    platformDispatcher.onAccessibilityFeaturesChanged = callback;
  }

  @Deprecated(
    'Use WidgetTester.view.updateSemantics(update) instead. '
    'Deprecated to prepare for the upcoming multi-window support. '
    'This feature was deprecated after v3.9.0-0.1.pre.',
  )
  @override
  void updateSemantics(SemanticsUpdate update) {
    _view.updateSemantics(update);
  }

  @Deprecated(
    'Use WidgetTester.platformDispatcher.setIsolateDebugName(name) instead. '
    'Deprecated to prepare for the upcoming multi-window support. '
    'This feature was deprecated after v3.9.0-0.1.pre.',
  )
  @override
  void setIsolateDebugName(String name) {
    platformDispatcher.setIsolateDebugName(name);
  }

  @Deprecated(
    'Use WidgetTester.platformDispatcher.sendPlatformMessage(name, data, callback) instead. '
    'Deprecated to prepare for the upcoming multi-window support. '
    'This feature was deprecated after v3.9.0-0.1.pre.',
  )
  @override
  void sendPlatformMessage(String name, ByteData? data, PlatformMessageResponseCallback? callback) {
    platformDispatcher.sendPlatformMessage(name, data, callback);
  }

  /// Delete any test value properties that have been set on this [TestWindow]
  /// as well as its [platformDispatcher].
  ///
  /// After calling this, the real [SingletonFlutterWindow] and
  /// [PlatformDispatcher] values are reported again.
  ///
  /// If desired, clearing of properties can be done on an individual basis,
  /// e.g., [clearDevicePixelRatioTestValue].
  @Deprecated(
    'Use WidgetTester.platformDispatcher.clearAllTestValues() and WidgetTester.view.reset() instead. '
    'Deprecated to prepare for the upcoming multi-window support. '
    'This feature was deprecated after v3.9.0-0.1.pre.',
  )
  void clearAllTestValues() {
    clearDevicePixelRatioTestValue();
    clearPaddingTestValue();
    clearGestureSettingsTestValue();
    clearDisplayFeaturesTestValue();
    clearPhysicalSizeTestValue();
    clearViewInsetsTestValue();
    platformDispatcher.clearAllTestValues();
  }

  @override
  @Deprecated(
    'Use WidgetTester.platformDispatcher.onFrameDataChanged instead. '
    'Deprecated to prepare for the upcoming multi-window support. '
    'This feature was deprecated after v3.9.0-0.1.pre.',
  )
  VoidCallback? get onFrameDataChanged => platformDispatcher.onFrameDataChanged;
  @Deprecated(
    'Use WidgetTester.platformDispatcher.onFrameDataChanged instead. '
    'Deprecated to prepare for the upcoming multi-window support. '
    'This feature was deprecated after v3.9.0-0.1.pre.',
  )
  @override
  set onFrameDataChanged(VoidCallback? value) {
    platformDispatcher.onFrameDataChanged = value;
  }

  @Deprecated(
    'Use WidgetTester.platformDispatcher.onKeyData instead. '
    'Deprecated to prepare for the upcoming multi-window support. '
    'This feature was deprecated after v3.9.0-0.1.pre.',
  )
  @override
  KeyDataCallback? get onKeyData => platformDispatcher.onKeyData;
  @Deprecated(
    'Use WidgetTester.platformDispatcher.onKeyData instead. '
    'Deprecated to prepare for the upcoming multi-window support. '
    'This feature was deprecated after v3.9.0-0.1.pre.',
  )
  @override
  set onKeyData(KeyDataCallback? value) {
    platformDispatcher.onKeyData = value;
  }

  @Deprecated(
    'Use WidgetTester.platformDispatcher.onSystemFontFamilyChanged instead. '
    'Deprecated to prepare for the upcoming multi-window support. '
    'This feature was deprecated after v3.9.0-0.1.pre.',
  )
  @override
  VoidCallback? get onSystemFontFamilyChanged => platformDispatcher.onSystemFontFamilyChanged;
  @Deprecated(
    'Use WidgetTester.platformDispatcher.onSystemFontFamilyChanged instead. '
    'Deprecated to prepare for the upcoming multi-window support. '
    'This feature was deprecated after v3.9.0-0.1.pre.',
  )
  @override
  set onSystemFontFamilyChanged(VoidCallback? value) {
    platformDispatcher.onSystemFontFamilyChanged = value;
  }

  @Deprecated(
    'Use WidgetTester.platformDispatcher.computePlatformResolvedLocale(supportedLocales) instead. '
    'Deprecated to prepare for the upcoming multi-window support. '
    'This feature was deprecated after v3.9.0-0.1.pre.',
  )
  @override
  Locale? computePlatformResolvedLocale(List<Locale> supportedLocales) {
    return platformDispatcher.computePlatformResolvedLocale(supportedLocales);
  }

  @Deprecated(
    'Use WidgetTester.platformDispatcher.frameData instead. '
    'Deprecated to prepare for the upcoming multi-window support. '
    'This feature was deprecated after v3.9.0-0.1.pre.',
  )
  @override
  FrameData get frameData => platformDispatcher.frameData;

  @Deprecated(
    'Use WidgetTester.platformDispatcher.systemFontFamily instead. '
    'Deprecated to prepare for the upcoming multi-window support. '
    'This feature was deprecated after v3.9.0-0.1.pre.',
  )
  @override
  String? get systemFontFamily => platformDispatcher.systemFontFamily;

  @Deprecated(
    'Use WidgetTester.view.viewId instead. '
    'Deprecated to prepare for the upcoming multi-window support. '
    'This feature was deprecated after v3.9.0-0.1.pre.',
  )
  @override
  int get viewId => _view.viewId;

  /// This gives us some grace time when the dart:ui side adds something to
  /// [SingletonFlutterWindow], and makes things easier when we do rolls to give
  /// us time to catch up.
  @override
  dynamic noSuchMethod(Invocation invocation) {
    return null;
  }
}<|MERGE_RESOLUTION|>--- conflicted
+++ resolved
@@ -321,15 +321,11 @@
   }
 
   @override
-<<<<<<< HEAD
   double scaleFontSize(double unscaledFontSize) => textScaleFactor * unscaledFontSize;
 
   @override
-  Brightness get platformBrightness => _platformBrightnessTestValue ?? _platformDispatcher.platformBrightness;
-=======
   Brightness get platformBrightness =>
       _platformBrightnessTestValue ?? _platformDispatcher.platformBrightness;
->>>>>>> ffc7ced2
   Brightness? _platformBrightnessTestValue;
   @override
   VoidCallback? get onPlatformBrightnessChanged => _platformDispatcher.onPlatformBrightnessChanged;
