--- conflicted
+++ resolved
@@ -54,14 +54,10 @@
   # Used to detect memory leaks.
   leak_tracker_flutter_testing: 1.0.10
 
-<<<<<<< HEAD
 dependency_overrides:
   leak_tracker:
     path: ../../../leak_tracker/pkgs/leak_tracker
   leak_tracker_flutter_testing:
     path: ../../../leak_tracker/pkgs/leak_tracker_testing
 
-# PUBSPEC CHECKSUM: 11ce
-=======
-# PUBSPEC CHECKSUM: a8bb
->>>>>>> 62bd4874
+# PUBSPEC CHECKSUM: a8bb