// Copyright 2014 The Flutter Authors. All rights reserved.
// Use of this source code is governed by a BSD-style license that can be
// found in the LICENSE file.

import 'package:flutter/widgets.dart';
import 'package:flutter_test/flutter_test.dart';
import 'package:leak_tracker_flutter_testing/leak_tracker_flutter_testing.dart';

import 'utils/memory_leak_tests.dart';

class _TestExecution {
  _TestExecution(
      {required this.settings, required this.settingName, required this.test});

<<<<<<< HEAD
void main() {
  LeakTesting.enable();
  LeakTesting.collectedLeaksReporter = (Leaks leaks) => verifyLeaks(leaks);
  LeakTesting.settings = LeakTesting.settings.copyWith(ignore: false);

  // It is important that the test file starts with group, to test that leaks are collected for all tests after group too.
  group('Group', () {
    testWidgets('test', (_) async {
      StatelessLeakingWidget();
    });
  });

  testWidgets(_test1TrackingOnNoLeaks = 'test1, tracking-on, no leaks', (WidgetTester widgetTester) async {
    expect(LeakTracking.isStarted, true);
    expect(LeakTracking.phase.name, _test1TrackingOnNoLeaks);
    expect(LeakTracking.phase.ignoreLeaks, false);
    await widgetTester.pumpWidget(Container());
  });

  testWidgets(
    _test2TrackingOffLeaks = 'test2, tracking-off, leaks',
    experimentalLeakTesting: LeakTesting.settings.withIgnoredAll(),
  (WidgetTester widgetTester) async {
    await widgetTester.pumpWidget(StatelessLeakingWidget());
  });

  testWidgets(_test3TrackingOnLeaks = 'test3, tracking-on, leaks', (WidgetTester widgetTester) async {
    expect(LeakTracking.isStarted, true);
    expect(LeakTracking.phase.name, _test3TrackingOnLeaks);
    expect(LeakTracking.phase.ignoreLeaks, false);
    await widgetTester.pumpWidget(StatelessLeakingWidget());
  });

  testWidgets(
    _test4TrackingOnWithCreationStackTrace = 'test4, tracking-on, with creation stack trace',
    experimentalLeakTesting: LeakTesting.settings.withCreationStackTrace(),
  (WidgetTester widgetTester) async {
      expect(LeakTracking.isStarted, true);
      expect(LeakTracking.phase.name, _test4TrackingOnWithCreationStackTrace);
      expect(LeakTracking.phase.ignoreLeaks, false);
      await widgetTester.pumpWidget(StatelessLeakingWidget());
    },
  );

  testWidgets(
    _test5TrackingOnWithDisposalStackTrace = 'test5, tracking-on, with disposal stack trace',
  experimentalLeakTesting: LeakTesting.settings.withDisposalStackTrace(),
    (WidgetTester widgetTester) async {
      expect(LeakTracking.isStarted, true);
      expect(LeakTracking.phase.name, _test5TrackingOnWithDisposalStackTrace);
      expect(LeakTracking.phase.ignoreLeaks, false);
      await widgetTester.pumpWidget(StatelessLeakingWidget());
    },
  );

  testWidgets(_test6TrackingOnNoLeaks = 'test6, tracking-on, no leaks', (_) async {
    LeakTrackedClass().dispose();
  });
=======
  final String settingName;
  final LeakTesting settings;
  final LeakTestCase test;
>>>>>>> dec2ee5c

  String get name => '${test.name}, $settingName';
}

final List<_TestExecution> _testExecutions = <_TestExecution>[];

void main() {
  LeakTesting.collectedLeaksReporter = _verifyLeaks;
  LeakTesting.enable();

  LeakTesting.settings = LeakTesting.settings
      .withTrackedAll()
      .withTracked(allNotDisposed: true, experimentalAllNotGCed: true)
      .withIgnored(
    createdByTestHelpers: true,
    testHelperExceptions: <RegExp>[
      RegExp(RegExp.escape(memoryLeakTestsFilePath()))
    ],
  );

  for (final LeakTestCase test in memoryLeakTests) {
    for (final MapEntry<String,
            LeakTesting Function(LeakTesting settings)> settingsCase
        in leakTestingSettingsCases.entries) {
      final LeakTesting settings = settingsCase.value(LeakTesting.settings);
      if (settings.leakDiagnosticConfig.collectRetainingPathForNotGCed) {
        // Retaining path requires vm to be started, so skipping.
        continue;
      }
      final _TestExecution execution = _TestExecution(
          settingName: settingsCase.key, test: test, settings: settings);
      _testExecutions.add(execution);
      testWidgets(execution.name, experimentalLeakTesting: settings,
          (WidgetTester tester) async {
        await test.body((Widget widget, [Duration? duration]) => tester.pumpWidget(widget, duration: duration), tester.runAsync);
      });
    }
  }
}

void _verifyLeaks(Leaks leaks) {
  for (final _TestExecution execution in _testExecutions) {
    final Leaks testLeaks = leaks.byPhase[execution.name] ?? Leaks.empty();
    execution.test.verifyLeaks(testLeaks, execution.settings,
        testDescription: execution.name);
  }
}<|MERGE_RESOLUTION|>--- conflicted
+++ resolved
@@ -12,70 +12,9 @@
   _TestExecution(
       {required this.settings, required this.settingName, required this.test});
 
-<<<<<<< HEAD
-void main() {
-  LeakTesting.enable();
-  LeakTesting.collectedLeaksReporter = (Leaks leaks) => verifyLeaks(leaks);
-  LeakTesting.settings = LeakTesting.settings.copyWith(ignore: false);
-
-  // It is important that the test file starts with group, to test that leaks are collected for all tests after group too.
-  group('Group', () {
-    testWidgets('test', (_) async {
-      StatelessLeakingWidget();
-    });
-  });
-
-  testWidgets(_test1TrackingOnNoLeaks = 'test1, tracking-on, no leaks', (WidgetTester widgetTester) async {
-    expect(LeakTracking.isStarted, true);
-    expect(LeakTracking.phase.name, _test1TrackingOnNoLeaks);
-    expect(LeakTracking.phase.ignoreLeaks, false);
-    await widgetTester.pumpWidget(Container());
-  });
-
-  testWidgets(
-    _test2TrackingOffLeaks = 'test2, tracking-off, leaks',
-    experimentalLeakTesting: LeakTesting.settings.withIgnoredAll(),
-  (WidgetTester widgetTester) async {
-    await widgetTester.pumpWidget(StatelessLeakingWidget());
-  });
-
-  testWidgets(_test3TrackingOnLeaks = 'test3, tracking-on, leaks', (WidgetTester widgetTester) async {
-    expect(LeakTracking.isStarted, true);
-    expect(LeakTracking.phase.name, _test3TrackingOnLeaks);
-    expect(LeakTracking.phase.ignoreLeaks, false);
-    await widgetTester.pumpWidget(StatelessLeakingWidget());
-  });
-
-  testWidgets(
-    _test4TrackingOnWithCreationStackTrace = 'test4, tracking-on, with creation stack trace',
-    experimentalLeakTesting: LeakTesting.settings.withCreationStackTrace(),
-  (WidgetTester widgetTester) async {
-      expect(LeakTracking.isStarted, true);
-      expect(LeakTracking.phase.name, _test4TrackingOnWithCreationStackTrace);
-      expect(LeakTracking.phase.ignoreLeaks, false);
-      await widgetTester.pumpWidget(StatelessLeakingWidget());
-    },
-  );
-
-  testWidgets(
-    _test5TrackingOnWithDisposalStackTrace = 'test5, tracking-on, with disposal stack trace',
-  experimentalLeakTesting: LeakTesting.settings.withDisposalStackTrace(),
-    (WidgetTester widgetTester) async {
-      expect(LeakTracking.isStarted, true);
-      expect(LeakTracking.phase.name, _test5TrackingOnWithDisposalStackTrace);
-      expect(LeakTracking.phase.ignoreLeaks, false);
-      await widgetTester.pumpWidget(StatelessLeakingWidget());
-    },
-  );
-
-  testWidgets(_test6TrackingOnNoLeaks = 'test6, tracking-on, no leaks', (_) async {
-    LeakTrackedClass().dispose();
-  });
-=======
   final String settingName;
   final LeakTesting settings;
   final LeakTestCase test;
->>>>>>> dec2ee5c
 
   String get name => '${test.name}, $settingName';
 }
@@ -110,7 +49,10 @@
       _testExecutions.add(execution);
       testWidgets(execution.name, experimentalLeakTesting: settings,
           (WidgetTester tester) async {
-        await test.body((Widget widget, [Duration? duration]) => tester.pumpWidget(widget, duration: duration), tester.runAsync);
+        await test.body(
+            (Widget widget, [Duration? duration]) =>
+                tester.pumpWidget(widget, duration: duration),
+            tester.runAsync);
       });
     }
   }
