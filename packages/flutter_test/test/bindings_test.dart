// Copyright 2014 The Flutter Authors. All rights reserved.
// Use of this source code is governed by a BSD-style license that can be
// found in the LICENSE file.

// TODO(gspencergoog): Remove this tag once this test's state leaks/test
// dependencies have been fixed.
// https://github.com/flutter/flutter/issues/85160
// Fails with "flutter test --test-randomize-ordering-seed=20210721"
@Tags(<String>['no-shuffle'])
import 'dart:async';
import 'dart:io';

import 'package:flutter/material.dart';
import 'package:flutter_test/flutter_test.dart';

// ignore: deprecated_member_use
import 'package:test_api/test_api.dart' as test_package;

void main() {
  final AutomatedTestWidgetsFlutterBinding binding = AutomatedTestWidgetsFlutterBinding();

  group(TestViewConfiguration, () {
    test('is initialized with top-level window if one is not provided', () {
      // The code below will throw without the default.
      TestViewConfiguration(size: const Size(1280.0, 800.0));
    });
  });

  group(AutomatedTestWidgetsFlutterBinding, () {
    test('allows setting defaultTestTimeout to 5 minutes', () {
      binding.defaultTestTimeout = const test_package.Timeout(Duration(minutes: 5));
      expect(binding.defaultTestTimeout.duration, const Duration(minutes: 5));
    });
  });

  // The next three tests must run in order -- first using `test`, then `testWidgets`, then `test` again.

  int order = 0;

  test('Initializes httpOverrides and testTextInput', () async {
    assert(order == 0);
    expect(binding.testTextInput, isNotNull);
    expect(binding.testTextInput.isRegistered, isFalse);
    expect(HttpOverrides.current, isNotNull);
    order += 1;
  });

  testWidgets('Registers testTextInput', (WidgetTester tester) async {
    assert(order == 1);
    expect(tester.testTextInput.isRegistered, isTrue);
    order += 1;
  });

  test('Unregisters testTextInput', () async {
    assert(order == 2);
    expect(binding.testTextInput.isRegistered, isFalse);
    order += 1;
  });

<<<<<<< HEAD
  testWidgets('timeStamp should be accurate', (WidgetTester tester) async {
    final WidgetsBinding widgetsBinding = WidgetsFlutterBinding.ensureInitialized();

    await tester.pumpWidget(const CircularProgressIndicator());

    final Duration timeStampBefore = widgetsBinding.currentSystemFrameTimeStamp;
    await tester.pump(const Duration(microseconds: 12345));
    final Duration timeStampAfter = widgetsBinding.currentSystemFrameTimeStamp;

    expect(timeStampAfter - timeStampBefore, const Duration(microseconds: 12345));
=======
  group('elapseBlocking', () {
    testWidgets('timer is not called', (WidgetTester tester) async {
      bool timerCalled = false;
      Timer.run(() => timerCalled = true);

      binding.elapseBlocking(const Duration(seconds: 1));

      expect(timerCalled, false);
      binding.idle();
    });

    testWidgets('can use to simulate slow build', (WidgetTester tester) async {
      final DateTime beforeTime = binding.clock.now();

      await tester.pumpWidget(Builder(builder: (_) {
        bool timerCalled = false;
        Timer.run(() => timerCalled = true);

        binding.elapseBlocking(const Duration(seconds: 1));

        // if we use `delayed` instead of `elapseBlocking`, such as
        // binding.delayed(const Duration(seconds: 1));
        // the timer will be called here. Surely, that violates how
        // a flutter widget build works
        expect(timerCalled, false);

        return Container();
      }));

      expect(binding.clock.now(), beforeTime.add(const Duration(seconds: 1)));
      binding.idle();
    });
>>>>>>> da64b912
  });
}<|MERGE_RESOLUTION|>--- conflicted
+++ resolved
@@ -57,7 +57,6 @@
     order += 1;
   });
 
-<<<<<<< HEAD
   testWidgets('timeStamp should be accurate', (WidgetTester tester) async {
     final WidgetsBinding widgetsBinding = WidgetsFlutterBinding.ensureInitialized();
 
@@ -68,7 +67,8 @@
     final Duration timeStampAfter = widgetsBinding.currentSystemFrameTimeStamp;
 
     expect(timeStampAfter - timeStampBefore, const Duration(microseconds: 12345));
-=======
+  });
+
   group('elapseBlocking', () {
     testWidgets('timer is not called', (WidgetTester tester) async {
       bool timerCalled = false;
@@ -101,6 +101,5 @@
       expect(binding.clock.now(), beforeTime.add(const Duration(seconds: 1)));
       binding.idle();
     });
->>>>>>> da64b912
   });
 }