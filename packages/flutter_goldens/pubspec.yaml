name: flutter_goldens

environment:
  # The pub client defaults to an <2.0.0 sdk constraint which we need to explicitly overwrite.
  sdk: ">=2.0.0-dev.68.0 <3.0.0"

dependencies:
  # To update these, use "flutter update-packages --force-upgrade".
  flutter_test:
    sdk: flutter
  file: 5.0.8+1
  meta: 1.1.7
  platform: 2.2.0
  process: 3.0.9
  flutter_goldens_client:
    path: ../flutter_goldens_client

  async: 2.3.0 # THIS LINE IS AUTOGENERATED - TO UPDATE USE "flutter update-packages --force-upgrade"
  boolean_selector: 1.0.5 # THIS LINE IS AUTOGENERATED - TO UPDATE USE "flutter update-packages --force-upgrade"
  charcode: 1.1.2 # THIS LINE IS AUTOGENERATED - TO UPDATE USE "flutter update-packages --force-upgrade"
  collection: 1.14.11 # THIS LINE IS AUTOGENERATED - TO UPDATE USE "flutter update-packages --force-upgrade"
  intl: 0.15.8 # THIS LINE IS AUTOGENERATED - TO UPDATE USE "flutter update-packages --force-upgrade"
  matcher: 0.12.5 # THIS LINE IS AUTOGENERATED - TO UPDATE USE "flutter update-packages --force-upgrade"
  path: 1.6.2 # THIS LINE IS AUTOGENERATED - TO UPDATE USE "flutter update-packages --force-upgrade"
  pedantic: 1.8.0+1 # THIS LINE IS AUTOGENERATED - TO UPDATE USE "flutter update-packages --force-upgrade"
  quiver: 2.0.3 # THIS LINE IS AUTOGENERATED - TO UPDATE USE "flutter update-packages --force-upgrade"
  source_span: 1.5.5 # THIS LINE IS AUTOGENERATED - TO UPDATE USE "flutter update-packages --force-upgrade"
  stack_trace: 1.9.3 # THIS LINE IS AUTOGENERATED - TO UPDATE USE "flutter update-packages --force-upgrade"
  stream_channel: 2.0.0 # THIS LINE IS AUTOGENERATED - TO UPDATE USE "flutter update-packages --force-upgrade"
  string_scanner: 1.0.4 # THIS LINE IS AUTOGENERATED - TO UPDATE USE "flutter update-packages --force-upgrade"
  term_glyph: 1.1.0 # THIS LINE IS AUTOGENERATED - TO UPDATE USE "flutter update-packages --force-upgrade"
  test_api: 0.2.5 # THIS LINE IS AUTOGENERATED - TO UPDATE USE "flutter update-packages --force-upgrade"
  vector_math: 2.0.8 # THIS LINE IS AUTOGENERATED - TO UPDATE USE "flutter update-packages --force-upgrade"

dev_dependencies:
  mockito: 4.1.0

<<<<<<< HEAD
# PUBSPEC CHECKSUM: 3127
=======
# PUBSPEC CHECKSUM: b828
>>>>>>> d42d0c51
<|MERGE_RESOLUTION|>--- conflicted
+++ resolved
@@ -35,8 +35,4 @@
 dev_dependencies:
   mockito: 4.1.0
 
-<<<<<<< HEAD
-# PUBSPEC CHECKSUM: 3127
-=======
-# PUBSPEC CHECKSUM: b828
->>>>>>> d42d0c51
+# PUBSPEC CHECKSUM: b828