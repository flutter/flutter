--- conflicted
+++ resolved
@@ -46,11 +46,7 @@
     });
 
     testWidgets('returns immediately when transient callback queue is empty', (WidgetTester tester) async {
-<<<<<<< HEAD
-      extension.call(const WaitForCondition(NoTransientCallbacks()).serialize())
-=======
-      driverExtension.call(const WaitUntilNoTransientCallbacks().serialize())
->>>>>>> b4e4e8d9
+      driverExtension.call(const WaitForCondition(NoTransientCallbacks()).serialize())
           .then<void>(expectAsync1((Map<String, dynamic> r) {
         result = r;
       }));
@@ -70,11 +66,7 @@
         // Intentionally blank. We only care about existence of a callback.
       });
 
-<<<<<<< HEAD
-      extension.call(const WaitForCondition(NoTransientCallbacks()).serialize())
-=======
-      driverExtension.call(const WaitUntilNoTransientCallbacks().serialize())
->>>>>>> b4e4e8d9
+      driverExtension.call(const WaitForCondition(NoTransientCallbacks()).serialize())
           .then<void>(expectAsync1((Map<String, dynamic> r) {
         result = r;
       }));
@@ -1003,11 +995,7 @@
 
     testWidgets('returns immediately when frame is synced', (
         WidgetTester tester) async {
-<<<<<<< HEAD
-      extension.call(const WaitForCondition(NoPendingFrame()).serialize())
-=======
-      driverExtension.call(const WaitUntilNoPendingFrame().serialize())
->>>>>>> b4e4e8d9
+      driverExtension.call(const WaitForCondition(NoPendingFrame()).serialize())
           .then<void>(expectAsync1((Map<String, dynamic> r) {
         result = r;
       }));
@@ -1028,11 +1016,7 @@
         // Intentionally blank. We only care about existence of a callback.
       });
 
-<<<<<<< HEAD
-      extension.call(const WaitForCondition(NoPendingFrame()).serialize())
-=======
-      driverExtension.call(const WaitUntilNoPendingFrame().serialize())
->>>>>>> b4e4e8d9
+      driverExtension.call(const WaitForCondition(NoPendingFrame()).serialize())
           .then<void>(expectAsync1((Map<String, dynamic> r) {
         result = r;
       }));
@@ -1056,11 +1040,7 @@
         'waits until no pending scheduled frame', (WidgetTester tester) async {
       SchedulerBinding.instance.scheduleFrame();
 
-<<<<<<< HEAD
-      extension.call(const WaitForCondition(NoPendingFrame()).serialize())
-=======
-      driverExtension.call(const WaitUntilNoPendingFrame().serialize())
->>>>>>> b4e4e8d9
+      driverExtension.call(const WaitForCondition(NoPendingFrame()).serialize())
           .then<void>(expectAsync1((Map<String, dynamic> r) {
         result = r;
       }));
