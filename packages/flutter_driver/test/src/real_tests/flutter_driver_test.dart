--- conflicted
+++ resolved
@@ -663,7 +663,10 @@
       });
     });
 
-<<<<<<< HEAD
+    test('VMServiceFlutterDriver does not support webDriver', () async {
+      expect(() => driver.webDriver, throwsUnsupportedError);
+    });
+ 
     group('runUnsynchronized', () {
       test('wrap waitFor with runUnsynchronized', () async {
         fakeClient.responses['waitFor'] = makeFakeResponse(<String, dynamic>{});
@@ -679,10 +682,6 @@
           'ext.flutter.driver {command: set_frame_sync, enabled: true}'
         ]);
       });
-=======
-    test('VMServiceFlutterDriver does not support webDriver', () async {
-      expect(() => driver.webDriver, throwsUnsupportedError);
->>>>>>> 0abf02f8
     });
   });
 
