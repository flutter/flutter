// VSCode workspace settings that are shared among all users of this project.
// This only affects subdirectories of this project.
{
<<<<<<< HEAD
    // VSCode formats files on save by default. Since Flutter source code is
    // hand-formatted, the default settings are changed to prevent inadvertent
    // reformatting of code.
    "[dart]": {
        "editor.formatOnSave": true,
        "editor.formatOnType": true,
        "editor.formatOnPaste": true,
    },

=======
>>>>>>> 5491c8c1
    "html.format.enable": false,
    "githubPullRequests.ignoredPullRequestBranches": [
        "master"
    ],
    "files.trimTrailingWhitespace": true,
    "files.autoSave": "afterDelay",
    "dart.lineLength": 100,
    "editor.rulers": [
        100
    ]
}<|MERGE_RESOLUTION|>--- conflicted
+++ resolved
@@ -1,26 +1,18 @@
 // VSCode workspace settings that are shared among all users of this project.
 // This only affects subdirectories of this project.
 {
-<<<<<<< HEAD
     // VSCode formats files on save by default. Since Flutter source code is
     // hand-formatted, the default settings are changed to prevent inadvertent
     // reformatting of code.
     "[dart]": {
-        "editor.formatOnSave": true,
-        "editor.formatOnType": true,
-        "editor.formatOnPaste": true,
+        "editor.formatOnSave": false,
+        "editor.formatOnType": false,
+        "editor.formatOnPaste": false,
     },
 
-=======
->>>>>>> 5491c8c1
     "html.format.enable": false,
     "githubPullRequests.ignoredPullRequestBranches": [
         "master"
     ],
-    "files.trimTrailingWhitespace": true,
-    "files.autoSave": "afterDelay",
-    "dart.lineLength": 100,
-    "editor.rulers": [
-        100
-    ]
+    "files.trimTrailingWhitespace": true
 }