--- conflicted
+++ resolved
@@ -152,11 +152,7 @@
     - unnecessary_const
     - unnecessary_getters_setters
     # - unnecessary_lambdas # has false positives: https://github.com/dart-lang/linter/issues/498
-<<<<<<< HEAD
     - unnecessary_new
-=======
-    # - unnecessary_new # not yet tested
->>>>>>> bd1e5a36
     - unnecessary_null_aware_assignments
     - unnecessary_null_in_if_null_operators
     - unnecessary_overrides
