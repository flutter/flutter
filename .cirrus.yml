container:
  image: gcr.io/flutter-cirrus/build-flutter-image:latest

task:
  use_compute_credits: $CIRRUS_USER_COLLABORATOR == 'true' && $CIRRUS_PR == ''
  env:
    # Name the SDK directory to include a space so that we constantly
    # test path names with spaces in them.
    CIRRUS_WORKING_DIR: "/tmp/flutter sdk"
    PATH: "$CIRRUS_WORKING_DIR/bin:$CIRRUS_WORKING_DIR/bin/cache/dart-sdk/bin:$PATH"
    ANDROID_SDK_ROOT: "/opt/android_sdk"
  git_fetch_script:
    - git clean -xfd
    - git fetch origin
    - git fetch origin master # To set FETCH_HEAD for "git merge-base" to work
  pub_cache:
    folder: $HOME/.pub-cache
    fingerprint_script: echo $OS; grep -r --include=pubspec.yaml 'PUBSPEC CHECKSUM' "$CIRRUS_WORKING_DIR"
  flutter_pkg_cache:
    folder: bin/cache/pkg
    fingerprint_script: echo $OS; cat bin/internal/engine.version
  artifacts_cache:
    folder: bin/cache/artifacts
    fingerprint_script: echo $OS; cat bin/internal/engine.version
  setup_script: ./dev/bots/cirrus_setup.sh
  matrix:
    - name: docs
      env:
        SHARD: docs
        # For uploading master docs to Firebase master branch staging site
        FIREBASE_MASTER_TOKEN: ENCRYPTED[eb768d18798fdc5abfe09b224e1724c4d82831d715ccf90df2c79d618c317216cbd99493278361f6fe7948b409b603f0]
        # For uploading beta docs to Firebase public live site
        FIREBASE_PUBLIC_TOKEN: ENCRYPTED[37e8b82f167864cae9a3f4d2cf3f37dea331d9375c295327c45de524f6c588fa6f6d63e5784f10f6d43ce29689f36c92]
      docs_script: ./dev/bots/docs.sh
    - name: deploy_gallery
      depends_on:
        - docs
        - analyze
        - build_tests-linux
      env:
        SHARD: deploy_gallery
        GOOGLE_DEVELOPER_SERVICE_ACCOUNT_ACTOR_FASTLANE: ENCRYPTED[d9ac1462c3c556fc2f8165c9d5566a16497d8ebc38a50357f7f3abf136b7f83e1d1d76dde36fee356cb0f9ebf7a89346]
        ANDROID_GALLERY_UPLOAD_KEY: ENCRYPTED[0f2aca35f05b26add5d9edea2a7449341269a2b7e22d5c667f876996e2e8bc44ff1369431ebf73b7c5581fd95d0e5902]
      test_script:
        # Unsetting CIRRUS_CHANGE_MESSAGE and CIRRUS_COMMIT_MESSAGE as they
        # might include non-ASCII characters which makes Gradle crash.
        # See: https://github.com/flutter/flutter/issues/24935
        # This is a temporary workaround until we figure how to properly configure
        # a UTF8 locale on Cirrus (or until the Gradle bug is fixed).
        # TODO(amirh): Set the locale to UTF8.
        - echo "$CIRRUS_CHANGE_MESSAGE" > /tmp/cirrus_change_message.txt
        - echo "$CIRRUS_COMMIT_MESSAGE" > /tmp/cirrus_commit_message.txt
        - export CIRRUS_CHANGE_MESSAGE=""
        - export CIRRUS_COMMIT_MESSAGE=""
        - ./dev/bots/deploy_gallery.sh
        - export CIRRUS_CHANGE_MESSAGE=`cat /tmp/cirrus_change_message.txt`
        - export CIRRUS_COMMIT_MESSAGE=`cat /tmp/cirrus_commit_message.txt`
    - name: analyze
      test_script:
        - dart --enable-asserts ./dev/bots/analyze.dart
    - name: tests_widgets-linux
      env:
        GCLOUD_SERVICE_ACCOUNT_KEY: ENCRYPTED[f12abe60f5045d619ef4c79b83dd1e0722a0b0b13dbea95fbe334e2db7fffbcd841a5a92da8824848b539a19afe0c9fb]
        SHARD: tests
        SUBSHARD: widgets
      test_script:
        - dart --enable-asserts ./dev/bots/test.dart
      container:
        cpu: 4
        memory: 12G
    - name: tests_framework_other-linux
      env:
        GCLOUD_SERVICE_ACCOUNT_KEY: ENCRYPTED[f12abe60f5045d619ef4c79b83dd1e0722a0b0b13dbea95fbe334e2db7fffbcd841a5a92da8824848b539a19afe0c9fb]
        SHARD: tests
        DEPOT_TOOLS: "tmp/depot_tools"
        GOLDCTL: "$DEPOT_TOOLS/goldctl"
        GOLD_SERVICE_ACCOUNT: ENCRYPTED[3afeea5ac7201151c3d0dc9648862f0462b5e4f55dc600ca8b692319622f7c3eda3d577b1b16cc2ef0311b7314c1c095]
        SUBSHARD: framework_other
      depot_tools_script: ./dev/bots/depot_tools.sh
      test_script:
        - dart --enable-asserts ./dev/bots/test.dart
      container:
        cpu: 4
        memory: 12G
    - name: tests_extras-linux
      env:
        GCLOUD_SERVICE_ACCOUNT_KEY: ENCRYPTED[f12abe60f5045d619ef4c79b83dd1e0722a0b0b13dbea95fbe334e2db7fffbcd841a5a92da8824848b539a19afe0c9fb]
        SHARD: tests
        SUBSHARD: extras
      test_script:
        - dart --enable-asserts ./dev/bots/test.dart
      container:
        cpu: 4
        memory: 12G
    # all of the tests except the ones in test/integration and test/commands/create_test for packages/flutter_tools
    - name: tool_tests-linux
      env:
        GCLOUD_SERVICE_ACCOUNT_KEY: ENCRYPTED[f12abe60f5045d619ef4c79b83dd1e0722a0b0b13dbea95fbe334e2db7fffbcd841a5a92da8824848b539a19afe0c9fb]
        SHARD: tool_tests
        SUBSHARD: tool
      test_script:
        - dart --enable-asserts ./dev/bots/test.dart
      container:
        cpu: 4
        memory: 12G
    - name: tool_tests_create-linux
      env:
        GCLOUD_SERVICE_ACCOUNT_KEY: ENCRYPTED[f12abe60f5045d619ef4c79b83dd1e0722a0b0b13dbea95fbe334e2db7fffbcd841a5a92da8824848b539a19afe0c9fb]
        SHARD: tool_tests
        SUBSHARD: create
      test_script:
        - dart --enable-asserts ./dev/bots/test.dart
      container:
        cpu: 4
        memory: 12G
    # all of the tests in test/integration for packages/flutter_tools
    - name: tool_tests_integration-linux
      env:
        GCLOUD_SERVICE_ACCOUNT_KEY: ENCRYPTED[f12abe60f5045d619ef4c79b83dd1e0722a0b0b13dbea95fbe334e2db7fffbcd841a5a92da8824848b539a19afe0c9fb]
        SHARD: tool_tests
        SUBSHARD: integration
      test_script:
        - dart --enable-asserts ./dev/bots/test.dart
      container:
        cpu: 4
        memory: 12G
    - name: tool_coverage-linux
      skip: "!changesInclude('packages/flutter_tools/**/*.dart') && $CIRRUS_BRANCH != 'master'"
      env:
        GCLOUD_SERVICE_ACCOUNT_KEY: ENCRYPTED[f12abe60f5045d619ef4c79b83dd1e0722a0b0b13dbea95fbe334e2db7fffbcd841a5a92da8824848b539a19afe0c9fb]
        CODECOV_TOKEN: ENCRYPTED[7c76a7f8c9264f3b7f3fd63fcf186f93c62c4dfe43ec288861c2f506d456681032b89efe7b7a139c82156350ca2c752c]
        SHARD: tool_coverage
      test_script:
        - dart --enable-asserts ./dev/bots/test.dart
        - bash <(curl -s https://codecov.io/bash) -c -s ./packages/flutter_tools/coverage/ -f '*.lcov.info' -F flutter_tool
      container:
        cpu: 8
        memory: 24G
    - name: web_tests-linux
      # TODO(jonahwilliams): re-enabled once we've determined causes for flakiness
      allow_failures: true
      env:
        SHARD: web_tests
      test_script:
        - dart --enable-asserts ./dev/bots/test.dart
      container:
        cpu: 4
        memory: 12G
    - name: build_tests-linux
      env:
        SHARD: build_tests
    - name: integration_tests-linux
      env:
        SHARD: integration_tests
      test_script:
        # Unsetting CIRRUS_CHANGE_MESSAGE and CIRRUS_COMMIT_MESSAGE as they
        # might include non-ASCII characters which makes Gradle crash.
        # See: https://github.com/flutter/flutter/issues/24935
        # This is a temporary workaround until we figure how to properly configure
        # a UTF8 locale on Cirrus (or until the Gradle bug is fixed).
        # TODO(amirh): Set the locale to UTF8.
        - echo "$CIRRUS_CHANGE_MESSAGE" > /tmp/cirrus_change_message.txt
        - echo "$CIRRUS_COMMIT_MESSAGE" > /tmp/cirrus_commit_message.txt
        - export CIRRUS_CHANGE_MESSAGE=""
        - export CIRRUS_COMMIT_MESSAGE=""
        - dart --enable-asserts ./dev/bots/test.dart
        - export CIRRUS_CHANGE_MESSAGE=`cat /tmp/cirrus_change_message.txt`
        - export CIRRUS_COMMIT_MESSAGE=`cat /tmp/cirrus_commit_message.txt`
      container:
        cpu: 4
        memory: 12G
    - name: integration_tests_gradle1-linux
      env:
        SHARD: integration_tests
        SUBSHARD: gradle1
      test_script:
        # Unsetting CIRRUS_CHANGE_MESSAGE and CIRRUS_COMMIT_MESSAGE as they
        # might include non-ASCII characters which makes Gradle crash.
        # See: https://github.com/flutter/flutter/issues/24935
        # This is a temporary workaround until we figure how to properly configure
        # a UTF8 locale on Cirrus (or until the Gradle bug is fixed).
        # TODO(amirh): Set the locale to UTF8.
        - echo "$CIRRUS_CHANGE_MESSAGE" > /tmp/cirrus_change_message.txt
        - echo "$CIRRUS_COMMIT_MESSAGE" > /tmp/cirrus_commit_message.txt
        - export CIRRUS_CHANGE_MESSAGE=""
        - export CIRRUS_COMMIT_MESSAGE=""
        - dart --enable-asserts ./dev/bots/test.dart
        - export CIRRUS_CHANGE_MESSAGE=`cat /tmp/cirrus_change_message.txt`
        - export CIRRUS_COMMIT_MESSAGE=`cat /tmp/cirrus_commit_message.txt`
      container:
        cpu: 4
        memory: 12G
    - name: integration_tests_gradle2-linux
      env:
        SHARD: integration_tests
        SUBSHARD: gradle2
      test_script:
        # Unsetting CIRRUS_CHANGE_MESSAGE and CIRRUS_COMMIT_MESSAGE as they
        # might include non-ASCII characters which makes Gradle crash.
        # See: https://github.com/flutter/flutter/issues/24935
        # This is a temporary workaround until we figure how to properly configure
        # a UTF8 locale on Cirrus (or until the Gradle bug is fixed).
        # TODO(amirh): Set the locale to UTF8.
        - echo "$CIRRUS_CHANGE_MESSAGE" > /tmp/cirrus_change_message.txt
        - echo "$CIRRUS_COMMIT_MESSAGE" > /tmp/cirrus_commit_message.txt
        - export CIRRUS_CHANGE_MESSAGE=""
        - export CIRRUS_COMMIT_MESSAGE=""
        - dart --enable-asserts ./dev/bots/test.dart
        - export CIRRUS_CHANGE_MESSAGE=`cat /tmp/cirrus_change_message.txt`
        - export CIRRUS_COMMIT_MESSAGE=`cat /tmp/cirrus_commit_message.txt`
      container:
        cpu: 4
        memory: 12G
    - name: release_smoke_tests
      env:
        CLOUDSDK_CORE_DISABLE_PROMPTS: 1
        GCLOUD_FIREBASE_TESTLAB_KEY: ENCRYPTED[1c140257edc48f5578fa5a0e5038b84c8e53270c405efa5a8e35ea303a4e0d135853989f448f72136206de854d17fbec]
      test_script:
        - echo "$CIRRUS_CHANGE_MESSAGE" > /tmp/cirrus_change_message.txt
        - echo "$CIRRUS_COMMIT_MESSAGE" > /tmp/cirrus_commit_message.txt
        - export CIRRUS_CHANGE_MESSAGE=""
        - export CIRRUS_COMMIT_MESSAGE=""
        - ./dev/bots/firebase_testlab.sh
        - export CIRRUS_CHANGE_MESSAGE=`cat /tmp/cirrus_change_message.txt`
        - export CIRRUS_COMMIT_MESSAGE=`cat /tmp/cirrus_commit_message.txt`


task:
  use_compute_credits: $CIRRUS_USER_COLLABORATOR == 'true' && $CIRRUS_PR == ''
  windows_container:
    image: cirrusci/android-sdk:28-windowsservercore-2019
    os_version: 2019
    cpu: 4
  env:
    CIRRUS_WORKING_DIR: "C:\\Windows\\Temp\\flutter sdk"
  git_fetch_script:
    - git clean -xfd
    - git fetch origin
    - git fetch origin master # To set FETCH_HEAD for "git merge-base" to work
  pub_cache:
    folder: $APPDATA\Pub\Cache
    fingerprint_script:
      - ps:  $Env:OS; Get-ChildItem -Path "$Env:CIRRUS_WORKING_DIR" pubspec.yaml -Recurse | Select-String -Pattern "PUBSPEC CHECKSUM" -SimpleMatch
  flutter_pkg_cache:
    folder: bin\cache\pkg
    fingerprint_script: echo %OS% & type bin\internal\engine.version
  artifacts_cache:
    folder: bin\cache\artifacts
    fingerprint_script: echo %OS% & type bin\internal\engine.version
  setup_script:
    - bin\flutter.bat config --no-analytics
    - bin\flutter.bat doctor -v
    - bin\flutter.bat update-packages
    - git fetch origin master
  test_all_script:
    - bin\cache\dart-sdk\bin\dart.exe --enable-asserts dev\bots\test.dart
  matrix:
    # all of the tests except test/integration and test/commands/create_test for packages/flutter_tools
    - name: tool_tests-windows
      env:
        GCLOUD_SERVICE_ACCOUNT_KEY: ENCRYPTED[f12abe60f5045d619ef4c79b83dd1e0722a0b0b13dbea95fbe334e2db7fffbcd841a5a92da8824848b539a19afe0c9fb]
        SHARD: tool_tests
        SUBSHARD: tool
        SHARD_INDEX: 1
    # all of the tests in test/commands/create_test
    - name: tool_tests_create-windows
      env:
        GCLOUD_SERVICE_ACCOUNT_KEY: ENCRYPTED[f12abe60f5045d619ef4c79b83dd1e0722a0b0b13dbea95fbe334e2db7fffbcd841a5a92da8824848b539a19afe0c9fb]
        SHARD: tool_tests
        SUBSHARD: create
    # all of the tests in test/integration for packages/flutter_tools
    - name: tool_tests_integration-windows
      env:
        GCLOUD_SERVICE_ACCOUNT_KEY: ENCRYPTED[f12abe60f5045d619ef4c79b83dd1e0722a0b0b13dbea95fbe334e2db7fffbcd841a5a92da8824848b539a19afe0c9fb]
        SHARD: tool_tests
        SUBSHARD: integration

task:
  use_compute_credits: $CIRRUS_USER_COLLABORATOR == 'true' && $CIRRUS_PR == ''
  windows_container:
    image: cirrusci/android-sdk:28-windowsservercore-2019
    os_version: 2019
    cpu: 4
  env:
    CIRRUS_WORKING_DIR: "C:\\Windows\\Temp\\flutter sdk"
  git_fetch_script:
    - git clean -xfd
    - git fetch origin
    - git fetch origin master # To set FETCH_HEAD for "git merge-base" to work
  pub_cache:
    folder: $APPDATA\Pub\Cache
    fingerprint_script:
      - ps:  $Env:OS; Get-ChildItem -Path "$Env:CIRRUS_WORKING_DIR" pubspec.yaml -Recurse | Select-String -Pattern "PUBSPEC CHECKSUM" -SimpleMatch
  flutter_pkg_cache:
    folder: bin\cache\pkg
    fingerprint_script: echo %OS% & type bin\internal\engine.version
  artifacts_cache:
    folder: bin\cache\artifacts
    fingerprint_script: echo %OS% & type bin\internal\engine.version
  setup_script:
    - bin\flutter.bat config --no-analytics
    - bin\flutter.bat doctor -v
    - bin\flutter.bat update-packages
    - git fetch origin master
  test_all_script:
    - bin\cache\dart-sdk\bin\dart.exe --enable-asserts dev\bots\test.dart
  matrix:
    - name: tests_widgets-windows
      env:
        GCLOUD_SERVICE_ACCOUNT_KEY: ENCRYPTED[f12abe60f5045d619ef4c79b83dd1e0722a0b0b13dbea95fbe334e2db7fffbcd841a5a92da8824848b539a19afe0c9fb]
        SHARD: tests
        SUBSHARD: widgets
    - name: tests_framework_other-windows
      env:
        GCLOUD_SERVICE_ACCOUNT_KEY: ENCRYPTED[f12abe60f5045d619ef4c79b83dd1e0722a0b0b13dbea95fbe334e2db7fffbcd841a5a92da8824848b539a19afe0c9fb]
        SHARD: tests
        SUBSHARD: framework_other
        PATH: "c:/depot_tools;c:/MinGit/cmd;$PATH"
        DEPOT_TOOLS_WIN_TOOLCHAIN: 0
        GOLD_SERVICE_ACCOUNT: ENCRYPTED[3afeea5ac7201151c3d0dc9648862f0462b5e4f55dc600ca8b692319622f7c3eda3d577b1b16cc2ef0311b7314c1c095]
      # TODO(Piinks): Implement as a powershell script
      depot_tools_script:
        - curl https://storage.googleapis.com/chrome-infra/depot_tools.zip ` -o depot_tools.zip
        - Expand-Archive -LiteralPath depot_tools.zip -DestinationPath c:/depot_tools
        - echo -e '# Ensure File\n$ServiceURL https://chrome-infra-packages.appspot.com\n\n#Skia Gold Client goldctl\nskia/tools/goldctl/${platform} latest' > c:/depot_tools/ensure.txt
        - c:/depot_tools/cipd.bat ensure -ensure-file c:/depot_tools/ensure.txt -root c:/depot_tools
    - name: tests_extras-windows
      env:
        GCLOUD_SERVICE_ACCOUNT_KEY: ENCRYPTED[f12abe60f5045d619ef4c79b83dd1e0722a0b0b13dbea95fbe334e2db7fffbcd841a5a92da8824848b539a19afe0c9fb]
        SHARD: tests
        SUBSHARD: extras
    - name: build_tests-windows
      env:
        SHARD: build_tests
      container:
        cpu: 4
        memory: 12G
    - name: integration_tests-windows
      env:
        SHARD: integration_tests
      container:
        cpu: 4
        memory: 12G

task:
  use_compute_credits: $CIRRUS_USER_COLLABORATOR == 'true'
  name: deploy_gallery-macos
  pub_cache:
    folder: ~/.pub-cache
  depends_on:
    - analyze
    - build_tests-macos
  env:
    # Name the SDK directory to include a space so that we constantly
    # test path names with spaces in them.
    CIRRUS_WORKING_DIR: "/tmp/flutter sdk"
    SHARD: deploy_gallery
    # Apple Fastlane password.
    FASTLANE_PASSWORD: ENCRYPTED[4b1f0b8d52874e9de965acd46c79743f3b81f3a513614179b9be7cf53dc8258753e257bdadb11a298ee455259df21865]
    # Private repo for publishing certificates.
    PUBLISHING_MATCH_CERTIFICATE_REPO: ENCRYPTED[3c0e78877d933fc80107aa6f3790fd1cf927250b852d6cb53202be696b4903ed8ca839b809626aaf18050bf7e436fab7]
    PUBLISHING_MATCH_REPO_TOKEN: ENCRYPTED[3d1230b744c6ed6c788a91bec741b769401dbcd426b18f9af8080bfeefdfc21913ca4047980c5b5b7ce823f12e7b6b19]
    # Apple Certificates Match Passphrase
    MATCH_PASSWORD: ENCRYPTED[db07f252234397090e3ec59152d9ec1831f5ecd0ef97d247b1dca757bbb9ef9b7c832a39bce2caf1949ccdf097e59a73]
  osx_instance:
    image: mojave-xcode-10.1
  # occasionally the clock on these machines is out of sync
  # with the actual time - this should help to verify
  print_date_script:
    - date
  install_cocoapods_script:
    - sudo gem install cocoapods
  git_fetch_script:
    - git clean -xfd
    - git fetch origin
    - git fetch origin master # To set FETCH_HEAD
  setup_script:
    - bin/flutter config --no-analytics
    - bin/flutter update-packages
  test_all_script:
    - ./dev/bots/deploy_gallery.sh

task:
  use_compute_credits: $CIRRUS_USER_COLLABORATOR == 'true'
  osx_instance:
    image: mojave-xcode-10.1
  depends_on:
    - analyze
  env:
    CIRRUS_WORKING_DIR: "/tmp/flutter sdk"
    COCOAPODS_DISABLE_STATS: true
  print_date_script:
    - date
  git_fetch_script:
    - git clean -xfd
    - git fetch origin
    - git fetch origin master # To set FETCH_HEAD for "git merge-base" to work
  pub_cache:
    folder: $HOME/.pub-cache
    fingerprint_script: echo $OS; grep -r --include=pubspec.yaml 'PUBSPEC CHECKSUM' "$CIRRUS_WORKING_DIR"
  flutter_pkg_cache:
    folder: bin/cache/pkg
    fingerprint_script: echo $OS; cat bin/internal/engine.version
  artifacts_cache:
    folder: bin/cache/artifacts
    fingerprint_script: echo $OS; cat bin/internal/engine.version
  setup_script:
    - bin/flutter config --no-analytics
    - bin/flutter doctor -v
    - bin/flutter update-packages
  test_all_script: |
    ulimit -S -n 2048 # https://github.com/flutter/flutter/issues/2976
    bin/cache/dart-sdk/bin/dart --enable-asserts dev/bots/test.dart
  matrix:
    # all of the tests except test/integration and test/commands/create_test for packages/flutter_tools
    - name: tool_tests-macos
      env:
        GCLOUD_SERVICE_ACCOUNT_KEY: ENCRYPTED[f12abe60f5045d619ef4c79b83dd1e0722a0b0b13dbea95fbe334e2db7fffbcd841a5a92da8824848b539a19afe0c9fb]
        SHARD: tool_tests
        SUBSHARD: tool
        SHARD_INDEX: 1
    # all of the tests in test/commands/create_test
    - name: tool_tests_create-macos
      env:
        GCLOUD_SERVICE_ACCOUNT_KEY: ENCRYPTED[f12abe60f5045d619ef4c79b83dd1e0722a0b0b13dbea95fbe334e2db7fffbcd841a5a92da8824848b539a19afe0c9fb]
        SHARD: tool_tests
        SUBSHARD: create
    # all of the tests in test/integration for packages/flutter_tools
    - name: tool_tests_integration-macos
      env:
        GCLOUD_SERVICE_ACCOUNT_KEY: ENCRYPTED[f12abe60f5045d619ef4c79b83dd1e0722a0b0b13dbea95fbe334e2db7fffbcd841a5a92da8824848b539a19afe0c9fb]
        SHARD: tool_tests
        SUBSHARD: integration

task:
  use_compute_credits: $CIRRUS_USER_COLLABORATOR == 'true'
  osx_instance:
    image: mojave-xcode-10.1
  depends_on:
    - analyze
  env:
    CIRRUS_WORKING_DIR: "/tmp/flutter sdk"
    COCOAPODS_DISABLE_STATS: true
  matrix:
    - name: tests_widgets-macos
      env:
        GCLOUD_SERVICE_ACCOUNT_KEY: ENCRYPTED[f12abe60f5045d619ef4c79b83dd1e0722a0b0b13dbea95fbe334e2db7fffbcd841a5a92da8824848b539a19afe0c9fb]
        SHARD: tests
        SUBSHARD: widgets
    - name: tests_framework_other-macos
      env:
        GCLOUD_SERVICE_ACCOUNT_KEY: ENCRYPTED[f12abe60f5045d619ef4c79b83dd1e0722a0b0b13dbea95fbe334e2db7fffbcd841a5a92da8824848b539a19afe0c9fb]
        SHARD: tests
        SUBSHARD: framework_other
    - name: tests_extras-macos
      env:
        GCLOUD_SERVICE_ACCOUNT_KEY: ENCRYPTED[f12abe60f5045d619ef4c79b83dd1e0722a0b0b13dbea95fbe334e2db7fffbcd841a5a92da8824848b539a19afe0c9fb]
        SHARD: tests
        SUBSHARD: extras
<<<<<<< HEAD
        DEPOT_TOOLS: "tmp/depot_tools"
        GOLDCTL: "$DEPOT_TOOLS/goldctl"
        GOLD_SERVICE_ACCOUNT: ENCRYPTED[3afeea5ac7201151c3d0dc9648862f0462b5e4f55dc600ca8b692319622f7c3eda3d577b1b16cc2ef0311b7314c1c095]
      depot_tools_script: ./dev/bots/depot_tools.sh
    - name: tool_tests-macos
      env:
        GCLOUD_SERVICE_ACCOUNT_KEY: ENCRYPTED[f12abe60f5045d619ef4c79b83dd1e0722a0b0b13dbea95fbe334e2db7fffbcd841a5a92da8824848b539a19afe0c9fb]
        SHARD: tool_tests
=======
>>>>>>> 3badcf51
    - name: $SHARD-macos
      env:
        matrix:
          # The flakiness of this target has increased beyond tolerable levels. Until we can stabilize it,
          # keep the shard disabled.
          # - SHARD: integration_tests
          - SHARD: build_tests
            COCOAPODS_DISABLE_STATS: true
            FLUTTER_FRAMEWORK_DIR: "/tmp/flutter sdk/bin/cache/artifacts/engine/ios/"
      osx_instance:
        image: mojave-flutter
      remove_preinstalled_fluuter_script: rm -rf $FLUTTER_HOME
    - name: add2app-macos
      env:
        SHARD: add2app_test
  # occasionally the clock on these machines is out of sync
  # with the actual time - this should help to verify
  print_date_script:
    - date
  install_cocoapods_script:
    - sudo gem install cocoapods
  git_fetch_script:
    - git clean -xfd
    - git fetch origin
    - git fetch origin master # To set FETCH_HEAD for "git merge-base" to work
  pub_cache:
    folder: $HOME/.pub-cache
    fingerprint_script: echo $OS; grep -r --include=pubspec.yaml 'PUBSPEC CHECKSUM' "$CIRRUS_WORKING_DIR"
  flutter_pkg_cache:
    folder: bin/cache/pkg
    fingerprint_script: echo $OS; cat bin/internal/engine.version
  artifacts_cache:
    folder: bin/cache/artifacts
    fingerprint_script: echo $OS; cat bin/internal/engine.version
  setup_script:
    - bin/flutter config --no-analytics
    - bin/flutter doctor -v
    - bin/flutter update-packages
  test_all_script: |
    ulimit -S -n 2048 # https://github.com/flutter/flutter/issues/2976
    bin/cache/dart-sdk/bin/dart --enable-asserts dev/bots/test.dart

docker_builder:
  # Only build a new docker image when we tag a release (for dev, beta, or release.)
  only_if: $CIRRUS_TAG != ''
  env:
    GCLOUD_CREDENTIALS: ENCRYPTED[f7c098d4dd7f5ee1bfee0bb7e944cce72efbe10e97ad6440ae72de4de6a1c24d23f421a2619c668e94377fb64b0bb3e6]
  depends_on:
    - docs
    - analyze
    - tests_widgets-linux
    - tests_framework_other-linux
    - tests_extras-linux
    - tool_tests-linux
    - tool_tests_create-linux
    - tool_tests_integration-linux
    - build_tests-linux
    - integration_tests-linux
    - integration_tests_gradle-linux
  build_script: "$CIRRUS_WORKING_DIR/dev/ci/docker_linux/docker_build.sh"
  login_script: "$CIRRUS_WORKING_DIR/dev/ci/docker_linux/docker_login.sh"
  push_script: "$CIRRUS_WORKING_DIR/dev/ci/docker_linux/docker_push.sh"<|MERGE_RESOLUTION|>--- conflicted
+++ resolved
@@ -457,7 +457,6 @@
         GCLOUD_SERVICE_ACCOUNT_KEY: ENCRYPTED[f12abe60f5045d619ef4c79b83dd1e0722a0b0b13dbea95fbe334e2db7fffbcd841a5a92da8824848b539a19afe0c9fb]
         SHARD: tests
         SUBSHARD: extras
-<<<<<<< HEAD
         DEPOT_TOOLS: "tmp/depot_tools"
         GOLDCTL: "$DEPOT_TOOLS/goldctl"
         GOLD_SERVICE_ACCOUNT: ENCRYPTED[3afeea5ac7201151c3d0dc9648862f0462b5e4f55dc600ca8b692319622f7c3eda3d577b1b16cc2ef0311b7314c1c095]
@@ -466,8 +465,6 @@
       env:
         GCLOUD_SERVICE_ACCOUNT_KEY: ENCRYPTED[f12abe60f5045d619ef4c79b83dd1e0722a0b0b13dbea95fbe334e2db7fffbcd841a5a92da8824848b539a19afe0c9fb]
         SHARD: tool_tests
-=======
->>>>>>> 3badcf51
     - name: $SHARD-macos
       env:
         matrix:
