# CIRRUS CONFIGURATION FILE
# https://cirrus-ci.org/guide/writing-tasks/

# YAML anchors used to share fields between tasks.
# See https://confluence.atlassian.com/bitbucket/yaml-anchors-960154027.html

windows_shard_template: &WINDOWS_SHARD_TEMPLATE
  only_if: "changesInclude('.cirrus.yml', 'dev/**', 'bin/**') || $CIRRUS_PR == ''" # https://github.com/flutter/flutter/issues/41941
  script:
    - dart --enable-asserts ./dev/bots/test.dart

macos_shard_template: &MACOS_SHARD_TEMPLATE
  only_if: "changesInclude('.cirrus.yml', 'dev/**', 'bin/**') || $CIRRUS_PR == ''" # https://github.com/flutter/flutter/issues/41941
  script:
    - ulimit -S -n 2048 # https://github.com/flutter/flutter/issues/2976
    - dart --enable-asserts ./dev/bots/test.dart

firebase_shard_template: &FIREBASE_SHARD_TEMPLATE
  environment:
    # Empirically, this shard runs in 20-25 minutes with just one CPU and 4G of RAM, as of
    # October 2019. It does not seem to be sensitive to the number of CPUs or amount of RAM;
    # doubling CPUs had no effect (mere seconds under 20 minutes), increasing RAM to 24G left it
    # on the high end of the 20-25 minute range. (This makes sense, as it's just driving the
    # Firebase test lab remotely.) Less than 4G of RAM made it go OOM.
    CLOUDSDK_CORE_DISABLE_PROMPTS: 1
    GCLOUD_FIREBASE_TESTLAB_KEY: ENCRYPTED[1c140257edc48f5578fa5a0e5038b84c8e53270c405efa5a8e35ea303a4e0d135853989f448f72136206de854d17fbec]
  script:
    - dart --enable-asserts ./dev/bots/test.dart

use_compute_credits: $CIRRUS_USER_COLLABORATOR == 'true'

environment:
  # For details about environment variables used in Cirrus, including how encrypted variables work,
  # see https://cirrus-ci.org/guide/writing-tasks/#environment-variables
  GCLOUD_SERVICE_ACCOUNT_KEY: ENCRYPTED[f12abe60f5045d619ef4c79b83dd1e0722a0b0b13dbea95fbe334e2db7fffbcd841a5a92da8824848b539a19afe0c9fb]
  # We change Flutter's directory to include a space in its name (see $CIRRUS_WORKING_DIR) so that
  # we constantly test path names with spaces in them. The FLUTTER_SDK_PATH_WITH_SPACE variable must
  # therefore have a space in it.
  FLUTTER_SDK_PATH_WITH_SPACE: "flutter sdk"
  # We force BOT to true so that all our tools know we're in a CI environment. This avoids any
  # dependency on precisely how Cirrus is detected by our tools.
  BOT: "true"
  # Unsetting CIRRUS_CHANGE_MESSAGE and CIRRUS_COMMIT_MESSAGE as they might include non-ASCII
  # characters which makes Gradle crash. See: https://github.com/flutter/flutter/issues/24935
  # TODO(amirha): remove once we've migrated to newer Gradle
  CIRRUS_CHANGE_MESSAGE: ""
  CIRRUS_COMMIT_MESSAGE: ""

# LINUX SHARDS
task:
  container:
    # https://cirrus-ci.org/guide/docker-builder-vm/#dockerfile-as-a-ci-environment
    dockerfile: "dev/ci/docker_linux/Dockerfile"
    cpu: $CPU
    memory: $MEMORY
    use_in_memory_disk: $USE_IN_MEMORY_DISK
  environment:
    # We shrink our default resource requirement as much as possible because that way we are more
    # likely to get scheduled. We require 4G of RAM because most of the shards (all but one as of
    # October 2019) just get OOM-killed with less. Some shards may need more. When increasing the
    # requirements for select shards, please leave a comment on those shards saying when you
    # increased the requirements, what numbers you tried, and what the results were.
    CPU: 1 # 0.1-8 without compute credits, 0.1-30 with (yes, you can go fractional)
    MEMORY: 4G # 256M-24G without compute credits, 256M-90G with
    CIRRUS_WORKING_DIR: "/tmp/$FLUTTER_SDK_PATH_WITH_SPACE"
    CIRRUS_DOCKER_CONTEXT: "dev/"
    PATH: "$CIRRUS_WORKING_DIR/bin:$CIRRUS_WORKING_DIR/bin/cache/dart-sdk/bin:$PATH"
    ANDROID_SDK_ROOT: "/opt/android_sdk"
    SHOULD_UPDATE_PACKAGES: 'TRUE' # can be overridden at the task level
    USE_IN_MEMORY_DISK: false
  pub_cache:
    folder: $HOME/.pub-cache
    fingerprint_script: echo $OS; grep -r --include=pubspec.yaml 'PUBSPEC CHECKSUM' "$CIRRUS_WORKING_DIR"
    reupload_on_changes: false
  flutter_pkg_cache:
    folder: bin/cache/pkg
    fingerprint_script: echo $OS; cat bin/internal/*.version
    reupload_on_changes: false
  artifacts_cache:
    folder: bin/cache/artifacts
    fingerprint_script: echo $OS; cat bin/internal/*.version
    reupload_on_changes: false
  setup_script:
    - date
    - git clean -xffd --exclude=bin/cache/
    - git fetch origin
    - git fetch origin master # To set FETCH_HEAD, so that "git merge-base" works.
    - flutter config --no-analytics
    - if [ "$SHOULD_UPDATE_PACKAGES" == TRUE ]; then flutter update-packages; fi
    - flutter doctor -v
    - ./dev/bots/accept_android_sdk_licenses.sh
    - date
  on_failure:
    failure_script:
      - date
      - which flutter
  matrix:
    - name: analyze-linux # linux-only
      only_if: "$CIRRUS_PR != ''"
      environment:
        # Empirically, the analyze-linux shard runs surprisingly fast (under 15 minutes) with just 1
        # CPU.  We noticed OOM failures with 6GB 4/2020, so we increased the memory.
        CPU: 1
        MEMORY: 8G
      script:
        - dart --enable-asserts ./dev/bots/analyze.dart

    - name: framework_tests-widgets-linux
      only_if: "changesInclude('.cirrus.yml', 'dev/**', 'packages/flutter/**', 'packages/flutter_test/**', 'packages/flutter_tools/lib/src/test/**', 'bin/**') && $CIRRUS_PR != ''"
      environment:
        # We use 3 CPUs because that's the minimum required to get framework_tests-widgets-linux
        # running fast enough that it is not the long pole, as of October 2019.
        CPU: 3
        GOLD_SERVICE_ACCOUNT: ENCRYPTED[3afeea5ac7201151c3d0dc9648862f0462b5e4f55dc600ca8b692319622f7c3eda3d577b1b16cc2ef0311b7314c1c095]
      script:
        - dart --enable-asserts ./dev/bots/test.dart

    - name: framework_tests-libraries-linux
      only_if: "changesInclude('.cirrus.yml', 'dev/**', 'packages/flutter/**', 'packages/flutter_test/**', 'packages/flutter_tools/lib/src/test/**', 'bin/**') && $CIRRUS_PR != ''"
      environment:
        # We use 3 CPUs because that's the minimum required to get the
        # framework_tests-libraries-linux shard running fast enough that it is not the long pole, as
        # of October 2019.
        CPU: 3
        GOLD_SERVICE_ACCOUNT: ENCRYPTED[3afeea5ac7201151c3d0dc9648862f0462b5e4f55dc600ca8b692319622f7c3eda3d577b1b16cc2ef0311b7314c1c095]
      script:
        - dart --enable-asserts ./dev/bots/test.dart

    - name: framework_tests-misc-linux
      # this includes the tests for directories in dev/
      only_if: "changesInclude('.cirrus.yml', 'dev/**', 'packages/flutter/**', 'packages/flutter_goldens/**', 'packages/flutter_test/**', 'packages/flutter_tools/lib/src/test/**', 'bin/**') && $CIRRUS_PR != ''"
      environment:
        # We use 3 CPUs because that's the minimum required to get framework_tests-misc-linux
        # running fast enough that it is not the long pole, as of October 2019.
        CPU: 3
      script:
        - dart --enable-asserts ./dev/bots/test.dart

    - name: tool_tests-general-linux
      only_if: "changesInclude('.cirrus.yml', 'dev/**', 'packages/flutter_tools/**', 'bin/**') && $CIRRUS_PR != ''"
      environment:
        # As of November 2019, the tool_tests-general-linux shard got faster with more CPUs up to 4
        # CPUs, and needed at least 10G of RAM to not run out of memory.
        CPU: 4
        MEMORY: 10G
        SHOULD_UPDATE_PACKAGES: "FALSE"
      script:
        - (cd packages/flutter_tools; pub get)
        - (cd packages/flutter_tools/test/data/asset_test/main; pub get)
        - (cd packages/flutter_tools/test/data/asset_test/font; pub get)
        - (cd dev/bots; pub get)
        - dart --enable-asserts ./dev/bots/test.dart

    - name: tool_tests-commands-linux
      only_if: "changesInclude('.cirrus.yml', 'dev/**', 'packages/flutter_tools/**', 'bin/**') && $CIRRUS_PR != ''"
      environment:
        # As of October 2019, the tool_tests-commands-linux shard got faster with more CPUs up to 6
        # CPUs, and needed at least 8G of RAM to not run out of memory.
        # Increased to 10GB on 19th Nov 2019 due to significant number of OOMKilled failures on PR builds.
        CPU: 6
        MEMORY: 10G
        SHOULD_UPDATE_PACKAGES: "FALSE"
      script:
        - (cd packages/flutter_tools; pub get)
        - (cd dev/bots; pub get)
        - dart --enable-asserts ./dev/bots/test.dart

    - name: tool_tests-integration-linux
      only_if: "changesInclude('.cirrus.yml', 'dev/**', 'packages/flutter_tools/**', 'bin/**') && $CIRRUS_PR != ''"
      environment:
        # As of October 2019, the tool_tests-integration-linux shard got faster with more CPUs up to
        # 6 CPUs, and needed at least 8G of RAM to not run out of memory.
        CPU: 6
        MEMORY: 8G
        CHROME_NO_SANDBOX: true
        SHOULD_UPDATE_PACKAGES: "FALSE"
      script:
        - (cd packages/flutter_tools; pub get)
        - (cd dev/bots; pub get)
        - (cd dev/tools; pub get)
        - dart --enable-asserts ./dev/bots/test.dart

    - name: tool_coverage-linux # linux-only
      skip: true # Skip while moving between Cirrus and LUCI
      only_if: "$CIRRUS_BRANCH == 'master'"
      environment:
        # As of February 2020, the tool_coverage-linux shard needed at least 24G of RAM to run without
        # getting OOM-killed, and even 8 CPUs took 25 minutes.
        CPU: 8
        MEMORY: 24G
        CODECOV_TOKEN: ENCRYPTED[7c76a7f8c9264f3b7f3fd63fcf186f93c62c4dfe43ec288861c2f506d456681032b89efe7b7a139c82156350ca2c752c]
        SHOULD_UPDATE_PACKAGES: "FALSE"
      script:
        - (cd packages/flutter_tools; pub get)
        - (cd packages/flutter_tools/test/data/asset_test/main; pub get)
        - (cd packages/flutter_tools/test/data/asset_test/font; pub get)
        - (cd dev/bots; pub get)
        - dart --enable-asserts ./dev/bots/test.dart
        - bash <(curl -s https://codecov.io/bash) -c -f packages/flutter_tools/coverage/lcov.info -F flutter_tool

    - name: web_integration_tests
      only_if: "changesInclude('.cirrus.yml', 'dev/**', 'packages/flutter/**', 'packages/flutter_test/**', 'packages/flutter_tools/**', 'packages/flutter_web_plugins/**', 'bin/**') && $CIRRUS_PR != ''"
      environment:
        # As of October 2019, the Web shards needed more than 6G of RAM.
        CPU: 2
        MEMORY: 8G
        CHROME_NO_SANDBOX: true
        GOLD_SERVICE_ACCOUNT: ENCRYPTED[3afeea5ac7201151c3d0dc9648862f0462b5e4f55dc600ca8b692319622f7c3eda3d577b1b16cc2ef0311b7314c1c095]
      script:
        - dart --enable-asserts ./dev/bots/test.dart

    - name: docs-linux # linux-only
      # TODO(fujino): Make this pre-submit only once #64212 is fixed
      only_if: "changesInclude('.cirrus.yml', 'dev/**', 'packages/flutter/**', 'packages/flutter_test/**', 'packages/flutter_drive/**', 'packages/flutter_localizations/**', 'bin/**') || $CIRRUS_PR == ''"
      environment:
        # TODO(tvolkert): optimize CPU and MEMORY settings once #60646 is resolved.
        CPU: 4
        MEMORY: 8G
        # For uploading master docs to Firebase master branch staging site
        FIREBASE_MASTER_TOKEN: ENCRYPTED[eb768d18798fdc5abfe09b224e1724c4d82831d715ccf90df2c79d618c317216cbd99493278361f6fe7948b409b603f0]
        # For uploading stable docs to Firebase public live site
        FIREBASE_PUBLIC_TOKEN: ENCRYPTED[37e8b82f167864cae9a3f4d2cf3f37dea331d9375c295327c45de524f6c588fa6f6d63e5784f10f6d43ce29689f36c92]
      script:
        - ./dev/bots/docs.sh

    - name: customer_testing-linux
      only_if: "$CIRRUS_PR != ''"
      # environment:
        # Empirically, this shard runs fine at 1 CPU and 4G RAM as of October 2019. We will probably
        # want to grow this container when we invite people to add their tests in large numbers.
      script:
        - rm -rf bin/cache/pkg/tests
        - git clone https://github.com/flutter/tests.git bin/cache/pkg/tests
        - dart --enable-asserts dev/customer_testing/run_tests.dart --skip-on-fetch-failure --skip-template bin/cache/pkg/tests/registry/*.test

    # firebase_test_lab_tests are linux-only
    - name: firebase_test_lab_tests-0-linux
      <<: *FIREBASE_SHARD_TEMPLATE

    - name: firebase_test_lab_tests-1-linux
      <<: *FIREBASE_SHARD_TEMPLATE

    - name: firebase_test_lab_tests-2_last-linux
      <<: *FIREBASE_SHARD_TEMPLATE

    - name: web_smoke_test
      only_if: "changesInclude('.cirrus.yml', 'examples/hello_world/**' ,'dev/**', 'packages/flutter/**', 'packages/flutter_test/**', 'packages/flutter_tools/lib/src/test/**', 'packages/flutter_web_plugins/**', 'bin/**') || $CIRRUS_PR == ''"
      environment:
        # Tests Hello World with Flutter Web Engine using Flutter Driver. Should not need more resources.
        CPU: 2
        MEMORY: 2G
        CHROME_NO_SANDBOX: true
      script:
        - flutter config --enable-web
        - git clone https://github.com/flutter/web_installers.git
        - cd web_installers/packages/web_drivers/
        - pub get
        - dart lib/web_driver_installer.dart &
        - sleep 20
        - chromedriver/chromedriver --port=4444 &
        - sleep 5
        - cd ../../../examples/hello_world/
        - flutter drive --target=test_driver/smoke_web_engine.dart -d web-server --profile --browser-name=chrome

    - name: deploy_gallery-linux # linux- and macos- only
      # Do not add more tasks here. Nothing is currently deployed from master branch, so it is safe to run
      # even if a test has failed. The behavior of failing dependencies is non-ideal for infra health.
      # See also: https://github.com/flutter/flutter/pull/49454
      depends_on:
        - analyze-linux
      environment:
        # As of October 2019, 1 CPU and 4G of RAM let deploy_gallery-linux finish in about 15
        # minutes, once it got started.
        GOOGLE_DEVELOPER_SERVICE_ACCOUNT_ACTOR_FASTLANE: ENCRYPTED[d9ac1462c3c556fc2f8165c9d5566a16497d8ebc38a50357f7f3abf136b7f83e1d1d76dde36fee356cb0f9ebf7a89346]
        ANDROID_GALLERY_UPLOAD_KEY: ENCRYPTED[0f2aca35f05b26add5d9edea2a7449341269a2b7e22d5c667f876996e2e8bc44ff1369431ebf73b7c5581fd95d0e5902]
      script:
        - ./dev/bots/deploy_gallery.sh

# WINDOWS SHARDS
task:
  windows_container:
    image: cirrusci/android-sdk:30-windowsservercore-2019
    os_version: 2019
    cpu: $CPU
    memory: $MEMORY
  environment:
    CPU: 1 # 1-8 without compute credits, 1-30 with
    MEMORY: 2G # 256M-24G without compute credits, 256M-90G with
    CIRRUS_WORKING_DIR: "C:\\Windows\\Temp\\$FLUTTER_SDK_PATH_WITH_SPACE"
    PATH: "$CIRRUS_WORKING_DIR/bin;$CIRRUS_WORKING_DIR/bin/cache/dart-sdk/bin;$PATH"
    SHOULD_UPDATE_PACKAGES: "TRUE"
  pub_cache:
    folder: $APPDATA\Pub\Cache
    fingerprint_script:
      - ps: $Environment:OS; Get-ChildItem -Path "$Environment:CIRRUS_WORKING_DIR" pubspec.yaml -Recurse | Select-String -Pattern "PUBSPEC CHECKSUM" -SimpleMatch
    reupload_on_changes: false
  flutter_pkg_cache:
    folder: bin\cache\pkg
    fingerprint_script: echo %OS% & type bin\internal\*.version
    reupload_on_changes: false
  artifacts_cache:
    folder: bin\cache\artifacts
    fingerprint_script: echo %OS% & type bin\internal\*.version
    reupload_on_changes: false
  setup_script:
    - git clean -xffd --exclude=bin/cache/ # git wants forward slash path separators, even on Windows.
    - git fetch origin
    - git fetch origin master # To set FETCH_HEAD, so that "git merge-base" works.
    - flutter config --no-analytics
    - flutter doctor -v
    - CMD /C IF "%SHOULD_UPDATE_PACKAGES%" EQU "TRUE" flutter update-packages
    - git fetch origin master
  matrix:
<<<<<<< HEAD
    - name: tool_tests-general-windows
      only_if: "changesInclude('.cirrus.yml', 'dev/**', 'packages/flutter_tools/**', 'bin/**') || $CIRRUS_PR == ''"
      environment:
        # As of December 2019, the tool_tests-general-windows shard required 2 CPUs and 8 GB RAM to
        # pass. Raising that to 4 CPUs sped it up to ~30 minutes, with further provisioning yielding
        # no gain.
        CPU: 4
        MEMORY: 8G
        SHOULD_UPDATE_PACKAGES: "FALSE"
      script:
        - cd %CIRRUS_WORKING_DIR%\packages\flutter_tools
        - pub get
        - cd %CIRRUS_WORKING_DIR%\packages\flutter_tools\test\data\asset_test\main
        - pub get
        - cd %CIRRUS_WORKING_DIR%\packages\flutter_tools\test\data\asset_test\font
        - pub get
        - cd %CIRRUS_WORKING_DIR%\dev\bots
        - pub get
        - cd %CIRRUS_WORKING_DIR%
        - dart --enable-asserts dev\bots\test.dart

    - name: tool_tests-commands-windows
      only_if: "changesInclude('.cirrus.yml', 'dev/**', 'packages/flutter_tools/**', 'bin/**') || $CIRRUS_PR == ''"
      environment:
        # As of December 2019, the tool_tests-commands-windows shard needed 4 CPUs and 8 GB RAM to
        # reliably pass and not be the long pole, running in about 25 minutes. Bumping beyond these
        # numbers yielded no extra gain.
        CPU: 4
        MEMORY: 8G
        SHOULD_UPDATE_PACKAGES: "FALSE"
      script:
        - cd %CIRRUS_WORKING_DIR%\packages\flutter_tools
        - pub get
        - cd %CIRRUS_WORKING_DIR%\dev\bots
        - pub get
        - cd %CIRRUS_WORKING_DIR%
        - dart --enable-asserts ./dev/bots/test.dart

    - name: tool_tests-integration-windows
      only_if: "changesInclude('.cirrus.yml', 'dev/**', 'packages/flutter_tools/**', 'bin/**') || $CIRRUS_PR == ''"
      environment:
        # As of December 2019, the tool_tests-integration-windows shard required 6 GB RAM to pass.
        # Emperically, 4 CPUs and 10 GB RAM yielded optimal results (~22 minutes); bumping beyond
        # these amounts yielded no extra gain.
        CPU: 4
        MEMORY: 10G
        SHOULD_UPDATE_PACKAGES: "FALSE"
      script:
        - cd %CIRRUS_WORKING_DIR%\packages\flutter_tools
        - pub get
        - cd %CIRRUS_WORKING_DIR%\dev\bots
        - pub get
        - cd %CIRRUS_WORKING_DIR%\dev\tools
        - pub get
        - cd %CIRRUS_WORKING_DIR%
        - dart --enable-asserts ./dev/bots/test.dart

    # TODO(ianh): Enable Web tests on Windows

=======
>>>>>>> 0b4dad65
    - name: hostonly_devicelab_tests-0-windows
      << : *WINDOWS_SHARD_TEMPLATE
      environment:
        # As of December 2019, the hostonly_devicelab_tests-0-windows shard needs at least 6G RAM to
        # succeed. The shard got faster with more CPUs up to 6 CPUs and more RAM up to 8 GB
        # (running in about 30 minutes).
        CPU: 6
        MEMORY: 8G

    - name: hostonly_devicelab_tests-1-windows
      << : *WINDOWS_SHARD_TEMPLATE
      environment:
        # As of December 2019, the hostonly_devicelab_tests-1-windows shard requires 4 GB RAM to
        # succeed. The optimal configuration was 4 CPUs and 6 GB RAM, running in ~26 minutes.
        # Less CPU or RAM ran slower, and more CPU or RAM yielded no extra gain.
        CPU: 4
        MEMORY: 6G

    - name: hostonly_devicelab_tests-2-windows
      << : *WINDOWS_SHARD_TEMPLATE
      environment:
        # As of December 2019, the hostonly_devicelab_tests-2-windows shard required 2 GB RAM to
        # succeed. The optimal configuration was 4 CPUs and 8 GB RAM, running in ~33 minutes.
        # Less CPU or RAM ran slower, and more CPU or RAM yielded no extra gain.
        CPU: 4
        MEMORY: 8G

    - name: hostonly_devicelab_tests-3_last-windows
      << : *WINDOWS_SHARD_TEMPLATE
      environment:
        # As of December 2019, the hostonly_devicelab_tests-3_last-windows shard required 6 GB RAM
        # to succeed. The optimal configuration was 4 CPUs and 6 GB RAM, running in ~43 minutes.
        # Less CPU or RAM ran slower, and more CPU or RAM yielded no extra gain.
        CPU: 4
        MEMORY: 6G

# MACOS SHARDS
# Mac doesn't use caches because they apparently take longer to populate and save
# than just fetching the data in the first place.
task:
  osx_instance:
    image: catalina-xcode-12.0-flutter # see https://cirrus-ci.org/guide/macOS/ for list of images (we should update regularly)
    # cpu is always 2
    # memory is always 8G
  environment:
    CIRRUS_WORKING_DIR: "/tmp/$FLUTTER_SDK_PATH_WITH_SPACE"
    FLUTTER_FRAMEWORK_DIR: "$CIRRUS_WORKING_DIR/bin/cache/artifacts/engine/ios/"
    PATH: "$CIRRUS_WORKING_DIR/bin:$CIRRUS_WORKING_DIR/bin/cache/dart-sdk/bin:$PATH"
    COCOAPODS_DISABLE_STATS: true
    CPU: 2
    MEMORY: 8G
    SHOULD_UPDATE_PACKAGES: 'TRUE'
  setup_script:
    - date
    - which flutter
    - bundle --version
    - bundle config set system 'true'
    - sudo bundle install --gemfile=dev/ci/mac/Gemfile
    - git clean -xffd --exclude=bin/cache/
    - git fetch origin
    - git fetch origin master # To set FETCH_HEAD, so that "git merge-base" works.
    - flutter config --no-analytics
    - if [ "$SHOULD_UPDATE_PACKAGES" == TRUE ]; then flutter update-packages; fi
    - flutter doctor -v
    - date
    - which flutter
  on_failure:
    failure_script:
      - date
      - which flutter
  matrix:
    - name: framework_tests-widgets-macos
      only_if: "changesInclude('.cirrus.yml', 'dev/**', 'packages/flutter/**', 'packages/flutter_test/**', 'packages/flutter_tools/lib/src/test/**', 'bin/**') || $CIRRUS_PR == ''"
      environment:
        GOLDCTL: "$CIRRUS_WORKING_DIR/depot_tools/goldctl"
        GOLD_SERVICE_ACCOUNT: ENCRYPTED[3afeea5ac7201151c3d0dc9648862f0462b5e4f55dc600ca8b692319622f7c3eda3d577b1b16cc2ef0311b7314c1c095]
      script:
        - ulimit -S -n 2048 # https://github.com/flutter/flutter/issues/2976
        - ./dev/bots/download_goldctl.sh
        - dart --enable-asserts dev/bots/test.dart

    - name: framework_tests-libraries-macos
      only_if: "changesInclude('.cirrus.yml', 'dev/**', 'packages/flutter/**', 'packages/flutter_test/**', 'packages/flutter_tools/lib/src/test/**', 'bin/**') || $CIRRUS_PR == ''"
      environment:
        GOLDCTL: "$CIRRUS_WORKING_DIR/depot_tools/goldctl"
        GOLD_SERVICE_ACCOUNT: ENCRYPTED[3afeea5ac7201151c3d0dc9648862f0462b5e4f55dc600ca8b692319622f7c3eda3d577b1b16cc2ef0311b7314c1c095]
      script:
        - ulimit -S -n 2048 # https://github.com/flutter/flutter/issues/2976
        - ./dev/bots/download_goldctl.sh
        - dart --enable-asserts dev/bots/test.dart

    - name: framework_tests-misc-macos
      # this includes the tests for directories in dev/
      only_if: "changesInclude('.cirrus.yml', 'dev/**', 'packages/flutter/**', 'packages/flutter_goldens/**', 'packages/flutter_goldens_client/**', 'packages/flutter_test/**', 'packages/flutter_tools/lib/src/test/**', 'bin/**') || $CIRRUS_PR == ''"
      script:
        - ulimit -S -n 2048 # https://github.com/flutter/flutter/issues/2976
        - dart --enable-asserts dev/bots/test.dart

    - name: tool_tests-general-macos
      only_if: "changesInclude('.cirrus.yml', 'dev/**', 'packages/flutter_tools/**', 'bin/**') || $CIRRUS_PR == ''"
      environment:
        SHOULD_UPDATE_PACKAGES: 'FALSE'
      script:
        - ulimit -S -n 2048 # https://github.com/flutter/flutter/issues/2976
        - (cd packages/flutter_tools; pub get)
        - (cd packages/flutter_tools/test/data/asset_test/main; pub get)
        - (cd packages/flutter_tools/test/data/asset_test/font; pub get)
        - (cd dev/bots; pub get)
        - dart --enable-asserts ./dev/bots/test.dart

    - name: tool_tests-commands-macos
      only_if: "changesInclude('.cirrus.yml', 'dev/**', 'packages/flutter_tools/**', 'bin/**') || $CIRRUS_PR == ''"
      environment:
        SHOULD_UPDATE_PACKAGES: 'FALSE'
      script:
        - ulimit -S -n 2048 # https://github.com/flutter/flutter/issues/2976
        - (cd packages/flutter_tools; pub get)
        - (cd dev/bots; pub get)
        - dart --enable-asserts ./dev/bots/test.dart

    - name: tool_tests-integration-macos
      only_if: "changesInclude('.cirrus.yml', 'dev/**', 'packages/flutter_tools/**', 'bin/**') || $CIRRUS_PR == ''"
      environment:
        SHOULD_UPDATE_PACKAGES: 'FALSE'
      script:
        - ulimit -S -n 2048 # https://github.com/flutter/flutter/issues/2976
        - (cd packages/flutter_tools; pub get)
        - (cd dev/bots; pub get)
        - (cd dev/tools; pub get)
        - dart --enable-asserts ./dev/bots/test.dart

    # TODO(ianh): Enable Web tests on macOS.

    - name: build_tests-0-macos
      only_if: "changesInclude('.cirrus.yml', 'dev/**', 'bin/**') || $CIRRUS_PR == ''" # https://github.com/flutter/flutter/issues/41940
      script:
        - ulimit -S -n 2048 # https://github.com/flutter/flutter/issues/2976
        - dart --enable-asserts ./dev/bots/test.dart

    - name: build_tests-1_last-macos
      only_if: "changesInclude('.cirrus.yml', 'dev/**', 'bin/**') || $CIRRUS_PR == ''" # https://github.com/flutter/flutter/issues/41940
      script:
        - ulimit -S -n 2048 # https://github.com/flutter/flutter/issues/2976
        - dart --enable-asserts ./dev/bots/test.dart

    - name: hostonly_devicelab_tests-0-macos
      << : *MACOS_SHARD_TEMPLATE

    - name: hostonly_devicelab_tests-1-macos
      << : *MACOS_SHARD_TEMPLATE

    - name: hostonly_devicelab_tests-2-macos
      << : *MACOS_SHARD_TEMPLATE

    - name: hostonly_devicelab_tests-3_last-macos
      << : *MACOS_SHARD_TEMPLATE

    - name: customer_testing-macos
      script:
        - ulimit -S -n 2048 # https://github.com/flutter/flutter/issues/2976
        - rm -rf bin/cache/pkg/tests
        - git clone https://github.com/flutter/tests.git bin/cache/pkg/tests
        - dart --enable-asserts dev/customer_testing/run_tests.dart --skip-on-fetch-failure --skip-template bin/cache/pkg/tests/registry/*.test

    - name: deploy_gallery-macos # linux- and macos- only
      # Do not add more tasks here. Nothing is currently deployed from master branch, so it is safe to run
      # even if a test has failed. The behavior of failing dependencies is non-ideal for infra health.
      # See also: https://github.com/flutter/flutter/pull/49454
      depends_on:
        - analyze-linux
      environment:
        # Apple Fastlane password.
        FASTLANE_PASSWORD: ENCRYPTED[4b1f0b8d52874e9de965acd46c79743f3b81f3a513614179b9be7cf53dc8258753e257bdadb11a298ee455259df21865]
        # Private repo for publishing certificates.
        PUBLISHING_MATCH_CERTIFICATE_REPO: ENCRYPTED[3c0e78877d933fc80107aa6f3790fd1cf927250b852d6cb53202be696b4903ed8ca839b809626aaf18050bf7e436fab7]
        PUBLISHING_MATCH_REPO_TOKEN: ENCRYPTED[3d1230b744c6ed6c788a91bec741b769401dbcd426b18f9af8080bfeefdfc21913ca4047980c5b5b7ce823f12e7b6b19]
        # Apple Certificates Match Passphrase
        MATCH_PASSWORD: ENCRYPTED[db07f252234397090e3ec59152d9ec1831f5ecd0ef97d247b1dca757bbb9ef9b7c832a39bce2caf1949ccdf097e59a73]
      script:
        - ulimit -S -n 2048 # https://github.com/flutter/flutter/issues/2976
        - ./dev/bots/deploy_gallery.sh

    - name: verify_binaries_codesigned-macos # macos-only
      # TODO(fujino): remove this `only_if` after https://github.com/flutter/flutter/issues/44372
      # Only run pre/post submit for release branches
      only_if: "$CIRRUS_BASE_BRANCH == 'dev' || $CIRRUS_BRANCH == 'dev' || $CIRRUS_BASE_BRANCH == 'beta' || $CIRRUS_BRANCH == 'beta' || $CIRRUS_BASE_BRANCH == 'stable' || $CIRRUS_BRANCH == 'stable'"
      depends_on:
        - analyze-linux
      script:
        - ulimit -S -n 2048 # https://github.com/flutter/flutter/issues/2976
<<<<<<< HEAD
        - dart --enable-asserts ./dev/bots/codesign.dart

docker_builder:
  # Only build a new docker image when we tag a release (for dev, beta, or
  # stable). Note: tagging a commit and pushing to a release branch are
  # different cirrus triggers. See a tag CI run at e.g.
  # https://cirrus-ci.com/github/flutter/flutter/v1.2.3
  name: docker_build
  only_if: $CIRRUS_TAG != ''
  environment:
    GCLOUD_CREDENTIALS: ENCRYPTED[f7c098d4dd7f5ee1bfee0bb7e944cce72efbe10e97ad6440ae72de4de6a1c24d23f421a2619c668e94377fb64b0bb3e6]
  # Do not add more tasks here. The behavior of failing dependencies is non-ideal for infra health.
  # See also: https://github.com/flutter/flutter/pull/49454
  depends_on:
    - docs-linux
    - analyze-linux
  build_script:
    - cd "$CIRRUS_WORKING_DIR/dev/ci/docker_linux"
    - ./docker_build.sh
    - ./docker_login.sh
=======
        - dart --enable-asserts ./dev/bots/codesign.dart
>>>>>>> 0b4dad65
<|MERGE_RESOLUTION|>--- conflicted
+++ resolved
@@ -311,68 +311,6 @@
     - CMD /C IF "%SHOULD_UPDATE_PACKAGES%" EQU "TRUE" flutter update-packages
     - git fetch origin master
   matrix:
-<<<<<<< HEAD
-    - name: tool_tests-general-windows
-      only_if: "changesInclude('.cirrus.yml', 'dev/**', 'packages/flutter_tools/**', 'bin/**') || $CIRRUS_PR == ''"
-      environment:
-        # As of December 2019, the tool_tests-general-windows shard required 2 CPUs and 8 GB RAM to
-        # pass. Raising that to 4 CPUs sped it up to ~30 minutes, with further provisioning yielding
-        # no gain.
-        CPU: 4
-        MEMORY: 8G
-        SHOULD_UPDATE_PACKAGES: "FALSE"
-      script:
-        - cd %CIRRUS_WORKING_DIR%\packages\flutter_tools
-        - pub get
-        - cd %CIRRUS_WORKING_DIR%\packages\flutter_tools\test\data\asset_test\main
-        - pub get
-        - cd %CIRRUS_WORKING_DIR%\packages\flutter_tools\test\data\asset_test\font
-        - pub get
-        - cd %CIRRUS_WORKING_DIR%\dev\bots
-        - pub get
-        - cd %CIRRUS_WORKING_DIR%
-        - dart --enable-asserts dev\bots\test.dart
-
-    - name: tool_tests-commands-windows
-      only_if: "changesInclude('.cirrus.yml', 'dev/**', 'packages/flutter_tools/**', 'bin/**') || $CIRRUS_PR == ''"
-      environment:
-        # As of December 2019, the tool_tests-commands-windows shard needed 4 CPUs and 8 GB RAM to
-        # reliably pass and not be the long pole, running in about 25 minutes. Bumping beyond these
-        # numbers yielded no extra gain.
-        CPU: 4
-        MEMORY: 8G
-        SHOULD_UPDATE_PACKAGES: "FALSE"
-      script:
-        - cd %CIRRUS_WORKING_DIR%\packages\flutter_tools
-        - pub get
-        - cd %CIRRUS_WORKING_DIR%\dev\bots
-        - pub get
-        - cd %CIRRUS_WORKING_DIR%
-        - dart --enable-asserts ./dev/bots/test.dart
-
-    - name: tool_tests-integration-windows
-      only_if: "changesInclude('.cirrus.yml', 'dev/**', 'packages/flutter_tools/**', 'bin/**') || $CIRRUS_PR == ''"
-      environment:
-        # As of December 2019, the tool_tests-integration-windows shard required 6 GB RAM to pass.
-        # Emperically, 4 CPUs and 10 GB RAM yielded optimal results (~22 minutes); bumping beyond
-        # these amounts yielded no extra gain.
-        CPU: 4
-        MEMORY: 10G
-        SHOULD_UPDATE_PACKAGES: "FALSE"
-      script:
-        - cd %CIRRUS_WORKING_DIR%\packages\flutter_tools
-        - pub get
-        - cd %CIRRUS_WORKING_DIR%\dev\bots
-        - pub get
-        - cd %CIRRUS_WORKING_DIR%\dev\tools
-        - pub get
-        - cd %CIRRUS_WORKING_DIR%
-        - dart --enable-asserts ./dev/bots/test.dart
-
-    # TODO(ianh): Enable Web tests on Windows
-
-=======
->>>>>>> 0b4dad65
     - name: hostonly_devicelab_tests-0-windows
       << : *WINDOWS_SHARD_TEMPLATE
       environment:
@@ -563,27 +501,4 @@
         - analyze-linux
       script:
         - ulimit -S -n 2048 # https://github.com/flutter/flutter/issues/2976
-<<<<<<< HEAD
-        - dart --enable-asserts ./dev/bots/codesign.dart
-
-docker_builder:
-  # Only build a new docker image when we tag a release (for dev, beta, or
-  # stable). Note: tagging a commit and pushing to a release branch are
-  # different cirrus triggers. See a tag CI run at e.g.
-  # https://cirrus-ci.com/github/flutter/flutter/v1.2.3
-  name: docker_build
-  only_if: $CIRRUS_TAG != ''
-  environment:
-    GCLOUD_CREDENTIALS: ENCRYPTED[f7c098d4dd7f5ee1bfee0bb7e944cce72efbe10e97ad6440ae72de4de6a1c24d23f421a2619c668e94377fb64b0bb3e6]
-  # Do not add more tasks here. The behavior of failing dependencies is non-ideal for infra health.
-  # See also: https://github.com/flutter/flutter/pull/49454
-  depends_on:
-    - docs-linux
-    - analyze-linux
-  build_script:
-    - cd "$CIRRUS_WORKING_DIR/dev/ci/docker_linux"
-    - ./docker_build.sh
-    - ./docker_login.sh
-=======
-        - dart --enable-asserts ./dev/bots/codesign.dart
->>>>>>> 0b4dad65
+        - dart --enable-asserts ./dev/bots/codesign.dart