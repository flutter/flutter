container:
  image: gcr.io/flutter-cirrus/build-flutter-image:latest

task:
  use_compute_credits: $CIRRUS_USER_COLLABORATOR == 'true' && $CIRRUS_PR == ''
  env:
    # Name the SDK directory to include a space so that we constantly
    # test path names with spaces in them.
    CIRRUS_WORKING_DIR: "/tmp/flutter sdk"
    PATH: "$CIRRUS_WORKING_DIR/bin:$CIRRUS_WORKING_DIR/bin/cache/dart-sdk/bin:$PATH"
    ANDROID_SDK_ROOT: "/opt/android_sdk"
  git_fetch_script:
    - git clean -xfd
    - git fetch origin
    - git fetch origin master # To set FETCH_HEAD for "git merge-base" to work
  pub_cache:
    folder: $HOME/.pub-cache
    fingerprint_script: echo $OS; grep -r --include=pubspec.yaml 'PUBSPEC CHECKSUM' "$CIRRUS_WORKING_DIR"
  flutter_pkg_cache:
    folder: bin/cache/pkg
    fingerprint_script: echo $OS; cat bin/internal/engine.version
  artifacts_cache:
    folder: bin/cache/artifacts
    fingerprint_script: echo $OS; cat bin/internal/engine.version
  setup_script: ./dev/bots/cirrus_setup.sh
  matrix:
    - name: docs
      env:
        SHARD: docs
        # For uploading master docs to Firebase master branch staging site
        FIREBASE_MASTER_TOKEN: ENCRYPTED[eb768d18798fdc5abfe09b224e1724c4d82831d715ccf90df2c79d618c317216cbd99493278361f6fe7948b409b603f0]
        # For uploading beta docs to Firebase public live site
        FIREBASE_PUBLIC_TOKEN: ENCRYPTED[37e8b82f167864cae9a3f4d2cf3f37dea331d9375c295327c45de524f6c588fa6f6d63e5784f10f6d43ce29689f36c92]
      docs_script: ./dev/bots/docs.sh
    - name: deploy_gallery
      depends_on:
        - docs
        - analyze
        - build_tests-linux
      env:
        SHARD: deploy_gallery
        GOOGLE_DEVELOPER_SERVICE_ACCOUNT_ACTOR_FASTLANE: ENCRYPTED[d9ac1462c3c556fc2f8165c9d5566a16497d8ebc38a50357f7f3abf136b7f83e1d1d76dde36fee356cb0f9ebf7a89346]
        ANDROID_GALLERY_UPLOAD_KEY: ENCRYPTED[0f2aca35f05b26add5d9edea2a7449341269a2b7e22d5c667f876996e2e8bc44ff1369431ebf73b7c5581fd95d0e5902]
      test_script:
        # Unsetting CIRRUS_CHANGE_MESSAGE and CIRRUS_COMMIT_MESSAGE as they
        # might include non-ASCII characters which makes Gradle crash.
        # See: https://github.com/flutter/flutter/issues/24935
        # This is a temporary workaround until we figure how to properly configure
        # a UTF8 locale on Cirrus (or until the Gradle bug is fixed).
        # TODO(amirh): Set the locale to UTF8.
        - echo "$CIRRUS_CHANGE_MESSAGE" > /tmp/cirrus_change_message.txt
        - echo "$CIRRUS_COMMIT_MESSAGE" > /tmp/cirrus_commit_message.txt
        - export CIRRUS_CHANGE_MESSAGE=""
        - export CIRRUS_COMMIT_MESSAGE=""
        - ./dev/bots/deploy_gallery.sh
        - export CIRRUS_CHANGE_MESSAGE=`cat /tmp/cirrus_change_message.txt`
        - export CIRRUS_COMMIT_MESSAGE=`cat /tmp/cirrus_commit_message.txt`
    - name: analyze
      test_script:
        - dart --enable-asserts ./dev/bots/analyze.dart
    - name: tests_widgets-linux
      env:
        GCLOUD_SERVICE_ACCOUNT_KEY: ENCRYPTED[f12abe60f5045d619ef4c79b83dd1e0722a0b0b13dbea95fbe334e2db7fffbcd841a5a92da8824848b539a19afe0c9fb]
        SHARD: tests
        SUBSHARD: widgets
      test_script:
        - dart --enable-asserts ./dev/bots/test.dart
      container:
        cpu: 4
        memory: 12G
    - name: tests_framework_other-linux
      env:
        GCLOUD_SERVICE_ACCOUNT_KEY: ENCRYPTED[f12abe60f5045d619ef4c79b83dd1e0722a0b0b13dbea95fbe334e2db7fffbcd841a5a92da8824848b539a19afe0c9fb]
        SHARD: tests
<<<<<<< HEAD
        DEPOT_TOOLS: "tmp/depot_tools"
        GOLDCTL: "$DEPOT_TOOLS/goldctl"
        GOLD_SERVICE_ACCOUNT: ENCRYPTED[3afeea5ac7201151c3d0dc9648862f0462b5e4f55dc600ca8b692319622f7c3eda3d577b1b16cc2ef0311b7314c1c095]
      depot_tools_script: ./dev/bots/depot_tools.sh
=======
        SUBSHARD: framework_other
      test_script:
        - dart --enable-asserts ./dev/bots/test.dart
      container:
        cpu: 4
        memory: 12G
    - name: tests_extras-linux
      env:
        GCLOUD_SERVICE_ACCOUNT_KEY: ENCRYPTED[f12abe60f5045d619ef4c79b83dd1e0722a0b0b13dbea95fbe334e2db7fffbcd841a5a92da8824848b539a19afe0c9fb]
        SHARD: tests
        SUBSHARD: extras
>>>>>>> 36305256
      test_script:
        - dart --enable-asserts ./dev/bots/test.dart
      container:
        cpu: 4
        memory: 12G
    - name: tool_tests-linux
      env:
        GCLOUD_SERVICE_ACCOUNT_KEY: ENCRYPTED[f12abe60f5045d619ef4c79b83dd1e0722a0b0b13dbea95fbe334e2db7fffbcd841a5a92da8824848b539a19afe0c9fb]
        SHARD: tool_tests
      test_script:
        - dart --enable-asserts ./dev/bots/test.dart
      container:
        cpu: 4
        memory: 12G
    - name: web_tests-linux
      # TODO(jonahwilliams): re-enabled once we've determined causes for flakiness
      allow_failures: true
      env:
        SHARD: web_tests
      test_script:
        - dart --enable-asserts ./dev/bots/test.dart
      container:
        cpu: 4
        memory: 12G
    - name: build_tests-linux
      env:
        SHARD: build_tests
    - name: integration_tests-linux
      env:
        SHARD: integration_tests
      test_script:
        # Unsetting CIRRUS_CHANGE_MESSAGE and CIRRUS_COMMIT_MESSAGE as they
        # might include non-ASCII characters which makes Gradle crash.
        # See: https://github.com/flutter/flutter/issues/24935
        # This is a temporary workaround until we figure how to properly configure
        # a UTF8 locale on Cirrus (or until the Gradle bug is fixed).
        # TODO(amirh): Set the locale to UTF8.
        - echo "$CIRRUS_CHANGE_MESSAGE" > /tmp/cirrus_change_message.txt
        - echo "$CIRRUS_COMMIT_MESSAGE" > /tmp/cirrus_commit_message.txt
        - export CIRRUS_CHANGE_MESSAGE=""
        - export CIRRUS_COMMIT_MESSAGE=""
        - dart --enable-asserts ./dev/bots/test.dart
        - export CIRRUS_CHANGE_MESSAGE=`cat /tmp/cirrus_change_message.txt`
        - export CIRRUS_COMMIT_MESSAGE=`cat /tmp/cirrus_commit_message.txt`
      container:
        cpu: 4
        memory: 12G
    - name: integration_tests_gradle1-linux
      env:
        SHARD: integration_tests
        SUBSHARD: gradle1
      test_script:
        # Unsetting CIRRUS_CHANGE_MESSAGE and CIRRUS_COMMIT_MESSAGE as they
        # might include non-ASCII characters which makes Gradle crash.
        # See: https://github.com/flutter/flutter/issues/24935
        # This is a temporary workaround until we figure how to properly configure
        # a UTF8 locale on Cirrus (or until the Gradle bug is fixed).
        # TODO(amirh): Set the locale to UTF8.
        - echo "$CIRRUS_CHANGE_MESSAGE" > /tmp/cirrus_change_message.txt
        - echo "$CIRRUS_COMMIT_MESSAGE" > /tmp/cirrus_commit_message.txt
        - export CIRRUS_CHANGE_MESSAGE=""
        - export CIRRUS_COMMIT_MESSAGE=""
        - dart --enable-asserts ./dev/bots/test.dart
        - export CIRRUS_CHANGE_MESSAGE=`cat /tmp/cirrus_change_message.txt`
        - export CIRRUS_COMMIT_MESSAGE=`cat /tmp/cirrus_commit_message.txt`
      container:
        cpu: 4
        memory: 12G
    - name: integration_tests_gradle2-linux
      env:
        SHARD: integration_tests
        SUBSHARD: gradle2
      test_script:
        # Unsetting CIRRUS_CHANGE_MESSAGE and CIRRUS_COMMIT_MESSAGE as they
        # might include non-ASCII characters which makes Gradle crash.
        # See: https://github.com/flutter/flutter/issues/24935
        # This is a temporary workaround until we figure how to properly configure
        # a UTF8 locale on Cirrus (or until the Gradle bug is fixed).
        # TODO(amirh): Set the locale to UTF8.
        - echo "$CIRRUS_CHANGE_MESSAGE" > /tmp/cirrus_change_message.txt
        - echo "$CIRRUS_COMMIT_MESSAGE" > /tmp/cirrus_commit_message.txt
        - export CIRRUS_CHANGE_MESSAGE=""
        - export CIRRUS_COMMIT_MESSAGE=""
        - dart --enable-asserts ./dev/bots/test.dart
        - export CIRRUS_CHANGE_MESSAGE=`cat /tmp/cirrus_change_message.txt`
        - export CIRRUS_COMMIT_MESSAGE=`cat /tmp/cirrus_commit_message.txt`
      container:
        cpu: 4
        memory: 12G
    - name: release_smoke_tests
      env:
        CLOUDSDK_CORE_DISABLE_PROMPTS: 1
        GCLOUD_FIREBASE_TESTLAB_KEY: ENCRYPTED[1c140257edc48f5578fa5a0e5038b84c8e53270c405efa5a8e35ea303a4e0d135853989f448f72136206de854d17fbec]
      test_script:
        - echo "$CIRRUS_CHANGE_MESSAGE" > /tmp/cirrus_change_message.txt
        - echo "$CIRRUS_COMMIT_MESSAGE" > /tmp/cirrus_commit_message.txt
        - export CIRRUS_CHANGE_MESSAGE=""
        - export CIRRUS_COMMIT_MESSAGE=""
        - ./dev/bots/firebase_testlab.sh
        - export CIRRUS_CHANGE_MESSAGE=`cat /tmp/cirrus_change_message.txt`
        - export CIRRUS_COMMIT_MESSAGE=`cat /tmp/cirrus_commit_message.txt`

task:
  use_compute_credits: $CIRRUS_USER_COLLABORATOR == 'true' && $CIRRUS_PR == ''
  windows_container:
    image: cirrusci/android-sdk:28-windowsservercore-2019
    os_version: 2019
    cpu: 4
  env:
    CIRRUS_WORKING_DIR: "C:\\Windows\\Temp\\flutter sdk"
  git_fetch_script:
    - git clean -xfd
    - git fetch origin
    - git fetch origin master # To set FETCH_HEAD for "git merge-base" to work
  pub_cache:
    folder: $APPDATA\Pub\Cache
    fingerprint_script:
      - ps:  $Env:OS; Get-ChildItem -Path "$Env:CIRRUS_WORKING_DIR" pubspec.yaml -Recurse | Select-String -Pattern "PUBSPEC CHECKSUM" -SimpleMatch
  flutter_pkg_cache:
    folder: bin\cache\pkg
    fingerprint_script: echo %OS% & type bin\internal\engine.version
  artifacts_cache:
    folder: bin\cache\artifacts
    fingerprint_script: echo %OS% & type bin\internal\engine.version
  setup_script:
    - bin\flutter.bat config --no-analytics
    - bin\flutter.bat doctor -v
    - bin\flutter.bat update-packages
    - git fetch origin master
  test_all_script:
    - bin\cache\dart-sdk\bin\dart.exe --enable-asserts dev\bots\test.dart
  matrix:
    - name: tests_widgets-windows
      env:
        GCLOUD_SERVICE_ACCOUNT_KEY: ENCRYPTED[f12abe60f5045d619ef4c79b83dd1e0722a0b0b13dbea95fbe334e2db7fffbcd841a5a92da8824848b539a19afe0c9fb]
        SHARD: tests
        SUBSHARD: widgets
    - name: tests_framework_other-windows
      env:
        GCLOUD_SERVICE_ACCOUNT_KEY: ENCRYPTED[f12abe60f5045d619ef4c79b83dd1e0722a0b0b13dbea95fbe334e2db7fffbcd841a5a92da8824848b539a19afe0c9fb]
        SHARD: tests
<<<<<<< HEAD
        PATH: "c:/depot_tools;c:/MinGit/cmd;$PATH"
        DEPOT_TOOLS_WIN_TOOLCHAIN: 0
        GOLD_SERVICE_ACCOUNT: ENCRYPTED[3afeea5ac7201151c3d0dc9648862f0462b5e4f55dc600ca8b692319622f7c3eda3d577b1b16cc2ef0311b7314c1c095]
      # TODO(Piinks): Implement as a powershell script
      depot_tools_script:
        - curl https://storage.googleapis.com/chrome-infra/depot_tools.zip ` -o depot_tools.zip
        - Expand-Archive -LiteralPath depot_tools.zip -DestinationPath c:/depot_tools
        - echo -e '# Ensure File\n$ServiceURL https://chrome-infra-packages.appspot.com\n\n#Skia Gold Client goldctl\nskia/tools/goldctl/${platform} latest' > c:/depot_tools/ensure.txt
        - c:/depot_tools/cipd.bat ensure -ensure-file c:/depot_tools/ensure.txt -root c:/depot_tools
=======
        SUBSHARD: framework_other
    - name: tests_extras-windows
      env:
        GCLOUD_SERVICE_ACCOUNT_KEY: ENCRYPTED[f12abe60f5045d619ef4c79b83dd1e0722a0b0b13dbea95fbe334e2db7fffbcd841a5a92da8824848b539a19afe0c9fb]
        SHARD: tests
        SUBSHARD: extras
>>>>>>> 36305256
    - name: tool_tests-windows
      env:
        GCLOUD_SERVICE_ACCOUNT_KEY: ENCRYPTED[f12abe60f5045d619ef4c79b83dd1e0722a0b0b13dbea95fbe334e2db7fffbcd841a5a92da8824848b539a19afe0c9fb]
        SHARD: tool_tests
    - name: build_tests-windows
      env:
        SHARD: build_tests
      container:
        cpu: 4
        memory: 12G
    - name: integration_tests-windows
      env:
        SHARD: integration_tests
      container:
        cpu: 4
        memory: 12G

task:
  use_compute_credits: $CIRRUS_USER_COLLABORATOR == 'true'
  name: deploy_gallery-macos
  pub_cache:
    folder: ~/.pub-cache
  depends_on:
    - analyze
    - build_tests-macos
  env:
    # Name the SDK directory to include a space so that we constantly
    # test path names with spaces in them.
    CIRRUS_WORKING_DIR: "/tmp/flutter sdk"
    SHARD: deploy_gallery
    # Apple Fastlane password.
    FASTLANE_PASSWORD: ENCRYPTED[4b1f0b8d52874e9de965acd46c79743f3b81f3a513614179b9be7cf53dc8258753e257bdadb11a298ee455259df21865]
    # Private repo for publishing certificates.
    PUBLISHING_MATCH_CERTIFICATE_REPO: ENCRYPTED[3c0e78877d933fc80107aa6f3790fd1cf927250b852d6cb53202be696b4903ed8ca839b809626aaf18050bf7e436fab7]
    PUBLISHING_MATCH_REPO_TOKEN: ENCRYPTED[3d1230b744c6ed6c788a91bec741b769401dbcd426b18f9af8080bfeefdfc21913ca4047980c5b5b7ce823f12e7b6b19]
    # Apple Certificates Match Passphrase
    MATCH_PASSWORD: ENCRYPTED[db07f252234397090e3ec59152d9ec1831f5ecd0ef97d247b1dca757bbb9ef9b7c832a39bce2caf1949ccdf097e59a73]
  osx_instance:
    image: mojave-xcode-10.1
  # occasionally the clock on these machines is out of sync
  # with the actual time - this should help to verify
  print_date_script:
    - date
  install_cocoapods_script:
    - sudo gem install cocoapods
  git_fetch_script:
    - git clean -xfd
    - git fetch origin
    - git fetch origin master # To set FETCH_HEAD
  setup_script:
    - bin/flutter config --no-analytics
    - bin/flutter update-packages
  test_all_script:
    - ./dev/bots/deploy_gallery.sh

task:
  use_compute_credits: $CIRRUS_USER_COLLABORATOR == 'true'
  osx_instance:
    image: mojave-xcode-10.1
  depends_on:
    - analyze
  env:
    CIRRUS_WORKING_DIR: "/tmp/flutter sdk"
    COCOAPODS_DISABLE_STATS: true
  matrix:
    - name: tests_widgets-macos
      env:
        GCLOUD_SERVICE_ACCOUNT_KEY: ENCRYPTED[f12abe60f5045d619ef4c79b83dd1e0722a0b0b13dbea95fbe334e2db7fffbcd841a5a92da8824848b539a19afe0c9fb]
        SHARD: tests
        SUBSHARD: widgets
    - name: tests_framework_other-macos
      env:
        GCLOUD_SERVICE_ACCOUNT_KEY: ENCRYPTED[f12abe60f5045d619ef4c79b83dd1e0722a0b0b13dbea95fbe334e2db7fffbcd841a5a92da8824848b539a19afe0c9fb]
        SHARD: tests
        SUBSHARD: framework_other
    - name: tests_extras-macos
      env:
        GCLOUD_SERVICE_ACCOUNT_KEY: ENCRYPTED[f12abe60f5045d619ef4c79b83dd1e0722a0b0b13dbea95fbe334e2db7fffbcd841a5a92da8824848b539a19afe0c9fb]
        SHARD: tests
<<<<<<< HEAD
        DEPOT_TOOLS: "tmp/depot_tools"
        GOLDCTL: "$DEPOT_TOOLS/goldctl"
        GOLD_SERVICE_ACCOUNT: ENCRYPTED[3afeea5ac7201151c3d0dc9648862f0462b5e4f55dc600ca8b692319622f7c3eda3d577b1b16cc2ef0311b7314c1c095]
      depot_tools_script: ./dev/bots/depot_tools.sh
=======
        SUBSHARD: extras
>>>>>>> 36305256
    - name: tool_tests-macos
      env:
        GCLOUD_SERVICE_ACCOUNT_KEY: ENCRYPTED[f12abe60f5045d619ef4c79b83dd1e0722a0b0b13dbea95fbe334e2db7fffbcd841a5a92da8824848b539a19afe0c9fb]
        SHARD: tool_tests
    - name: $SHARD-macos
      env:
        matrix:
          # The flakiness of this target has increased beyond tolerable levels. Until we can stabilize it,
          # keep the shard disabled.
          # - SHARD: integration_tests
          - SHARD: build_tests
            COCOAPODS_DISABLE_STATS: true
            FLUTTER_FRAMEWORK_DIR: "/tmp/flutter sdk/bin/cache/artifacts/engine/ios/"
      osx_instance:
        image: mojave-flutter
      remove_preinstalled_fluuter_script: rm -rf $FLUTTER_HOME
    - name: add2app-macos
      env:
        SHARD: add2app_test
  # occasionally the clock on these machines is out of sync
  # with the actual time - this should help to verify
  print_date_script:
    - date
  install_cocoapods_script:
    - sudo gem install cocoapods
  git_fetch_script:
    - git clean -xfd
    - git fetch origin
    - git fetch origin master # To set FETCH_HEAD for "git merge-base" to work
  pub_cache:
    folder: $HOME/.pub-cache
    fingerprint_script: echo $OS; grep -r --include=pubspec.yaml 'PUBSPEC CHECKSUM' "$CIRRUS_WORKING_DIR"
  flutter_pkg_cache:
    folder: bin/cache/pkg
    fingerprint_script: echo $OS; cat bin/internal/engine.version
  artifacts_cache:
    folder: bin/cache/artifacts
    fingerprint_script: echo $OS; cat bin/internal/engine.version
  setup_script:
    - bin/flutter config --no-analytics
    - bin/flutter doctor -v
    - bin/flutter update-packages
  test_all_script: |
    ulimit -S -n 2048 # https://github.com/flutter/flutter/issues/2976
    bin/cache/dart-sdk/bin/dart --enable-asserts dev/bots/test.dart

docker_builder:
  # Only build a new docker image when we tag a release (for dev, beta, or release.)
  only_if: $CIRRUS_TAG != ''
  env:
    GCLOUD_CREDENTIALS: ENCRYPTED[f7c098d4dd7f5ee1bfee0bb7e944cce72efbe10e97ad6440ae72de4de6a1c24d23f421a2619c668e94377fb64b0bb3e6]
  depends_on:
    - docs
    - analyze
    - tests_widgets-linux
    - tests_framework_other-linux
    - tests_extras-linux
    - tool_tests-linux
    - build_tests-linux
    - integration_tests-linux
    - integration_tests_gradle-linux
  build_script: "$CIRRUS_WORKING_DIR/dev/ci/docker_linux/docker_build.sh"
  login_script: "$CIRRUS_WORKING_DIR/dev/ci/docker_linux/docker_login.sh"
  push_script: "$CIRRUS_WORKING_DIR/dev/ci/docker_linux/docker_push.sh"<|MERGE_RESOLUTION|>--- conflicted
+++ resolved
@@ -72,13 +72,11 @@
       env:
         GCLOUD_SERVICE_ACCOUNT_KEY: ENCRYPTED[f12abe60f5045d619ef4c79b83dd1e0722a0b0b13dbea95fbe334e2db7fffbcd841a5a92da8824848b539a19afe0c9fb]
         SHARD: tests
-<<<<<<< HEAD
         DEPOT_TOOLS: "tmp/depot_tools"
         GOLDCTL: "$DEPOT_TOOLS/goldctl"
         GOLD_SERVICE_ACCOUNT: ENCRYPTED[3afeea5ac7201151c3d0dc9648862f0462b5e4f55dc600ca8b692319622f7c3eda3d577b1b16cc2ef0311b7314c1c095]
+        SUBSHARD: framework_other
       depot_tools_script: ./dev/bots/depot_tools.sh
-=======
-        SUBSHARD: framework_other
       test_script:
         - dart --enable-asserts ./dev/bots/test.dart
       container:
@@ -89,7 +87,6 @@
         GCLOUD_SERVICE_ACCOUNT_KEY: ENCRYPTED[f12abe60f5045d619ef4c79b83dd1e0722a0b0b13dbea95fbe334e2db7fffbcd841a5a92da8824848b539a19afe0c9fb]
         SHARD: tests
         SUBSHARD: extras
->>>>>>> 36305256
       test_script:
         - dart --enable-asserts ./dev/bots/test.dart
       container:
@@ -231,7 +228,7 @@
       env:
         GCLOUD_SERVICE_ACCOUNT_KEY: ENCRYPTED[f12abe60f5045d619ef4c79b83dd1e0722a0b0b13dbea95fbe334e2db7fffbcd841a5a92da8824848b539a19afe0c9fb]
         SHARD: tests
-<<<<<<< HEAD
+        SUBSHARD: framework_other
         PATH: "c:/depot_tools;c:/MinGit/cmd;$PATH"
         DEPOT_TOOLS_WIN_TOOLCHAIN: 0
         GOLD_SERVICE_ACCOUNT: ENCRYPTED[3afeea5ac7201151c3d0dc9648862f0462b5e4f55dc600ca8b692319622f7c3eda3d577b1b16cc2ef0311b7314c1c095]
@@ -241,14 +238,11 @@
         - Expand-Archive -LiteralPath depot_tools.zip -DestinationPath c:/depot_tools
         - echo -e '# Ensure File\n$ServiceURL https://chrome-infra-packages.appspot.com\n\n#Skia Gold Client goldctl\nskia/tools/goldctl/${platform} latest' > c:/depot_tools/ensure.txt
         - c:/depot_tools/cipd.bat ensure -ensure-file c:/depot_tools/ensure.txt -root c:/depot_tools
-=======
-        SUBSHARD: framework_other
     - name: tests_extras-windows
       env:
         GCLOUD_SERVICE_ACCOUNT_KEY: ENCRYPTED[f12abe60f5045d619ef4c79b83dd1e0722a0b0b13dbea95fbe334e2db7fffbcd841a5a92da8824848b539a19afe0c9fb]
         SHARD: tests
         SUBSHARD: extras
->>>>>>> 36305256
     - name: tool_tests-windows
       env:
         GCLOUD_SERVICE_ACCOUNT_KEY: ENCRYPTED[f12abe60f5045d619ef4c79b83dd1e0722a0b0b13dbea95fbe334e2db7fffbcd841a5a92da8824848b539a19afe0c9fb]
@@ -328,14 +322,11 @@
       env:
         GCLOUD_SERVICE_ACCOUNT_KEY: ENCRYPTED[f12abe60f5045d619ef4c79b83dd1e0722a0b0b13dbea95fbe334e2db7fffbcd841a5a92da8824848b539a19afe0c9fb]
         SHARD: tests
-<<<<<<< HEAD
+        SUBSHARD: extras
         DEPOT_TOOLS: "tmp/depot_tools"
         GOLDCTL: "$DEPOT_TOOLS/goldctl"
         GOLD_SERVICE_ACCOUNT: ENCRYPTED[3afeea5ac7201151c3d0dc9648862f0462b5e4f55dc600ca8b692319622f7c3eda3d577b1b16cc2ef0311b7314c1c095]
       depot_tools_script: ./dev/bots/depot_tools.sh
-=======
-        SUBSHARD: extras
->>>>>>> 36305256
     - name: tool_tests-macos
       env:
         GCLOUD_SERVICE_ACCOUNT_KEY: ENCRYPTED[f12abe60f5045d619ef4c79b83dd1e0722a0b0b13dbea95fbe334e2db7fffbcd841a5a92da8824848b539a19afe0c9fb]
