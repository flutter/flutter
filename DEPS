--- conflicted
+++ resolved
@@ -15,11 +15,7 @@
   'flutter_git': 'https://flutter.googlesource.com',
   'skia_git': 'https://skia.googlesource.com',
   'llvm_git': 'https://llvm.googlesource.com',
-<<<<<<< HEAD
   'skia_revision': 'fd3a86c40aa02afac67739a4be078c3f86b23414',
-=======
-  'skia_revision': '3ed332b77becb5e63fb97d314b1c98059aa7c4d7',
->>>>>>> 865f4431
 
   # WARNING: DO NOT EDIT canvaskit_cipd_instance MANUALLY
   # See `lib/web_ui/README.md` for how to roll CanvasKit to a new version.
