<<skip until matching line>>
══╡ EXCEPTION CAUGHT BY WIDGETS LIBRARY ╞═══════════════════════════════════════════════════════════
<<<<<<< HEAD
The following assertion was thrown building
RawGestureDetector-\[LabeledGlobalKey<RawGestureDetectorState>#[0-9a-z]+\]\(state:
RawGestureDetectorState#[0-9a-z]+\(gestures: <none>, behavior: opaque\)\):
'package:flutter\/src\/painting\/basic_types\.dart': Failed assertion: line [0-9]+ pos 10: 'textDirection
!= null': is not true\.

Either the assertion indicates an error in the framework itself, or we should provide substantially
more information in this error message to help you determine and fix the underlying cause\.
In either case, please report this assertion by filing a bug on GitHub:
  https:\/\/github\.com\/flutter\/flutter\/issues\/new\?template=BUG\.md

=======
<<skip until matching line>>
^$
>>>>>>> d2fa384c
Widget creation tracking is currently disabled. Enabling it enables improved error messages\. It can
be enabled by passing `--track-widget-creation` to `flutter run` or `flutter test`\.

When the exception was thrown, this was the stack:
<<skip until matching line>>
\(elided [0-9]+ frames from .+\)
════════════════════════════════════════════════════════════════════════════════════════════════════
.*..:.. \+0 -1: Rendering Error *
  Test failed\. See exception logs above\.
  The test description was: Rendering Error
 *
.*..:.. \+0 -1: Some tests failed\. *<|MERGE_RESOLUTION|>--- conflicted
+++ resolved
@@ -1,21 +1,7 @@
 <<skip until matching line>>
 ══╡ EXCEPTION CAUGHT BY WIDGETS LIBRARY ╞═══════════════════════════════════════════════════════════
-<<<<<<< HEAD
-The following assertion was thrown building
-RawGestureDetector-\[LabeledGlobalKey<RawGestureDetectorState>#[0-9a-z]+\]\(state:
-RawGestureDetectorState#[0-9a-z]+\(gestures: <none>, behavior: opaque\)\):
-'package:flutter\/src\/painting\/basic_types\.dart': Failed assertion: line [0-9]+ pos 10: 'textDirection
-!= null': is not true\.
-
-Either the assertion indicates an error in the framework itself, or we should provide substantially
-more information in this error message to help you determine and fix the underlying cause\.
-In either case, please report this assertion by filing a bug on GitHub:
-  https:\/\/github\.com\/flutter\/flutter\/issues\/new\?template=BUG\.md
-
-=======
 <<skip until matching line>>
 ^$
->>>>>>> d2fa384c
 Widget creation tracking is currently disabled. Enabling it enables improved error messages\. It can
 be enabled by passing `--track-widget-creation` to `flutter run` or `flutter test`\.
 
