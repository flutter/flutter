name: flutter_automated_tests

environment:
  sdk: '>=3.2.0-0 <4.0.0'

dependencies:
  flutter:
    sdk: flutter
  flutter_test:
    sdk: flutter
  flutter_goldens:
    sdk: flutter
  integration_test:
    sdk: flutter
  platform: 3.1.3
  test: 1.24.9

  _fe_analyzer_shared: 65.0.0 # THIS LINE IS AUTOGENERATED - TO UPDATE USE "flutter update-packages --force-upgrade"
  analyzer: 6.3.0 # THIS LINE IS AUTOGENERATED - TO UPDATE USE "flutter update-packages --force-upgrade"
  args: 2.4.2 # THIS LINE IS AUTOGENERATED - TO UPDATE USE "flutter update-packages --force-upgrade"
  async: 2.11.0 # THIS LINE IS AUTOGENERATED - TO UPDATE USE "flutter update-packages --force-upgrade"
  boolean_selector: 2.1.1 # THIS LINE IS AUTOGENERATED - TO UPDATE USE "flutter update-packages --force-upgrade"
  characters: 1.3.0 # THIS LINE IS AUTOGENERATED - TO UPDATE USE "flutter update-packages --force-upgrade"
  clock: 1.1.1 # THIS LINE IS AUTOGENERATED - TO UPDATE USE "flutter update-packages --force-upgrade"
  collection: 1.18.0 # THIS LINE IS AUTOGENERATED - TO UPDATE USE "flutter update-packages --force-upgrade"
  convert: 3.1.1 # THIS LINE IS AUTOGENERATED - TO UPDATE USE "flutter update-packages --force-upgrade"
  coverage: 1.7.2 # THIS LINE IS AUTOGENERATED - TO UPDATE USE "flutter update-packages --force-upgrade"
  crypto: 3.0.3 # THIS LINE IS AUTOGENERATED - TO UPDATE USE "flutter update-packages --force-upgrade"
  fake_async: 1.3.1 # THIS LINE IS AUTOGENERATED - TO UPDATE USE "flutter update-packages --force-upgrade"
  file: 7.0.0 # THIS LINE IS AUTOGENERATED - TO UPDATE USE "flutter update-packages --force-upgrade"
  frontend_server_client: 3.2.0 # THIS LINE IS AUTOGENERATED - TO UPDATE USE "flutter update-packages --force-upgrade"
  glob: 2.1.2 # THIS LINE IS AUTOGENERATED - TO UPDATE USE "flutter update-packages --force-upgrade"
  http_multi_server: 3.2.1 # THIS LINE IS AUTOGENERATED - TO UPDATE USE "flutter update-packages --force-upgrade"
  http_parser: 4.0.2 # THIS LINE IS AUTOGENERATED - TO UPDATE USE "flutter update-packages --force-upgrade"
  io: 1.0.4 # THIS LINE IS AUTOGENERATED - TO UPDATE USE "flutter update-packages --force-upgrade"
  js: 0.6.7 # THIS LINE IS AUTOGENERATED - TO UPDATE USE "flutter update-packages --force-upgrade"
  leak_tracker: 9.0.17 # THIS LINE IS AUTOGENERATED - TO UPDATE USE "flutter update-packages --force-upgrade"
  leak_tracker_testing: 1.0.6 # THIS LINE IS AUTOGENERATED - TO UPDATE USE "flutter update-packages --force-upgrade"
  logging: 1.2.0 # THIS LINE IS AUTOGENERATED - TO UPDATE USE "flutter update-packages --force-upgrade"
  matcher: 0.12.16+1 # THIS LINE IS AUTOGENERATED - TO UPDATE USE "flutter update-packages --force-upgrade"
  material_color_utilities: 0.8.0 # THIS LINE IS AUTOGENERATED - TO UPDATE USE "flutter update-packages --force-upgrade"
  meta: 1.11.0 # THIS LINE IS AUTOGENERATED - TO UPDATE USE "flutter update-packages --force-upgrade"
  mime: 1.0.4 # THIS LINE IS AUTOGENERATED - TO UPDATE USE "flutter update-packages --force-upgrade"
  node_preamble: 2.0.2 # THIS LINE IS AUTOGENERATED - TO UPDATE USE "flutter update-packages --force-upgrade"
  package_config: 2.1.0 # THIS LINE IS AUTOGENERATED - TO UPDATE USE "flutter update-packages --force-upgrade"
  path: 1.9.0 # THIS LINE IS AUTOGENERATED - TO UPDATE USE "flutter update-packages --force-upgrade"
  pool: 1.5.1 # THIS LINE IS AUTOGENERATED - TO UPDATE USE "flutter update-packages --force-upgrade"
  process: 5.0.1 # THIS LINE IS AUTOGENERATED - TO UPDATE USE "flutter update-packages --force-upgrade"
  pub_semver: 2.1.4 # THIS LINE IS AUTOGENERATED - TO UPDATE USE "flutter update-packages --force-upgrade"
  shelf: 1.4.1 # THIS LINE IS AUTOGENERATED - TO UPDATE USE "flutter update-packages --force-upgrade"
  shelf_packages_handler: 3.0.2 # THIS LINE IS AUTOGENERATED - TO UPDATE USE "flutter update-packages --force-upgrade"
  shelf_static: 1.1.2 # THIS LINE IS AUTOGENERATED - TO UPDATE USE "flutter update-packages --force-upgrade"
  shelf_web_socket: 1.0.4 # THIS LINE IS AUTOGENERATED - TO UPDATE USE "flutter update-packages --force-upgrade"
  source_map_stack_trace: 2.1.1 # THIS LINE IS AUTOGENERATED - TO UPDATE USE "flutter update-packages --force-upgrade"
  source_maps: 0.10.12 # THIS LINE IS AUTOGENERATED - TO UPDATE USE "flutter update-packages --force-upgrade"
  source_span: 1.10.0 # THIS LINE IS AUTOGENERATED - TO UPDATE USE "flutter update-packages --force-upgrade"
  stack_trace: 1.11.1 # THIS LINE IS AUTOGENERATED - TO UPDATE USE "flutter update-packages --force-upgrade"
  stream_channel: 2.1.2 # THIS LINE IS AUTOGENERATED - TO UPDATE USE "flutter update-packages --force-upgrade"
  string_scanner: 1.2.0 # THIS LINE IS AUTOGENERATED - TO UPDATE USE "flutter update-packages --force-upgrade"
  term_glyph: 1.2.1 # THIS LINE IS AUTOGENERATED - TO UPDATE USE "flutter update-packages --force-upgrade"
  test_api: 0.6.1 # THIS LINE IS AUTOGENERATED - TO UPDATE USE "flutter update-packages --force-upgrade"
  test_core: 0.5.9 # THIS LINE IS AUTOGENERATED - TO UPDATE USE "flutter update-packages --force-upgrade"
  typed_data: 1.3.2 # THIS LINE IS AUTOGENERATED - TO UPDATE USE "flutter update-packages --force-upgrade"
  vector_math: 2.1.4 # THIS LINE IS AUTOGENERATED - TO UPDATE USE "flutter update-packages --force-upgrade"
  vm_service: 13.0.0 # THIS LINE IS AUTOGENERATED - TO UPDATE USE "flutter update-packages --force-upgrade"
  watcher: 1.1.0 # THIS LINE IS AUTOGENERATED - TO UPDATE USE "flutter update-packages --force-upgrade"
  web_socket_channel: 2.4.0 # THIS LINE IS AUTOGENERATED - TO UPDATE USE "flutter update-packages --force-upgrade"
  webkit_inspection_protocol: 1.2.1 # THIS LINE IS AUTOGENERATED - TO UPDATE USE "flutter update-packages --force-upgrade"
  yaml: 3.1.2 # THIS LINE IS AUTOGENERATED - TO UPDATE USE "flutter update-packages --force-upgrade"

flutter:
  uses-material-design: true
  assets:
    - icon/test.png

<<<<<<< HEAD
# PUBSPEC CHECKSUM: 7d09
=======
# PUBSPEC CHECKSUM: a4f2
>>>>>>> ba30653f
<|MERGE_RESOLUTION|>--- conflicted
+++ resolved
@@ -73,8 +73,4 @@
   assets:
     - icon/test.png
 
-<<<<<<< HEAD
-# PUBSPEC CHECKSUM: 7d09
-=======
-# PUBSPEC CHECKSUM: a4f2
->>>>>>> ba30653f
+# PUBSPEC CHECKSUM: 2968