// Copyright 2014 The Flutter Authors. All rights reserved.
// Use of this source code is governed by a BSD-style license that can be
// found in the LICENSE file.

// Runs the tests for the flutter/flutter repository.
//
//
// By default, test output is filtered and only errors are shown. (If a
// particular test takes longer than _quietTimeout in utils.dart, the output is
// shown then also, in case something has hung.)
//
//  --verbose stops the output cleanup and just outputs everything verbatim.
//
//
// By default, errors are non-fatal; all tests are executed and the output
// ends with a summary of the errors that were detected.
//
// Exit code is 1 if there was an error.
//
//  --abort-on-error causes the script to exit immediately when hitting an error.
//
//
// By default, all tests are run. However, the tests support being split by
// shard and subshard. (Inspect the code to see what shards and subshards are
// supported.)
//
// If the CIRRUS_TASK_NAME environment variable exists, it is used to determine
// the shard and sub-shard, by parsing it in the form shard-subshard-platform,
// ignoring the platform.
//
// For local testing you can just set the SHARD and SUBSHARD environment
// variables. For example, to run all the framework tests you can just set
// SHARD=framework_tests. Some shards support named subshards, like
// SHARD=framework_tests SUBSHARD=widgets. Others support arbitrary numbered
// subsharding, like SHARD=build_tests SUBSHARD=1_2 (where 1_2 means "one of
// two" as in run the first half of the tests).
//
// So for example to run specifically the third subshard of the Web tests you
// would set SHARD=web_tests SUBSHARD=2 (it's zero-based).
//
// By default, where supported, tests within a shard are executed in a random
// order to (eventually) catch inter-test dependencies.
//
//  --test-randomize-ordering-seed=<n> sets the shuffle seed for reproducing runs.
//
//
// All other arguments are treated as arguments to pass to the flutter tool when
// running tests.

import 'dart:convert';
import 'dart:core' as system show print;
import 'dart:core' hide print;
import 'dart:io' as system show exit;
import 'dart:io' hide exit;
import 'dart:math' as math;

import 'package:path/path.dart' as path;

import 'run_command.dart';
import 'suite_runners/run_add_to_app_life_cycle_tests.dart';
import 'suite_runners/run_analyze_tests.dart';
import 'suite_runners/run_android_java11_integration_tool_tests.dart';
import 'suite_runners/run_android_preview_integration_tool_tests.dart';
import 'suite_runners/run_customer_testing_tests.dart';
import 'suite_runners/run_docs_tests.dart';
import 'suite_runners/run_flutter_packages_tests.dart';
import 'suite_runners/run_framework_coverage_tests.dart';
import 'suite_runners/run_framework_tests.dart';
import 'suite_runners/run_fuchsia_precache.dart';
import 'suite_runners/run_realm_checker_tests.dart';
import 'suite_runners/run_skp_generator_tests.dart';
import 'suite_runners/run_test_harness_tests.dart';
import 'suite_runners/run_verify_binaries_codesigned_tests.dart';
import 'suite_runners/run_web_tests.dart';
import 'utils.dart';

typedef ShardRunner = Future<void> Function();

/// Environment variables to override the local engine when running `pub test`,
/// if such flags are provided to `test.dart`.
final Map<String,String> localEngineEnv = <String, String>{};

const String CIRRUS_TASK_NAME = 'CIRRUS_TASK_NAME';

/// When you call this, you can pass additional arguments to pass custom
/// arguments to flutter test. For example, you might want to call this
/// script with the parameter --local-engine=host_debug_unopt to
/// use your own build of the engine.
///
/// To run the tool_tests part, run it with SHARD=tool_tests
///
/// Examples:
/// SHARD=tool_tests bin/cache/dart-sdk/bin/dart dev/bots/test.dart
/// bin/cache/dart-sdk/bin/dart dev/bots/test.dart --local-engine=host_debug_unopt --local-engine-host=host_debug_unopt
Future<void> main(List<String> args) async {
  try {
    printProgress('STARTING ANALYSIS');
    for (final String arg in args) {
      if (arg.startsWith('--local-engine=')) {
        localEngineEnv['FLUTTER_LOCAL_ENGINE'] = arg.substring('--local-engine='.length);
        flutterTestArgs.add(arg);
      } else if (arg.startsWith('--local-engine-host=')) {
        localEngineEnv['FLUTTER_LOCAL_ENGINE_HOST'] = arg.substring('--local-engine-host='.length);
        flutterTestArgs.add(arg);
      } else if (arg.startsWith('--local-engine-src-path=')) {
        localEngineEnv['FLUTTER_LOCAL_ENGINE_SRC_PATH'] = arg.substring('--local-engine-src-path='.length);
        flutterTestArgs.add(arg);
      } else if (arg.startsWith('--test-randomize-ordering-seed=')) {
        shuffleSeed = arg.substring('--test-randomize-ordering-seed='.length);
      } else if (arg.startsWith('--verbose')) {
        print = (Object? message) {
          system.print(message);
        };
      } else if (arg.startsWith('--abort-on-error')) {
        onError = () {
          system.exit(1);
        };
      } else {
        flutterTestArgs.add(arg);
      }
    }
    if (Platform.environment.containsKey(CIRRUS_TASK_NAME)) {
      printProgress('Running task: ${Platform.environment[CIRRUS_TASK_NAME]}');
    }
    final WebTestsSuite webTestsSuite = WebTestsSuite(flutterTestArgs);
    await selectShard(<String, ShardRunner>{
      'add_to_app_life_cycle_tests': addToAppLifeCycleRunner,
      'build_tests': _runBuildTests,
      'framework_coverage': frameworkCoverageRunner,
      'framework_tests': frameworkTestsRunner,
      'tool_tests': _runToolTests,
      'web_tool_tests': _runWebToolTests,
      'tool_integration_tests': _runIntegrationToolTests,
      'android_preview_tool_integration_tests': androidPreviewIntegrationToolTestsRunner,
      'android_java11_tool_integration_tests': androidJava11IntegrationToolTestsRunner,
      'tool_host_cross_arch_tests': _runToolHostCrossArchTests,
      // All the unit/widget tests run using `flutter test --platform=chrome --web-renderer=html`
      'web_tests': webTestsSuite.runWebHtmlUnitTests,
      // All the unit/widget tests run using `flutter test --platform=chrome --web-renderer=canvaskit`
      'web_canvaskit_tests': webTestsSuite.runWebCanvasKitUnitTests,
      // All the unit/widget tests run using `flutter test --platform=chrome --wasm --web-renderer=skwasm`
      'web_skwasm_tests': webTestsSuite.runWebSkwasmUnitTests,
      // All web integration tests
      'web_long_running_tests': webTestsSuite.webLongRunningTestsRunner,
      'flutter_plugins': flutterPackagesRunner,
      'skp_generator': skpGeneratorTestsRunner,
      'realm_checker': realmCheckerTestRunner,
      'customer_testing': customerTestingRunner,
      'analyze': analyzeRunner,
      'fuchsia_precache': fuchsiaPrecacheRunner,
      'snippets': _runSnippetsTests,
      'docs': docsRunner,
      'verify_binaries_codesigned': verifyCodesignedTestRunner,
      kTestHarnessShardName: testHarnessTestsRunner, // Used for testing this script; also run as part of SHARD=framework_tests, SUBSHARD=misc.
    });
  } catch (error, stackTrace) {
    foundError(<String>[
      'UNEXPECTED ERROR!',
      error.toString(),
      ...stackTrace.toString().split('\n'),
      'The test.dart script should be corrected to catch this error and call foundError().',
      '${yellow}Some tests are likely to have been skipped.$reset',
    ]);
    system.exit(255);
  }
  if (hasError) {
    reportErrorsAndExit('${bold}Test failed.$reset');
  }
  reportSuccessAndExit('${bold}Test successful.$reset');
}

final String _toolsPath = path.join(flutterRoot, 'packages', 'flutter_tools');

Future<void> _runGeneralToolTests() async {
  await runDartTest(
    _toolsPath,
    testPaths: <String>[path.join('test', 'general.shard')],
    enableFlutterToolAsserts: false,

    // Detect unit test time regressions (poor time delay handling, etc).
    // This overrides the 15 minute default for tools tests.
    // See the README.md and dart_test.yaml files in the flutter_tools package.
    perTestTimeout: const Duration(seconds: 2),
  );
}

Future<void> _runCommandsToolTests() async {
  await runDartTest(
    _toolsPath,
    forceSingleCore: true,
    testPaths: <String>[path.join('test', 'commands.shard')],
  );
}

Future<void> _runWebToolTests() async {
  final List<File> allFiles = Directory(path.join(_toolsPath, 'test', 'web.shard'))
      .listSync(recursive: true).whereType<File>().toList();
  final List<String> allTests = <String>[];
  for (final File file in allFiles) {
    if (file.path.endsWith('_test.dart')) {
      allTests.add(file.path);
    }
  }
  await runDartTest(
    _toolsPath,
    forceSingleCore: true,
    testPaths: selectIndexOfTotalSubshard<String>(allTests),
    includeLocalEngineEnv: true,
  );
}

Future<void> _runToolHostCrossArchTests() {
  return runDartTest(
    _toolsPath,
    // These are integration tests
    forceSingleCore: true,
    testPaths: <String>[path.join('test', 'host_cross_arch.shard')],
  );
}

Future<void> _runIntegrationToolTests() async {
  final List<String> allTests = Directory(path.join(_toolsPath, 'test', 'integration.shard'))
      .listSync(recursive: true).whereType<File>()
      .map<String>((FileSystemEntity entry) => path.relative(entry.path, from: _toolsPath))
      .where((String testPath) => path.basename(testPath).endsWith('_test.dart')).toList();

  await runDartTest(
    _toolsPath,
    forceSingleCore: true,
    testPaths: selectIndexOfTotalSubshard<String>(allTests),
    collectMetrics: true,
  );
}

Future<void> _runToolTests() async {
  await selectSubshard(<String, ShardRunner>{
    'general': _runGeneralToolTests,
    'commands': _runCommandsToolTests,
  });
}

Future<void> _runSnippetsTests() async {
  final String snippetsPath = path.join(flutterRoot, 'dev', 'snippets');
  final List<String> allTests = Directory(path.join(snippetsPath, 'test'))
      .listSync(recursive: true).whereType<File>()
      .map<String>((FileSystemEntity entry) => path.relative(entry.path, from: _toolsPath))
      .where((String testPath) => path.basename(testPath).endsWith('_test.dart')).toList();

  await runDartTest(
    snippetsPath,
    forceSingleCore: true,
    testPaths: selectIndexOfTotalSubshard<String>(allTests),
    collectMetrics: true,
  );
}

Future<void> runForbiddenFromReleaseTests() async {
  // Build a release APK to get the snapshot json.
  final Directory tempDirectory = Directory.systemTemp.createTempSync('flutter_forbidden_imports.');
  final List<String> command = <String>[
    'build',
    'apk',
    '--target-platform',
    'android-arm64',
    '--release',
    '--analyze-size',
    '--code-size-directory',
    tempDirectory.path,
    '-v',
  ];

  await runCommand(
    flutter,
    command,
    workingDirectory: path.join(flutterRoot, 'examples', 'hello_world'),
  );

  // First, a smoke test.
  final List<String> smokeTestArgs = <String>[
    path.join(flutterRoot, 'dev', 'forbidden_from_release_tests', 'bin', 'main.dart'),
    '--snapshot', path.join(tempDirectory.path, 'snapshot.arm64-v8a.json'),
    '--package-config', path.join(flutterRoot, 'examples', 'hello_world', '.dart_tool', 'package_config.json'),
    '--forbidden-type', 'package:flutter/src/widgets/framework.dart::Widget',
  ];
  await runCommand(
    dart,
    smokeTestArgs,
    workingDirectory: flutterRoot,
    expectNonZeroExit: true,
  );

  // Actual test.
  final List<String> args = <String>[
    path.join(flutterRoot, 'dev', 'forbidden_from_release_tests', 'bin', 'main.dart'),
    '--snapshot', path.join(tempDirectory.path, 'snapshot.arm64-v8a.json'),
    '--package-config', path.join(flutterRoot, 'examples', 'hello_world', '.dart_tool', 'package_config.json'),
    '--forbidden-type', 'package:flutter/src/widgets/widget_inspector.dart::WidgetInspectorService',
    '--forbidden-type', 'package:flutter/src/widgets/framework.dart::DebugCreator',
    '--forbidden-type', 'package:flutter/src/foundation/print.dart::debugPrint',
  ];
  await runCommand(
    dart,
    args,
    workingDirectory: flutterRoot,
  );
}

/// Verifies that APK, and IPA (if on macOS), and native desktop builds the
/// examples apps without crashing. It does not actually launch the apps. That
/// happens later in the devicelab. This is just a smoke-test. In particular,
/// this will verify we can build when there are spaces in the path name for the
/// Flutter SDK and target app.
///
/// Also does some checking about types included in hello_world.
Future<void> _runBuildTests() async {
  final List<Directory> exampleDirectories = Directory(path.join(flutterRoot, 'examples')).listSync()
    // API example builds will be tested in a separate shard.
    .where((FileSystemEntity entity) => entity is Directory && path.basename(entity.path) != 'api').cast<Directory>().toList()
    ..add(Directory(path.join(flutterRoot, 'packages', 'integration_test', 'example')))
    ..add(Directory(path.join(flutterRoot, 'dev', 'integration_tests', 'android_semantics_testing')))
    ..add(Directory(path.join(flutterRoot, 'dev', 'integration_tests', 'android_views')))
    ..add(Directory(path.join(flutterRoot, 'dev', 'integration_tests', 'channels')))
    ..add(Directory(path.join(flutterRoot, 'dev', 'integration_tests', 'hybrid_android_views')))
    ..add(Directory(path.join(flutterRoot, 'dev', 'integration_tests', 'flutter_gallery')))
    ..add(Directory(path.join(flutterRoot, 'dev', 'integration_tests', 'ios_platform_view_tests')))
    ..add(Directory(path.join(flutterRoot, 'dev', 'integration_tests', 'ios_app_with_extensions')))
    ..add(Directory(path.join(flutterRoot, 'dev', 'integration_tests', 'non_nullable')))
    ..add(Directory(path.join(flutterRoot, 'dev', 'integration_tests', 'platform_interaction')))
    ..add(Directory(path.join(flutterRoot, 'dev', 'integration_tests', 'spell_check')))
    ..add(Directory(path.join(flutterRoot, 'dev', 'integration_tests', 'ui')));

  // The tests are randomly distributed into subshards so as to get a uniform
  // distribution of costs, but the seed is fixed so that issues are reproducible.
  final List<ShardRunner> tests = <ShardRunner>[
    for (final Directory exampleDirectory in exampleDirectories)
      () => _runExampleProjectBuildTests(exampleDirectory),
    ...<ShardRunner>[
      // Web compilation tests.
      () => _flutterBuildDart2js(
            path.join('dev', 'integration_tests', 'web'),
            path.join('lib', 'main.dart'),
          ),
      // Should not fail to compile with dart:io.
      () => _flutterBuildDart2js(
            path.join('dev', 'integration_tests', 'web_compile_tests'),
            path.join('lib', 'dart_io_import.dart'),
          ),
      // Should be able to compile with a call to:
      // BackgroundIsolateBinaryMessenger.ensureInitialized.
      () => _flutterBuildDart2js(
            path.join('dev', 'integration_tests', 'web_compile_tests'),
            path.join('lib', 'background_isolate_binary_messenger.dart'),
          ),
    ],
    runForbiddenFromReleaseTests,
  ]..shuffle(math.Random(0));

  await runShardRunnerIndexOfTotalSubshard(tests);
}

Future<void> _runExampleProjectBuildTests(Directory exampleDirectory, [File? mainFile]) async {
  // Only verify caching with flutter gallery.
  final bool verifyCaching = exampleDirectory.path.contains('flutter_gallery');
  final String examplePath = path.relative(exampleDirectory.path, from: Directory.current.path);
  final List<String> additionalArgs = <String>[
    if (mainFile != null) path.relative(mainFile.path, from: exampleDirectory.absolute.path),
  ];
  if (Directory(path.join(examplePath, 'android')).existsSync()) {
    await _flutterBuildApk(examplePath, release: false, additionalArgs: additionalArgs, verifyCaching: verifyCaching);
    await _flutterBuildApk(examplePath, release: true, additionalArgs: additionalArgs, verifyCaching: verifyCaching);
  } else {
    print('Example project ${path.basename(examplePath)} has no android directory, skipping apk');
  }
  if (Platform.isMacOS) {
    if (Directory(path.join(examplePath, 'ios')).existsSync()) {
      await _flutterBuildIpa(examplePath, release: false, additionalArgs: additionalArgs, verifyCaching: verifyCaching);
      await _flutterBuildIpa(examplePath, release: true, additionalArgs: additionalArgs, verifyCaching: verifyCaching);
    } else {
      print('Example project ${path.basename(examplePath)} has no ios directory, skipping ipa');
    }
  }
  if (Platform.isLinux) {
    if (Directory(path.join(examplePath, 'linux')).existsSync()) {
      await _flutterBuildLinux(examplePath, release: false, additionalArgs: additionalArgs, verifyCaching: verifyCaching);
      await _flutterBuildLinux(examplePath, release: true, additionalArgs: additionalArgs, verifyCaching: verifyCaching);
    } else {
      print('Example project ${path.basename(examplePath)} has no linux directory, skipping Linux');
    }
  }
  if (Platform.isMacOS) {
    if (Directory(path.join(examplePath, 'macos')).existsSync()) {
      await _flutterBuildMacOS(examplePath, release: false, additionalArgs: additionalArgs, verifyCaching: verifyCaching);
      await _flutterBuildMacOS(examplePath, release: true, additionalArgs: additionalArgs, verifyCaching: verifyCaching);
    } else {
      print('Example project ${path.basename(examplePath)} has no macos directory, skipping macOS');
    }
  }
  if (Platform.isWindows) {
    if (Directory(path.join(examplePath, 'windows')).existsSync()) {
      await _flutterBuildWin32(examplePath, release: false, additionalArgs: additionalArgs, verifyCaching: verifyCaching);
      await _flutterBuildWin32(examplePath, release: true, additionalArgs: additionalArgs, verifyCaching: verifyCaching);
    } else {
      print('Example project ${path.basename(examplePath)} has no windows directory, skipping Win32');
    }
  }
}

Future<void> _flutterBuildApk(String relativePathToApplication, {
  required bool release,
  bool verifyCaching = false,
  List<String> additionalArgs = const <String>[],
}) async {
  printProgress('${green}Testing APK ${release ? 'release' : 'debug'} build$reset for $cyan$relativePathToApplication$reset...');
  await _flutterBuild(relativePathToApplication, 'APK', 'apk',
    release: release,
    verifyCaching: verifyCaching,
    additionalArgs: additionalArgs
  );
}

Future<void> _flutterBuildIpa(String relativePathToApplication, {
  required bool release,
  List<String> additionalArgs = const <String>[],
  bool verifyCaching = false,
}) async {
  assert(Platform.isMacOS);
  printProgress('${green}Testing IPA ${release ? 'release' : 'debug'} build$reset for $cyan$relativePathToApplication$reset...');
  await _flutterBuild(relativePathToApplication, 'IPA', 'ios',
    release: release,
    verifyCaching: verifyCaching,
    additionalArgs: <String>[...additionalArgs, '--no-codesign'],
  );
}

Future<void> _flutterBuildLinux(String relativePathToApplication, {
  required bool release,
  bool verifyCaching = false,
  List<String> additionalArgs = const <String>[],
}) async {
  assert(Platform.isLinux);
  await runCommand(flutter, <String>['config', '--enable-linux-desktop']);
  printProgress('${green}Testing Linux ${release ? 'release' : 'debug'} build$reset for $cyan$relativePathToApplication$reset...');
  await _flutterBuild(relativePathToApplication, 'Linux', 'linux',
    release: release,
    verifyCaching: verifyCaching,
    additionalArgs: additionalArgs
  );
}

Future<void> _flutterBuildMacOS(String relativePathToApplication, {
  required bool release,
  bool verifyCaching = false,
  List<String> additionalArgs = const <String>[],
}) async {
  assert(Platform.isMacOS);
  await runCommand(flutter, <String>['config', '--enable-macos-desktop']);
  printProgress('${green}Testing macOS ${release ? 'release' : 'debug'} build$reset for $cyan$relativePathToApplication$reset...');
  await _flutterBuild(relativePathToApplication, 'macOS', 'macos',
    release: release,
    verifyCaching: verifyCaching,
    additionalArgs: additionalArgs
  );
}

Future<void> _flutterBuildWin32(String relativePathToApplication, {
  required bool release,
  bool verifyCaching = false,
  List<String> additionalArgs = const <String>[],
}) async {
  assert(Platform.isWindows);
  printProgress('${green}Testing ${release ? 'release' : 'debug'} Windows build$reset for $cyan$relativePathToApplication$reset...');
  await _flutterBuild(relativePathToApplication, 'Windows', 'windows',
    release: release,
    verifyCaching: verifyCaching,
    additionalArgs: additionalArgs
  );
}

Future<void> _flutterBuild(
  String relativePathToApplication,
  String platformLabel,
  String platformBuildName, {
  required bool release,
  bool verifyCaching = false,
  List<String> additionalArgs = const <String>[],
}) async {
  await runCommand(flutter,
    <String>[
      'build',
      platformBuildName,
      ...additionalArgs,
      if (release)
        '--release'
      else
        '--debug',
      '-v',
    ],
    workingDirectory: path.join(flutterRoot, relativePathToApplication),
  );

  if (verifyCaching) {
    printProgress('${green}Testing $platformLabel cache$reset for $cyan$relativePathToApplication$reset...');
    await runCommand(flutter,
      <String>[
        'build',
        platformBuildName,
        '--performance-measurement-file=perf.json',
        ...additionalArgs,
        if (release)
          '--release'
        else
          '--debug',
        '-v',
      ],
      workingDirectory: path.join(flutterRoot, relativePathToApplication),
    );
    final File file = File(path.join(flutterRoot, relativePathToApplication, 'perf.json'));
    if (!_allTargetsCached(file)) {
      foundError(<String>[
        '${red}Not all build targets cached after second run.$reset',
        'The target performance data was: ${file.readAsStringSync().replaceAll('},', '},\n')}',
      ]);
    }
  }
}

bool _allTargetsCached(File performanceFile) {
  final Map<String, Object?> data = json.decode(performanceFile.readAsStringSync())
    as Map<String, Object?>;
  final List<Map<String, Object?>> targets = (data['targets']! as List<Object?>)
    .cast<Map<String, Object?>>();
  return targets.every((Map<String, Object?> element) => element['skipped'] == true);
}

Future<void> _flutterBuildDart2js(String relativePathToApplication, String target, { bool expectNonZeroExit = false }) async {
  printProgress('${green}Testing Dart2JS build$reset for $cyan$relativePathToApplication$reset...');
  await runCommand(flutter,
    <String>['build', 'web', '-v', '--target=$target'],
    workingDirectory: path.join(flutterRoot, relativePathToApplication),
    expectNonZeroExit: expectNonZeroExit,
    environment: <String, String>{
      'FLUTTER_WEB': 'true',
    },
  );
<<<<<<< HEAD
}

Future<void> _runAddToAppLifeCycleTests() async {
  if (Platform.isMacOS) {
    printProgress('${green}Running add-to-app life cycle iOS integration tests$reset...');
    final String addToAppDir = path.join(flutterRoot, 'dev', 'integration_tests', 'ios_add2app_life_cycle');
    await runCommand('./build_and_test.sh',
      <String>[],
      workingDirectory: addToAppDir,
    );
  } else {
    printProgress('${yellow}Skipped on this platform (only iOS has add-to-add lifecycle tests at this time).$reset');
  }
}

Future<void> _runFrameworkTests() async {
  final List<String> trackWidgetCreationAlternatives = <String>['--track-widget-creation', '--no-track-widget-creation'];

  Future<void> runWidgets() async {
    printProgress('${green}Running packages/flutter tests $reset for ${cyan}test/widgets/$reset');
    for (final String trackWidgetCreationOption in trackWidgetCreationAlternatives) {
      await _runFlutterTest(
        path.join(flutterRoot, 'packages', 'flutter'),
        options: <String>[trackWidgetCreationOption],
        tests: <String>[ path.join('test', 'widgets') + path.separator ],
      );
    }
    // Try compiling code outside of the packages/flutter directory with and without --track-widget-creation
    for (final String trackWidgetCreationOption in trackWidgetCreationAlternatives) {
      await _runFlutterTest(
        path.join(flutterRoot, 'dev', 'integration_tests', 'flutter_gallery'),
        options: <String>[trackWidgetCreationOption],
        fatalWarnings: false, // until we've migrated video_player
      );
    }
    // Run release mode tests (see packages/flutter/test_release/README.md)
    await _runFlutterTest(
      path.join(flutterRoot, 'packages', 'flutter'),
      options: <String>['--dart-define=dart.vm.product=true'],
      tests: <String>['test_release${path.separator}'],
    );
    // Run profile mode tests (see packages/flutter/test_profile/README.md)
    await _runFlutterTest(
      path.join(flutterRoot, 'packages', 'flutter'),
      options: <String>['--dart-define=dart.vm.product=false', '--dart-define=dart.vm.profile=true'],
      tests: <String>['test_profile${path.separator}'],
    );
  }

  Future<void> runLibraries() async {
    final List<String> tests = Directory(path.join(flutterRoot, 'packages', 'flutter', 'test'))
      .listSync(followLinks: false)
      .whereType<Directory>()
      .where((Directory dir) => !dir.path.endsWith('widgets'))
      .map<String>((Directory dir) => path.join('test', path.basename(dir.path)) + path.separator)
      .toList();
    printProgress('${green}Running packages/flutter tests$reset for $cyan${tests.join(", ")}$reset');
    for (final String trackWidgetCreationOption in trackWidgetCreationAlternatives) {
      await _runFlutterTest(
        path.join(flutterRoot, 'packages', 'flutter'),
        options: <String>[trackWidgetCreationOption],
        tests: tests,
      );
    }
  }

  Future<void> runExampleTests() async {
    // TODO(gspencergoog): Currently Linux LUCI bots can't run desktop Flutter applications, https://github.com/flutter/flutter/issues/90676
    if (!Platform.isLinux || ciProvider != CiProviders.luci) {
      await runCommand(
        flutter,
        <String>['config', '--enable-${Platform.operatingSystem}-desktop'],
        workingDirectory: flutterRoot,
      );
      await runCommand(
        dart,
        <String>[path.join(flutterRoot, 'dev', 'tools', 'examples_smoke_test.dart')],
        workingDirectory: path.join(flutterRoot, 'examples', 'api'),
      );
    }
    for (final FileSystemEntity entity in Directory(path.join(flutterRoot, 'examples')).listSync()) {
      if (entity is! Directory || !Directory(path.join(entity.path, 'test')).existsSync()) {
        continue;
      }
      await _runFlutterTest(entity.path);
    }
  }

  Future<void> runTracingTests() async {
    final String tracingDirectory = path.join(flutterRoot, 'dev', 'tracing_tests');

    // run the tests for debug mode
    await _runFlutterTest(tracingDirectory, options: <String>['--enable-vmservice']);

    Future<List<String>> verifyTracingAppBuild({
      required String modeArgument,
      required String sourceFile,
      required Set<String> allowed,
      required Set<String> disallowed,
    }) async {
      try {
        await runCommand(
          flutter,
          <String>[
            'build', 'appbundle', '--$modeArgument', path.join('lib', sourceFile),
          ],
          workingDirectory: tracingDirectory,
        );
        final Archive archive = ZipDecoder().decodeBytes(File(path.join(tracingDirectory, 'build', 'app', 'outputs', 'bundle', modeArgument, 'app-$modeArgument.aab')).readAsBytesSync());
        final ArchiveFile libapp = archive.findFile('base/lib/arm64-v8a/libapp.so')!;
        final Uint8List libappBytes = libapp.content as Uint8List; // bytes decompressed here
        final String libappStrings = utf8.decode(libappBytes, allowMalformed: true);
        await runCommand(flutter, <String>['clean'], workingDirectory: tracingDirectory);
        final List<String> results = <String>[];
        for (final String pattern in allowed) {
          if (!libappStrings.contains(pattern)) {
            results.add('When building with --$modeArgument, expected to find "$pattern" in libapp.so but could not find it.');
          }
        }
        for (final String pattern in disallowed) {
          if (libappStrings.contains(pattern)) {
            results.add('When building with --$modeArgument, expected to not find "$pattern" in libapp.so but did find it.');
          }
        }
        return results;
      } catch (error, stackTrace) {
        return <String>[
          error.toString(),
          ...stackTrace.toString().trimRight().split('\n'),
        ];
      }
    }

    final List<String> results = <String>[];
    results.addAll(await verifyTracingAppBuild(
      modeArgument: 'profile',
      sourceFile: 'control.dart', // this is the control, the other two below are the actual test
      allowed: <String>{
        'TIMELINE ARGUMENTS TEST CONTROL FILE',
        'toTimelineArguments used in non-debug build', // we call toTimelineArguments directly to check the message does exist
      },
      disallowed: <String>{
        'BUILT IN DEBUG MODE', 'BUILT IN RELEASE MODE',
      },
    ));
    results.addAll(await verifyTracingAppBuild(
      modeArgument: 'profile',
      sourceFile: 'test.dart',
      allowed: <String>{
        'BUILT IN PROFILE MODE', 'RenderTest.performResize called', // controls
        'BUILD', 'LAYOUT', 'PAINT', // we output these to the timeline in profile builds
        // (LAYOUT and PAINT also exist because of NEEDS-LAYOUT and NEEDS-PAINT in RenderObject.toStringShort)
      },
      disallowed: <String>{
        'BUILT IN DEBUG MODE', 'BUILT IN RELEASE MODE',
        'TestWidget.debugFillProperties called', 'RenderTest.debugFillProperties called', // debug only
        'toTimelineArguments used in non-debug build', // entire function should get dropped by tree shaker
      },
    ));
    results.addAll(await verifyTracingAppBuild(
      modeArgument: 'release',
      sourceFile: 'test.dart',
      allowed: <String>{
        'BUILT IN RELEASE MODE', 'RenderTest.performResize called', // controls
      },
      disallowed: <String>{
        'BUILT IN DEBUG MODE', 'BUILT IN PROFILE MODE',
        'BUILD', 'LAYOUT', 'PAINT', // these are only used in Timeline.startSync calls that should not appear in release builds
        'TestWidget.debugFillProperties called', 'RenderTest.debugFillProperties called', // debug only
        'toTimelineArguments used in non-debug build', // not included in release builds
      },
    ));
    if (results.isNotEmpty) {
      foundError(results);
    }
  }

  Future<void> runFixTests(String package) async {
    final List<String> args = <String>[
      'fix',
      '--compare-to-golden',
    ];
    await runCommand(
      dart,
      args,
      workingDirectory: path.join(flutterRoot, 'packages', package, 'test_fixes'),
    );
  }

  Future<void> runPrivateTests() async {
    final List<String> args = <String>[
      'run',
      'bin/test_private.dart',
    ];
    final Map<String, String> environment = <String, String>{
      'FLUTTER_ROOT': flutterRoot,
      if (Directory(pubCache).existsSync())
        'PUB_CACHE': pubCache,
    };
    adjustEnvironmentToEnableFlutterAsserts(environment);
    await runCommand(
      dart,
      args,
      workingDirectory: path.join(flutterRoot, 'packages', 'flutter', 'test_private'),
      environment: environment,
    );
  }

  // Tests that take longer than average to run. This is usually because they
  // need to compile something large or make use of the analyzer for the test.
  // These tests need to be platform agnostic as they are only run on a linux
  // machine to save on execution time and cost.
  Future<void> runSlow() async {
    printProgress('${green}Running slow package tests$reset for directories other than packages/flutter');
    await runTracingTests();
    await runFixTests('flutter');
    await runFixTests('flutter_test');
    await runFixTests('integration_test');
    await runPrivateTests();
  }

  Future<void> runMisc() async {
    printProgress('${green}Running package tests$reset for directories other than packages/flutter');
    await _runTestHarnessTests();
    await runExampleTests();
    await _runFlutterTest(
      path.join(flutterRoot, 'dev', 'a11y_assessments'),
      tests: <String>[ 'test' ],
    );
    await _runDartTest(path.join(flutterRoot, 'dev', 'bots'));
    await _runDartTest(path.join(flutterRoot, 'dev', 'devicelab'), ensurePrecompiledTool: false); // See https://github.com/flutter/flutter/issues/86209
    await _runDartTest(path.join(flutterRoot, 'dev', 'conductor', 'core'), forceSingleCore: true);
    // TODO(gspencergoog): Remove the exception for fatalWarnings once https://github.com/flutter/flutter/issues/113782 has landed.
    await _runFlutterTest(path.join(flutterRoot, 'dev', 'integration_tests', 'android_semantics_testing'), fatalWarnings: false);
    await _runFlutterTest(path.join(flutterRoot, 'dev', 'integration_tests', 'ui'));
    await _runFlutterTest(path.join(flutterRoot, 'dev', 'manual_tests'));
    await _runFlutterTest(path.join(flutterRoot, 'dev', 'tools'));
    await _runFlutterTest(path.join(flutterRoot, 'dev', 'tools', 'vitool'));
    await _runFlutterTest(path.join(flutterRoot, 'dev', 'tools', 'gen_defaults'));
    await _runFlutterTest(path.join(flutterRoot, 'dev', 'tools', 'gen_keycodes'));
    await _runFlutterTest(path.join(flutterRoot, 'dev', 'benchmarks', 'test_apps', 'stocks'));
    await _runFlutterTest(path.join(flutterRoot, 'packages', 'flutter_driver'), tests: <String>[path.join('test', 'src', 'real_tests')]);
    await _runFlutterTest(path.join(flutterRoot, 'packages', 'integration_test'), options: <String>[
      '--enable-vmservice',
      // Web-specific tests depend on Chromium, so they run as part of the web_long_running_tests shard.
      '--exclude-tags=web',
    ]);
    // Run java unit tests for integration_test
    //
    // Generate Gradle wrapper if it doesn't exist.
    Process.runSync(
      flutter,
      <String>['build', 'apk', '--config-only'],
      workingDirectory: path.join(flutterRoot, 'packages', 'integration_test', 'example', 'android'),
    );
    await runCommand(
      path.join(flutterRoot, 'packages', 'integration_test', 'example', 'android', 'gradlew$bat'),
      <String>[
        ':integration_test:testDebugUnitTest',
        '--tests',
        'dev.flutter.plugins.integration_test.FlutterDeviceScreenshotTest',
      ],
      workingDirectory: path.join(flutterRoot, 'packages', 'integration_test', 'example', 'android'),
    );
    await _runFlutterTest(path.join(flutterRoot, 'packages', 'flutter_goldens'));
    await _runFlutterTest(path.join(flutterRoot, 'packages', 'flutter_localizations'));
    await _runFlutterTest(path.join(flutterRoot, 'packages', 'flutter_test'));
    await _runFlutterTest(path.join(flutterRoot, 'packages', 'fuchsia_remote_debug_protocol'));
    await _runFlutterTest(path.join(flutterRoot, 'dev', 'integration_tests', 'non_nullable'));
    const String httpClientWarning =
      'Warning: At least one test in this suite creates an HttpClient. When running a test suite that uses\n'
      'TestWidgetsFlutterBinding, all HTTP requests will return status code 400, and no network request\n'
      'will actually be made. Any test expecting a real network connection and status code will fail.\n'
      'To test code that needs an HttpClient, provide your own HttpClient implementation to the code under\n'
      'test, so that your test can consistently provide a testable response to the code under test.';
    await _runFlutterTest(
      path.join(flutterRoot, 'packages', 'flutter_test'),
      script: path.join('test', 'bindings_test_failure.dart'),
      expectFailure: true,
      printOutput: false,
      outputChecker: (CommandResult result) {
        final Iterable<Match> matches = httpClientWarning.allMatches(result.flattenedStdout!);
        if (matches.isEmpty || matches.length > 1) {
          return 'Failed to print warning about HttpClientUsage, or printed it too many times.\n\n'
                 'stdout:\n${result.flattenedStdout}\n\n'
                 'stderr:\n${result.flattenedStderr}';
        }
        return null;
      },
    );
  }

  await selectSubshard(<String, ShardRunner>{
    'widgets': runWidgets,
    'libraries': runLibraries,
    'slow': runSlow,
    'misc': runMisc,
  });
}

Future<void> _runFrameworkCoverage() async {
  final File coverageFile = File(path.join(flutterRoot, 'packages', 'flutter', 'coverage', 'lcov.info'));
  if (!coverageFile.existsSync()) {
    foundError(<String>[
      '${red}Coverage file not found.$reset',
      'Expected to find: $cyan${coverageFile.absolute.path}$reset',
      'This file is normally obtained by running `${green}flutter update-packages$reset`.',
    ]);
    return;
  }
  coverageFile.deleteSync();
  await _runFlutterTest(path.join(flutterRoot, 'packages', 'flutter'),
    options: const <String>['--coverage'],
  );
  if (!coverageFile.existsSync()) {
    foundError(<String>[
      '${red}Coverage file not found.$reset',
      'Expected to find: $cyan${coverageFile.absolute.path}$reset',
      'This file should have been generated by the `${green}flutter test --coverage$reset` script, but was not.',
    ]);
    return;
  }
}

Future<void> _runWebHtmlUnitTests() {
  return _runWebUnitTests('html');
}

Future<void> _runWebCanvasKitUnitTests() {
  return _runWebUnitTests('canvaskit');
}

Future<void> _runWebUnitTests(String webRenderer) async {
  final Map<String, ShardRunner> subshards = <String, ShardRunner>{};

  final Directory flutterPackageDirectory = Directory(path.join(flutterRoot, 'packages', 'flutter'));
  final Directory flutterPackageTestDirectory = Directory(path.join(flutterPackageDirectory.path, 'test'));

  final List<String> allTests = flutterPackageTestDirectory
    .listSync()
    .whereType<Directory>()
    .expand((Directory directory) => directory
      .listSync(recursive: true)
      .where((FileSystemEntity entity) => entity.path.endsWith('_test.dart'))
    )
    .whereType<File>()
    .map<String>((File file) => path.relative(file.path, from: flutterPackageDirectory.path))
    .where((String filePath) => !kWebTestFileKnownFailures[webRenderer]!.contains(path.split(filePath).join('/')))
    .toList()
    // Finally we shuffle the list because we want the average cost per file to be uniformly
    // distributed. If the list is not sorted then different shards and batches may have
    // very different characteristics.
    // We use a constant seed for repeatability.
    ..shuffle(math.Random(0));

  assert(webShardCount >= 1);
  final int testsPerShard = (allTests.length / webShardCount).ceil();
  assert(testsPerShard * webShardCount >= allTests.length);

  // This for loop computes all but the last shard.
  for (int index = 0; index < webShardCount - 1; index += 1) {
    subshards['$index'] = () => _runFlutterWebTest(
      webRenderer,
      flutterPackageDirectory.path,
      allTests.sublist(
        index * testsPerShard,
        (index + 1) * testsPerShard,
      ),
    );
  }

  // The last shard also runs the flutter_web_plugins tests.
  //
  // We make sure the last shard ends in _last so it's easier to catch mismatches
  // between `.cirrus.yml` and `test.dart`.
  subshards['${webShardCount - 1}_last'] = () async {
    await _runFlutterWebTest(
      webRenderer,
      flutterPackageDirectory.path,
      allTests.sublist(
        (webShardCount - 1) * testsPerShard,
        allTests.length,
      ),
    );
    await _runFlutterWebTest(
      webRenderer,
      path.join(flutterRoot, 'packages', 'flutter_web_plugins'),
      <String>['test'],
    );
    await _runFlutterWebTest(
      webRenderer,
      path.join(flutterRoot, 'packages', 'flutter_driver'),
      <String>[path.join('test', 'src', 'web_tests', 'web_extension_test.dart')],
    );
  };

  await selectSubshard(subshards);
}

/// Coarse-grained integration tests running on the Web.
Future<void> _runWebLongRunningTests() async {
  final String engineVersion = File(engineVersionFile).readAsStringSync().trim();
  final String engineRealm = File(engineRealmFile).readAsStringSync().trim();
  if (engineRealm.isNotEmpty) {
    return;
  }
  final List<ShardRunner> tests = <ShardRunner>[
    for (final String buildMode in _kAllBuildModes) ...<ShardRunner>[
      () => _runFlutterDriverWebTest(
        testAppDirectory: path.join('packages', 'integration_test', 'example'),
        target: path.join('test_driver', 'failure.dart'),
        buildMode: buildMode,
        renderer: 'canvaskit',
        // This test intentionally fails and prints stack traces in the browser
        // logs. To avoid confusion, silence browser output.
        silenceBrowserOutput: true,
      ),
      () => _runFlutterDriverWebTest(
        testAppDirectory: path.join('packages', 'integration_test', 'example'),
        target: path.join('integration_test', 'example_test.dart'),
        driver: path.join('test_driver', 'integration_test.dart'),
        buildMode: buildMode,
        renderer: 'canvaskit',
        expectWriteResponseFile: true,
        expectResponseFileContent: 'null',
      ),
      () => _runFlutterDriverWebTest(
        testAppDirectory: path.join('packages', 'integration_test', 'example'),
        target: path.join('integration_test', 'extended_test.dart'),
        driver: path.join('test_driver', 'extended_integration_test.dart'),
        buildMode: buildMode,
        renderer: 'canvaskit',
        expectWriteResponseFile: true,
        expectResponseFileContent: '''
{
  "screenshots": [
    {
      "screenshotName": "platform_name",
      "bytes": []
    },
    {
      "screenshotName": "platform_name_2",
      "bytes": []
    }
  ]
}''',
      ),
    ],

    // This test doesn't do anything interesting w.r.t. rendering, so we don't run the full build mode x renderer matrix.
    () => _runWebE2eTest('platform_messages_integration', buildMode: 'debug', renderer: 'canvaskit'),
    () => _runWebE2eTest('platform_messages_integration', buildMode: 'profile', renderer: 'html'),
    () => _runWebE2eTest('platform_messages_integration', buildMode: 'release', renderer: 'html'),

    // This test doesn't do anything interesting w.r.t. rendering, so we don't run the full build mode x renderer matrix.
    () => _runWebE2eTest('profile_diagnostics_integration', buildMode: 'debug', renderer: 'html'),
    () => _runWebE2eTest('profile_diagnostics_integration', buildMode: 'profile', renderer: 'canvaskit'),
    () => _runWebE2eTest('profile_diagnostics_integration', buildMode: 'release', renderer: 'html'),

    // This test is only known to work in debug mode.
    () => _runWebE2eTest('scroll_wheel_integration', buildMode: 'debug', renderer: 'html'),

    // This test doesn't do anything interesting w.r.t. rendering, so we don't run the full build mode x renderer matrix.
    () => _runWebE2eTest('text_editing_integration', buildMode: 'debug', renderer: 'canvaskit'),
    () => _runWebE2eTest('text_editing_integration', buildMode: 'profile', renderer: 'html'),
    () => _runWebE2eTest('text_editing_integration', buildMode: 'release', renderer: 'html'),

    // This test doesn't do anything interesting w.r.t. rendering, so we don't run the full build mode x renderer matrix.
    () => _runWebE2eTest('url_strategy_integration', buildMode: 'debug', renderer: 'html'),
    () => _runWebE2eTest('url_strategy_integration', buildMode: 'profile', renderer: 'canvaskit'),
    () => _runWebE2eTest('url_strategy_integration', buildMode: 'release', renderer: 'html'),

    // This test doesn't do anything interesting w.r.t. rendering, so we don't run the full build mode x renderer matrix.
    () => _runWebE2eTest('capabilities_integration_canvaskit', buildMode: 'debug', renderer: 'auto'),
    () => _runWebE2eTest('capabilities_integration_canvaskit', buildMode: 'profile', renderer: 'canvaskit'),
    () => _runWebE2eTest('capabilities_integration_html', buildMode: 'release', renderer: 'html'),

    // This test doesn't do anything interesting w.r.t. rendering, so we don't run the full build mode x renderer matrix.
    // CacheWidth and CacheHeight are only currently supported in CanvasKit mode, so we don't run the test in HTML mode.
    () => _runWebE2eTest('cache_width_cache_height_integration', buildMode: 'debug', renderer: 'auto'),
    () => _runWebE2eTest('cache_width_cache_height_integration', buildMode: 'profile', renderer: 'canvaskit'),

    () => _runWebTreeshakeTest(),

    () => _runFlutterDriverWebTest(
      testAppDirectory: path.join(flutterRoot, 'examples', 'hello_world'),
      target: 'test_driver/smoke_web_engine.dart',
      buildMode: 'profile',
      renderer: 'auto',
    ),
    () => _runGalleryE2eWebTest('debug'),
    () => _runGalleryE2eWebTest('debug', canvasKit: true),
    () => _runGalleryE2eWebTest('profile'),
    () => _runGalleryE2eWebTest('profile', canvasKit: true),
    () => _runGalleryE2eWebTest('release'),
    () => _runGalleryE2eWebTest('release', canvasKit: true),
    () => runWebServiceWorkerTest(headless: true, testType: ServiceWorkerTestType.withoutFlutterJs),
    () => runWebServiceWorkerTest(headless: true, testType: ServiceWorkerTestType.withFlutterJs),
    () => runWebServiceWorkerTest(headless: true, testType: ServiceWorkerTestType.withFlutterJsShort),
    () => runWebServiceWorkerTest(headless: true, testType: ServiceWorkerTestType.withFlutterJsEntrypointLoadedEvent),
    () => runWebServiceWorkerTest(headless: true, testType: ServiceWorkerTestType.withFlutterJsTrustedTypesOn),
    () => runWebServiceWorkerTest(headless: true, testType: ServiceWorkerTestType.withFlutterJsNonceOn),
    () => runWebServiceWorkerTestWithCachingResources(headless: true, testType: ServiceWorkerTestType.withoutFlutterJs),
    () => runWebServiceWorkerTestWithCachingResources(headless: true, testType: ServiceWorkerTestType.withFlutterJs),
    () => runWebServiceWorkerTestWithCachingResources(headless: true, testType: ServiceWorkerTestType.withFlutterJsShort),
    () => runWebServiceWorkerTestWithCachingResources(headless: true, testType: ServiceWorkerTestType.withFlutterJsEntrypointLoadedEvent),
    () => runWebServiceWorkerTestWithCachingResources(headless: true, testType: ServiceWorkerTestType.withFlutterJsTrustedTypesOn),
    () => runWebServiceWorkerTestWithGeneratedEntrypoint(headless: true),
    () => runWebServiceWorkerTestWithBlockedServiceWorkers(headless: true),
    () => runWebServiceWorkerTestWithCustomServiceWorkerVersion(headless: true),
    () => _runWebStackTraceTest('profile', 'lib/stack_trace.dart'),
    () => _runWebStackTraceTest('release', 'lib/stack_trace.dart'),
    () => _runWebStackTraceTest('profile', 'lib/framework_stack_trace.dart'),
    () => _runWebStackTraceTest('release', 'lib/framework_stack_trace.dart'),
    () => _runWebDebugTest('lib/stack_trace.dart'),
    () => _runWebDebugTest('lib/framework_stack_trace.dart'),
    () => _runWebDebugTest('lib/web_directory_loading.dart'),
    () => _runWebDebugTest('lib/web_resources_cdn_test.dart',
      additionalArguments: <String>[
        '--dart-define=TEST_FLUTTER_ENGINE_VERSION=$engineVersion',
      ]),
    () => _runWebDebugTest('test/test.dart'),
    () => _runWebDebugTest('lib/null_safe_main.dart'),
    () => _runWebDebugTest('lib/web_define_loading.dart',
      additionalArguments: <String>[
        '--dart-define=test.valueA=Example,A',
        '--dart-define=test.valueB=Value',
      ]
    ),
    () => _runWebReleaseTest('lib/web_define_loading.dart',
      additionalArguments: <String>[
        '--dart-define=test.valueA=Example,A',
        '--dart-define=test.valueB=Value',
      ]
    ),
    () => _runWebDebugTest('lib/sound_mode.dart'),
    () => _runWebReleaseTest('lib/sound_mode.dart'),
    () => _runFlutterWebTest(
      'html',
      path.join(flutterRoot, 'packages', 'integration_test'),
      <String>['test/web_extension_test.dart'],
    ),
    () => _runFlutterWebTest(
      'canvaskit',
      path.join(flutterRoot, 'packages', 'integration_test'),
      <String>['test/web_extension_test.dart'],
    ),
  ];

  // Shuffling mixes fast tests with slow tests so shards take roughly the same
  // amount of time to run.
  tests.shuffle(math.Random(0));

  await _ensureChromeDriverIsRunning();
  await _runShardRunnerIndexOfTotalSubshard(tests);
  await _stopChromeDriver();
}

/// Runs one of the `dev/integration_tests/web_e2e_tests` tests.
Future<void> _runWebE2eTest(
  String name, {
  required String buildMode,
  required String renderer,
}) async {
  await _runFlutterDriverWebTest(
    target: path.join('test_driver', '$name.dart'),
    buildMode: buildMode,
    renderer: renderer,
    testAppDirectory: path.join(flutterRoot, 'dev', 'integration_tests', 'web_e2e_tests'),
  );
}

Future<void> _runFlutterDriverWebTest({
  required String target,
  required String buildMode,
  required String renderer,
  required String testAppDirectory,
  String? driver,
  bool expectFailure = false,
  bool silenceBrowserOutput = false,
  bool expectWriteResponseFile = false,
  String expectResponseFileContent = '',
}) async {
  printProgress('${green}Running integration tests $target in $buildMode mode.$reset');
  await runCommand(
    flutter,
    <String>[ 'clean' ],
    workingDirectory: testAppDirectory,
  );
  final String responseFile =
      path.join(testAppDirectory, 'build', 'integration_response_data.json');
  if (File(responseFile).existsSync()) {
    File(responseFile).deleteSync();
  }
  await runCommand(
    flutter,
    <String>[
      ...flutterTestArgs,
      'drive',
      if (driver != null) '--driver=$driver',
      '--target=$target',
      '--browser-name=chrome',
      '-d',
      'web-server',
      '--$buildMode',
      '--web-renderer=$renderer',
    ],
    expectNonZeroExit: expectFailure,
    workingDirectory: testAppDirectory,
    environment: <String, String>{
      'FLUTTER_WEB': 'true',
    },
    removeLine: (String line) {
      if (!silenceBrowserOutput) {
        return false;
      }
      if (line.trim().startsWith('[INFO]')) {
        return true;
      }
      return false;
    },
  );
  if (expectWriteResponseFile) {
    if (!File(responseFile).existsSync()) {
      foundError(<String>[
        '$bold${red}Command did not write the response file but expected response file written.$reset',
      ]);
    } else {
      final String response = File(responseFile).readAsStringSync();
      if (response != expectResponseFileContent) {
        foundError(<String>[
          '$bold${red}Command write the response file with $response but expected response file with $expectResponseFileContent.$reset',
        ]);
      }
    }
  }
}

// Compiles a sample web app and checks that its JS doesn't contain certain
// debug code that we expect to be tree shaken out.
//
// The app is compiled in `--profile` mode to prevent the compiler from
// minifying the symbols.
Future<void> _runWebTreeshakeTest() async {
  final String testAppDirectory = path.join(flutterRoot, 'dev', 'integration_tests', 'web_e2e_tests');
  final String target = path.join('lib', 'treeshaking_main.dart');
  await runCommand(
    flutter,
    <String>[ 'clean' ],
    workingDirectory: testAppDirectory,
  );
  await runCommand(
    flutter,
    <String>[
      'build',
      'web',
      '--target=$target',
      '--profile',
    ],
    workingDirectory: testAppDirectory,
    environment: <String, String>{
      'FLUTTER_WEB': 'true',
    },
  );

  final File mainDartJs = File(path.join(testAppDirectory, 'build', 'web', 'main.dart.js'));
  final String javaScript = mainDartJs.readAsStringSync();

  // Check that we're not looking at minified JS. Otherwise this test would result in false positive.
  expect(javaScript.contains('RootElement'), true);

  const String word = 'debugFillProperties';
  int count = 0;
  int pos = javaScript.indexOf(word);
  final int contentLength = javaScript.length;
  while (pos != -1) {
    count += 1;
    pos += word.length;
    if (pos >= contentLength || count > 100) {
      break;
    }
    pos = javaScript.indexOf(word, pos);
  }

  // The following are classes from `timeline.dart` that should be treeshaken
  // off unless the app (typically a benchmark) uses methods that need them.
  expect(javaScript.contains('AggregatedTimedBlock'), false);
  expect(javaScript.contains('AggregatedTimings'), false);
  expect(javaScript.contains('_BlockBuffer'), false);
  expect(javaScript.contains('_StringListChain'), false);
  expect(javaScript.contains('_Float64ListChain'), false);

  const int kMaxExpectedDebugFillProperties = 11;
  if (count > kMaxExpectedDebugFillProperties) {
    throw Exception(
      'Too many occurrences of "$word" in compiled JavaScript.\n'
      'Expected no more than $kMaxExpectedDebugFillProperties, but found $count.'
    );
  }
}

/// Returns the commit hash of the flutter/packages repository that's rolled in.
///
/// The flutter/packages repository is a downstream dependency, it is only used
/// by flutter/flutter for testing purposes, to assure stable tests for a given
/// flutter commit the flutter/packages commit hash to test against is coded in
/// the bin/internal/flutter_packages.version file.
///
/// The `filesystem` parameter specified filesystem to read the packages version file from.
/// The `packagesVersionFile` parameter allows specifying an alternative path for the
/// packages version file, when null [flutterPackagesVersionFile] is used.
Future<String> getFlutterPackagesVersion({
  fs.FileSystem fileSystem = const LocalFileSystem(),
  String? packagesVersionFile,
}) async {
  final File versionFile = fileSystem.file(packagesVersionFile ?? flutterPackagesVersionFile);
  final String versionFileContents = await versionFile.readAsString();
  return versionFileContents.trim();
}

/// Executes the test suite for the flutter/packages repo.
Future<void> _runFlutterPackagesTests() async {
  Future<void> runAnalyze() async {
    printProgress('${green}Running analysis for flutter/packages$reset');
    final Directory checkout = Directory.systemTemp.createTempSync('flutter_packages.');
    await runCommand(
      'git',
      <String>[
        '-c',
        'core.longPaths=true',
        'clone',
        'https://github.com/flutter/packages.git',
        '.',
      ],
      workingDirectory: checkout.path,
    );
    final String packagesCommit = await getFlutterPackagesVersion();
    await runCommand(
      'git',
      <String>[
        '-c',
        'core.longPaths=true',
        'checkout',
        packagesCommit,
      ],
      workingDirectory: checkout.path,
    );
    // Prep the repository tooling.
    // This test does not use tool_runner.sh because in this context the test
    // should always run on the entire packages repo, while tool_runner.sh
    // is designed for flutter/packages CI and only analyzes changed repository
    // files when run for anything but master.
    final String toolDir = path.join(checkout.path, 'script', 'tool');
    await runCommand(
      'dart',
      <String>[
        'pub',
        'get',
      ],
      workingDirectory: toolDir,
    );
    final String toolScript = path.join(toolDir, 'bin', 'flutter_plugin_tools.dart');
    await runCommand(
      'dart',
      <String>[
        'run',
        toolScript,
        'analyze',
        // Fetch the oldest possible dependencies, rather than the newest, to
        // insulate flutter/flutter from out-of-band failures when new versions
        // of dependencies are published. This compensates for the fact that
        // flutter/packages doesn't use pinned dependencies, and for the
        // purposes of this test using old dependencies is fine. See
        // https://github.com/flutter/flutter/issues/129633
        '--downgrade',
        '--custom-analysis=script/configs/custom_analysis.yaml',
      ],
      workingDirectory: checkout.path,
    );
  }
  await selectSubshard(<String, ShardRunner>{
    'analyze': runAnalyze,
  });
}

// Runs customer_testing.
Future<void> _runCustomerTesting() async {
  printProgress('${green}Running customer testing$reset');
  await runCommand(
    'git',
    <String>[
      'fetch',
      'origin',
      'master',
    ],
    workingDirectory: flutterRoot,
  );
  await runCommand(
    'git',
    <String>[
      'checkout',
      'master',
    ],
    workingDirectory: flutterRoot,
  );
  final Map<String, String> env = Platform.environment;
  final String? revision = env['REVISION'];
  if (revision != null) {
    await runCommand(
      'git',
      <String>[
        'checkout',
        revision,
      ],
      workingDirectory: flutterRoot,
    );
  }
  final String winScript = path.join(flutterRoot, 'dev', 'customer_testing', 'ci.bat');
  await runCommand(
    Platform.isWindows? winScript: './ci.sh',
    <String>[],
    workingDirectory: path.join(flutterRoot, 'dev', 'customer_testing'),
  );
}

// Runs analysis tests.
Future<void> _runAnalyze() async {
  printProgress('${green}Running analysis testing$reset');
  await runCommand(
    'dart',
    <String>[
      '--enable-asserts',
      path.join(flutterRoot, 'dev', 'bots', 'analyze.dart'),
    ],
    workingDirectory: flutterRoot,
  );
}

// Runs flutter_precache.
Future<void> _runFuchsiaPrecache() async {
  printProgress('${green}Running flutter precache tests$reset');
  await runCommand(
    'flutter',
    <String>[
      'config',
      '--enable-fuchsia',
    ],
    workingDirectory: flutterRoot,
  );
  await runCommand(
    'flutter',
    <String>[
      'precache',
      '--flutter_runner',
      '--fuchsia',
      '--no-android',
      '--no-ios',
      '--force',
    ],
    workingDirectory: flutterRoot,
  );
}

// Runs docs.
Future<void> _runDocs() async {
  printProgress('${green}Running flutter doc tests$reset');
  await runCommand(
    './dev/bots/docs.sh',
    <String>[
      '--output',
      'dev/docs/api_docs.zip',
      '--keep-staging',
      '--staging-dir',
      'dev/docs',
    ],
    workingDirectory: flutterRoot,
  );
}

// Verifies binaries are codesigned.
Future<void> _runVerifyCodesigned() async {
  printProgress('${green}Running binaries codesign verification$reset');
  await runCommand(
    'flutter',
    <String>[
      'precache',
      '--android',
      '--ios',
      '--macos'
    ],
    workingDirectory: flutterRoot,
  );

  await verifyExist(flutterRoot);
  await verifySignatures(flutterRoot);
}

const List<String> expectedEntitlements = <String>[
  'com.apple.security.cs.allow-jit',
  'com.apple.security.cs.allow-unsigned-executable-memory',
  'com.apple.security.cs.allow-dyld-environment-variables',
  'com.apple.security.network.client',
  'com.apple.security.network.server',
  'com.apple.security.cs.disable-library-validation',
];

/// Binaries that are expected to be codesigned and have entitlements.
///
/// This list should be kept in sync with the actual contents of Flutter's
/// cache.
List<String> binariesWithEntitlements(String flutterRoot) {
  return <String> [
    'artifacts/engine/android-arm-profile/darwin-x64/gen_snapshot',
    'artifacts/engine/android-arm-release/darwin-x64/gen_snapshot',
    'artifacts/engine/android-arm64-profile/darwin-x64/gen_snapshot',
    'artifacts/engine/android-arm64-release/darwin-x64/gen_snapshot',
    'artifacts/engine/android-x64-profile/darwin-x64/gen_snapshot',
    'artifacts/engine/android-x64-release/darwin-x64/gen_snapshot',
    'artifacts/engine/darwin-x64-profile/gen_snapshot',
    'artifacts/engine/darwin-x64-profile/gen_snapshot_arm64',
    'artifacts/engine/darwin-x64-profile/gen_snapshot_x64',
    'artifacts/engine/darwin-x64-release/gen_snapshot',
    'artifacts/engine/darwin-x64-release/gen_snapshot_arm64',
    'artifacts/engine/darwin-x64-release/gen_snapshot_x64',
    'artifacts/engine/darwin-x64/flutter_tester',
    'artifacts/engine/darwin-x64/gen_snapshot',
    'artifacts/engine/darwin-x64/gen_snapshot_arm64',
    'artifacts/engine/darwin-x64/gen_snapshot_x64',
    'artifacts/engine/ios-profile/gen_snapshot_arm64',
    'artifacts/engine/ios-release/gen_snapshot_arm64',
    'artifacts/engine/ios/gen_snapshot_arm64',
    'artifacts/libimobiledevice/idevicescreenshot',
    'artifacts/libimobiledevice/idevicesyslog',
    'artifacts/libimobiledevice/libimobiledevice-1.0.6.dylib',
    'artifacts/libplist/libplist-2.0.3.dylib',
    'artifacts/openssl/libcrypto.1.1.dylib',
    'artifacts/openssl/libssl.1.1.dylib',
    'artifacts/usbmuxd/iproxy',
    'artifacts/usbmuxd/libusbmuxd-2.0.6.dylib',
    'dart-sdk/bin/dart',
    'dart-sdk/bin/dartaotruntime',
    'dart-sdk/bin/utils/gen_snapshot',
    'dart-sdk/bin/utils/wasm-opt',
  ]
  .map((String relativePath) => path.join(flutterRoot, 'bin', 'cache', relativePath)).toList();
}

/// Binaries that are only expected to be codesigned.
///
/// This list should be kept in sync with the actual contents of Flutter's
/// cache.
List<String> binariesWithoutEntitlements(String flutterRoot) {
  return <String>[
    'artifacts/engine/darwin-x64-profile/FlutterMacOS.framework/Versions/A/FlutterMacOS',
    'artifacts/engine/darwin-x64-release/FlutterMacOS.framework/Versions/A/FlutterMacOS',
    'artifacts/engine/darwin-x64/FlutterMacOS.framework/Versions/A/FlutterMacOS',
    'artifacts/engine/darwin-x64/font-subset',
    'artifacts/engine/darwin-x64/impellerc',
    'artifacts/engine/darwin-x64/libpath_ops.dylib',
    'artifacts/engine/darwin-x64/libtessellator.dylib',
    'artifacts/engine/ios-profile/Flutter.xcframework/ios-arm64/Flutter.framework/Flutter',
    'artifacts/engine/ios-profile/Flutter.xcframework/ios-arm64_x86_64-simulator/Flutter.framework/Flutter',
    'artifacts/engine/ios-profile/extension_safe/Flutter.xcframework/ios-arm64/Flutter.framework/Flutter',
    'artifacts/engine/ios-profile/extension_safe/Flutter.xcframework/ios-arm64_x86_64-simulator/Flutter.framework/Flutter',
    'artifacts/engine/ios-release/Flutter.xcframework/ios-arm64/Flutter.framework/Flutter',
    'artifacts/engine/ios-release/Flutter.xcframework/ios-arm64_x86_64-simulator/Flutter.framework/Flutter',
    'artifacts/engine/ios-release/extension_safe/Flutter.xcframework/ios-arm64/Flutter.framework/Flutter',
    'artifacts/engine/ios-release/extension_safe/Flutter.xcframework/ios-arm64_x86_64-simulator/Flutter.framework/Flutter',
    'artifacts/engine/ios/Flutter.xcframework/ios-arm64/Flutter.framework/Flutter',
    'artifacts/engine/ios/Flutter.xcframework/ios-arm64_x86_64-simulator/Flutter.framework/Flutter',
    'artifacts/engine/ios/extension_safe/Flutter.xcframework/ios-arm64/Flutter.framework/Flutter',
    'artifacts/engine/ios/extension_safe/Flutter.xcframework/ios-arm64_x86_64-simulator/Flutter.framework/Flutter',
    'artifacts/ios-deploy/ios-deploy',
  ]
  .map((String relativePath) => path.join(flutterRoot, 'bin', 'cache', relativePath)).toList();
}

/// xcframeworks that are expected to be codesigned.
///
/// This list should be kept in sync with the actual contents of Flutter's
/// cache.
List<String> signedXcframeworks(String flutterRoot) {
  return <String>[
    'artifacts/engine/ios-profile/Flutter.xcframework',
    'artifacts/engine/ios-profile/extension_safe/Flutter.xcframework',
    'artifacts/engine/ios-release/Flutter.xcframework',
    'artifacts/engine/ios-release/extension_safe/Flutter.xcframework',
    'artifacts/engine/ios/Flutter.xcframework',
    'artifacts/engine/ios/extension_safe/Flutter.xcframework',
  ]
  .map((String relativePath) => path.join(flutterRoot, 'bin', 'cache', relativePath)).toList();
}

/// Verify the existence of all expected binaries in cache.
///
/// This function ignores code signatures and entitlements, and is intended to
/// be run on every commit. It should throw if either new binaries are added
/// to the cache or expected binaries removed. In either case, this class'
/// [binariesWithEntitlements] or [binariesWithoutEntitlements] lists should
/// be updated accordingly.
Future<void> verifyExist(
  String flutterRoot,
  {@visibleForTesting ProcessManager processManager = const LocalProcessManager()
}) async {
  final Set<String> foundFiles = <String>{};
  final String cacheDirectory =  path.join(flutterRoot, 'bin', 'cache');

  for (final String binaryPath
      in await findBinaryPaths(cacheDirectory, processManager: processManager)) {
    if (binariesWithEntitlements(flutterRoot).contains(binaryPath)) {
      foundFiles.add(binaryPath);
    } else if (binariesWithoutEntitlements(flutterRoot).contains(binaryPath)) {
      foundFiles.add(binaryPath);
    } else {
      throw Exception(
          'Found unexpected binary in cache: $binaryPath');
    }
  }

  final List<String> allExpectedFiles = binariesWithEntitlements(flutterRoot) + binariesWithoutEntitlements(flutterRoot);
  if (foundFiles.length < allExpectedFiles.length) {
    final List<String> unfoundFiles = allExpectedFiles
        .where(
          (String file) => !foundFiles.contains(file),
        )
        .toList();
    print(
      'Expected binaries not found in cache:\n\n${unfoundFiles.join('\n')}\n\n'
      'If this commit is removing binaries from the cache, this test should be fixed by\n'
      'removing the relevant entry from either the "binariesWithEntitlements" or\n'
      '"binariesWithoutEntitlements" getters in dev/tools/lib/codesign.dart.',
    );
    throw Exception('Did not find all expected binaries!');
  }

  print('All expected binaries present.');
}

/// Verify code signatures and entitlements of all binaries in the cache.
Future<void> verifySignatures(
  String flutterRoot,
  {@visibleForTesting ProcessManager processManager = const LocalProcessManager()}
) async {
  final List<String> unsignedFiles = <String>[];
  final List<String> wrongEntitlementBinaries = <String>[];
  final List<String> unexpectedFiles = <String>[];
  final String cacheDirectory =  path.join(flutterRoot, 'bin', 'cache');

  final List<String> binariesAndXcframeworks =
      (await findBinaryPaths(cacheDirectory, processManager: processManager)) + (await findXcframeworksPaths(cacheDirectory, processManager: processManager));

  for (final String pathToCheck in binariesAndXcframeworks) {
    bool verifySignature = false;
    bool verifyEntitlements = false;
    if (binariesWithEntitlements(flutterRoot).contains(pathToCheck)) {
      verifySignature = true;
      verifyEntitlements = true;
    }
    if (binariesWithoutEntitlements(flutterRoot).contains(pathToCheck)) {
      verifySignature = true;
    }
    if (signedXcframeworks(flutterRoot).contains(pathToCheck)) {
      verifySignature = true;
    }
    if (!verifySignature && !verifyEntitlements) {
      unexpectedFiles.add(pathToCheck);
      print('Unexpected binary or xcframework $pathToCheck found in cache!');
      continue;
    }
    print('Verifying the code signature of $pathToCheck');
    final io.ProcessResult codeSignResult = await processManager.run(
      <String>[
        'codesign',
        '-vvv',
        pathToCheck,
      ],
    );
    if (codeSignResult.exitCode != 0) {
      unsignedFiles.add(pathToCheck);
      print(
        'File "$pathToCheck" does not appear to be codesigned.\n'
        'The `codesign` command failed with exit code ${codeSignResult.exitCode}:\n'
        '${codeSignResult.stderr}\n',
      );
      continue;
    }
    if (verifyEntitlements) {
      print('Verifying entitlements of $pathToCheck');
      if (!(await hasExpectedEntitlements(pathToCheck, flutterRoot, processManager: processManager))) {
        wrongEntitlementBinaries.add(pathToCheck);
      }
    }
  }

  // First print all deviations from expectations
  if (unsignedFiles.isNotEmpty) {
    print('Found ${unsignedFiles.length} unsigned files:');
    unsignedFiles.forEach(print);
  }

  if (wrongEntitlementBinaries.isNotEmpty) {
    print('Found ${wrongEntitlementBinaries.length} files with unexpected entitlements:');
    wrongEntitlementBinaries.forEach(print);
  }

  if (unexpectedFiles.isNotEmpty) {
    print('Found ${unexpectedFiles.length} unexpected files in the cache:');
    unexpectedFiles.forEach(print);
  }

  // Finally, exit on any invalid state
  if (unsignedFiles.isNotEmpty) {
    throw Exception('Test failed because unsigned files detected.');
  }

  if (wrongEntitlementBinaries.isNotEmpty) {
    throw Exception(
      'Test failed because files found with the wrong entitlements:\n'
      '${wrongEntitlementBinaries.join('\n')}',
    );
  }

  if (unexpectedFiles.isNotEmpty) {
    throw Exception('Test failed because unexpected files found in the cache.');
  }
  print('Verified that files are codesigned and have expected entitlements.');
}

/// Find every binary file in the given [rootDirectory].
Future<List<String>> findBinaryPaths(
  String rootDirectory,
  {@visibleForTesting ProcessManager processManager = const LocalProcessManager()
}) async {
  final List<String> allBinaryPaths = <String>[];
  final io.ProcessResult result = await processManager.run(
    <String>[
      'find',
      rootDirectory,
      '-type',
      'f',
    ],
  );
  final List<String> allFiles = (result.stdout as String)
      .split('\n')
      .where((String s) => s.isNotEmpty)
      .toList();

  await Future.forEach(allFiles, (String filePath) async {
    if (await isBinary(filePath, processManager: processManager)) {
      allBinaryPaths.add(filePath);
      print('Found: $filePath\n');
    }
  });
  return allBinaryPaths;
}

/// Find every xcframework in the given [rootDirectory].
Future<List<String>> findXcframeworksPaths(
    String rootDirectory,
    {@visibleForTesting ProcessManager processManager = const LocalProcessManager()
    }) async {
  final io.ProcessResult result = await processManager.run(
    <String>[
      'find',
      rootDirectory,
      '-type',
      'd',
      '-name',
      '*xcframework',
    ],
  );
  final List<String> allXcframeworkPaths = LineSplitter.split(result.stdout as String)
      .where((String s) => s.isNotEmpty)
      .toList();
  for (final String path in allXcframeworkPaths) {
    print('Found: $path\n');
  }
  return allXcframeworkPaths;
}

/// Check mime-type of file at [filePath] to determine if it is binary.
Future<bool> isBinary(
  String filePath,
  {@visibleForTesting ProcessManager processManager = const LocalProcessManager()}
) async {
  final io.ProcessResult result = await processManager.run(
    <String>[
      'file',
      '--mime-type',
      '-b', // is binary
      filePath,
    ],
  );
  return (result.stdout as String).contains('application/x-mach-binary');
}

/// Check if the binary has the expected entitlements.
Future<bool> hasExpectedEntitlements(
  String binaryPath,
  String flutterRoot,
  {@visibleForTesting ProcessManager processManager = const LocalProcessManager()}
) async {
  final io.ProcessResult entitlementResult = await processManager.run(
    <String>[
      'codesign',
      '--display',
      '--entitlements',
      ':-',
      binaryPath,
    ],
  );

  if (entitlementResult.exitCode != 0) {
    print(
      'The `codesign --entitlements` command failed with exit code ${entitlementResult.exitCode}:\n'
      '${entitlementResult.stderr}\n',
    );
    return false;
  }

  bool passes = true;
  final String output = entitlementResult.stdout as String;
  for (final String entitlement in expectedEntitlements) {
    final bool entitlementExpected =
        binariesWithEntitlements(flutterRoot).contains(binaryPath);
    if (output.contains(entitlement) != entitlementExpected) {
      print(
        'File "$binaryPath" ${entitlementExpected ? 'does not have expected' : 'has unexpected'} '
        'entitlement $entitlement.',
      );
      passes = false;
    }
  }
  return passes;
}

/// Runs the skp_generator from the flutter/tests repo.
///
/// See also the customer_tests shard.
///
/// Generated SKPs are ditched, this just verifies that it can run without failure.
Future<void> _runSkpGeneratorTests() async {
  printProgress('${green}Running skp_generator from flutter/tests$reset');
  final Directory checkout = Directory.systemTemp.createTempSync('flutter_skp_generator.');
  await runCommand(
    'git',
    <String>[
      '-c',
      'core.longPaths=true',
      'clone',
      'https://github.com/flutter/tests.git',
      '.',
    ],
    workingDirectory: checkout.path,
  );
  await runCommand(
    './build.sh',
    <String>[ ],
    workingDirectory: path.join(checkout.path, 'skp_generator'),
  );
}

Future<void> _runRealmCheckerTest() async {
  final String engineRealm = File(engineRealmFile).readAsStringSync().trim();
  if (engineRealm.isNotEmpty) {
    foundError(<String>['The checked-in engine.realm file must be empty.']);
  }
}

// The `chromedriver` process created by this test.
//
// If an existing chromedriver is already available on port 4444, the existing
// process is reused and this variable remains null.
Command? _chromeDriver;

Future<bool> _isChromeDriverRunning() async {
  try {
    final RawSocket socket = await RawSocket.connect('localhost', 4444);
    socket.shutdown(SocketDirection.both);
    await socket.close();
    return true;
  } on SocketException {
    return false;
  }
}

Future<void> _ensureChromeDriverIsRunning() async {
  // If we cannot connect to ChromeDriver, assume it is not running. Launch it.
  if (!await _isChromeDriverRunning()) {
    printProgress('Starting chromedriver');
    // Assume chromedriver is in the PATH.
    _chromeDriver = await startCommand(
      // TODO(ianh): this is the only remaining consumer of startCommand other than runCommand
      // and it doesn't use most of startCommand's features; we could simplify this a lot by
      // inlining the relevant parts of startCommand here.
      'chromedriver',
      <String>['--port=4444'],
    );
    while (!await _isChromeDriverRunning()) {
      await Future<void>.delayed(const Duration(milliseconds: 100));
      print('Waiting for chromedriver to start up.');
    }
  }

  final HttpClient client = HttpClient();
  final Uri chromeDriverUrl = Uri.parse('http://localhost:4444/status');
  final HttpClientRequest request = await client.getUrl(chromeDriverUrl);
  final HttpClientResponse response = await request.close();
  final Map<String, dynamic> webDriverStatus = json.decode(await response.transform(utf8.decoder).join()) as Map<String, dynamic>;
  client.close();
  final bool webDriverReady = (webDriverStatus['value'] as Map<String, dynamic>)['ready'] as bool;
  if (!webDriverReady) {
    throw Exception('WebDriver not available.');
  }
}

Future<void> _stopChromeDriver() async {
  if (_chromeDriver == null) {
    return;
  }
  print('Stopping chromedriver');
  _chromeDriver!.process.kill();
}

/// Exercises the old gallery in a browser for a long period of time, looking
/// for memory leaks and dangling pointers.
///
/// This is not a performance test.
///
/// If [canvasKit] is set to true, runs the test in CanvasKit mode.
///
/// The test is written using `package:integration_test` (despite the "e2e" in
/// the name, which is there for historic reasons).
Future<void> _runGalleryE2eWebTest(String buildMode, { bool canvasKit = false }) async {
  printProgress('${green}Running flutter_gallery integration test in --$buildMode using ${canvasKit ? 'CanvasKit' : 'HTML'} renderer.$reset');
  final String testAppDirectory = path.join(flutterRoot, 'dev', 'integration_tests', 'flutter_gallery');
  await runCommand(
    flutter,
    <String>[ 'clean' ],
    workingDirectory: testAppDirectory,
  );
  await runCommand(
    flutter,
    <String>[
      ...flutterTestArgs,
      'drive',
      if (canvasKit)
        '--dart-define=FLUTTER_WEB_USE_SKIA=true',
      if (!canvasKit)
        '--dart-define=FLUTTER_WEB_USE_SKIA=false',
      if (!canvasKit)
        '--dart-define=FLUTTER_WEB_AUTO_DETECT=false',
      '--driver=test_driver/transitions_perf_e2e_test.dart',
      '--target=test_driver/transitions_perf_e2e.dart',
      '--browser-name=chrome',
      '-d',
      'web-server',
      '--$buildMode',
    ],
    workingDirectory: testAppDirectory,
    environment: <String, String>{
      'FLUTTER_WEB': 'true',
    },
  );
}

Future<void> _runWebStackTraceTest(String buildMode, String entrypoint) async {
  final String testAppDirectory = path.join(flutterRoot, 'dev', 'integration_tests', 'web');
  final String appBuildDirectory = path.join(testAppDirectory, 'build', 'web');

  // Build the app.
  await runCommand(
    flutter,
    <String>[ 'clean' ],
    workingDirectory: testAppDirectory,
  );
  await runCommand(
    flutter,
    <String>[
      'build',
      'web',
      '--$buildMode',
      '-t',
      entrypoint,
    ],
    workingDirectory: testAppDirectory,
    environment: <String, String>{
      'FLUTTER_WEB': 'true',
    },
  );

  // Run the app.
  final int serverPort = await findAvailablePortAndPossiblyCauseFlakyTests();
  final int browserDebugPort = await findAvailablePortAndPossiblyCauseFlakyTests();
  final String result = await evalTestAppInChrome(
    appUrl: 'http://localhost:$serverPort/index.html',
    appDirectory: appBuildDirectory,
    serverPort: serverPort,
    browserDebugPort: browserDebugPort,
  );

  if (!result.contains('--- TEST SUCCEEDED ---')) {
    foundError(<String>[
      result,
      '${red}Web stack trace integration test failed.$reset',
    ]);
  }
}

/// Run a web integration test in release mode.
Future<void> _runWebReleaseTest(String target, {
  List<String> additionalArguments = const<String>[],
}) async {
  final String testAppDirectory = path.join(flutterRoot, 'dev', 'integration_tests', 'web');
  final String appBuildDirectory = path.join(testAppDirectory, 'build', 'web');

  // Build the app.
  await runCommand(
    flutter,
    <String>[ 'clean' ],
    workingDirectory: testAppDirectory,
  );
  await runCommand(
    flutter,
    <String>[
      ...flutterTestArgs,
      'build',
      'web',
      '--release',
      ...additionalArguments,
      '-t',
      target,
    ],
    workingDirectory: testAppDirectory,
    environment: <String, String>{
      'FLUTTER_WEB': 'true',
    },
  );

  // Run the app.
  final int serverPort = await findAvailablePortAndPossiblyCauseFlakyTests();
  final int browserDebugPort = await findAvailablePortAndPossiblyCauseFlakyTests();
  final String result = await evalTestAppInChrome(
    appUrl: 'http://localhost:$serverPort/index.html',
    appDirectory: appBuildDirectory,
    serverPort: serverPort,
    browserDebugPort: browserDebugPort,
  );

  if (!result.contains('--- TEST SUCCEEDED ---')) {
    foundError(<String>[
      result,
      '${red}Web release mode test failed.$reset',
    ]);
  }
}

/// Debug mode is special because `flutter build web` doesn't build in debug mode.
///
/// Instead, we use `flutter run --debug` and sniff out the standard output.
Future<void> _runWebDebugTest(String target, {
  List<String> additionalArguments = const<String>[],
}) async {
  final String testAppDirectory = path.join(flutterRoot, 'dev', 'integration_tests', 'web');
  bool success = false;
  final Map<String, String> environment = <String, String>{
    'FLUTTER_WEB': 'true',
  };
  adjustEnvironmentToEnableFlutterAsserts(environment);
  final CommandResult result = await runCommand(
    flutter,
    <String>[
      'run',
      '--debug',
      '-d',
      'chrome',
      '--web-run-headless',
      '--dart-define=FLUTTER_WEB_USE_SKIA=false',
      '--dart-define=FLUTTER_WEB_AUTO_DETECT=false',
      ...additionalArguments,
      '-t',
      target,
    ],
    outputMode: OutputMode.capture,
    outputListener: (String line, Process process) {
      if (line.contains('--- TEST SUCCEEDED ---')) {
        success = true;
      }
      if (success || line.contains('--- TEST FAILED ---')) {
        process.stdin.add('q'.codeUnits);
      }
    },
    workingDirectory: testAppDirectory,
    environment: environment,
  );

  if (!success) {
    foundError(<String>[
      result.flattenedStdout!,
      result.flattenedStderr!,
      '${red}Web stack trace integration test failed.$reset',
    ]);
  }
}

Future<void> _runFlutterWebTest(String webRenderer, String workingDirectory, List<String> tests) async {
  await runCommand(
    flutter,
    <String>[
      'test',
      if (ciProvider == CiProviders.cirrus)
        '--concurrency=1',  // do not parallelize on Cirrus, to reduce flakiness
      '-v',
      '--platform=chrome',
      '--web-renderer=$webRenderer',
      '--dart-define=DART_HHH_BOT=$_runningInDartHHHBot',
      ...flutterTestArgs,
      ...tests,
    ],
    workingDirectory: workingDirectory,
    environment: <String, String>{
      'FLUTTER_WEB': 'true',
    },
  );
}

// TODO(sigmund): includeLocalEngineEnv should default to true. Currently we
// only enable it on flutter-web test because some test suites do not work
// properly when overriding the local engine (for example, because some platform
// dependent targets are only built on some engines).
// See https://github.com/flutter/flutter/issues/72368
Future<void> _runDartTest(String workingDirectory, {
  List<String>? testPaths,
  bool enableFlutterToolAsserts = true,
  bool useBuildRunner = false,
  String? coverage,
  bool forceSingleCore = false,
  Duration? perTestTimeout,
  bool includeLocalEngineEnv = false,
  bool ensurePrecompiledTool = true,
  bool shuffleTests = true,
  bool collectMetrics = false,
}) async {
  int? cpus;
  final String? cpuVariable = Platform.environment['CPU']; // CPU is set in cirrus.yml
  if (cpuVariable != null) {
    cpus = int.tryParse(cpuVariable, radix: 10);
    if (cpus == null) {
      foundError(<String>[
        '${red}The CPU environment variable, if set, must be set to the integer number of available cores.$reset',
        'Actual value: "$cpuVariable"',
      ]);
      return;
    }
  } else {
    cpus = 2; // Don't default to 1, otherwise we won't catch race conditions.
  }
  // Integration tests that depend on external processes like chrome
  // can get stuck if there are multiple instances running at once.
  if (forceSingleCore) {
    cpus = 1;
  }

  const LocalFileSystem fileSystem = LocalFileSystem();
  final File metricFile = fileSystem.file(path.join(flutterRoot, 'metrics.json'));
  final List<String> args = <String>[
    'run',
    'test',
    '--file-reporter=json:${metricFile.path}',
    if (shuffleTests) '--test-randomize-ordering-seed=$shuffleSeed',
    '-j$cpus',
    if (!hasColor)
      '--no-color',
    if (coverage != null)
      '--coverage=$coverage',
    if (perTestTimeout != null)
      '--timeout=${perTestTimeout.inMilliseconds}ms',
    if (testPaths != null)
      for (final String testPath in testPaths)
        testPath,
  ];
  final Map<String, String> environment = <String, String>{
    'FLUTTER_ROOT': flutterRoot,
    if (includeLocalEngineEnv)
      ...localEngineEnv,
    if (Directory(pubCache).existsSync())
      'PUB_CACHE': pubCache,
  };
  if (enableFlutterToolAsserts) {
    adjustEnvironmentToEnableFlutterAsserts(environment);
  }
  if (ensurePrecompiledTool) {
    // We rerun the `flutter` tool here just to make sure that it is compiled
    // before tests run, because the tests might time out if they have to rebuild
    // the tool themselves.
    await runCommand(flutter, <String>['--version'], environment: environment);
  }
  await runCommand(
    dart,
    args,
    workingDirectory: workingDirectory,
    environment: environment,
    removeLine: useBuildRunner ? (String line) => line.startsWith('[INFO]') : null,
  );

  final TestFileReporterResults test = TestFileReporterResults.fromFile(metricFile); // --file-reporter name
  final File info = fileSystem.file(path.join(flutterRoot, 'error.log'));
  info.writeAsStringSync(json.encode(test.errors));

  if (collectMetrics) {
    try {
      final List<String> testList = <String>[];
      final Map<int, TestSpecs> allTestSpecs = test.allTestSpecs;
      for (final TestSpecs testSpecs in allTestSpecs.values) {
        testList.add(testSpecs.toJson());
      }
      if (testList.isNotEmpty) {
        final String testJson = json.encode(testList);
        final File testResults = fileSystem.file(
            path.join(flutterRoot, 'test_results.json'));
        testResults.writeAsStringSync(testJson);
      }
    } on fs.FileSystemException catch (e) {
      print('Failed to generate metrics: $e');
    }
  }
}

Future<void> _runFlutterTest(String workingDirectory, {
  String? script,
  bool expectFailure = false,
  bool printOutput = true,
  OutputChecker? outputChecker,
  List<String> options = const <String>[],
  Map<String, String>? environment,
  List<String> tests = const <String>[],
  bool shuffleTests = true,
  bool fatalWarnings = true,
}) async {
  assert(!printOutput || outputChecker == null, 'Output either can be printed or checked but not both');

  final List<String> tags = <String>[];
  // Recipe-configured reduced test shards will only execute tests with the
  // appropriate tag.
  if (Platform.environment['REDUCED_TEST_SET'] == 'True') {
    tags.addAll(<String>['-t', 'reduced-test-set']);
  }

  final List<String> args = <String>[
    'test',
    if (shuffleTests) '--test-randomize-ordering-seed=$shuffleSeed',
    if (fatalWarnings) '--fatal-warnings',
    ...options,
    ...tags,
    ...flutterTestArgs,
  ];

  if (script != null) {
    final String fullScriptPath = path.join(workingDirectory, script);
    if (!FileSystemEntity.isFileSync(fullScriptPath)) {
      foundError(<String>[
        '${red}Could not find test$reset: $green$fullScriptPath$reset',
        'Working directory: $cyan$workingDirectory$reset',
        'Script: $green$script$reset',
        if (!printOutput)
          'This is one of the tests that does not normally print output.',
      ]);
      return;
    }
    args.add(script);
  }

  args.addAll(tests);

  final OutputMode outputMode = outputChecker == null && printOutput
    ? OutputMode.print
    : OutputMode.capture;

  final CommandResult result = await runCommand(
    flutter,
    args,
    workingDirectory: workingDirectory,
    expectNonZeroExit: expectFailure,
    outputMode: outputMode,
    environment: environment,
  );

  if (outputChecker != null) {
    final String? message = outputChecker(result);
    if (message != null) {
      foundError(<String>[message]);
    }
  }
}

/// This will force the next run of the Flutter tool (if it uses the provided
/// environment) to have asserts enabled, by setting an environment variable.
void adjustEnvironmentToEnableFlutterAsserts(Map<String, String> environment) {
  // If an existing env variable exists append to it, but only if
  // it doesn't appear to already include enable-asserts.
  String toolsArgs = Platform.environment['FLUTTER_TOOL_ARGS'] ?? '';
  if (!toolsArgs.contains('--enable-asserts')) {
    toolsArgs += ' --enable-asserts';
  }
  environment['FLUTTER_TOOL_ARGS'] = toolsArgs.trim();
}

enum CiProviders {
  cirrus,
  luci,
}

CiProviders? get ciProvider {
  if (Platform.environment['CIRRUS_CI'] == 'true') {
    return CiProviders.cirrus;
  }
  if (Platform.environment['LUCI_CONTEXT'] != null) {
    return CiProviders.luci;
  }
  return null;
}

/// Checks the given file's contents to determine if they match the allowed
/// pattern for version strings.
///
/// Returns null if the contents are good. Returns a string if they are bad.
/// The string is an error message.
Future<String?> verifyVersion(File file) async {
  final RegExp pattern = RegExp(
    r'^(\d+)\.(\d+)\.(\d+)((-\d+\.\d+)?\.pre(\.\d+)?)?$');
  if (!file.existsSync()) {
    return 'The version logic failed to create the Flutter version file.';
  }
  final String version = await file.readAsString();
  if (version == '0.0.0-unknown') {
    return 'The version logic failed to determine the Flutter version.';
  }
  if (!version.contains(pattern)) {
    return 'The version logic generated an invalid version string: "$version".';
  }
  return null;
}

/// Parse (one-)index/total-named subshards from environment variable SUBSHARD
/// and equally distribute [tests] between them.
/// Subshard format is "{index}_{total number of shards}".
/// The scheduler can change the number of total shards without needing an additional
/// commit in this repository.
///
/// Examples:
/// 1_3
/// 2_3
/// 3_3
List<T> _selectIndexOfTotalSubshard<T>(List<T> tests, {String subshardKey = kSubshardKey}) {
  // Example: "1_3" means the first (one-indexed) shard of three total shards.
  final String? subshardName = Platform.environment[subshardKey];
  if (subshardName == null) {
    print('$kSubshardKey environment variable is missing, skipping sharding');
    return tests;
  }
  printProgress('$bold$subshardKey=$subshardName$reset');

  final RegExp pattern = RegExp(r'^(\d+)_(\d+)$');
  final Match? match = pattern.firstMatch(subshardName);
  if (match == null || match.groupCount != 2) {
    foundError(<String>[
      '${red}Invalid subshard name "$subshardName". Expected format "[int]_[int]" ex. "1_3"',
    ]);
    throw Exception('Invalid subshard name: $subshardName');
  }
  // One-indexed.
  final int index = int.parse(match.group(1)!);
  final int total = int.parse(match.group(2)!);
  if (index > total) {
    foundError(<String>[
      '${red}Invalid subshard name "$subshardName". Index number must be greater or equal to total.',
    ]);
    return <T>[];
  }

  final int testsPerShard = (tests.length / total).ceil();
  final int start = (index - 1) * testsPerShard;
  final int end = math.min(index * testsPerShard, tests.length);

  print('Selecting subshard $index of $total (tests ${start + 1}-$end of ${tests.length})');
  return tests.sublist(start, end);
}

Future<void> _runShardRunnerIndexOfTotalSubshard(List<ShardRunner> tests) async {
  final List<ShardRunner> sublist = _selectIndexOfTotalSubshard<ShardRunner>(tests);
  for (final ShardRunner test in sublist) {
    await test();
  }
}

Future<void> selectShard(Map<String, ShardRunner> shards) => _runFromList(shards, kShardKey, 'shard', 0);
Future<void> selectSubshard(Map<String, ShardRunner> subshards) => _runFromList(subshards, kSubshardKey, 'subshard', 1);

const String CIRRUS_TASK_NAME = 'CIRRUS_TASK_NAME';

Future<void> _runFromList(Map<String, ShardRunner> items, String key, String name, int positionInTaskName) async {
  String? item = Platform.environment[key];
  if (item == null && Platform.environment.containsKey(CIRRUS_TASK_NAME)) {
    final List<String> parts = Platform.environment[CIRRUS_TASK_NAME]!.split('-');
    assert(positionInTaskName < parts.length);
    item = parts[positionInTaskName];
  }
  if (item == null) {
    for (final String currentItem in items.keys) {
      printProgress('$bold$key=$currentItem$reset');
      await items[currentItem]!();
    }
  } else {
    printProgress('$bold$key=$item$reset');
    if (!items.containsKey(item)) {
      foundError(<String>[
        '${red}Invalid $name: $item$reset',
        'The available ${name}s are: ${items.keys.join(", ")}',
      ]);
      return;
    }
    await items[item]!();
  }
=======
>>>>>>> dec2ee5c
}<|MERGE_RESOLUTION|>--- conflicted
+++ resolved
@@ -78,7 +78,7 @@
 
 /// Environment variables to override the local engine when running `pub test`,
 /// if such flags are provided to `test.dart`.
-final Map<String,String> localEngineEnv = <String, String>{};
+final Map<String, String> localEngineEnv = <String, String>{};
 
 const String CIRRUS_TASK_NAME = 'CIRRUS_TASK_NAME';
 
@@ -97,13 +97,16 @@
     printProgress('STARTING ANALYSIS');
     for (final String arg in args) {
       if (arg.startsWith('--local-engine=')) {
-        localEngineEnv['FLUTTER_LOCAL_ENGINE'] = arg.substring('--local-engine='.length);
+        localEngineEnv['FLUTTER_LOCAL_ENGINE'] =
+            arg.substring('--local-engine='.length);
         flutterTestArgs.add(arg);
       } else if (arg.startsWith('--local-engine-host=')) {
-        localEngineEnv['FLUTTER_LOCAL_ENGINE_HOST'] = arg.substring('--local-engine-host='.length);
+        localEngineEnv['FLUTTER_LOCAL_ENGINE_HOST'] =
+            arg.substring('--local-engine-host='.length);
         flutterTestArgs.add(arg);
       } else if (arg.startsWith('--local-engine-src-path=')) {
-        localEngineEnv['FLUTTER_LOCAL_ENGINE_SRC_PATH'] = arg.substring('--local-engine-src-path='.length);
+        localEngineEnv['FLUTTER_LOCAL_ENGINE_SRC_PATH'] =
+            arg.substring('--local-engine-src-path='.length);
         flutterTestArgs.add(arg);
       } else if (arg.startsWith('--test-randomize-ordering-seed=')) {
         shuffleSeed = arg.substring('--test-randomize-ordering-seed='.length);
@@ -131,8 +134,10 @@
       'tool_tests': _runToolTests,
       'web_tool_tests': _runWebToolTests,
       'tool_integration_tests': _runIntegrationToolTests,
-      'android_preview_tool_integration_tests': androidPreviewIntegrationToolTestsRunner,
-      'android_java11_tool_integration_tests': androidJava11IntegrationToolTestsRunner,
+      'android_preview_tool_integration_tests':
+          androidPreviewIntegrationToolTestsRunner,
+      'android_java11_tool_integration_tests':
+          androidJava11IntegrationToolTestsRunner,
       'tool_host_cross_arch_tests': _runToolHostCrossArchTests,
       // All the unit/widget tests run using `flutter test --platform=chrome --web-renderer=html`
       'web_tests': webTestsSuite.runWebHtmlUnitTests,
@@ -151,7 +156,8 @@
       'snippets': _runSnippetsTests,
       'docs': docsRunner,
       'verify_binaries_codesigned': verifyCodesignedTestRunner,
-      kTestHarnessShardName: testHarnessTestsRunner, // Used for testing this script; also run as part of SHARD=framework_tests, SUBSHARD=misc.
+      kTestHarnessShardName:
+          testHarnessTestsRunner, // Used for testing this script; also run as part of SHARD=framework_tests, SUBSHARD=misc.
     });
   } catch (error, stackTrace) {
     foundError(<String>[
@@ -193,8 +199,11 @@
 }
 
 Future<void> _runWebToolTests() async {
-  final List<File> allFiles = Directory(path.join(_toolsPath, 'test', 'web.shard'))
-      .listSync(recursive: true).whereType<File>().toList();
+  final List<File> allFiles =
+      Directory(path.join(_toolsPath, 'test', 'web.shard'))
+          .listSync(recursive: true)
+          .whereType<File>()
+          .toList();
   final List<String> allTests = <String>[];
   for (final File file in allFiles) {
     if (file.path.endsWith('_test.dart')) {
@@ -219,10 +228,15 @@
 }
 
 Future<void> _runIntegrationToolTests() async {
-  final List<String> allTests = Directory(path.join(_toolsPath, 'test', 'integration.shard'))
-      .listSync(recursive: true).whereType<File>()
-      .map<String>((FileSystemEntity entry) => path.relative(entry.path, from: _toolsPath))
-      .where((String testPath) => path.basename(testPath).endsWith('_test.dart')).toList();
+  final List<String> allTests =
+      Directory(path.join(_toolsPath, 'test', 'integration.shard'))
+          .listSync(recursive: true)
+          .whereType<File>()
+          .map<String>((FileSystemEntity entry) =>
+              path.relative(entry.path, from: _toolsPath))
+          .where((String testPath) =>
+              path.basename(testPath).endsWith('_test.dart'))
+          .toList();
 
   await runDartTest(
     _toolsPath,
@@ -242,9 +256,13 @@
 Future<void> _runSnippetsTests() async {
   final String snippetsPath = path.join(flutterRoot, 'dev', 'snippets');
   final List<String> allTests = Directory(path.join(snippetsPath, 'test'))
-      .listSync(recursive: true).whereType<File>()
-      .map<String>((FileSystemEntity entry) => path.relative(entry.path, from: _toolsPath))
-      .where((String testPath) => path.basename(testPath).endsWith('_test.dart')).toList();
+      .listSync(recursive: true)
+      .whereType<File>()
+      .map<String>((FileSystemEntity entry) =>
+          path.relative(entry.path, from: _toolsPath))
+      .where(
+          (String testPath) => path.basename(testPath).endsWith('_test.dart'))
+      .toList();
 
   await runDartTest(
     snippetsPath,
@@ -256,7 +274,8 @@
 
 Future<void> runForbiddenFromReleaseTests() async {
   // Build a release APK to get the snapshot json.
-  final Directory tempDirectory = Directory.systemTemp.createTempSync('flutter_forbidden_imports.');
+  final Directory tempDirectory =
+      Directory.systemTemp.createTempSync('flutter_forbidden_imports.');
   final List<String> command = <String>[
     'build',
     'apk',
@@ -277,10 +296,15 @@
 
   // First, a smoke test.
   final List<String> smokeTestArgs = <String>[
-    path.join(flutterRoot, 'dev', 'forbidden_from_release_tests', 'bin', 'main.dart'),
-    '--snapshot', path.join(tempDirectory.path, 'snapshot.arm64-v8a.json'),
-    '--package-config', path.join(flutterRoot, 'examples', 'hello_world', '.dart_tool', 'package_config.json'),
-    '--forbidden-type', 'package:flutter/src/widgets/framework.dart::Widget',
+    path.join(
+        flutterRoot, 'dev', 'forbidden_from_release_tests', 'bin', 'main.dart'),
+    '--snapshot',
+    path.join(tempDirectory.path, 'snapshot.arm64-v8a.json'),
+    '--package-config',
+    path.join(flutterRoot, 'examples', 'hello_world', '.dart_tool',
+        'package_config.json'),
+    '--forbidden-type',
+    'package:flutter/src/widgets/framework.dart::Widget',
   ];
   await runCommand(
     dart,
@@ -291,12 +315,19 @@
 
   // Actual test.
   final List<String> args = <String>[
-    path.join(flutterRoot, 'dev', 'forbidden_from_release_tests', 'bin', 'main.dart'),
-    '--snapshot', path.join(tempDirectory.path, 'snapshot.arm64-v8a.json'),
-    '--package-config', path.join(flutterRoot, 'examples', 'hello_world', '.dart_tool', 'package_config.json'),
-    '--forbidden-type', 'package:flutter/src/widgets/widget_inspector.dart::WidgetInspectorService',
-    '--forbidden-type', 'package:flutter/src/widgets/framework.dart::DebugCreator',
-    '--forbidden-type', 'package:flutter/src/foundation/print.dart::debugPrint',
+    path.join(
+        flutterRoot, 'dev', 'forbidden_from_release_tests', 'bin', 'main.dart'),
+    '--snapshot',
+    path.join(tempDirectory.path, 'snapshot.arm64-v8a.json'),
+    '--package-config',
+    path.join(flutterRoot, 'examples', 'hello_world', '.dart_tool',
+        'package_config.json'),
+    '--forbidden-type',
+    'package:flutter/src/widgets/widget_inspector.dart::WidgetInspectorService',
+    '--forbidden-type',
+    'package:flutter/src/widgets/framework.dart::DebugCreator',
+    '--forbidden-type',
+    'package:flutter/src/foundation/print.dart::debugPrint',
   ];
   await runCommand(
     dart,
@@ -313,20 +344,36 @@
 ///
 /// Also does some checking about types included in hello_world.
 Future<void> _runBuildTests() async {
-  final List<Directory> exampleDirectories = Directory(path.join(flutterRoot, 'examples')).listSync()
-    // API example builds will be tested in a separate shard.
-    .where((FileSystemEntity entity) => entity is Directory && path.basename(entity.path) != 'api').cast<Directory>().toList()
-    ..add(Directory(path.join(flutterRoot, 'packages', 'integration_test', 'example')))
-    ..add(Directory(path.join(flutterRoot, 'dev', 'integration_tests', 'android_semantics_testing')))
-    ..add(Directory(path.join(flutterRoot, 'dev', 'integration_tests', 'android_views')))
-    ..add(Directory(path.join(flutterRoot, 'dev', 'integration_tests', 'channels')))
-    ..add(Directory(path.join(flutterRoot, 'dev', 'integration_tests', 'hybrid_android_views')))
-    ..add(Directory(path.join(flutterRoot, 'dev', 'integration_tests', 'flutter_gallery')))
-    ..add(Directory(path.join(flutterRoot, 'dev', 'integration_tests', 'ios_platform_view_tests')))
-    ..add(Directory(path.join(flutterRoot, 'dev', 'integration_tests', 'ios_app_with_extensions')))
-    ..add(Directory(path.join(flutterRoot, 'dev', 'integration_tests', 'non_nullable')))
-    ..add(Directory(path.join(flutterRoot, 'dev', 'integration_tests', 'platform_interaction')))
-    ..add(Directory(path.join(flutterRoot, 'dev', 'integration_tests', 'spell_check')))
+  final List<Directory> exampleDirectories = Directory(
+          path.join(flutterRoot, 'examples'))
+      .listSync()
+      // API example builds will be tested in a separate shard.
+      .where((FileSystemEntity entity) =>
+          entity is Directory && path.basename(entity.path) != 'api')
+      .cast<Directory>()
+      .toList()
+    ..add(Directory(
+        path.join(flutterRoot, 'packages', 'integration_test', 'example')))
+    ..add(Directory(path.join(
+        flutterRoot, 'dev', 'integration_tests', 'android_semantics_testing')))
+    ..add(Directory(
+        path.join(flutterRoot, 'dev', 'integration_tests', 'android_views')))
+    ..add(Directory(
+        path.join(flutterRoot, 'dev', 'integration_tests', 'channels')))
+    ..add(Directory(path.join(
+        flutterRoot, 'dev', 'integration_tests', 'hybrid_android_views')))
+    ..add(Directory(
+        path.join(flutterRoot, 'dev', 'integration_tests', 'flutter_gallery')))
+    ..add(Directory(path.join(
+        flutterRoot, 'dev', 'integration_tests', 'ios_platform_view_tests')))
+    ..add(Directory(path.join(
+        flutterRoot, 'dev', 'integration_tests', 'ios_app_with_extensions')))
+    ..add(Directory(
+        path.join(flutterRoot, 'dev', 'integration_tests', 'non_nullable')))
+    ..add(Directory(path.join(
+        flutterRoot, 'dev', 'integration_tests', 'platform_interaction')))
+    ..add(Directory(
+        path.join(flutterRoot, 'dev', 'integration_tests', 'spell_check')))
     ..add(Directory(path.join(flutterRoot, 'dev', 'integration_tests', 'ui')));
 
   // The tests are randomly distributed into subshards so as to get a uniform
@@ -358,122 +405,169 @@
   await runShardRunnerIndexOfTotalSubshard(tests);
 }
 
-Future<void> _runExampleProjectBuildTests(Directory exampleDirectory, [File? mainFile]) async {
+Future<void> _runExampleProjectBuildTests(Directory exampleDirectory,
+    [File? mainFile]) async {
   // Only verify caching with flutter gallery.
   final bool verifyCaching = exampleDirectory.path.contains('flutter_gallery');
-  final String examplePath = path.relative(exampleDirectory.path, from: Directory.current.path);
+  final String examplePath =
+      path.relative(exampleDirectory.path, from: Directory.current.path);
   final List<String> additionalArgs = <String>[
-    if (mainFile != null) path.relative(mainFile.path, from: exampleDirectory.absolute.path),
+    if (mainFile != null)
+      path.relative(mainFile.path, from: exampleDirectory.absolute.path),
   ];
   if (Directory(path.join(examplePath, 'android')).existsSync()) {
-    await _flutterBuildApk(examplePath, release: false, additionalArgs: additionalArgs, verifyCaching: verifyCaching);
-    await _flutterBuildApk(examplePath, release: true, additionalArgs: additionalArgs, verifyCaching: verifyCaching);
+    await _flutterBuildApk(examplePath,
+        release: false,
+        additionalArgs: additionalArgs,
+        verifyCaching: verifyCaching);
+    await _flutterBuildApk(examplePath,
+        release: true,
+        additionalArgs: additionalArgs,
+        verifyCaching: verifyCaching);
   } else {
-    print('Example project ${path.basename(examplePath)} has no android directory, skipping apk');
+    print(
+        'Example project ${path.basename(examplePath)} has no android directory, skipping apk');
   }
   if (Platform.isMacOS) {
     if (Directory(path.join(examplePath, 'ios')).existsSync()) {
-      await _flutterBuildIpa(examplePath, release: false, additionalArgs: additionalArgs, verifyCaching: verifyCaching);
-      await _flutterBuildIpa(examplePath, release: true, additionalArgs: additionalArgs, verifyCaching: verifyCaching);
+      await _flutterBuildIpa(examplePath,
+          release: false,
+          additionalArgs: additionalArgs,
+          verifyCaching: verifyCaching);
+      await _flutterBuildIpa(examplePath,
+          release: true,
+          additionalArgs: additionalArgs,
+          verifyCaching: verifyCaching);
     } else {
-      print('Example project ${path.basename(examplePath)} has no ios directory, skipping ipa');
+      print(
+          'Example project ${path.basename(examplePath)} has no ios directory, skipping ipa');
     }
   }
   if (Platform.isLinux) {
     if (Directory(path.join(examplePath, 'linux')).existsSync()) {
-      await _flutterBuildLinux(examplePath, release: false, additionalArgs: additionalArgs, verifyCaching: verifyCaching);
-      await _flutterBuildLinux(examplePath, release: true, additionalArgs: additionalArgs, verifyCaching: verifyCaching);
+      await _flutterBuildLinux(examplePath,
+          release: false,
+          additionalArgs: additionalArgs,
+          verifyCaching: verifyCaching);
+      await _flutterBuildLinux(examplePath,
+          release: true,
+          additionalArgs: additionalArgs,
+          verifyCaching: verifyCaching);
     } else {
-      print('Example project ${path.basename(examplePath)} has no linux directory, skipping Linux');
+      print(
+          'Example project ${path.basename(examplePath)} has no linux directory, skipping Linux');
     }
   }
   if (Platform.isMacOS) {
     if (Directory(path.join(examplePath, 'macos')).existsSync()) {
-      await _flutterBuildMacOS(examplePath, release: false, additionalArgs: additionalArgs, verifyCaching: verifyCaching);
-      await _flutterBuildMacOS(examplePath, release: true, additionalArgs: additionalArgs, verifyCaching: verifyCaching);
+      await _flutterBuildMacOS(examplePath,
+          release: false,
+          additionalArgs: additionalArgs,
+          verifyCaching: verifyCaching);
+      await _flutterBuildMacOS(examplePath,
+          release: true,
+          additionalArgs: additionalArgs,
+          verifyCaching: verifyCaching);
     } else {
-      print('Example project ${path.basename(examplePath)} has no macos directory, skipping macOS');
+      print(
+          'Example project ${path.basename(examplePath)} has no macos directory, skipping macOS');
     }
   }
   if (Platform.isWindows) {
     if (Directory(path.join(examplePath, 'windows')).existsSync()) {
-      await _flutterBuildWin32(examplePath, release: false, additionalArgs: additionalArgs, verifyCaching: verifyCaching);
-      await _flutterBuildWin32(examplePath, release: true, additionalArgs: additionalArgs, verifyCaching: verifyCaching);
+      await _flutterBuildWin32(examplePath,
+          release: false,
+          additionalArgs: additionalArgs,
+          verifyCaching: verifyCaching);
+      await _flutterBuildWin32(examplePath,
+          release: true,
+          additionalArgs: additionalArgs,
+          verifyCaching: verifyCaching);
     } else {
-      print('Example project ${path.basename(examplePath)} has no windows directory, skipping Win32');
-    }
-  }
-}
-
-Future<void> _flutterBuildApk(String relativePathToApplication, {
+      print(
+          'Example project ${path.basename(examplePath)} has no windows directory, skipping Win32');
+    }
+  }
+}
+
+Future<void> _flutterBuildApk(
+  String relativePathToApplication, {
   required bool release,
   bool verifyCaching = false,
   List<String> additionalArgs = const <String>[],
 }) async {
-  printProgress('${green}Testing APK ${release ? 'release' : 'debug'} build$reset for $cyan$relativePathToApplication$reset...');
+  printProgress(
+      '${green}Testing APK ${release ? 'release' : 'debug'} build$reset for $cyan$relativePathToApplication$reset...');
   await _flutterBuild(relativePathToApplication, 'APK', 'apk',
-    release: release,
-    verifyCaching: verifyCaching,
-    additionalArgs: additionalArgs
-  );
-}
-
-Future<void> _flutterBuildIpa(String relativePathToApplication, {
+      release: release,
+      verifyCaching: verifyCaching,
+      additionalArgs: additionalArgs);
+}
+
+Future<void> _flutterBuildIpa(
+  String relativePathToApplication, {
   required bool release,
   List<String> additionalArgs = const <String>[],
   bool verifyCaching = false,
 }) async {
   assert(Platform.isMacOS);
-  printProgress('${green}Testing IPA ${release ? 'release' : 'debug'} build$reset for $cyan$relativePathToApplication$reset...');
-  await _flutterBuild(relativePathToApplication, 'IPA', 'ios',
+  printProgress(
+      '${green}Testing IPA ${release ? 'release' : 'debug'} build$reset for $cyan$relativePathToApplication$reset...');
+  await _flutterBuild(
+    relativePathToApplication,
+    'IPA',
+    'ios',
     release: release,
     verifyCaching: verifyCaching,
     additionalArgs: <String>[...additionalArgs, '--no-codesign'],
   );
 }
 
-Future<void> _flutterBuildLinux(String relativePathToApplication, {
+Future<void> _flutterBuildLinux(
+  String relativePathToApplication, {
   required bool release,
   bool verifyCaching = false,
   List<String> additionalArgs = const <String>[],
 }) async {
   assert(Platform.isLinux);
   await runCommand(flutter, <String>['config', '--enable-linux-desktop']);
-  printProgress('${green}Testing Linux ${release ? 'release' : 'debug'} build$reset for $cyan$relativePathToApplication$reset...');
+  printProgress(
+      '${green}Testing Linux ${release ? 'release' : 'debug'} build$reset for $cyan$relativePathToApplication$reset...');
   await _flutterBuild(relativePathToApplication, 'Linux', 'linux',
-    release: release,
-    verifyCaching: verifyCaching,
-    additionalArgs: additionalArgs
-  );
-}
-
-Future<void> _flutterBuildMacOS(String relativePathToApplication, {
+      release: release,
+      verifyCaching: verifyCaching,
+      additionalArgs: additionalArgs);
+}
+
+Future<void> _flutterBuildMacOS(
+  String relativePathToApplication, {
   required bool release,
   bool verifyCaching = false,
   List<String> additionalArgs = const <String>[],
 }) async {
   assert(Platform.isMacOS);
   await runCommand(flutter, <String>['config', '--enable-macos-desktop']);
-  printProgress('${green}Testing macOS ${release ? 'release' : 'debug'} build$reset for $cyan$relativePathToApplication$reset...');
+  printProgress(
+      '${green}Testing macOS ${release ? 'release' : 'debug'} build$reset for $cyan$relativePathToApplication$reset...');
   await _flutterBuild(relativePathToApplication, 'macOS', 'macos',
-    release: release,
-    verifyCaching: verifyCaching,
-    additionalArgs: additionalArgs
-  );
-}
-
-Future<void> _flutterBuildWin32(String relativePathToApplication, {
+      release: release,
+      verifyCaching: verifyCaching,
+      additionalArgs: additionalArgs);
+}
+
+Future<void> _flutterBuildWin32(
+  String relativePathToApplication, {
   required bool release,
   bool verifyCaching = false,
   List<String> additionalArgs = const <String>[],
 }) async {
   assert(Platform.isWindows);
-  printProgress('${green}Testing ${release ? 'release' : 'debug'} Windows build$reset for $cyan$relativePathToApplication$reset...');
+  printProgress(
+      '${green}Testing ${release ? 'release' : 'debug'} Windows build$reset for $cyan$relativePathToApplication$reset...');
   await _flutterBuild(relativePathToApplication, 'Windows', 'windows',
-    release: release,
-    verifyCaching: verifyCaching,
-    additionalArgs: additionalArgs
-  );
+      release: release,
+      verifyCaching: verifyCaching,
+      additionalArgs: additionalArgs);
 }
 
 Future<void> _flutterBuild(
@@ -484,37 +578,35 @@
   bool verifyCaching = false,
   List<String> additionalArgs = const <String>[],
 }) async {
-  await runCommand(flutter,
+  await runCommand(
+    flutter,
     <String>[
       'build',
       platformBuildName,
       ...additionalArgs,
-      if (release)
-        '--release'
-      else
-        '--debug',
+      if (release) '--release' else '--debug',
       '-v',
     ],
     workingDirectory: path.join(flutterRoot, relativePathToApplication),
   );
 
   if (verifyCaching) {
-    printProgress('${green}Testing $platformLabel cache$reset for $cyan$relativePathToApplication$reset...');
-    await runCommand(flutter,
+    printProgress(
+        '${green}Testing $platformLabel cache$reset for $cyan$relativePathToApplication$reset...');
+    await runCommand(
+      flutter,
       <String>[
         'build',
         platformBuildName,
         '--performance-measurement-file=perf.json',
         ...additionalArgs,
-        if (release)
-          '--release'
-        else
-          '--debug',
+        if (release) '--release' else '--debug',
         '-v',
       ],
       workingDirectory: path.join(flutterRoot, relativePathToApplication),
     );
-    final File file = File(path.join(flutterRoot, relativePathToApplication, 'perf.json'));
+    final File file =
+        File(path.join(flutterRoot, relativePathToApplication, 'perf.json'));
     if (!_allTargetsCached(file)) {
       foundError(<String>[
         '${red}Not all build targets cached after second run.$reset',
@@ -525,16 +617,21 @@
 }
 
 bool _allTargetsCached(File performanceFile) {
-  final Map<String, Object?> data = json.decode(performanceFile.readAsStringSync())
-    as Map<String, Object?>;
-  final List<Map<String, Object?>> targets = (data['targets']! as List<Object?>)
-    .cast<Map<String, Object?>>();
-  return targets.every((Map<String, Object?> element) => element['skipped'] == true);
-}
-
-Future<void> _flutterBuildDart2js(String relativePathToApplication, String target, { bool expectNonZeroExit = false }) async {
-  printProgress('${green}Testing Dart2JS build$reset for $cyan$relativePathToApplication$reset...');
-  await runCommand(flutter,
+  final Map<String, Object?> data =
+      json.decode(performanceFile.readAsStringSync()) as Map<String, Object?>;
+  final List<Map<String, Object?>> targets =
+      (data['targets']! as List<Object?>).cast<Map<String, Object?>>();
+  return targets
+      .every((Map<String, Object?> element) => element['skipped'] == true);
+}
+
+Future<void> _flutterBuildDart2js(
+    String relativePathToApplication, String target,
+    {bool expectNonZeroExit = false}) async {
+  printProgress(
+      '${green}Testing Dart2JS build$reset for $cyan$relativePathToApplication$reset...');
+  await runCommand(
+    flutter,
     <String>['build', 'web', '-v', '--target=$target'],
     workingDirectory: path.join(flutterRoot, relativePathToApplication),
     expectNonZeroExit: expectNonZeroExit,
@@ -542,1830 +639,4 @@
       'FLUTTER_WEB': 'true',
     },
   );
-<<<<<<< HEAD
-}
-
-Future<void> _runAddToAppLifeCycleTests() async {
-  if (Platform.isMacOS) {
-    printProgress('${green}Running add-to-app life cycle iOS integration tests$reset...');
-    final String addToAppDir = path.join(flutterRoot, 'dev', 'integration_tests', 'ios_add2app_life_cycle');
-    await runCommand('./build_and_test.sh',
-      <String>[],
-      workingDirectory: addToAppDir,
-    );
-  } else {
-    printProgress('${yellow}Skipped on this platform (only iOS has add-to-add lifecycle tests at this time).$reset');
-  }
-}
-
-Future<void> _runFrameworkTests() async {
-  final List<String> trackWidgetCreationAlternatives = <String>['--track-widget-creation', '--no-track-widget-creation'];
-
-  Future<void> runWidgets() async {
-    printProgress('${green}Running packages/flutter tests $reset for ${cyan}test/widgets/$reset');
-    for (final String trackWidgetCreationOption in trackWidgetCreationAlternatives) {
-      await _runFlutterTest(
-        path.join(flutterRoot, 'packages', 'flutter'),
-        options: <String>[trackWidgetCreationOption],
-        tests: <String>[ path.join('test', 'widgets') + path.separator ],
-      );
-    }
-    // Try compiling code outside of the packages/flutter directory with and without --track-widget-creation
-    for (final String trackWidgetCreationOption in trackWidgetCreationAlternatives) {
-      await _runFlutterTest(
-        path.join(flutterRoot, 'dev', 'integration_tests', 'flutter_gallery'),
-        options: <String>[trackWidgetCreationOption],
-        fatalWarnings: false, // until we've migrated video_player
-      );
-    }
-    // Run release mode tests (see packages/flutter/test_release/README.md)
-    await _runFlutterTest(
-      path.join(flutterRoot, 'packages', 'flutter'),
-      options: <String>['--dart-define=dart.vm.product=true'],
-      tests: <String>['test_release${path.separator}'],
-    );
-    // Run profile mode tests (see packages/flutter/test_profile/README.md)
-    await _runFlutterTest(
-      path.join(flutterRoot, 'packages', 'flutter'),
-      options: <String>['--dart-define=dart.vm.product=false', '--dart-define=dart.vm.profile=true'],
-      tests: <String>['test_profile${path.separator}'],
-    );
-  }
-
-  Future<void> runLibraries() async {
-    final List<String> tests = Directory(path.join(flutterRoot, 'packages', 'flutter', 'test'))
-      .listSync(followLinks: false)
-      .whereType<Directory>()
-      .where((Directory dir) => !dir.path.endsWith('widgets'))
-      .map<String>((Directory dir) => path.join('test', path.basename(dir.path)) + path.separator)
-      .toList();
-    printProgress('${green}Running packages/flutter tests$reset for $cyan${tests.join(", ")}$reset');
-    for (final String trackWidgetCreationOption in trackWidgetCreationAlternatives) {
-      await _runFlutterTest(
-        path.join(flutterRoot, 'packages', 'flutter'),
-        options: <String>[trackWidgetCreationOption],
-        tests: tests,
-      );
-    }
-  }
-
-  Future<void> runExampleTests() async {
-    // TODO(gspencergoog): Currently Linux LUCI bots can't run desktop Flutter applications, https://github.com/flutter/flutter/issues/90676
-    if (!Platform.isLinux || ciProvider != CiProviders.luci) {
-      await runCommand(
-        flutter,
-        <String>['config', '--enable-${Platform.operatingSystem}-desktop'],
-        workingDirectory: flutterRoot,
-      );
-      await runCommand(
-        dart,
-        <String>[path.join(flutterRoot, 'dev', 'tools', 'examples_smoke_test.dart')],
-        workingDirectory: path.join(flutterRoot, 'examples', 'api'),
-      );
-    }
-    for (final FileSystemEntity entity in Directory(path.join(flutterRoot, 'examples')).listSync()) {
-      if (entity is! Directory || !Directory(path.join(entity.path, 'test')).existsSync()) {
-        continue;
-      }
-      await _runFlutterTest(entity.path);
-    }
-  }
-
-  Future<void> runTracingTests() async {
-    final String tracingDirectory = path.join(flutterRoot, 'dev', 'tracing_tests');
-
-    // run the tests for debug mode
-    await _runFlutterTest(tracingDirectory, options: <String>['--enable-vmservice']);
-
-    Future<List<String>> verifyTracingAppBuild({
-      required String modeArgument,
-      required String sourceFile,
-      required Set<String> allowed,
-      required Set<String> disallowed,
-    }) async {
-      try {
-        await runCommand(
-          flutter,
-          <String>[
-            'build', 'appbundle', '--$modeArgument', path.join('lib', sourceFile),
-          ],
-          workingDirectory: tracingDirectory,
-        );
-        final Archive archive = ZipDecoder().decodeBytes(File(path.join(tracingDirectory, 'build', 'app', 'outputs', 'bundle', modeArgument, 'app-$modeArgument.aab')).readAsBytesSync());
-        final ArchiveFile libapp = archive.findFile('base/lib/arm64-v8a/libapp.so')!;
-        final Uint8List libappBytes = libapp.content as Uint8List; // bytes decompressed here
-        final String libappStrings = utf8.decode(libappBytes, allowMalformed: true);
-        await runCommand(flutter, <String>['clean'], workingDirectory: tracingDirectory);
-        final List<String> results = <String>[];
-        for (final String pattern in allowed) {
-          if (!libappStrings.contains(pattern)) {
-            results.add('When building with --$modeArgument, expected to find "$pattern" in libapp.so but could not find it.');
-          }
-        }
-        for (final String pattern in disallowed) {
-          if (libappStrings.contains(pattern)) {
-            results.add('When building with --$modeArgument, expected to not find "$pattern" in libapp.so but did find it.');
-          }
-        }
-        return results;
-      } catch (error, stackTrace) {
-        return <String>[
-          error.toString(),
-          ...stackTrace.toString().trimRight().split('\n'),
-        ];
-      }
-    }
-
-    final List<String> results = <String>[];
-    results.addAll(await verifyTracingAppBuild(
-      modeArgument: 'profile',
-      sourceFile: 'control.dart', // this is the control, the other two below are the actual test
-      allowed: <String>{
-        'TIMELINE ARGUMENTS TEST CONTROL FILE',
-        'toTimelineArguments used in non-debug build', // we call toTimelineArguments directly to check the message does exist
-      },
-      disallowed: <String>{
-        'BUILT IN DEBUG MODE', 'BUILT IN RELEASE MODE',
-      },
-    ));
-    results.addAll(await verifyTracingAppBuild(
-      modeArgument: 'profile',
-      sourceFile: 'test.dart',
-      allowed: <String>{
-        'BUILT IN PROFILE MODE', 'RenderTest.performResize called', // controls
-        'BUILD', 'LAYOUT', 'PAINT', // we output these to the timeline in profile builds
-        // (LAYOUT and PAINT also exist because of NEEDS-LAYOUT and NEEDS-PAINT in RenderObject.toStringShort)
-      },
-      disallowed: <String>{
-        'BUILT IN DEBUG MODE', 'BUILT IN RELEASE MODE',
-        'TestWidget.debugFillProperties called', 'RenderTest.debugFillProperties called', // debug only
-        'toTimelineArguments used in non-debug build', // entire function should get dropped by tree shaker
-      },
-    ));
-    results.addAll(await verifyTracingAppBuild(
-      modeArgument: 'release',
-      sourceFile: 'test.dart',
-      allowed: <String>{
-        'BUILT IN RELEASE MODE', 'RenderTest.performResize called', // controls
-      },
-      disallowed: <String>{
-        'BUILT IN DEBUG MODE', 'BUILT IN PROFILE MODE',
-        'BUILD', 'LAYOUT', 'PAINT', // these are only used in Timeline.startSync calls that should not appear in release builds
-        'TestWidget.debugFillProperties called', 'RenderTest.debugFillProperties called', // debug only
-        'toTimelineArguments used in non-debug build', // not included in release builds
-      },
-    ));
-    if (results.isNotEmpty) {
-      foundError(results);
-    }
-  }
-
-  Future<void> runFixTests(String package) async {
-    final List<String> args = <String>[
-      'fix',
-      '--compare-to-golden',
-    ];
-    await runCommand(
-      dart,
-      args,
-      workingDirectory: path.join(flutterRoot, 'packages', package, 'test_fixes'),
-    );
-  }
-
-  Future<void> runPrivateTests() async {
-    final List<String> args = <String>[
-      'run',
-      'bin/test_private.dart',
-    ];
-    final Map<String, String> environment = <String, String>{
-      'FLUTTER_ROOT': flutterRoot,
-      if (Directory(pubCache).existsSync())
-        'PUB_CACHE': pubCache,
-    };
-    adjustEnvironmentToEnableFlutterAsserts(environment);
-    await runCommand(
-      dart,
-      args,
-      workingDirectory: path.join(flutterRoot, 'packages', 'flutter', 'test_private'),
-      environment: environment,
-    );
-  }
-
-  // Tests that take longer than average to run. This is usually because they
-  // need to compile something large or make use of the analyzer for the test.
-  // These tests need to be platform agnostic as they are only run on a linux
-  // machine to save on execution time and cost.
-  Future<void> runSlow() async {
-    printProgress('${green}Running slow package tests$reset for directories other than packages/flutter');
-    await runTracingTests();
-    await runFixTests('flutter');
-    await runFixTests('flutter_test');
-    await runFixTests('integration_test');
-    await runPrivateTests();
-  }
-
-  Future<void> runMisc() async {
-    printProgress('${green}Running package tests$reset for directories other than packages/flutter');
-    await _runTestHarnessTests();
-    await runExampleTests();
-    await _runFlutterTest(
-      path.join(flutterRoot, 'dev', 'a11y_assessments'),
-      tests: <String>[ 'test' ],
-    );
-    await _runDartTest(path.join(flutterRoot, 'dev', 'bots'));
-    await _runDartTest(path.join(flutterRoot, 'dev', 'devicelab'), ensurePrecompiledTool: false); // See https://github.com/flutter/flutter/issues/86209
-    await _runDartTest(path.join(flutterRoot, 'dev', 'conductor', 'core'), forceSingleCore: true);
-    // TODO(gspencergoog): Remove the exception for fatalWarnings once https://github.com/flutter/flutter/issues/113782 has landed.
-    await _runFlutterTest(path.join(flutterRoot, 'dev', 'integration_tests', 'android_semantics_testing'), fatalWarnings: false);
-    await _runFlutterTest(path.join(flutterRoot, 'dev', 'integration_tests', 'ui'));
-    await _runFlutterTest(path.join(flutterRoot, 'dev', 'manual_tests'));
-    await _runFlutterTest(path.join(flutterRoot, 'dev', 'tools'));
-    await _runFlutterTest(path.join(flutterRoot, 'dev', 'tools', 'vitool'));
-    await _runFlutterTest(path.join(flutterRoot, 'dev', 'tools', 'gen_defaults'));
-    await _runFlutterTest(path.join(flutterRoot, 'dev', 'tools', 'gen_keycodes'));
-    await _runFlutterTest(path.join(flutterRoot, 'dev', 'benchmarks', 'test_apps', 'stocks'));
-    await _runFlutterTest(path.join(flutterRoot, 'packages', 'flutter_driver'), tests: <String>[path.join('test', 'src', 'real_tests')]);
-    await _runFlutterTest(path.join(flutterRoot, 'packages', 'integration_test'), options: <String>[
-      '--enable-vmservice',
-      // Web-specific tests depend on Chromium, so they run as part of the web_long_running_tests shard.
-      '--exclude-tags=web',
-    ]);
-    // Run java unit tests for integration_test
-    //
-    // Generate Gradle wrapper if it doesn't exist.
-    Process.runSync(
-      flutter,
-      <String>['build', 'apk', '--config-only'],
-      workingDirectory: path.join(flutterRoot, 'packages', 'integration_test', 'example', 'android'),
-    );
-    await runCommand(
-      path.join(flutterRoot, 'packages', 'integration_test', 'example', 'android', 'gradlew$bat'),
-      <String>[
-        ':integration_test:testDebugUnitTest',
-        '--tests',
-        'dev.flutter.plugins.integration_test.FlutterDeviceScreenshotTest',
-      ],
-      workingDirectory: path.join(flutterRoot, 'packages', 'integration_test', 'example', 'android'),
-    );
-    await _runFlutterTest(path.join(flutterRoot, 'packages', 'flutter_goldens'));
-    await _runFlutterTest(path.join(flutterRoot, 'packages', 'flutter_localizations'));
-    await _runFlutterTest(path.join(flutterRoot, 'packages', 'flutter_test'));
-    await _runFlutterTest(path.join(flutterRoot, 'packages', 'fuchsia_remote_debug_protocol'));
-    await _runFlutterTest(path.join(flutterRoot, 'dev', 'integration_tests', 'non_nullable'));
-    const String httpClientWarning =
-      'Warning: At least one test in this suite creates an HttpClient. When running a test suite that uses\n'
-      'TestWidgetsFlutterBinding, all HTTP requests will return status code 400, and no network request\n'
-      'will actually be made. Any test expecting a real network connection and status code will fail.\n'
-      'To test code that needs an HttpClient, provide your own HttpClient implementation to the code under\n'
-      'test, so that your test can consistently provide a testable response to the code under test.';
-    await _runFlutterTest(
-      path.join(flutterRoot, 'packages', 'flutter_test'),
-      script: path.join('test', 'bindings_test_failure.dart'),
-      expectFailure: true,
-      printOutput: false,
-      outputChecker: (CommandResult result) {
-        final Iterable<Match> matches = httpClientWarning.allMatches(result.flattenedStdout!);
-        if (matches.isEmpty || matches.length > 1) {
-          return 'Failed to print warning about HttpClientUsage, or printed it too many times.\n\n'
-                 'stdout:\n${result.flattenedStdout}\n\n'
-                 'stderr:\n${result.flattenedStderr}';
-        }
-        return null;
-      },
-    );
-  }
-
-  await selectSubshard(<String, ShardRunner>{
-    'widgets': runWidgets,
-    'libraries': runLibraries,
-    'slow': runSlow,
-    'misc': runMisc,
-  });
-}
-
-Future<void> _runFrameworkCoverage() async {
-  final File coverageFile = File(path.join(flutterRoot, 'packages', 'flutter', 'coverage', 'lcov.info'));
-  if (!coverageFile.existsSync()) {
-    foundError(<String>[
-      '${red}Coverage file not found.$reset',
-      'Expected to find: $cyan${coverageFile.absolute.path}$reset',
-      'This file is normally obtained by running `${green}flutter update-packages$reset`.',
-    ]);
-    return;
-  }
-  coverageFile.deleteSync();
-  await _runFlutterTest(path.join(flutterRoot, 'packages', 'flutter'),
-    options: const <String>['--coverage'],
-  );
-  if (!coverageFile.existsSync()) {
-    foundError(<String>[
-      '${red}Coverage file not found.$reset',
-      'Expected to find: $cyan${coverageFile.absolute.path}$reset',
-      'This file should have been generated by the `${green}flutter test --coverage$reset` script, but was not.',
-    ]);
-    return;
-  }
-}
-
-Future<void> _runWebHtmlUnitTests() {
-  return _runWebUnitTests('html');
-}
-
-Future<void> _runWebCanvasKitUnitTests() {
-  return _runWebUnitTests('canvaskit');
-}
-
-Future<void> _runWebUnitTests(String webRenderer) async {
-  final Map<String, ShardRunner> subshards = <String, ShardRunner>{};
-
-  final Directory flutterPackageDirectory = Directory(path.join(flutterRoot, 'packages', 'flutter'));
-  final Directory flutterPackageTestDirectory = Directory(path.join(flutterPackageDirectory.path, 'test'));
-
-  final List<String> allTests = flutterPackageTestDirectory
-    .listSync()
-    .whereType<Directory>()
-    .expand((Directory directory) => directory
-      .listSync(recursive: true)
-      .where((FileSystemEntity entity) => entity.path.endsWith('_test.dart'))
-    )
-    .whereType<File>()
-    .map<String>((File file) => path.relative(file.path, from: flutterPackageDirectory.path))
-    .where((String filePath) => !kWebTestFileKnownFailures[webRenderer]!.contains(path.split(filePath).join('/')))
-    .toList()
-    // Finally we shuffle the list because we want the average cost per file to be uniformly
-    // distributed. If the list is not sorted then different shards and batches may have
-    // very different characteristics.
-    // We use a constant seed for repeatability.
-    ..shuffle(math.Random(0));
-
-  assert(webShardCount >= 1);
-  final int testsPerShard = (allTests.length / webShardCount).ceil();
-  assert(testsPerShard * webShardCount >= allTests.length);
-
-  // This for loop computes all but the last shard.
-  for (int index = 0; index < webShardCount - 1; index += 1) {
-    subshards['$index'] = () => _runFlutterWebTest(
-      webRenderer,
-      flutterPackageDirectory.path,
-      allTests.sublist(
-        index * testsPerShard,
-        (index + 1) * testsPerShard,
-      ),
-    );
-  }
-
-  // The last shard also runs the flutter_web_plugins tests.
-  //
-  // We make sure the last shard ends in _last so it's easier to catch mismatches
-  // between `.cirrus.yml` and `test.dart`.
-  subshards['${webShardCount - 1}_last'] = () async {
-    await _runFlutterWebTest(
-      webRenderer,
-      flutterPackageDirectory.path,
-      allTests.sublist(
-        (webShardCount - 1) * testsPerShard,
-        allTests.length,
-      ),
-    );
-    await _runFlutterWebTest(
-      webRenderer,
-      path.join(flutterRoot, 'packages', 'flutter_web_plugins'),
-      <String>['test'],
-    );
-    await _runFlutterWebTest(
-      webRenderer,
-      path.join(flutterRoot, 'packages', 'flutter_driver'),
-      <String>[path.join('test', 'src', 'web_tests', 'web_extension_test.dart')],
-    );
-  };
-
-  await selectSubshard(subshards);
-}
-
-/// Coarse-grained integration tests running on the Web.
-Future<void> _runWebLongRunningTests() async {
-  final String engineVersion = File(engineVersionFile).readAsStringSync().trim();
-  final String engineRealm = File(engineRealmFile).readAsStringSync().trim();
-  if (engineRealm.isNotEmpty) {
-    return;
-  }
-  final List<ShardRunner> tests = <ShardRunner>[
-    for (final String buildMode in _kAllBuildModes) ...<ShardRunner>[
-      () => _runFlutterDriverWebTest(
-        testAppDirectory: path.join('packages', 'integration_test', 'example'),
-        target: path.join('test_driver', 'failure.dart'),
-        buildMode: buildMode,
-        renderer: 'canvaskit',
-        // This test intentionally fails and prints stack traces in the browser
-        // logs. To avoid confusion, silence browser output.
-        silenceBrowserOutput: true,
-      ),
-      () => _runFlutterDriverWebTest(
-        testAppDirectory: path.join('packages', 'integration_test', 'example'),
-        target: path.join('integration_test', 'example_test.dart'),
-        driver: path.join('test_driver', 'integration_test.dart'),
-        buildMode: buildMode,
-        renderer: 'canvaskit',
-        expectWriteResponseFile: true,
-        expectResponseFileContent: 'null',
-      ),
-      () => _runFlutterDriverWebTest(
-        testAppDirectory: path.join('packages', 'integration_test', 'example'),
-        target: path.join('integration_test', 'extended_test.dart'),
-        driver: path.join('test_driver', 'extended_integration_test.dart'),
-        buildMode: buildMode,
-        renderer: 'canvaskit',
-        expectWriteResponseFile: true,
-        expectResponseFileContent: '''
-{
-  "screenshots": [
-    {
-      "screenshotName": "platform_name",
-      "bytes": []
-    },
-    {
-      "screenshotName": "platform_name_2",
-      "bytes": []
-    }
-  ]
-}''',
-      ),
-    ],
-
-    // This test doesn't do anything interesting w.r.t. rendering, so we don't run the full build mode x renderer matrix.
-    () => _runWebE2eTest('platform_messages_integration', buildMode: 'debug', renderer: 'canvaskit'),
-    () => _runWebE2eTest('platform_messages_integration', buildMode: 'profile', renderer: 'html'),
-    () => _runWebE2eTest('platform_messages_integration', buildMode: 'release', renderer: 'html'),
-
-    // This test doesn't do anything interesting w.r.t. rendering, so we don't run the full build mode x renderer matrix.
-    () => _runWebE2eTest('profile_diagnostics_integration', buildMode: 'debug', renderer: 'html'),
-    () => _runWebE2eTest('profile_diagnostics_integration', buildMode: 'profile', renderer: 'canvaskit'),
-    () => _runWebE2eTest('profile_diagnostics_integration', buildMode: 'release', renderer: 'html'),
-
-    // This test is only known to work in debug mode.
-    () => _runWebE2eTest('scroll_wheel_integration', buildMode: 'debug', renderer: 'html'),
-
-    // This test doesn't do anything interesting w.r.t. rendering, so we don't run the full build mode x renderer matrix.
-    () => _runWebE2eTest('text_editing_integration', buildMode: 'debug', renderer: 'canvaskit'),
-    () => _runWebE2eTest('text_editing_integration', buildMode: 'profile', renderer: 'html'),
-    () => _runWebE2eTest('text_editing_integration', buildMode: 'release', renderer: 'html'),
-
-    // This test doesn't do anything interesting w.r.t. rendering, so we don't run the full build mode x renderer matrix.
-    () => _runWebE2eTest('url_strategy_integration', buildMode: 'debug', renderer: 'html'),
-    () => _runWebE2eTest('url_strategy_integration', buildMode: 'profile', renderer: 'canvaskit'),
-    () => _runWebE2eTest('url_strategy_integration', buildMode: 'release', renderer: 'html'),
-
-    // This test doesn't do anything interesting w.r.t. rendering, so we don't run the full build mode x renderer matrix.
-    () => _runWebE2eTest('capabilities_integration_canvaskit', buildMode: 'debug', renderer: 'auto'),
-    () => _runWebE2eTest('capabilities_integration_canvaskit', buildMode: 'profile', renderer: 'canvaskit'),
-    () => _runWebE2eTest('capabilities_integration_html', buildMode: 'release', renderer: 'html'),
-
-    // This test doesn't do anything interesting w.r.t. rendering, so we don't run the full build mode x renderer matrix.
-    // CacheWidth and CacheHeight are only currently supported in CanvasKit mode, so we don't run the test in HTML mode.
-    () => _runWebE2eTest('cache_width_cache_height_integration', buildMode: 'debug', renderer: 'auto'),
-    () => _runWebE2eTest('cache_width_cache_height_integration', buildMode: 'profile', renderer: 'canvaskit'),
-
-    () => _runWebTreeshakeTest(),
-
-    () => _runFlutterDriverWebTest(
-      testAppDirectory: path.join(flutterRoot, 'examples', 'hello_world'),
-      target: 'test_driver/smoke_web_engine.dart',
-      buildMode: 'profile',
-      renderer: 'auto',
-    ),
-    () => _runGalleryE2eWebTest('debug'),
-    () => _runGalleryE2eWebTest('debug', canvasKit: true),
-    () => _runGalleryE2eWebTest('profile'),
-    () => _runGalleryE2eWebTest('profile', canvasKit: true),
-    () => _runGalleryE2eWebTest('release'),
-    () => _runGalleryE2eWebTest('release', canvasKit: true),
-    () => runWebServiceWorkerTest(headless: true, testType: ServiceWorkerTestType.withoutFlutterJs),
-    () => runWebServiceWorkerTest(headless: true, testType: ServiceWorkerTestType.withFlutterJs),
-    () => runWebServiceWorkerTest(headless: true, testType: ServiceWorkerTestType.withFlutterJsShort),
-    () => runWebServiceWorkerTest(headless: true, testType: ServiceWorkerTestType.withFlutterJsEntrypointLoadedEvent),
-    () => runWebServiceWorkerTest(headless: true, testType: ServiceWorkerTestType.withFlutterJsTrustedTypesOn),
-    () => runWebServiceWorkerTest(headless: true, testType: ServiceWorkerTestType.withFlutterJsNonceOn),
-    () => runWebServiceWorkerTestWithCachingResources(headless: true, testType: ServiceWorkerTestType.withoutFlutterJs),
-    () => runWebServiceWorkerTestWithCachingResources(headless: true, testType: ServiceWorkerTestType.withFlutterJs),
-    () => runWebServiceWorkerTestWithCachingResources(headless: true, testType: ServiceWorkerTestType.withFlutterJsShort),
-    () => runWebServiceWorkerTestWithCachingResources(headless: true, testType: ServiceWorkerTestType.withFlutterJsEntrypointLoadedEvent),
-    () => runWebServiceWorkerTestWithCachingResources(headless: true, testType: ServiceWorkerTestType.withFlutterJsTrustedTypesOn),
-    () => runWebServiceWorkerTestWithGeneratedEntrypoint(headless: true),
-    () => runWebServiceWorkerTestWithBlockedServiceWorkers(headless: true),
-    () => runWebServiceWorkerTestWithCustomServiceWorkerVersion(headless: true),
-    () => _runWebStackTraceTest('profile', 'lib/stack_trace.dart'),
-    () => _runWebStackTraceTest('release', 'lib/stack_trace.dart'),
-    () => _runWebStackTraceTest('profile', 'lib/framework_stack_trace.dart'),
-    () => _runWebStackTraceTest('release', 'lib/framework_stack_trace.dart'),
-    () => _runWebDebugTest('lib/stack_trace.dart'),
-    () => _runWebDebugTest('lib/framework_stack_trace.dart'),
-    () => _runWebDebugTest('lib/web_directory_loading.dart'),
-    () => _runWebDebugTest('lib/web_resources_cdn_test.dart',
-      additionalArguments: <String>[
-        '--dart-define=TEST_FLUTTER_ENGINE_VERSION=$engineVersion',
-      ]),
-    () => _runWebDebugTest('test/test.dart'),
-    () => _runWebDebugTest('lib/null_safe_main.dart'),
-    () => _runWebDebugTest('lib/web_define_loading.dart',
-      additionalArguments: <String>[
-        '--dart-define=test.valueA=Example,A',
-        '--dart-define=test.valueB=Value',
-      ]
-    ),
-    () => _runWebReleaseTest('lib/web_define_loading.dart',
-      additionalArguments: <String>[
-        '--dart-define=test.valueA=Example,A',
-        '--dart-define=test.valueB=Value',
-      ]
-    ),
-    () => _runWebDebugTest('lib/sound_mode.dart'),
-    () => _runWebReleaseTest('lib/sound_mode.dart'),
-    () => _runFlutterWebTest(
-      'html',
-      path.join(flutterRoot, 'packages', 'integration_test'),
-      <String>['test/web_extension_test.dart'],
-    ),
-    () => _runFlutterWebTest(
-      'canvaskit',
-      path.join(flutterRoot, 'packages', 'integration_test'),
-      <String>['test/web_extension_test.dart'],
-    ),
-  ];
-
-  // Shuffling mixes fast tests with slow tests so shards take roughly the same
-  // amount of time to run.
-  tests.shuffle(math.Random(0));
-
-  await _ensureChromeDriverIsRunning();
-  await _runShardRunnerIndexOfTotalSubshard(tests);
-  await _stopChromeDriver();
-}
-
-/// Runs one of the `dev/integration_tests/web_e2e_tests` tests.
-Future<void> _runWebE2eTest(
-  String name, {
-  required String buildMode,
-  required String renderer,
-}) async {
-  await _runFlutterDriverWebTest(
-    target: path.join('test_driver', '$name.dart'),
-    buildMode: buildMode,
-    renderer: renderer,
-    testAppDirectory: path.join(flutterRoot, 'dev', 'integration_tests', 'web_e2e_tests'),
-  );
-}
-
-Future<void> _runFlutterDriverWebTest({
-  required String target,
-  required String buildMode,
-  required String renderer,
-  required String testAppDirectory,
-  String? driver,
-  bool expectFailure = false,
-  bool silenceBrowserOutput = false,
-  bool expectWriteResponseFile = false,
-  String expectResponseFileContent = '',
-}) async {
-  printProgress('${green}Running integration tests $target in $buildMode mode.$reset');
-  await runCommand(
-    flutter,
-    <String>[ 'clean' ],
-    workingDirectory: testAppDirectory,
-  );
-  final String responseFile =
-      path.join(testAppDirectory, 'build', 'integration_response_data.json');
-  if (File(responseFile).existsSync()) {
-    File(responseFile).deleteSync();
-  }
-  await runCommand(
-    flutter,
-    <String>[
-      ...flutterTestArgs,
-      'drive',
-      if (driver != null) '--driver=$driver',
-      '--target=$target',
-      '--browser-name=chrome',
-      '-d',
-      'web-server',
-      '--$buildMode',
-      '--web-renderer=$renderer',
-    ],
-    expectNonZeroExit: expectFailure,
-    workingDirectory: testAppDirectory,
-    environment: <String, String>{
-      'FLUTTER_WEB': 'true',
-    },
-    removeLine: (String line) {
-      if (!silenceBrowserOutput) {
-        return false;
-      }
-      if (line.trim().startsWith('[INFO]')) {
-        return true;
-      }
-      return false;
-    },
-  );
-  if (expectWriteResponseFile) {
-    if (!File(responseFile).existsSync()) {
-      foundError(<String>[
-        '$bold${red}Command did not write the response file but expected response file written.$reset',
-      ]);
-    } else {
-      final String response = File(responseFile).readAsStringSync();
-      if (response != expectResponseFileContent) {
-        foundError(<String>[
-          '$bold${red}Command write the response file with $response but expected response file with $expectResponseFileContent.$reset',
-        ]);
-      }
-    }
-  }
-}
-
-// Compiles a sample web app and checks that its JS doesn't contain certain
-// debug code that we expect to be tree shaken out.
-//
-// The app is compiled in `--profile` mode to prevent the compiler from
-// minifying the symbols.
-Future<void> _runWebTreeshakeTest() async {
-  final String testAppDirectory = path.join(flutterRoot, 'dev', 'integration_tests', 'web_e2e_tests');
-  final String target = path.join('lib', 'treeshaking_main.dart');
-  await runCommand(
-    flutter,
-    <String>[ 'clean' ],
-    workingDirectory: testAppDirectory,
-  );
-  await runCommand(
-    flutter,
-    <String>[
-      'build',
-      'web',
-      '--target=$target',
-      '--profile',
-    ],
-    workingDirectory: testAppDirectory,
-    environment: <String, String>{
-      'FLUTTER_WEB': 'true',
-    },
-  );
-
-  final File mainDartJs = File(path.join(testAppDirectory, 'build', 'web', 'main.dart.js'));
-  final String javaScript = mainDartJs.readAsStringSync();
-
-  // Check that we're not looking at minified JS. Otherwise this test would result in false positive.
-  expect(javaScript.contains('RootElement'), true);
-
-  const String word = 'debugFillProperties';
-  int count = 0;
-  int pos = javaScript.indexOf(word);
-  final int contentLength = javaScript.length;
-  while (pos != -1) {
-    count += 1;
-    pos += word.length;
-    if (pos >= contentLength || count > 100) {
-      break;
-    }
-    pos = javaScript.indexOf(word, pos);
-  }
-
-  // The following are classes from `timeline.dart` that should be treeshaken
-  // off unless the app (typically a benchmark) uses methods that need them.
-  expect(javaScript.contains('AggregatedTimedBlock'), false);
-  expect(javaScript.contains('AggregatedTimings'), false);
-  expect(javaScript.contains('_BlockBuffer'), false);
-  expect(javaScript.contains('_StringListChain'), false);
-  expect(javaScript.contains('_Float64ListChain'), false);
-
-  const int kMaxExpectedDebugFillProperties = 11;
-  if (count > kMaxExpectedDebugFillProperties) {
-    throw Exception(
-      'Too many occurrences of "$word" in compiled JavaScript.\n'
-      'Expected no more than $kMaxExpectedDebugFillProperties, but found $count.'
-    );
-  }
-}
-
-/// Returns the commit hash of the flutter/packages repository that's rolled in.
-///
-/// The flutter/packages repository is a downstream dependency, it is only used
-/// by flutter/flutter for testing purposes, to assure stable tests for a given
-/// flutter commit the flutter/packages commit hash to test against is coded in
-/// the bin/internal/flutter_packages.version file.
-///
-/// The `filesystem` parameter specified filesystem to read the packages version file from.
-/// The `packagesVersionFile` parameter allows specifying an alternative path for the
-/// packages version file, when null [flutterPackagesVersionFile] is used.
-Future<String> getFlutterPackagesVersion({
-  fs.FileSystem fileSystem = const LocalFileSystem(),
-  String? packagesVersionFile,
-}) async {
-  final File versionFile = fileSystem.file(packagesVersionFile ?? flutterPackagesVersionFile);
-  final String versionFileContents = await versionFile.readAsString();
-  return versionFileContents.trim();
-}
-
-/// Executes the test suite for the flutter/packages repo.
-Future<void> _runFlutterPackagesTests() async {
-  Future<void> runAnalyze() async {
-    printProgress('${green}Running analysis for flutter/packages$reset');
-    final Directory checkout = Directory.systemTemp.createTempSync('flutter_packages.');
-    await runCommand(
-      'git',
-      <String>[
-        '-c',
-        'core.longPaths=true',
-        'clone',
-        'https://github.com/flutter/packages.git',
-        '.',
-      ],
-      workingDirectory: checkout.path,
-    );
-    final String packagesCommit = await getFlutterPackagesVersion();
-    await runCommand(
-      'git',
-      <String>[
-        '-c',
-        'core.longPaths=true',
-        'checkout',
-        packagesCommit,
-      ],
-      workingDirectory: checkout.path,
-    );
-    // Prep the repository tooling.
-    // This test does not use tool_runner.sh because in this context the test
-    // should always run on the entire packages repo, while tool_runner.sh
-    // is designed for flutter/packages CI and only analyzes changed repository
-    // files when run for anything but master.
-    final String toolDir = path.join(checkout.path, 'script', 'tool');
-    await runCommand(
-      'dart',
-      <String>[
-        'pub',
-        'get',
-      ],
-      workingDirectory: toolDir,
-    );
-    final String toolScript = path.join(toolDir, 'bin', 'flutter_plugin_tools.dart');
-    await runCommand(
-      'dart',
-      <String>[
-        'run',
-        toolScript,
-        'analyze',
-        // Fetch the oldest possible dependencies, rather than the newest, to
-        // insulate flutter/flutter from out-of-band failures when new versions
-        // of dependencies are published. This compensates for the fact that
-        // flutter/packages doesn't use pinned dependencies, and for the
-        // purposes of this test using old dependencies is fine. See
-        // https://github.com/flutter/flutter/issues/129633
-        '--downgrade',
-        '--custom-analysis=script/configs/custom_analysis.yaml',
-      ],
-      workingDirectory: checkout.path,
-    );
-  }
-  await selectSubshard(<String, ShardRunner>{
-    'analyze': runAnalyze,
-  });
-}
-
-// Runs customer_testing.
-Future<void> _runCustomerTesting() async {
-  printProgress('${green}Running customer testing$reset');
-  await runCommand(
-    'git',
-    <String>[
-      'fetch',
-      'origin',
-      'master',
-    ],
-    workingDirectory: flutterRoot,
-  );
-  await runCommand(
-    'git',
-    <String>[
-      'checkout',
-      'master',
-    ],
-    workingDirectory: flutterRoot,
-  );
-  final Map<String, String> env = Platform.environment;
-  final String? revision = env['REVISION'];
-  if (revision != null) {
-    await runCommand(
-      'git',
-      <String>[
-        'checkout',
-        revision,
-      ],
-      workingDirectory: flutterRoot,
-    );
-  }
-  final String winScript = path.join(flutterRoot, 'dev', 'customer_testing', 'ci.bat');
-  await runCommand(
-    Platform.isWindows? winScript: './ci.sh',
-    <String>[],
-    workingDirectory: path.join(flutterRoot, 'dev', 'customer_testing'),
-  );
-}
-
-// Runs analysis tests.
-Future<void> _runAnalyze() async {
-  printProgress('${green}Running analysis testing$reset');
-  await runCommand(
-    'dart',
-    <String>[
-      '--enable-asserts',
-      path.join(flutterRoot, 'dev', 'bots', 'analyze.dart'),
-    ],
-    workingDirectory: flutterRoot,
-  );
-}
-
-// Runs flutter_precache.
-Future<void> _runFuchsiaPrecache() async {
-  printProgress('${green}Running flutter precache tests$reset');
-  await runCommand(
-    'flutter',
-    <String>[
-      'config',
-      '--enable-fuchsia',
-    ],
-    workingDirectory: flutterRoot,
-  );
-  await runCommand(
-    'flutter',
-    <String>[
-      'precache',
-      '--flutter_runner',
-      '--fuchsia',
-      '--no-android',
-      '--no-ios',
-      '--force',
-    ],
-    workingDirectory: flutterRoot,
-  );
-}
-
-// Runs docs.
-Future<void> _runDocs() async {
-  printProgress('${green}Running flutter doc tests$reset');
-  await runCommand(
-    './dev/bots/docs.sh',
-    <String>[
-      '--output',
-      'dev/docs/api_docs.zip',
-      '--keep-staging',
-      '--staging-dir',
-      'dev/docs',
-    ],
-    workingDirectory: flutterRoot,
-  );
-}
-
-// Verifies binaries are codesigned.
-Future<void> _runVerifyCodesigned() async {
-  printProgress('${green}Running binaries codesign verification$reset');
-  await runCommand(
-    'flutter',
-    <String>[
-      'precache',
-      '--android',
-      '--ios',
-      '--macos'
-    ],
-    workingDirectory: flutterRoot,
-  );
-
-  await verifyExist(flutterRoot);
-  await verifySignatures(flutterRoot);
-}
-
-const List<String> expectedEntitlements = <String>[
-  'com.apple.security.cs.allow-jit',
-  'com.apple.security.cs.allow-unsigned-executable-memory',
-  'com.apple.security.cs.allow-dyld-environment-variables',
-  'com.apple.security.network.client',
-  'com.apple.security.network.server',
-  'com.apple.security.cs.disable-library-validation',
-];
-
-/// Binaries that are expected to be codesigned and have entitlements.
-///
-/// This list should be kept in sync with the actual contents of Flutter's
-/// cache.
-List<String> binariesWithEntitlements(String flutterRoot) {
-  return <String> [
-    'artifacts/engine/android-arm-profile/darwin-x64/gen_snapshot',
-    'artifacts/engine/android-arm-release/darwin-x64/gen_snapshot',
-    'artifacts/engine/android-arm64-profile/darwin-x64/gen_snapshot',
-    'artifacts/engine/android-arm64-release/darwin-x64/gen_snapshot',
-    'artifacts/engine/android-x64-profile/darwin-x64/gen_snapshot',
-    'artifacts/engine/android-x64-release/darwin-x64/gen_snapshot',
-    'artifacts/engine/darwin-x64-profile/gen_snapshot',
-    'artifacts/engine/darwin-x64-profile/gen_snapshot_arm64',
-    'artifacts/engine/darwin-x64-profile/gen_snapshot_x64',
-    'artifacts/engine/darwin-x64-release/gen_snapshot',
-    'artifacts/engine/darwin-x64-release/gen_snapshot_arm64',
-    'artifacts/engine/darwin-x64-release/gen_snapshot_x64',
-    'artifacts/engine/darwin-x64/flutter_tester',
-    'artifacts/engine/darwin-x64/gen_snapshot',
-    'artifacts/engine/darwin-x64/gen_snapshot_arm64',
-    'artifacts/engine/darwin-x64/gen_snapshot_x64',
-    'artifacts/engine/ios-profile/gen_snapshot_arm64',
-    'artifacts/engine/ios-release/gen_snapshot_arm64',
-    'artifacts/engine/ios/gen_snapshot_arm64',
-    'artifacts/libimobiledevice/idevicescreenshot',
-    'artifacts/libimobiledevice/idevicesyslog',
-    'artifacts/libimobiledevice/libimobiledevice-1.0.6.dylib',
-    'artifacts/libplist/libplist-2.0.3.dylib',
-    'artifacts/openssl/libcrypto.1.1.dylib',
-    'artifacts/openssl/libssl.1.1.dylib',
-    'artifacts/usbmuxd/iproxy',
-    'artifacts/usbmuxd/libusbmuxd-2.0.6.dylib',
-    'dart-sdk/bin/dart',
-    'dart-sdk/bin/dartaotruntime',
-    'dart-sdk/bin/utils/gen_snapshot',
-    'dart-sdk/bin/utils/wasm-opt',
-  ]
-  .map((String relativePath) => path.join(flutterRoot, 'bin', 'cache', relativePath)).toList();
-}
-
-/// Binaries that are only expected to be codesigned.
-///
-/// This list should be kept in sync with the actual contents of Flutter's
-/// cache.
-List<String> binariesWithoutEntitlements(String flutterRoot) {
-  return <String>[
-    'artifacts/engine/darwin-x64-profile/FlutterMacOS.framework/Versions/A/FlutterMacOS',
-    'artifacts/engine/darwin-x64-release/FlutterMacOS.framework/Versions/A/FlutterMacOS',
-    'artifacts/engine/darwin-x64/FlutterMacOS.framework/Versions/A/FlutterMacOS',
-    'artifacts/engine/darwin-x64/font-subset',
-    'artifacts/engine/darwin-x64/impellerc',
-    'artifacts/engine/darwin-x64/libpath_ops.dylib',
-    'artifacts/engine/darwin-x64/libtessellator.dylib',
-    'artifacts/engine/ios-profile/Flutter.xcframework/ios-arm64/Flutter.framework/Flutter',
-    'artifacts/engine/ios-profile/Flutter.xcframework/ios-arm64_x86_64-simulator/Flutter.framework/Flutter',
-    'artifacts/engine/ios-profile/extension_safe/Flutter.xcframework/ios-arm64/Flutter.framework/Flutter',
-    'artifacts/engine/ios-profile/extension_safe/Flutter.xcframework/ios-arm64_x86_64-simulator/Flutter.framework/Flutter',
-    'artifacts/engine/ios-release/Flutter.xcframework/ios-arm64/Flutter.framework/Flutter',
-    'artifacts/engine/ios-release/Flutter.xcframework/ios-arm64_x86_64-simulator/Flutter.framework/Flutter',
-    'artifacts/engine/ios-release/extension_safe/Flutter.xcframework/ios-arm64/Flutter.framework/Flutter',
-    'artifacts/engine/ios-release/extension_safe/Flutter.xcframework/ios-arm64_x86_64-simulator/Flutter.framework/Flutter',
-    'artifacts/engine/ios/Flutter.xcframework/ios-arm64/Flutter.framework/Flutter',
-    'artifacts/engine/ios/Flutter.xcframework/ios-arm64_x86_64-simulator/Flutter.framework/Flutter',
-    'artifacts/engine/ios/extension_safe/Flutter.xcframework/ios-arm64/Flutter.framework/Flutter',
-    'artifacts/engine/ios/extension_safe/Flutter.xcframework/ios-arm64_x86_64-simulator/Flutter.framework/Flutter',
-    'artifacts/ios-deploy/ios-deploy',
-  ]
-  .map((String relativePath) => path.join(flutterRoot, 'bin', 'cache', relativePath)).toList();
-}
-
-/// xcframeworks that are expected to be codesigned.
-///
-/// This list should be kept in sync with the actual contents of Flutter's
-/// cache.
-List<String> signedXcframeworks(String flutterRoot) {
-  return <String>[
-    'artifacts/engine/ios-profile/Flutter.xcframework',
-    'artifacts/engine/ios-profile/extension_safe/Flutter.xcframework',
-    'artifacts/engine/ios-release/Flutter.xcframework',
-    'artifacts/engine/ios-release/extension_safe/Flutter.xcframework',
-    'artifacts/engine/ios/Flutter.xcframework',
-    'artifacts/engine/ios/extension_safe/Flutter.xcframework',
-  ]
-  .map((String relativePath) => path.join(flutterRoot, 'bin', 'cache', relativePath)).toList();
-}
-
-/// Verify the existence of all expected binaries in cache.
-///
-/// This function ignores code signatures and entitlements, and is intended to
-/// be run on every commit. It should throw if either new binaries are added
-/// to the cache or expected binaries removed. In either case, this class'
-/// [binariesWithEntitlements] or [binariesWithoutEntitlements] lists should
-/// be updated accordingly.
-Future<void> verifyExist(
-  String flutterRoot,
-  {@visibleForTesting ProcessManager processManager = const LocalProcessManager()
-}) async {
-  final Set<String> foundFiles = <String>{};
-  final String cacheDirectory =  path.join(flutterRoot, 'bin', 'cache');
-
-  for (final String binaryPath
-      in await findBinaryPaths(cacheDirectory, processManager: processManager)) {
-    if (binariesWithEntitlements(flutterRoot).contains(binaryPath)) {
-      foundFiles.add(binaryPath);
-    } else if (binariesWithoutEntitlements(flutterRoot).contains(binaryPath)) {
-      foundFiles.add(binaryPath);
-    } else {
-      throw Exception(
-          'Found unexpected binary in cache: $binaryPath');
-    }
-  }
-
-  final List<String> allExpectedFiles = binariesWithEntitlements(flutterRoot) + binariesWithoutEntitlements(flutterRoot);
-  if (foundFiles.length < allExpectedFiles.length) {
-    final List<String> unfoundFiles = allExpectedFiles
-        .where(
-          (String file) => !foundFiles.contains(file),
-        )
-        .toList();
-    print(
-      'Expected binaries not found in cache:\n\n${unfoundFiles.join('\n')}\n\n'
-      'If this commit is removing binaries from the cache, this test should be fixed by\n'
-      'removing the relevant entry from either the "binariesWithEntitlements" or\n'
-      '"binariesWithoutEntitlements" getters in dev/tools/lib/codesign.dart.',
-    );
-    throw Exception('Did not find all expected binaries!');
-  }
-
-  print('All expected binaries present.');
-}
-
-/// Verify code signatures and entitlements of all binaries in the cache.
-Future<void> verifySignatures(
-  String flutterRoot,
-  {@visibleForTesting ProcessManager processManager = const LocalProcessManager()}
-) async {
-  final List<String> unsignedFiles = <String>[];
-  final List<String> wrongEntitlementBinaries = <String>[];
-  final List<String> unexpectedFiles = <String>[];
-  final String cacheDirectory =  path.join(flutterRoot, 'bin', 'cache');
-
-  final List<String> binariesAndXcframeworks =
-      (await findBinaryPaths(cacheDirectory, processManager: processManager)) + (await findXcframeworksPaths(cacheDirectory, processManager: processManager));
-
-  for (final String pathToCheck in binariesAndXcframeworks) {
-    bool verifySignature = false;
-    bool verifyEntitlements = false;
-    if (binariesWithEntitlements(flutterRoot).contains(pathToCheck)) {
-      verifySignature = true;
-      verifyEntitlements = true;
-    }
-    if (binariesWithoutEntitlements(flutterRoot).contains(pathToCheck)) {
-      verifySignature = true;
-    }
-    if (signedXcframeworks(flutterRoot).contains(pathToCheck)) {
-      verifySignature = true;
-    }
-    if (!verifySignature && !verifyEntitlements) {
-      unexpectedFiles.add(pathToCheck);
-      print('Unexpected binary or xcframework $pathToCheck found in cache!');
-      continue;
-    }
-    print('Verifying the code signature of $pathToCheck');
-    final io.ProcessResult codeSignResult = await processManager.run(
-      <String>[
-        'codesign',
-        '-vvv',
-        pathToCheck,
-      ],
-    );
-    if (codeSignResult.exitCode != 0) {
-      unsignedFiles.add(pathToCheck);
-      print(
-        'File "$pathToCheck" does not appear to be codesigned.\n'
-        'The `codesign` command failed with exit code ${codeSignResult.exitCode}:\n'
-        '${codeSignResult.stderr}\n',
-      );
-      continue;
-    }
-    if (verifyEntitlements) {
-      print('Verifying entitlements of $pathToCheck');
-      if (!(await hasExpectedEntitlements(pathToCheck, flutterRoot, processManager: processManager))) {
-        wrongEntitlementBinaries.add(pathToCheck);
-      }
-    }
-  }
-
-  // First print all deviations from expectations
-  if (unsignedFiles.isNotEmpty) {
-    print('Found ${unsignedFiles.length} unsigned files:');
-    unsignedFiles.forEach(print);
-  }
-
-  if (wrongEntitlementBinaries.isNotEmpty) {
-    print('Found ${wrongEntitlementBinaries.length} files with unexpected entitlements:');
-    wrongEntitlementBinaries.forEach(print);
-  }
-
-  if (unexpectedFiles.isNotEmpty) {
-    print('Found ${unexpectedFiles.length} unexpected files in the cache:');
-    unexpectedFiles.forEach(print);
-  }
-
-  // Finally, exit on any invalid state
-  if (unsignedFiles.isNotEmpty) {
-    throw Exception('Test failed because unsigned files detected.');
-  }
-
-  if (wrongEntitlementBinaries.isNotEmpty) {
-    throw Exception(
-      'Test failed because files found with the wrong entitlements:\n'
-      '${wrongEntitlementBinaries.join('\n')}',
-    );
-  }
-
-  if (unexpectedFiles.isNotEmpty) {
-    throw Exception('Test failed because unexpected files found in the cache.');
-  }
-  print('Verified that files are codesigned and have expected entitlements.');
-}
-
-/// Find every binary file in the given [rootDirectory].
-Future<List<String>> findBinaryPaths(
-  String rootDirectory,
-  {@visibleForTesting ProcessManager processManager = const LocalProcessManager()
-}) async {
-  final List<String> allBinaryPaths = <String>[];
-  final io.ProcessResult result = await processManager.run(
-    <String>[
-      'find',
-      rootDirectory,
-      '-type',
-      'f',
-    ],
-  );
-  final List<String> allFiles = (result.stdout as String)
-      .split('\n')
-      .where((String s) => s.isNotEmpty)
-      .toList();
-
-  await Future.forEach(allFiles, (String filePath) async {
-    if (await isBinary(filePath, processManager: processManager)) {
-      allBinaryPaths.add(filePath);
-      print('Found: $filePath\n');
-    }
-  });
-  return allBinaryPaths;
-}
-
-/// Find every xcframework in the given [rootDirectory].
-Future<List<String>> findXcframeworksPaths(
-    String rootDirectory,
-    {@visibleForTesting ProcessManager processManager = const LocalProcessManager()
-    }) async {
-  final io.ProcessResult result = await processManager.run(
-    <String>[
-      'find',
-      rootDirectory,
-      '-type',
-      'd',
-      '-name',
-      '*xcframework',
-    ],
-  );
-  final List<String> allXcframeworkPaths = LineSplitter.split(result.stdout as String)
-      .where((String s) => s.isNotEmpty)
-      .toList();
-  for (final String path in allXcframeworkPaths) {
-    print('Found: $path\n');
-  }
-  return allXcframeworkPaths;
-}
-
-/// Check mime-type of file at [filePath] to determine if it is binary.
-Future<bool> isBinary(
-  String filePath,
-  {@visibleForTesting ProcessManager processManager = const LocalProcessManager()}
-) async {
-  final io.ProcessResult result = await processManager.run(
-    <String>[
-      'file',
-      '--mime-type',
-      '-b', // is binary
-      filePath,
-    ],
-  );
-  return (result.stdout as String).contains('application/x-mach-binary');
-}
-
-/// Check if the binary has the expected entitlements.
-Future<bool> hasExpectedEntitlements(
-  String binaryPath,
-  String flutterRoot,
-  {@visibleForTesting ProcessManager processManager = const LocalProcessManager()}
-) async {
-  final io.ProcessResult entitlementResult = await processManager.run(
-    <String>[
-      'codesign',
-      '--display',
-      '--entitlements',
-      ':-',
-      binaryPath,
-    ],
-  );
-
-  if (entitlementResult.exitCode != 0) {
-    print(
-      'The `codesign --entitlements` command failed with exit code ${entitlementResult.exitCode}:\n'
-      '${entitlementResult.stderr}\n',
-    );
-    return false;
-  }
-
-  bool passes = true;
-  final String output = entitlementResult.stdout as String;
-  for (final String entitlement in expectedEntitlements) {
-    final bool entitlementExpected =
-        binariesWithEntitlements(flutterRoot).contains(binaryPath);
-    if (output.contains(entitlement) != entitlementExpected) {
-      print(
-        'File "$binaryPath" ${entitlementExpected ? 'does not have expected' : 'has unexpected'} '
-        'entitlement $entitlement.',
-      );
-      passes = false;
-    }
-  }
-  return passes;
-}
-
-/// Runs the skp_generator from the flutter/tests repo.
-///
-/// See also the customer_tests shard.
-///
-/// Generated SKPs are ditched, this just verifies that it can run without failure.
-Future<void> _runSkpGeneratorTests() async {
-  printProgress('${green}Running skp_generator from flutter/tests$reset');
-  final Directory checkout = Directory.systemTemp.createTempSync('flutter_skp_generator.');
-  await runCommand(
-    'git',
-    <String>[
-      '-c',
-      'core.longPaths=true',
-      'clone',
-      'https://github.com/flutter/tests.git',
-      '.',
-    ],
-    workingDirectory: checkout.path,
-  );
-  await runCommand(
-    './build.sh',
-    <String>[ ],
-    workingDirectory: path.join(checkout.path, 'skp_generator'),
-  );
-}
-
-Future<void> _runRealmCheckerTest() async {
-  final String engineRealm = File(engineRealmFile).readAsStringSync().trim();
-  if (engineRealm.isNotEmpty) {
-    foundError(<String>['The checked-in engine.realm file must be empty.']);
-  }
-}
-
-// The `chromedriver` process created by this test.
-//
-// If an existing chromedriver is already available on port 4444, the existing
-// process is reused and this variable remains null.
-Command? _chromeDriver;
-
-Future<bool> _isChromeDriverRunning() async {
-  try {
-    final RawSocket socket = await RawSocket.connect('localhost', 4444);
-    socket.shutdown(SocketDirection.both);
-    await socket.close();
-    return true;
-  } on SocketException {
-    return false;
-  }
-}
-
-Future<void> _ensureChromeDriverIsRunning() async {
-  // If we cannot connect to ChromeDriver, assume it is not running. Launch it.
-  if (!await _isChromeDriverRunning()) {
-    printProgress('Starting chromedriver');
-    // Assume chromedriver is in the PATH.
-    _chromeDriver = await startCommand(
-      // TODO(ianh): this is the only remaining consumer of startCommand other than runCommand
-      // and it doesn't use most of startCommand's features; we could simplify this a lot by
-      // inlining the relevant parts of startCommand here.
-      'chromedriver',
-      <String>['--port=4444'],
-    );
-    while (!await _isChromeDriverRunning()) {
-      await Future<void>.delayed(const Duration(milliseconds: 100));
-      print('Waiting for chromedriver to start up.');
-    }
-  }
-
-  final HttpClient client = HttpClient();
-  final Uri chromeDriverUrl = Uri.parse('http://localhost:4444/status');
-  final HttpClientRequest request = await client.getUrl(chromeDriverUrl);
-  final HttpClientResponse response = await request.close();
-  final Map<String, dynamic> webDriverStatus = json.decode(await response.transform(utf8.decoder).join()) as Map<String, dynamic>;
-  client.close();
-  final bool webDriverReady = (webDriverStatus['value'] as Map<String, dynamic>)['ready'] as bool;
-  if (!webDriverReady) {
-    throw Exception('WebDriver not available.');
-  }
-}
-
-Future<void> _stopChromeDriver() async {
-  if (_chromeDriver == null) {
-    return;
-  }
-  print('Stopping chromedriver');
-  _chromeDriver!.process.kill();
-}
-
-/// Exercises the old gallery in a browser for a long period of time, looking
-/// for memory leaks and dangling pointers.
-///
-/// This is not a performance test.
-///
-/// If [canvasKit] is set to true, runs the test in CanvasKit mode.
-///
-/// The test is written using `package:integration_test` (despite the "e2e" in
-/// the name, which is there for historic reasons).
-Future<void> _runGalleryE2eWebTest(String buildMode, { bool canvasKit = false }) async {
-  printProgress('${green}Running flutter_gallery integration test in --$buildMode using ${canvasKit ? 'CanvasKit' : 'HTML'} renderer.$reset');
-  final String testAppDirectory = path.join(flutterRoot, 'dev', 'integration_tests', 'flutter_gallery');
-  await runCommand(
-    flutter,
-    <String>[ 'clean' ],
-    workingDirectory: testAppDirectory,
-  );
-  await runCommand(
-    flutter,
-    <String>[
-      ...flutterTestArgs,
-      'drive',
-      if (canvasKit)
-        '--dart-define=FLUTTER_WEB_USE_SKIA=true',
-      if (!canvasKit)
-        '--dart-define=FLUTTER_WEB_USE_SKIA=false',
-      if (!canvasKit)
-        '--dart-define=FLUTTER_WEB_AUTO_DETECT=false',
-      '--driver=test_driver/transitions_perf_e2e_test.dart',
-      '--target=test_driver/transitions_perf_e2e.dart',
-      '--browser-name=chrome',
-      '-d',
-      'web-server',
-      '--$buildMode',
-    ],
-    workingDirectory: testAppDirectory,
-    environment: <String, String>{
-      'FLUTTER_WEB': 'true',
-    },
-  );
-}
-
-Future<void> _runWebStackTraceTest(String buildMode, String entrypoint) async {
-  final String testAppDirectory = path.join(flutterRoot, 'dev', 'integration_tests', 'web');
-  final String appBuildDirectory = path.join(testAppDirectory, 'build', 'web');
-
-  // Build the app.
-  await runCommand(
-    flutter,
-    <String>[ 'clean' ],
-    workingDirectory: testAppDirectory,
-  );
-  await runCommand(
-    flutter,
-    <String>[
-      'build',
-      'web',
-      '--$buildMode',
-      '-t',
-      entrypoint,
-    ],
-    workingDirectory: testAppDirectory,
-    environment: <String, String>{
-      'FLUTTER_WEB': 'true',
-    },
-  );
-
-  // Run the app.
-  final int serverPort = await findAvailablePortAndPossiblyCauseFlakyTests();
-  final int browserDebugPort = await findAvailablePortAndPossiblyCauseFlakyTests();
-  final String result = await evalTestAppInChrome(
-    appUrl: 'http://localhost:$serverPort/index.html',
-    appDirectory: appBuildDirectory,
-    serverPort: serverPort,
-    browserDebugPort: browserDebugPort,
-  );
-
-  if (!result.contains('--- TEST SUCCEEDED ---')) {
-    foundError(<String>[
-      result,
-      '${red}Web stack trace integration test failed.$reset',
-    ]);
-  }
-}
-
-/// Run a web integration test in release mode.
-Future<void> _runWebReleaseTest(String target, {
-  List<String> additionalArguments = const<String>[],
-}) async {
-  final String testAppDirectory = path.join(flutterRoot, 'dev', 'integration_tests', 'web');
-  final String appBuildDirectory = path.join(testAppDirectory, 'build', 'web');
-
-  // Build the app.
-  await runCommand(
-    flutter,
-    <String>[ 'clean' ],
-    workingDirectory: testAppDirectory,
-  );
-  await runCommand(
-    flutter,
-    <String>[
-      ...flutterTestArgs,
-      'build',
-      'web',
-      '--release',
-      ...additionalArguments,
-      '-t',
-      target,
-    ],
-    workingDirectory: testAppDirectory,
-    environment: <String, String>{
-      'FLUTTER_WEB': 'true',
-    },
-  );
-
-  // Run the app.
-  final int serverPort = await findAvailablePortAndPossiblyCauseFlakyTests();
-  final int browserDebugPort = await findAvailablePortAndPossiblyCauseFlakyTests();
-  final String result = await evalTestAppInChrome(
-    appUrl: 'http://localhost:$serverPort/index.html',
-    appDirectory: appBuildDirectory,
-    serverPort: serverPort,
-    browserDebugPort: browserDebugPort,
-  );
-
-  if (!result.contains('--- TEST SUCCEEDED ---')) {
-    foundError(<String>[
-      result,
-      '${red}Web release mode test failed.$reset',
-    ]);
-  }
-}
-
-/// Debug mode is special because `flutter build web` doesn't build in debug mode.
-///
-/// Instead, we use `flutter run --debug` and sniff out the standard output.
-Future<void> _runWebDebugTest(String target, {
-  List<String> additionalArguments = const<String>[],
-}) async {
-  final String testAppDirectory = path.join(flutterRoot, 'dev', 'integration_tests', 'web');
-  bool success = false;
-  final Map<String, String> environment = <String, String>{
-    'FLUTTER_WEB': 'true',
-  };
-  adjustEnvironmentToEnableFlutterAsserts(environment);
-  final CommandResult result = await runCommand(
-    flutter,
-    <String>[
-      'run',
-      '--debug',
-      '-d',
-      'chrome',
-      '--web-run-headless',
-      '--dart-define=FLUTTER_WEB_USE_SKIA=false',
-      '--dart-define=FLUTTER_WEB_AUTO_DETECT=false',
-      ...additionalArguments,
-      '-t',
-      target,
-    ],
-    outputMode: OutputMode.capture,
-    outputListener: (String line, Process process) {
-      if (line.contains('--- TEST SUCCEEDED ---')) {
-        success = true;
-      }
-      if (success || line.contains('--- TEST FAILED ---')) {
-        process.stdin.add('q'.codeUnits);
-      }
-    },
-    workingDirectory: testAppDirectory,
-    environment: environment,
-  );
-
-  if (!success) {
-    foundError(<String>[
-      result.flattenedStdout!,
-      result.flattenedStderr!,
-      '${red}Web stack trace integration test failed.$reset',
-    ]);
-  }
-}
-
-Future<void> _runFlutterWebTest(String webRenderer, String workingDirectory, List<String> tests) async {
-  await runCommand(
-    flutter,
-    <String>[
-      'test',
-      if (ciProvider == CiProviders.cirrus)
-        '--concurrency=1',  // do not parallelize on Cirrus, to reduce flakiness
-      '-v',
-      '--platform=chrome',
-      '--web-renderer=$webRenderer',
-      '--dart-define=DART_HHH_BOT=$_runningInDartHHHBot',
-      ...flutterTestArgs,
-      ...tests,
-    ],
-    workingDirectory: workingDirectory,
-    environment: <String, String>{
-      'FLUTTER_WEB': 'true',
-    },
-  );
-}
-
-// TODO(sigmund): includeLocalEngineEnv should default to true. Currently we
-// only enable it on flutter-web test because some test suites do not work
-// properly when overriding the local engine (for example, because some platform
-// dependent targets are only built on some engines).
-// See https://github.com/flutter/flutter/issues/72368
-Future<void> _runDartTest(String workingDirectory, {
-  List<String>? testPaths,
-  bool enableFlutterToolAsserts = true,
-  bool useBuildRunner = false,
-  String? coverage,
-  bool forceSingleCore = false,
-  Duration? perTestTimeout,
-  bool includeLocalEngineEnv = false,
-  bool ensurePrecompiledTool = true,
-  bool shuffleTests = true,
-  bool collectMetrics = false,
-}) async {
-  int? cpus;
-  final String? cpuVariable = Platform.environment['CPU']; // CPU is set in cirrus.yml
-  if (cpuVariable != null) {
-    cpus = int.tryParse(cpuVariable, radix: 10);
-    if (cpus == null) {
-      foundError(<String>[
-        '${red}The CPU environment variable, if set, must be set to the integer number of available cores.$reset',
-        'Actual value: "$cpuVariable"',
-      ]);
-      return;
-    }
-  } else {
-    cpus = 2; // Don't default to 1, otherwise we won't catch race conditions.
-  }
-  // Integration tests that depend on external processes like chrome
-  // can get stuck if there are multiple instances running at once.
-  if (forceSingleCore) {
-    cpus = 1;
-  }
-
-  const LocalFileSystem fileSystem = LocalFileSystem();
-  final File metricFile = fileSystem.file(path.join(flutterRoot, 'metrics.json'));
-  final List<String> args = <String>[
-    'run',
-    'test',
-    '--file-reporter=json:${metricFile.path}',
-    if (shuffleTests) '--test-randomize-ordering-seed=$shuffleSeed',
-    '-j$cpus',
-    if (!hasColor)
-      '--no-color',
-    if (coverage != null)
-      '--coverage=$coverage',
-    if (perTestTimeout != null)
-      '--timeout=${perTestTimeout.inMilliseconds}ms',
-    if (testPaths != null)
-      for (final String testPath in testPaths)
-        testPath,
-  ];
-  final Map<String, String> environment = <String, String>{
-    'FLUTTER_ROOT': flutterRoot,
-    if (includeLocalEngineEnv)
-      ...localEngineEnv,
-    if (Directory(pubCache).existsSync())
-      'PUB_CACHE': pubCache,
-  };
-  if (enableFlutterToolAsserts) {
-    adjustEnvironmentToEnableFlutterAsserts(environment);
-  }
-  if (ensurePrecompiledTool) {
-    // We rerun the `flutter` tool here just to make sure that it is compiled
-    // before tests run, because the tests might time out if they have to rebuild
-    // the tool themselves.
-    await runCommand(flutter, <String>['--version'], environment: environment);
-  }
-  await runCommand(
-    dart,
-    args,
-    workingDirectory: workingDirectory,
-    environment: environment,
-    removeLine: useBuildRunner ? (String line) => line.startsWith('[INFO]') : null,
-  );
-
-  final TestFileReporterResults test = TestFileReporterResults.fromFile(metricFile); // --file-reporter name
-  final File info = fileSystem.file(path.join(flutterRoot, 'error.log'));
-  info.writeAsStringSync(json.encode(test.errors));
-
-  if (collectMetrics) {
-    try {
-      final List<String> testList = <String>[];
-      final Map<int, TestSpecs> allTestSpecs = test.allTestSpecs;
-      for (final TestSpecs testSpecs in allTestSpecs.values) {
-        testList.add(testSpecs.toJson());
-      }
-      if (testList.isNotEmpty) {
-        final String testJson = json.encode(testList);
-        final File testResults = fileSystem.file(
-            path.join(flutterRoot, 'test_results.json'));
-        testResults.writeAsStringSync(testJson);
-      }
-    } on fs.FileSystemException catch (e) {
-      print('Failed to generate metrics: $e');
-    }
-  }
-}
-
-Future<void> _runFlutterTest(String workingDirectory, {
-  String? script,
-  bool expectFailure = false,
-  bool printOutput = true,
-  OutputChecker? outputChecker,
-  List<String> options = const <String>[],
-  Map<String, String>? environment,
-  List<String> tests = const <String>[],
-  bool shuffleTests = true,
-  bool fatalWarnings = true,
-}) async {
-  assert(!printOutput || outputChecker == null, 'Output either can be printed or checked but not both');
-
-  final List<String> tags = <String>[];
-  // Recipe-configured reduced test shards will only execute tests with the
-  // appropriate tag.
-  if (Platform.environment['REDUCED_TEST_SET'] == 'True') {
-    tags.addAll(<String>['-t', 'reduced-test-set']);
-  }
-
-  final List<String> args = <String>[
-    'test',
-    if (shuffleTests) '--test-randomize-ordering-seed=$shuffleSeed',
-    if (fatalWarnings) '--fatal-warnings',
-    ...options,
-    ...tags,
-    ...flutterTestArgs,
-  ];
-
-  if (script != null) {
-    final String fullScriptPath = path.join(workingDirectory, script);
-    if (!FileSystemEntity.isFileSync(fullScriptPath)) {
-      foundError(<String>[
-        '${red}Could not find test$reset: $green$fullScriptPath$reset',
-        'Working directory: $cyan$workingDirectory$reset',
-        'Script: $green$script$reset',
-        if (!printOutput)
-          'This is one of the tests that does not normally print output.',
-      ]);
-      return;
-    }
-    args.add(script);
-  }
-
-  args.addAll(tests);
-
-  final OutputMode outputMode = outputChecker == null && printOutput
-    ? OutputMode.print
-    : OutputMode.capture;
-
-  final CommandResult result = await runCommand(
-    flutter,
-    args,
-    workingDirectory: workingDirectory,
-    expectNonZeroExit: expectFailure,
-    outputMode: outputMode,
-    environment: environment,
-  );
-
-  if (outputChecker != null) {
-    final String? message = outputChecker(result);
-    if (message != null) {
-      foundError(<String>[message]);
-    }
-  }
-}
-
-/// This will force the next run of the Flutter tool (if it uses the provided
-/// environment) to have asserts enabled, by setting an environment variable.
-void adjustEnvironmentToEnableFlutterAsserts(Map<String, String> environment) {
-  // If an existing env variable exists append to it, but only if
-  // it doesn't appear to already include enable-asserts.
-  String toolsArgs = Platform.environment['FLUTTER_TOOL_ARGS'] ?? '';
-  if (!toolsArgs.contains('--enable-asserts')) {
-    toolsArgs += ' --enable-asserts';
-  }
-  environment['FLUTTER_TOOL_ARGS'] = toolsArgs.trim();
-}
-
-enum CiProviders {
-  cirrus,
-  luci,
-}
-
-CiProviders? get ciProvider {
-  if (Platform.environment['CIRRUS_CI'] == 'true') {
-    return CiProviders.cirrus;
-  }
-  if (Platform.environment['LUCI_CONTEXT'] != null) {
-    return CiProviders.luci;
-  }
-  return null;
-}
-
-/// Checks the given file's contents to determine if they match the allowed
-/// pattern for version strings.
-///
-/// Returns null if the contents are good. Returns a string if they are bad.
-/// The string is an error message.
-Future<String?> verifyVersion(File file) async {
-  final RegExp pattern = RegExp(
-    r'^(\d+)\.(\d+)\.(\d+)((-\d+\.\d+)?\.pre(\.\d+)?)?$');
-  if (!file.existsSync()) {
-    return 'The version logic failed to create the Flutter version file.';
-  }
-  final String version = await file.readAsString();
-  if (version == '0.0.0-unknown') {
-    return 'The version logic failed to determine the Flutter version.';
-  }
-  if (!version.contains(pattern)) {
-    return 'The version logic generated an invalid version string: "$version".';
-  }
-  return null;
-}
-
-/// Parse (one-)index/total-named subshards from environment variable SUBSHARD
-/// and equally distribute [tests] between them.
-/// Subshard format is "{index}_{total number of shards}".
-/// The scheduler can change the number of total shards without needing an additional
-/// commit in this repository.
-///
-/// Examples:
-/// 1_3
-/// 2_3
-/// 3_3
-List<T> _selectIndexOfTotalSubshard<T>(List<T> tests, {String subshardKey = kSubshardKey}) {
-  // Example: "1_3" means the first (one-indexed) shard of three total shards.
-  final String? subshardName = Platform.environment[subshardKey];
-  if (subshardName == null) {
-    print('$kSubshardKey environment variable is missing, skipping sharding');
-    return tests;
-  }
-  printProgress('$bold$subshardKey=$subshardName$reset');
-
-  final RegExp pattern = RegExp(r'^(\d+)_(\d+)$');
-  final Match? match = pattern.firstMatch(subshardName);
-  if (match == null || match.groupCount != 2) {
-    foundError(<String>[
-      '${red}Invalid subshard name "$subshardName". Expected format "[int]_[int]" ex. "1_3"',
-    ]);
-    throw Exception('Invalid subshard name: $subshardName');
-  }
-  // One-indexed.
-  final int index = int.parse(match.group(1)!);
-  final int total = int.parse(match.group(2)!);
-  if (index > total) {
-    foundError(<String>[
-      '${red}Invalid subshard name "$subshardName". Index number must be greater or equal to total.',
-    ]);
-    return <T>[];
-  }
-
-  final int testsPerShard = (tests.length / total).ceil();
-  final int start = (index - 1) * testsPerShard;
-  final int end = math.min(index * testsPerShard, tests.length);
-
-  print('Selecting subshard $index of $total (tests ${start + 1}-$end of ${tests.length})');
-  return tests.sublist(start, end);
-}
-
-Future<void> _runShardRunnerIndexOfTotalSubshard(List<ShardRunner> tests) async {
-  final List<ShardRunner> sublist = _selectIndexOfTotalSubshard<ShardRunner>(tests);
-  for (final ShardRunner test in sublist) {
-    await test();
-  }
-}
-
-Future<void> selectShard(Map<String, ShardRunner> shards) => _runFromList(shards, kShardKey, 'shard', 0);
-Future<void> selectSubshard(Map<String, ShardRunner> subshards) => _runFromList(subshards, kSubshardKey, 'subshard', 1);
-
-const String CIRRUS_TASK_NAME = 'CIRRUS_TASK_NAME';
-
-Future<void> _runFromList(Map<String, ShardRunner> items, String key, String name, int positionInTaskName) async {
-  String? item = Platform.environment[key];
-  if (item == null && Platform.environment.containsKey(CIRRUS_TASK_NAME)) {
-    final List<String> parts = Platform.environment[CIRRUS_TASK_NAME]!.split('-');
-    assert(positionInTaskName < parts.length);
-    item = parts[positionInTaskName];
-  }
-  if (item == null) {
-    for (final String currentItem in items.keys) {
-      printProgress('$bold$key=$currentItem$reset');
-      await items[currentItem]!();
-    }
-  } else {
-    printProgress('$bold$key=$item$reset');
-    if (!items.containsKey(item)) {
-      foundError(<String>[
-        '${red}Invalid $name: $item$reset',
-        'The available ${name}s are: ${items.keys.join(", ")}',
-      ]);
-      return;
-    }
-    await items[item]!();
-  }
-=======
->>>>>>> dec2ee5c
 }