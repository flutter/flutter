--- conflicted
+++ resolved
@@ -74,17 +74,6 @@
 
 typedef ShardRunner = Future<void> Function();
 
-<<<<<<< HEAD
-final String exe = Platform.isWindows ? '.exe' : '';
-final String bat = Platform.isWindows ? '.bat' : '';
-final String flutterRoot = path.dirname(path.dirname(path.dirname(path.fromUri(Platform.script))));
-final String flutter = path.join(flutterRoot, 'bin', 'flutter$bat');
-final String dart = path.join(flutterRoot, 'bin', 'cache', 'dart-sdk', 'bin', 'dart$exe');
-final String pubCache = path.join(flutterRoot, '.pub-cache');
-final String engineVersionFile = path.join(flutterRoot, 'bin', 'internal', 'engine.version');
-
-=======
->>>>>>> cbf35b4e
 String get platformFolderName {
   if (Platform.isWindows) {
     return 'windows-x64';
@@ -105,25 +94,7 @@
 
 const String kTestHarnessShardName = 'test_harness_tests';
 
-<<<<<<< HEAD
-// The seed used to shuffle tests. If not passed with
-// --test-randomize-ordering-seed=<seed> on the command line, it will be set the
-// first time it is accessed. Pass zero to turn off shuffling.
-String? _shuffleSeed;
-String get shuffleSeed {
-  if (_shuffleSeed == null) {
-    // Change the seed at 7am, UTC.
-    final DateTime seedTime = DateTime.now().toUtc().subtract(const Duration(hours: 7));
-    // Generates YYYYMMDD as the seed, so that testing continues to fail for a
-    // day after the seed changes, and on other days the seed can be used to
-    // replicate failures.
-    _shuffleSeed = '${seedTime.year * 10000 + seedTime.month * 100 + seedTime.day}';
-  }
-  return _shuffleSeed!;
-}
-=======
 const String CIRRUS_TASK_NAME = 'CIRRUS_TASK_NAME';
->>>>>>> cbf35b4e
 
 /// When you call this, you can pass additional arguments to pass custom
 /// arguments to flutter test. For example, you might want to call this
@@ -1018,593 +989,6 @@
   });
 }
 
-<<<<<<< HEAD
-Future<void> _runWebHtmlUnitTests() {
-  return _runWebUnitTests('html', false);
-}
-
-Future<void> _runWebCanvasKitUnitTests() {
-  return _runWebUnitTests('canvaskit', false);
-}
-
-Future<void> _runWebSkwasmUnitTests() {
-  return _runWebUnitTests('skwasm', true);
-}
-
-Future<void> _runWebUnitTests(String webRenderer, bool useWasm) async {
-  final Map<String, ShardRunner> subshards = <String, ShardRunner>{};
-
-  final Directory flutterPackageDirectory = Directory(path.join(flutterRoot, 'packages', 'flutter'));
-  final Directory flutterPackageTestDirectory = Directory(path.join(flutterPackageDirectory.path, 'test'));
-
-  final List<String> allTests = flutterPackageTestDirectory
-    .listSync()
-    .whereType<Directory>()
-    .expand((Directory directory) => directory
-      .listSync(recursive: true)
-      .where((FileSystemEntity entity) => entity.path.endsWith('_test.dart'))
-    )
-    .whereType<File>()
-    .map<String>((File file) => path.relative(file.path, from: flutterPackageDirectory.path))
-    .where((String filePath) => !kWebTestFileKnownFailures[webRenderer]!.contains(path.split(filePath).join('/')))
-    .toList()
-    // Finally we shuffle the list because we want the average cost per file to be uniformly
-    // distributed. If the list is not sorted then different shards and batches may have
-    // very different characteristics.
-    // We use a constant seed for repeatability.
-    ..shuffle(math.Random(0));
-
-  assert(webShardCount >= 1);
-  final int testsPerShard = (allTests.length / webShardCount).ceil();
-  assert(testsPerShard * webShardCount >= allTests.length);
-
-  // This for loop computes all but the last shard.
-  for (int index = 0; index < webShardCount - 1; index += 1) {
-    subshards['$index'] = () => runFlutterWebTest(
-      webRenderer,
-      flutterPackageDirectory.path,
-      allTests.sublist(
-        index * testsPerShard,
-        (index + 1) * testsPerShard,
-      ),
-      useWasm,
-    );
-  }
-
-  // The last shard also runs the flutter_web_plugins tests.
-  //
-  // We make sure the last shard ends in _last so it's easier to catch mismatches
-  // between `.cirrus.yml` and `test.dart`.
-  subshards['${webShardCount - 1}_last'] = () async {
-    await runFlutterWebTest(
-      webRenderer,
-      flutterPackageDirectory.path,
-      allTests.sublist(
-        (webShardCount - 1) * testsPerShard,
-        allTests.length,
-      ),
-      useWasm,
-    );
-    await runFlutterWebTest(
-      webRenderer,
-      path.join(flutterRoot, 'packages', 'flutter_web_plugins'),
-      <String>['test'],
-      useWasm,
-    );
-    await runFlutterWebTest(
-      webRenderer,
-      path.join(flutterRoot, 'packages', 'flutter_driver'),
-      <String>[path.join('test', 'src', 'web_tests', 'web_extension_test.dart')],
-      useWasm,
-    );
-  };
-
-  await selectSubshard(subshards);
-}
-
-// Verifies binaries are codesigned.
-Future<void> _runVerifyCodesigned() async {
-  printProgress('${green}Running binaries codesign verification$reset');
-  await runCommand(
-    'flutter',
-    <String>[
-      'precache',
-      '--android',
-      '--ios',
-      '--macos'
-    ],
-    workingDirectory: flutterRoot,
-  );
-
-  await verifyExist(flutterRoot);
-  await verifySignatures(flutterRoot);
-}
-
-const List<String> expectedEntitlements = <String>[
-  'com.apple.security.cs.allow-jit',
-  'com.apple.security.cs.allow-unsigned-executable-memory',
-  'com.apple.security.cs.allow-dyld-environment-variables',
-  'com.apple.security.network.client',
-  'com.apple.security.network.server',
-  'com.apple.security.cs.disable-library-validation',
-];
-
-/// Binaries that are expected to be codesigned and have entitlements.
-///
-/// This list should be kept in sync with the actual contents of Flutter's
-/// cache.
-List<String> binariesWithEntitlements(String flutterRoot) {
-  return <String> [
-    'artifacts/engine/android-arm-profile/darwin-x64/gen_snapshot',
-    'artifacts/engine/android-arm-release/darwin-x64/gen_snapshot',
-    'artifacts/engine/android-arm64-profile/darwin-x64/gen_snapshot',
-    'artifacts/engine/android-arm64-release/darwin-x64/gen_snapshot',
-    'artifacts/engine/android-x64-profile/darwin-x64/gen_snapshot',
-    'artifacts/engine/android-x64-release/darwin-x64/gen_snapshot',
-    'artifacts/engine/darwin-x64-profile/gen_snapshot',
-    'artifacts/engine/darwin-x64-profile/gen_snapshot_arm64',
-    'artifacts/engine/darwin-x64-profile/gen_snapshot_x64',
-    'artifacts/engine/darwin-x64-release/gen_snapshot',
-    'artifacts/engine/darwin-x64-release/gen_snapshot_arm64',
-    'artifacts/engine/darwin-x64-release/gen_snapshot_x64',
-    'artifacts/engine/darwin-x64/flutter_tester',
-    'artifacts/engine/darwin-x64/gen_snapshot',
-    'artifacts/engine/darwin-x64/gen_snapshot_arm64',
-    'artifacts/engine/darwin-x64/gen_snapshot_x64',
-    'artifacts/engine/ios-profile/gen_snapshot_arm64',
-    'artifacts/engine/ios-release/gen_snapshot_arm64',
-    'artifacts/engine/ios/gen_snapshot_arm64',
-    'artifacts/libimobiledevice/idevicescreenshot',
-    'artifacts/libimobiledevice/idevicesyslog',
-    'artifacts/libimobiledevice/libimobiledevice-1.0.6.dylib',
-    'artifacts/libplist/libplist-2.0.3.dylib',
-    'artifacts/openssl/libcrypto.1.1.dylib',
-    'artifacts/openssl/libssl.1.1.dylib',
-    'artifacts/usbmuxd/iproxy',
-    'artifacts/usbmuxd/libusbmuxd-2.0.6.dylib',
-    'dart-sdk/bin/dart',
-    'dart-sdk/bin/dartaotruntime',
-    'dart-sdk/bin/utils/gen_snapshot',
-    'dart-sdk/bin/utils/wasm-opt',
-  ]
-  .map((String relativePath) => path.join(flutterRoot, 'bin', 'cache', relativePath)).toList();
-}
-
-/// Binaries that are only expected to be codesigned.
-///
-/// This list should be kept in sync with the actual contents of Flutter's
-/// cache.
-List<String> binariesWithoutEntitlements(String flutterRoot) {
-  return <String>[
-    'artifacts/engine/darwin-x64-profile/FlutterMacOS.xcframework/macos-arm64_x86_64/FlutterMacOS.framework/Versions/A/FlutterMacOS',
-    'artifacts/engine/darwin-x64-release/FlutterMacOS.xcframework/macos-arm64_x86_64/FlutterMacOS.framework/Versions/A/FlutterMacOS',
-    'artifacts/engine/darwin-x64/FlutterMacOS.xcframework/macos-arm64_x86_64/FlutterMacOS.framework/Versions/A/FlutterMacOS',
-    'artifacts/engine/darwin-x64/font-subset',
-    'artifacts/engine/darwin-x64/impellerc',
-    'artifacts/engine/darwin-x64/libpath_ops.dylib',
-    'artifacts/engine/darwin-x64/libtessellator.dylib',
-    'artifacts/engine/ios-profile/Flutter.xcframework/ios-arm64/Flutter.framework/Flutter',
-    'artifacts/engine/ios-profile/Flutter.xcframework/ios-arm64_x86_64-simulator/Flutter.framework/Flutter',
-    'artifacts/engine/ios-profile/extension_safe/Flutter.xcframework/ios-arm64/Flutter.framework/Flutter',
-    'artifacts/engine/ios-profile/extension_safe/Flutter.xcframework/ios-arm64_x86_64-simulator/Flutter.framework/Flutter',
-    'artifacts/engine/ios-release/Flutter.xcframework/ios-arm64/Flutter.framework/Flutter',
-    'artifacts/engine/ios-release/Flutter.xcframework/ios-arm64_x86_64-simulator/Flutter.framework/Flutter',
-    'artifacts/engine/ios-release/extension_safe/Flutter.xcframework/ios-arm64/Flutter.framework/Flutter',
-    'artifacts/engine/ios-release/extension_safe/Flutter.xcframework/ios-arm64_x86_64-simulator/Flutter.framework/Flutter',
-    'artifacts/engine/ios/Flutter.xcframework/ios-arm64/Flutter.framework/Flutter',
-    'artifacts/engine/ios/Flutter.xcframework/ios-arm64_x86_64-simulator/Flutter.framework/Flutter',
-    'artifacts/engine/ios/extension_safe/Flutter.xcframework/ios-arm64/Flutter.framework/Flutter',
-    'artifacts/engine/ios/extension_safe/Flutter.xcframework/ios-arm64_x86_64-simulator/Flutter.framework/Flutter',
-    'artifacts/ios-deploy/ios-deploy',
-  ]
-  .map((String relativePath) => path.join(flutterRoot, 'bin', 'cache', relativePath)).toList();
-}
-
-/// xcframeworks that are expected to be codesigned.
-///
-/// This list should be kept in sync with the actual contents of Flutter's
-/// cache.
-List<String> signedXcframeworks(String flutterRoot) {
-  return <String>[
-    'artifacts/engine/ios-profile/Flutter.xcframework',
-    'artifacts/engine/ios-profile/extension_safe/Flutter.xcframework',
-    'artifacts/engine/ios-release/Flutter.xcframework',
-    'artifacts/engine/ios-release/extension_safe/Flutter.xcframework',
-    'artifacts/engine/ios/Flutter.xcframework',
-    'artifacts/engine/ios/extension_safe/Flutter.xcframework',
-    'artifacts/engine/darwin-x64-profile/FlutterMacOS.xcframework',
-    'artifacts/engine/darwin-x64-release/FlutterMacOS.xcframework',
-    'artifacts/engine/darwin-x64/FlutterMacOS.xcframework',
-  ]
-  .map((String relativePath) => path.join(flutterRoot, 'bin', 'cache', relativePath)).toList();
-}
-
-/// Verify the existence of all expected binaries in cache.
-///
-/// This function ignores code signatures and entitlements, and is intended to
-/// be run on every commit. It should throw if either new binaries are added
-/// to the cache or expected binaries removed. In either case, this class'
-/// [binariesWithEntitlements] or [binariesWithoutEntitlements] lists should
-/// be updated accordingly.
-Future<void> verifyExist(
-  String flutterRoot,
-  {@visibleForTesting ProcessManager processManager = const LocalProcessManager()
-}) async {
-  final Set<String> foundFiles = <String>{};
-  final String cacheDirectory =  path.join(flutterRoot, 'bin', 'cache');
-
-  for (final String binaryPath
-      in await findBinaryPaths(cacheDirectory, processManager: processManager)) {
-    if (binariesWithEntitlements(flutterRoot).contains(binaryPath)) {
-      foundFiles.add(binaryPath);
-    } else if (binariesWithoutEntitlements(flutterRoot).contains(binaryPath)) {
-      foundFiles.add(binaryPath);
-    } else {
-      throw Exception(
-          'Found unexpected binary in cache: $binaryPath');
-    }
-  }
-
-  final List<String> allExpectedFiles = binariesWithEntitlements(flutterRoot) + binariesWithoutEntitlements(flutterRoot);
-  if (foundFiles.length < allExpectedFiles.length) {
-    final List<String> unfoundFiles = allExpectedFiles
-        .where(
-          (String file) => !foundFiles.contains(file),
-        )
-        .toList();
-    print(
-      'Expected binaries not found in cache:\n\n${unfoundFiles.join('\n')}\n\n'
-      'If this commit is removing binaries from the cache, this test should be fixed by\n'
-      'removing the relevant entry from either the "binariesWithEntitlements" or\n'
-      '"binariesWithoutEntitlements" getters in dev/tools/lib/codesign.dart.',
-    );
-    throw Exception('Did not find all expected binaries!');
-  }
-
-  print('All expected binaries present.');
-}
-
-/// Verify code signatures and entitlements of all binaries in the cache.
-Future<void> verifySignatures(
-  String flutterRoot,
-  {@visibleForTesting ProcessManager processManager = const LocalProcessManager()}
-) async {
-  final List<String> unsignedFiles = <String>[];
-  final List<String> wrongEntitlementBinaries = <String>[];
-  final List<String> unexpectedFiles = <String>[];
-  final String cacheDirectory =  path.join(flutterRoot, 'bin', 'cache');
-
-  final List<String> binariesAndXcframeworks =
-      (await findBinaryPaths(cacheDirectory, processManager: processManager)) + (await findXcframeworksPaths(cacheDirectory, processManager: processManager));
-
-  for (final String pathToCheck in binariesAndXcframeworks) {
-    bool verifySignature = false;
-    bool verifyEntitlements = false;
-    if (binariesWithEntitlements(flutterRoot).contains(pathToCheck)) {
-      verifySignature = true;
-      verifyEntitlements = true;
-    }
-    if (binariesWithoutEntitlements(flutterRoot).contains(pathToCheck)) {
-      verifySignature = true;
-    }
-    if (signedXcframeworks(flutterRoot).contains(pathToCheck)) {
-      verifySignature = true;
-    }
-    if (!verifySignature && !verifyEntitlements) {
-      unexpectedFiles.add(pathToCheck);
-      print('Unexpected binary or xcframework $pathToCheck found in cache!');
-      continue;
-    }
-    print('Verifying the code signature of $pathToCheck');
-    final io.ProcessResult codeSignResult = await processManager.run(
-      <String>[
-        'codesign',
-        '-vvv',
-        pathToCheck,
-      ],
-    );
-    if (codeSignResult.exitCode != 0) {
-      unsignedFiles.add(pathToCheck);
-      print(
-        'File "$pathToCheck" does not appear to be codesigned.\n'
-        'The `codesign` command failed with exit code ${codeSignResult.exitCode}:\n'
-        '${codeSignResult.stderr}\n',
-      );
-      continue;
-    }
-    if (verifyEntitlements) {
-      print('Verifying entitlements of $pathToCheck');
-      if (!(await hasExpectedEntitlements(pathToCheck, flutterRoot, processManager: processManager))) {
-        wrongEntitlementBinaries.add(pathToCheck);
-      }
-    }
-  }
-
-  // First print all deviations from expectations
-  if (unsignedFiles.isNotEmpty) {
-    print('Found ${unsignedFiles.length} unsigned files:');
-    unsignedFiles.forEach(print);
-  }
-
-  if (wrongEntitlementBinaries.isNotEmpty) {
-    print('Found ${wrongEntitlementBinaries.length} files with unexpected entitlements:');
-    wrongEntitlementBinaries.forEach(print);
-  }
-
-  if (unexpectedFiles.isNotEmpty) {
-    print('Found ${unexpectedFiles.length} unexpected files in the cache:');
-    unexpectedFiles.forEach(print);
-  }
-
-  // Finally, exit on any invalid state
-  if (unsignedFiles.isNotEmpty) {
-    throw Exception('Test failed because unsigned files detected.');
-  }
-
-  if (wrongEntitlementBinaries.isNotEmpty) {
-    throw Exception(
-      'Test failed because files found with the wrong entitlements:\n'
-      '${wrongEntitlementBinaries.join('\n')}',
-    );
-  }
-
-  if (unexpectedFiles.isNotEmpty) {
-    throw Exception('Test failed because unexpected files found in the cache.');
-  }
-  print('Verified that files are codesigned and have expected entitlements.');
-}
-
-/// Find every binary file in the given [rootDirectory].
-Future<List<String>> findBinaryPaths(
-  String rootDirectory,
-  {@visibleForTesting ProcessManager processManager = const LocalProcessManager()
-}) async {
-  final List<String> allBinaryPaths = <String>[];
-  final io.ProcessResult result = await processManager.run(
-    <String>[
-      'find',
-      rootDirectory,
-      '-type',
-      'f',
-    ],
-  );
-  final List<String> allFiles = (result.stdout as String)
-      .split('\n')
-      .where((String s) => s.isNotEmpty)
-      .toList();
-
-  await Future.forEach(allFiles, (String filePath) async {
-    if (await isBinary(filePath, processManager: processManager)) {
-      allBinaryPaths.add(filePath);
-      print('Found: $filePath\n');
-    }
-  });
-  return allBinaryPaths;
-}
-
-/// Find every xcframework in the given [rootDirectory].
-Future<List<String>> findXcframeworksPaths(
-    String rootDirectory,
-    {@visibleForTesting ProcessManager processManager = const LocalProcessManager()
-    }) async {
-  final io.ProcessResult result = await processManager.run(
-    <String>[
-      'find',
-      rootDirectory,
-      '-type',
-      'd',
-      '-name',
-      '*xcframework',
-    ],
-  );
-  final List<String> allXcframeworkPaths = LineSplitter.split(result.stdout as String)
-      .where((String s) => s.isNotEmpty)
-      .toList();
-  for (final String path in allXcframeworkPaths) {
-    print('Found: $path\n');
-  }
-  return allXcframeworkPaths;
-}
-
-/// Check mime-type of file at [filePath] to determine if it is binary.
-Future<bool> isBinary(
-  String filePath,
-  {@visibleForTesting ProcessManager processManager = const LocalProcessManager()}
-) async {
-  final io.ProcessResult result = await processManager.run(
-    <String>[
-      'file',
-      '--mime-type',
-      '-b', // is binary
-      filePath,
-    ],
-  );
-  return (result.stdout as String).contains('application/x-mach-binary');
-}
-
-/// Check if the binary has the expected entitlements.
-Future<bool> hasExpectedEntitlements(
-  String binaryPath,
-  String flutterRoot,
-  {@visibleForTesting ProcessManager processManager = const LocalProcessManager()}
-) async {
-  final io.ProcessResult entitlementResult = await processManager.run(
-    <String>[
-      'codesign',
-      '--display',
-      '--entitlements',
-      ':-',
-      binaryPath,
-    ],
-  );
-
-  if (entitlementResult.exitCode != 0) {
-    print(
-      'The `codesign --entitlements` command failed with exit code ${entitlementResult.exitCode}:\n'
-      '${entitlementResult.stderr}\n',
-    );
-    return false;
-  }
-
-  bool passes = true;
-  final String output = entitlementResult.stdout as String;
-  for (final String entitlement in expectedEntitlements) {
-    final bool entitlementExpected =
-        binariesWithEntitlements(flutterRoot).contains(binaryPath);
-    if (output.contains(entitlement) != entitlementExpected) {
-      print(
-        'File "$binaryPath" ${entitlementExpected ? 'does not have expected' : 'has unexpected'} '
-        'entitlement $entitlement.',
-      );
-      passes = false;
-    }
-  }
-  return passes;
-}
-
-Future<void> runFlutterWebTest(
-  String webRenderer,
-  String workingDirectory,
-  List<String> tests,
-  bool useWasm,
-) async {
-  const LocalFileSystem fileSystem = LocalFileSystem();
-  final String suffix = DateTime.now().microsecondsSinceEpoch.toString();
-  final File metricFile = fileSystem.systemTempDirectory.childFile('metrics_$suffix.json');
-  await runCommand(
-    flutter,
-    <String>[
-      'test',
-      '--reporter=expanded',
-      '--file-reporter=json:${metricFile.path}',
-      '-v',
-      '--platform=chrome',
-      if (useWasm) '--wasm',
-      '--web-renderer=$webRenderer',
-      '--dart-define=DART_HHH_BOT=$_runningInDartHHHBot',
-      ...flutterTestArgs,
-      ...tests,
-    ],
-    workingDirectory: workingDirectory,
-    environment: <String, String>{
-      'FLUTTER_WEB': 'true',
-    },
-  );
-  // metriciFile is a transitional file that needs to be deleted once it is parsed.
-  // TODO(godofredoc): Ensure metricFile is parsed and aggregated before deleting.
-  // https://github.com/flutter/flutter/issues/146003
-  metricFile.deleteSync();
-}
-
-
-// TODO(sigmund): includeLocalEngineEnv should default to true. Currently we
-// only enable it on flutter-web test because some test suites do not work
-// properly when overriding the local engine (for example, because some platform
-// dependent targets are only built on some engines).
-// See https://github.com/flutter/flutter/issues/72368
-Future<void> _runDartTest(String workingDirectory, {
-  List<String>? testPaths,
-  bool enableFlutterToolAsserts = true,
-  bool useBuildRunner = false,
-  String? coverage,
-  bool forceSingleCore = false,
-  Duration? perTestTimeout,
-  bool includeLocalEngineEnv = false,
-  bool ensurePrecompiledTool = true,
-  bool shuffleTests = true,
-  bool collectMetrics = false,
-}) async {
-  int? cpus;
-  final String? cpuVariable = Platform.environment['CPU']; // CPU is set in cirrus.yml
-  if (cpuVariable != null) {
-    cpus = int.tryParse(cpuVariable, radix: 10);
-    if (cpus == null) {
-      foundError(<String>[
-        '${red}The CPU environment variable, if set, must be set to the integer number of available cores.$reset',
-        'Actual value: "$cpuVariable"',
-      ]);
-      return;
-    }
-  } else {
-    cpus = 2; // Don't default to 1, otherwise we won't catch race conditions.
-  }
-  // Integration tests that depend on external processes like chrome
-  // can get stuck if there are multiple instances running at once.
-  if (forceSingleCore) {
-    cpus = 1;
-  }
-
-  const LocalFileSystem fileSystem = LocalFileSystem();
-  final String suffix = DateTime.now().microsecondsSinceEpoch.toString();
-  final File metricFile = fileSystem.systemTempDirectory.childFile('metrics_$suffix.json');
-  final List<String> args = <String>[
-    'run',
-    'test',
-    '--reporter=expanded',
-    '--file-reporter=json:${metricFile.path}',
-    if (shuffleTests) '--test-randomize-ordering-seed=$shuffleSeed',
-    '-j$cpus',
-    if (!hasColor)
-      '--no-color',
-    if (coverage != null)
-      '--coverage=$coverage',
-    if (perTestTimeout != null)
-      '--timeout=${perTestTimeout.inMilliseconds}ms',
-    if (testPaths != null)
-      for (final String testPath in testPaths)
-        testPath,
-  ];
-  final Map<String, String> environment = <String, String>{
-    'FLUTTER_ROOT': flutterRoot,
-    if (includeLocalEngineEnv)
-      ...localEngineEnv,
-    if (Directory(pubCache).existsSync())
-      'PUB_CACHE': pubCache,
-  };
-  if (enableFlutterToolAsserts) {
-    adjustEnvironmentToEnableFlutterAsserts(environment);
-  }
-  if (ensurePrecompiledTool) {
-    // We rerun the `flutter` tool here just to make sure that it is compiled
-    // before tests run, because the tests might time out if they have to rebuild
-    // the tool themselves.
-    await runCommand(flutter, <String>['--version'], environment: environment);
-  }
-  await runCommand(
-    dart,
-    args,
-    workingDirectory: workingDirectory,
-    environment: environment,
-    removeLine: useBuildRunner ? (String line) => line.startsWith('[INFO]') : null,
-  );
-
-  final TestFileReporterResults test = TestFileReporterResults.fromFile(metricFile); // --file-reporter name
-  final File info = fileSystem.file(path.join(flutterRoot, 'error.log'));
-  info.writeAsStringSync(json.encode(test.errors));
-
-  if (collectMetrics) {
-    try {
-      final List<String> testList = <String>[];
-      final Map<int, TestSpecs> allTestSpecs = test.allTestSpecs;
-      for (final TestSpecs testSpecs in allTestSpecs.values) {
-        testList.add(testSpecs.toJson());
-      }
-      if (testList.isNotEmpty) {
-        final String testJson = json.encode(testList);
-        final File testResults = fileSystem.file(
-            path.join(flutterRoot, 'test_results.json'));
-        testResults.writeAsStringSync(testJson);
-      }
-    } on fs.FileSystemException catch (e) {
-      print('Failed to generate metrics: $e');
-    }
-  }
-
-  // metriciFile is a transitional file that needs to be deleted once it is parsed.
-  // TODO(godofredoc): Ensure metricFile is parsed and aggregated before deleting.
-  // https://github.com/flutter/flutter/issues/146003
-  metricFile.deleteSync();
-=======
 Future<void> _runFrameworkCoverage() async {
   final File coverageFile = File(path.join(flutterRoot, 'packages', 'flutter', 'coverage', 'lcov.info'));
   if (!coverageFile.existsSync()) {
@@ -1627,7 +1011,6 @@
     ]);
     return;
   }
->>>>>>> cbf35b4e
 }
 
 
