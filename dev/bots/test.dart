// Copyright 2014 The Flutter Authors. All rights reserved.
// Use of this source code is governed by a BSD-style license that can be
// found in the LICENSE file.

import 'dart:async';
import 'dart:io';
import 'dart:math' as math;

import 'package:googleapis/bigquery/v2.dart' as bq;
import 'package:googleapis_auth/auth_io.dart' as auth;
import 'package:http/http.dart' as http;
import 'package:meta/meta.dart';
import 'package:path/path.dart' as path;

import 'browser.dart';
import 'flutter_compact_formatter.dart';
import 'run_command.dart';
import 'utils.dart';

typedef ShardRunner = Future<void> Function();

/// A function used to validate the output of a test.
///
/// If the output matches expectations, the function shall return null.
///
/// If the output does not match expectations, the function shall return an
/// appropriate error message.
typedef OutputChecker = String Function(CapturedOutput);

final String flutterRoot = path.dirname(path.dirname(path.dirname(path.fromUri(Platform.script))));
final String flutter = path.join(flutterRoot, 'bin', Platform.isWindows ? 'flutter.bat' : 'flutter');
final String dart = path.join(flutterRoot, 'bin', 'cache', 'dart-sdk', 'bin', Platform.isWindows ? 'dart.exe' : 'dart');
final String pub = path.join(flutterRoot, 'bin', 'cache', 'dart-sdk', 'bin', Platform.isWindows ? 'pub.bat' : 'pub');
final String pubCache = path.join(flutterRoot, '.pub-cache');
final String toolRoot = path.join(flutterRoot, 'packages', 'flutter_tools');

/// The arguments to pass to `flutter test` (typically the local engine
/// configuration) -- prefilled with the arguments passed to test.dart.
final List<String> flutterTestArgs = <String>[];

final bool useFlutterTestFormatter = Platform.environment['FLUTTER_TEST_FORMATTER'] == 'true';

/// The number of Cirrus jobs that run host-only devicelab tests in parallel.
///
/// WARNING: if you change this number, also change .cirrus.yml
/// and make sure it runs _all_ shards.
const int kDeviceLabShardCount = 4;

/// The number of Cirrus jobs that run Web tests in parallel.
///
/// The default is 8 shards. Typically .cirrus.yml would define the
/// WEB_SHARD_COUNT environment variable rather than relying on the default.
///
/// WARNING: if you change this number, also change .cirrus.yml
/// and make sure it runs _all_ shards.
///
/// The last shard also runs the Web plugin tests.
int get webShardCount => Platform.environment.containsKey('WEB_SHARD_COUNT')
  ? int.parse(Platform.environment['WEB_SHARD_COUNT'])
  : 8;

/// Tests that we don't run on Web for various reasons.
//
// TODO(yjbanov): we're getting rid of this blacklist as part of https://github.com/flutter/flutter/projects/60
const List<String> kWebTestFileBlacklist = <String>[
  // This test doesn't compile because it depends on code outside the flutter package.
  'test/examples/sector_layout_test.dart',
  // This test relies on widget tracking capability in the VM.
  'test/widgets/widget_inspector_test.dart',

  'test/widgets/selectable_text_test.dart',
  'test/widgets/color_filter_test.dart',
  'test/widgets/editable_text_cursor_test.dart',
  'test/widgets/editable_text_test.dart',
  'test/material/animated_icons_private_test.dart',
  'test/material/data_table_test.dart',
  'test/cupertino/nav_bar_transition_test.dart',
  'test/cupertino/refresh_test.dart',
  'test/cupertino/text_field_test.dart',
  'test/cupertino/route_test.dart',
];

/// When you call this, you can pass additional arguments to pass custom
/// arguments to flutter test. For example, you might want to call this
/// script with the parameter --local-engine=host_debug_unopt to
/// use your own build of the engine.
///
/// To run the tool_tests part, run it with SHARD=tool_tests
///
/// Examples:
/// SHARD=tool_tests bin/cache/dart-sdk/bin/dart dev/bots/test.dart
/// bin/cache/dart-sdk/bin/dart dev/bots/test.dart --local-engine=host_debug_unopt
Future<void> main(List<String> args) async {
  print('$clock STARTING ANALYSIS');
  try {
    flutterTestArgs.addAll(args);
    if (Platform.environment.containsKey(CIRRUS_TASK_NAME))
      print('Running task: ${Platform.environment[CIRRUS_TASK_NAME]}');
    print('═' * 80);
    await _runSmokeTests();
    print('═' * 80);
    await selectShard(const <String, ShardRunner>{
      'add_to_app_tests': _runAddToAppTests,
      'add_to_app_life_cycle_tests': _runAddToAppLifeCycleTests,
      'build_tests': _runBuildTests,
      'framework_coverage': _runFrameworkCoverage,
      'framework_tests': _runFrameworkTests,
      'hostonly_devicelab_tests': _runHostOnlyDeviceLabTests,
      'tool_coverage': _runToolCoverage,
      'tool_tests': _runToolTests,
      'web_tests': _runWebUnitTests,
      'web_integration_tests': _runWebIntegrationTests,
    });
  } on ExitException catch (error) {
    error.apply();
  }
  print('$clock ${bold}Test successful.$reset');
}

Future<void> _runSmokeTests() async {
  print('${green}Running smoketests...$reset');
  // Verify that the tests actually return failure on failure and success on
  // success.
  final String automatedTests = path.join(flutterRoot, 'dev', 'automated_tests');
  // We run the "pass" and "fail" smoke tests first, and alone, because those
  // are particularly critical and sensitive. If one of these fails, there's no
  // point even trying the others.
  await _runFlutterTest(automatedTests,
    script: path.join('test_smoke_test', 'pass_test.dart'),
    printOutput: false,
  );
  await _runFlutterTest(automatedTests,
    script: path.join('test_smoke_test', 'fail_test.dart'),
    expectFailure: true,
    printOutput: false,
  );
  // We run the timeout tests individually because they are timing-sensitive.
  await _runFlutterTest(automatedTests,
    script: path.join('test_smoke_test', 'timeout_pass_test.dart'),
    expectFailure: false,
    printOutput: false,
  );
  await _runFlutterTest(automatedTests,
    script: path.join('test_smoke_test', 'timeout_fail_test.dart'),
    expectFailure: true,
    printOutput: false,
  );
  await _runFlutterTest(automatedTests,
    script: path.join('test_smoke_test', 'pending_timer_fail_test.dart'),
    expectFailure: true,
    printOutput: false,
    outputChecker: (CapturedOutput output) {
      return output.stdout.contains('failingPendingTimerTest')
        ? null
        : 'Failed to find the stack trace for the pending Timer.';
    }
  );
  // We run the remaining smoketests in parallel, because they each take some
  // time to run (e.g. compiling), so we don't want to run them in series,
  // especially on 20-core machines...
  await Future.wait<void>(
    <Future<void>>[
      _runFlutterTest(automatedTests,
        script: path.join('test_smoke_test', 'crash1_test.dart'),
        expectFailure: true,
        printOutput: false,
      ),
      _runFlutterTest(automatedTests,
        script: path.join('test_smoke_test', 'crash2_test.dart'),
        expectFailure: true,
        printOutput: false,
      ),
      _runFlutterTest(automatedTests,
        script: path.join('test_smoke_test', 'syntax_error_test.broken_dart'),
        expectFailure: true,
        printOutput: false,
      ),
      _runFlutterTest(automatedTests,
        script: path.join('test_smoke_test', 'missing_import_test.broken_dart'),
        expectFailure: true,
        printOutput: false,
      ),
      _runFlutterTest(automatedTests,
        script: path.join('test_smoke_test', 'disallow_error_reporter_modification_test.dart'),
        expectFailure: true,
        printOutput: false,
      ),
      runCommand(flutter,
        <String>['drive', '--use-existing-app', '-t', path.join('test_driver', 'failure.dart')],
        workingDirectory: path.join(flutterRoot, 'packages', 'flutter_driver'),
        expectNonZeroExit: true,
        outputMode: OutputMode.discard,
      ),
    ],
  );

  // Verify that we correctly generated the version file.
  final String versionError = await verifyVersion(File(path.join(flutterRoot, 'version')));
  if (versionError != null)
    exitWithError(<String>[versionError]);
}

Future<bq.BigqueryApi> _getBigqueryApi() async {
  if (!useFlutterTestFormatter) {
    return null;
  }
  // TODO(dnfield): How will we do this on LUCI?
  final String privateKey = Platform.environment['GCLOUD_SERVICE_ACCOUNT_KEY'];
  // If we're on Cirrus and a non-collaborator is doing this, we can't get the key.
  if (privateKey == null || privateKey.isEmpty || privateKey.startsWith('ENCRYPTED[')) {
    return null;
  }
  try {
    final auth.ServiceAccountCredentials accountCredentials = auth.ServiceAccountCredentials(
      'flutter-ci-test-reporter@flutter-infra.iam.gserviceaccount.com',
      auth.ClientId.serviceAccount('114390419920880060881.apps.googleusercontent.com'),
      '-----BEGIN PRIVATE KEY-----\n$privateKey\n-----END PRIVATE KEY-----\n',
    );
    final List<String> scopes = <String>[bq.BigqueryApi.BigqueryInsertdataScope];
    final http.Client client = await auth.clientViaServiceAccount(accountCredentials, scopes);
    return bq.BigqueryApi(client);
  } catch (e) {
    print('${red}Failed to get BigQuery API client.$reset');
    print(e);
    return null;
  }
}

Future<void> _runToolCoverage() async {
  await _pubRunTest(
    toolRoot,
    testPaths: <String>[
      path.join('test', 'general.shard'),
      path.join('test', 'commands.shard', 'hermetic'),
    ],
    coverage: 'coverage',
  );
  await runCommand(pub,
    <String>[
      'run',
      'coverage:format_coverage',
      '--lcov',
      '--in=coverage',
      '--out=coverage/lcov.info',
      '--packages=.packages',
      '--report-on=lib/'
    ],
    workingDirectory: toolRoot,
    outputMode: OutputMode.discard,
  );
}

Future<void> _runToolTests() async {
  final bq.BigqueryApi bigqueryApi = await _getBigqueryApi();

  const String kDotShard = '.shard';
  const String kTest = 'test';
  final String toolsPath = path.join(flutterRoot, 'packages', 'flutter_tools');

  final Map<String, ShardRunner> subshards = Map<String, ShardRunner>.fromIterable(
    Directory(path.join(toolsPath, kTest))
      .listSync()
      .map<String>((FileSystemEntity entry) => entry.path)
      .where((String name) => name.endsWith(kDotShard))
      .map<String>((String name) => path.basenameWithoutExtension(name)),
    // The `dynamic` on the next line is because Map.fromIterable isn't generic.
    value: (dynamic subshard) => () async {
      // Due to https://github.com/flutter/flutter/issues/46180, skip the hermetic directory
      // on Windows.
      final String suffix = Platform.isWindows && subshard == 'commands'
        ? 'permeable'
        : '';
      await _pubRunTest(
        toolsPath,
        testPaths: <String>[path.join(kTest, '$subshard$kDotShard', suffix)],
        tableData: bigqueryApi?.tabledata,
        enableFlutterToolAsserts: true,
      );
    },
  );

  await selectSubshard(subshards);
}

/// Verifies that AOT, APK, and IPA (if on macOS) builds the examples apps
/// without crashing. It does not actually launch the apps. That happens later
/// in the devicelab. This is just a smoke-test. In particular, this will verify
/// we can build when there are spaces in the path name for the Flutter SDK and
/// target app.
Future<void> _runBuildTests() async {
  final List<FileSystemEntity> exampleDirectories = Directory(path.join(flutterRoot, 'examples')).listSync()
    ..add(Directory(path.join(flutterRoot, 'dev', 'integration_tests', 'non_nullable')));
  for (final FileSystemEntity fileEntity in exampleDirectories) {
    if (fileEntity is! Directory) {
      continue;
    }
    final String examplePath = fileEntity.path;
    final bool hasNullSafety = File(path.join(examplePath, 'null_safety')).existsSync();
    final List<String> additionalArgs = hasNullSafety
      ? <String>['--enable-experiment', 'non-nullable']
      : <String>[];
    if (Directory(path.join(examplePath, 'android')).existsSync()) {
      await _flutterBuildApk(examplePath, release: false, additionalArgs: additionalArgs);
      await _flutterBuildApk(examplePath, release: true, additionalArgs: additionalArgs);
    } else {
      print('Example project ${path.basename(examplePath)} has no android directory, skipping apk');
    }
    if (Platform.isMacOS) {
      if (Directory(path.join(examplePath, 'ios')).existsSync()) {
        await _flutterBuildIpa(examplePath, release: false, additionalArgs: additionalArgs);
        await _flutterBuildIpa(examplePath, release: true, additionalArgs: additionalArgs);
      } else {
        print('Example project ${path.basename(examplePath)} has no ios directory, skipping ipa');
      }
    }
  }

  final String branch = Platform.environment['CIRRUS_BRANCH'];
  if (branch != 'beta' && branch != 'stable') {
    // Web compilation tests.
    await _flutterBuildDart2js(
      path.join('dev', 'integration_tests', 'web'),
      path.join('lib', 'main.dart'),
    );
    // Should not fail to compile with dart:io.
    await _flutterBuildDart2js(
      path.join('dev', 'integration_tests', 'web_compile_tests'),
      path.join('lib', 'dart_io_import.dart'),
    );
  }
}

Future<void> _flutterBuildApk(String relativePathToApplication, {
  @required bool release,
  List<String> additionalArgs = const <String>[],
}) async {
  print('${green}Testing APK --debug build$reset for $cyan$relativePathToApplication$reset...');
  await runCommand(flutter,
    <String>[
      'build',
      'apk',
      if (release)
        '--release'
      else
        '--debug',
      '-v',
    ],
    workingDirectory: path.join(flutterRoot, relativePathToApplication),
  );
}

Future<void> _flutterBuildIpa(String relativePathToApplication, {
  @required bool release,
  List<String> additionalArgs = const <String>[],
}) async {
  assert(Platform.isMacOS);
  print('${green}Testing IPA build$reset for $cyan$relativePathToApplication$reset...');
  // Install Cocoapods.  We don't have these checked in for the examples,
  // and build ios doesn't take care of it automatically.
  final File podfile = File(path.join(flutterRoot, relativePathToApplication, 'ios', 'Podfile'));
  if (podfile.existsSync()) {
    await runCommand('pod',
      <String>['install'],
      workingDirectory: podfile.parent.path,
      environment: <String, String>{
        'LANG': 'en_US.UTF-8',
      },
    );
  }
  await runCommand(flutter,
    <String>[
      'build',
      'ios',
      ...additionalArgs,
      '--no-codesign',
      if (release)
        '--release'
      else
        '--debug',
      '-v',
    ],
    workingDirectory: path.join(flutterRoot, relativePathToApplication),
  );
}

Future<void> _flutterBuildDart2js(String relativePathToApplication, String target, { bool expectNonZeroExit = false }) async {
  print('${green}Testing Dart2JS build$reset for $cyan$relativePathToApplication$reset...');
  await runCommand(flutter,
    <String>['build', 'web', '-v', '--target=$target'],
    workingDirectory: path.join(flutterRoot, relativePathToApplication),
    expectNonZeroExit: expectNonZeroExit,
    environment: <String, String>{
      'FLUTTER_WEB': 'true',
    },
  );
}

Future<void> _runAddToAppTests() async {
  if (Platform.isMacOS) {
    print('${green}Running add-to-app iOS integration tests$reset...');
    final String addToAppDir = path.join(flutterRoot, 'dev', 'integration_tests', 'ios_add2app');
    await runCommand('./build_and_test.sh',
      <String>[],
      workingDirectory: addToAppDir,
    );
  }
}

Future<void> _runAddToAppLifeCycleTests() async {
  if (Platform.isMacOS) {
    print('${green}Running add-to-app life cycle iOS integration tests$reset...');
    final String addToAppDir = path.join(flutterRoot, 'dev', 'integration_tests', 'ios_add2app_life_cycle');
    await runCommand('./build_and_test.sh',
      <String>[],
      workingDirectory: addToAppDir,
    );
  }
}

Future<void> _runFrameworkTests() async {
  final bq.BigqueryApi bigqueryApi = await _getBigqueryApi();

  Future<void> runWidgets() async {
    print('${green}Running packages/flutter tests for$reset: ${cyan}test/widgets/$reset');
    await _runFlutterTest(
      path.join(flutterRoot, 'packages', 'flutter'),
      options: <String>['--track-widget-creation'],
      tableData: bigqueryApi?.tabledata,
      tests: <String>[ path.join('test', 'widgets') + path.separator ],
    );
    await _runFlutterTest(
      path.join(flutterRoot, 'packages', 'flutter'),
      options: <String>['--no-track-widget-creation'],
      tableData: bigqueryApi?.tabledata,
      tests: <String>[ path.join('test', 'widgets') + path.separator ],
    );
    // Try compiling code outside of the packages/flutter directory with and without --track-widget-creation
    await _runFlutterTest(path.join(flutterRoot, 'dev', 'integration_tests', 'flutter_gallery'), options: <String>['--track-widget-creation'], tableData: bigqueryApi?.tabledata);
    await _runFlutterTest(path.join(flutterRoot, 'dev', 'integration_tests', 'flutter_gallery'), options: <String>['--no-track-widget-creation'], tableData: bigqueryApi?.tabledata);
  }

  Future<void> runLibraries() async {
    final List<String> tests = Directory(path.join(flutterRoot, 'packages', 'flutter', 'test'))
      .listSync(followLinks: false, recursive: false)
      .whereType<Directory>()
      .where((Directory dir) => dir.path.endsWith('widgets') == false)
      .map<String>((Directory dir) => path.join('test', path.basename(dir.path)) + path.separator)
      .toList();
    print('${green}Running packages/flutter tests$reset for: $cyan${tests.join(", ")}$reset');
    await _runFlutterTest(
      path.join(flutterRoot, 'packages', 'flutter'),
      options: <String>['--track-widget-creation'],
      tableData: bigqueryApi?.tabledata,
      tests: tests,
    );
    await _runFlutterTest(
      path.join(flutterRoot, 'packages', 'flutter'),
      options: <String>['--no-track-widget-creation'],
      tableData: bigqueryApi?.tabledata,
      tests: tests,
    );
  }

  Future<void> runMisc() async {
    print('${green}Running package tests$reset for directories other than packages/flutter');
    await _pubRunTest(path.join(flutterRoot, 'dev', 'bots'), tableData: bigqueryApi?.tabledata);
    await _pubRunTest(path.join(flutterRoot, 'dev', 'devicelab'), tableData: bigqueryApi?.tabledata);
    await _pubRunTest(path.join(flutterRoot, 'dev', 'snippets'), tableData: bigqueryApi?.tabledata);
    await _pubRunTest(path.join(flutterRoot, 'dev', 'tools'), tableData: bigqueryApi?.tabledata);
    await _runFlutterTest(path.join(flutterRoot, 'dev', 'integration_tests', 'android_semantics_testing'), tableData: bigqueryApi?.tabledata);
    await _runFlutterTest(path.join(flutterRoot, 'dev', 'manual_tests'), tableData: bigqueryApi?.tabledata);
    await _runFlutterTest(path.join(flutterRoot, 'dev', 'tools', 'vitool'), tableData: bigqueryApi?.tabledata);
    await _runFlutterTest(path.join(flutterRoot, 'examples', 'catalog'), tableData: bigqueryApi?.tabledata);
    await _runFlutterTest(path.join(flutterRoot, 'examples', 'hello_world'), tableData: bigqueryApi?.tabledata);
    await _runFlutterTest(path.join(flutterRoot, 'examples', 'layers'), tableData: bigqueryApi?.tabledata);
    await _runFlutterTest(path.join(flutterRoot, 'dev', 'benchmarks', 'test_apps', 'stocks'), tableData: bigqueryApi?.tabledata);
    await _runFlutterTest(path.join(flutterRoot, 'packages', 'flutter_driver'), tableData: bigqueryApi?.tabledata, tests: <String>[path.join('test', 'src', 'real_tests')]);
    await _runFlutterTest(path.join(flutterRoot, 'packages', 'flutter_goldens'), tableData: bigqueryApi?.tabledata);
    await _runFlutterTest(path.join(flutterRoot, 'packages', 'flutter_localizations'), tableData: bigqueryApi?.tabledata);
    await _runFlutterTest(path.join(flutterRoot, 'packages', 'flutter_test'), tableData: bigqueryApi?.tabledata);
    await _runFlutterTest(path.join(flutterRoot, 'packages', 'fuchsia_remote_debug_protocol'), tableData: bigqueryApi?.tabledata);
    await _runFlutterTest(
      path.join(flutterRoot, 'dev', 'tracing_tests'),
      options: <String>['--enable-vmservice'],
      tableData: bigqueryApi?.tabledata,
    );
    await _runFlutterTest(
      path.join(flutterRoot, 'dev', 'integration_tests', 'codegen'),
      tableData: bigqueryApi?.tabledata,
      environment: <String, String>{
        'FLUTTER_EXPERIMENTAL_BUILD': 'true',
      },
    );
    const String httpClientWarning =
      'Warning: At least one test in this suite creates an HttpClient. When\n'
      'running a test suite that uses TestWidgetsFlutterBinding, all HTTP\n'
      'requests will return status code 400, and no network request will\n'
      'actually be made. Any test expecting a real network connection and\n'
      'status code will fail.\n'
      'To test code that needs an HttpClient, provide your own HttpClient\n'
      'implementation to the code under test, so that your test can\n'
      'consistently provide a testable response to the code under test.';
    await _runFlutterTest(
      path.join(flutterRoot, 'packages', 'flutter_test'),
      script: path.join('test', 'bindings_test_failure.dart'),
      expectFailure: true,
      printOutput: false,
      outputChecker: (CapturedOutput output) {
        final Iterable<Match> matches = httpClientWarning.allMatches(output.stdout);
        if (matches == null || matches.isEmpty || matches.length > 1) {
          return 'Failed to print warning about HttpClientUsage, or printed it too many times.\n'
                 'stdout:\n${output.stdout}';
        }
        return null;
      },
      tableData: bigqueryApi?.tabledata,
    );
  }

  await selectSubshard(<String, ShardRunner>{
    'widgets': runWidgets,
    'libraries': runLibraries,
    'misc': runMisc,
  });
}

Future<void> _runFrameworkCoverage() async {
  final File coverageFile = File(path.join(flutterRoot, 'packages', 'flutter', 'coverage', 'lcov.info'));
  if (!coverageFile.existsSync()) {
    print('${red}Coverage file not found.$reset');
    print('Expected to find: $cyan${coverageFile.absolute}$reset');
    print('This file is normally obtained by running `${green}flutter update-packages$reset`.');
    exit(1);
  }
  coverageFile.deleteSync();
  await _runFlutterTest(path.join(flutterRoot, 'packages', 'flutter'),
    options: const <String>['--coverage'],
  );
  if (!coverageFile.existsSync()) {
    print('${red}Coverage file not found.$reset');
    print('Expected to find: $cyan${coverageFile.absolute}$reset');
    print('This file should have been generated by the `${green}flutter test --coverage$reset` script, but was not.');
    exit(1);
  }
}

Future<void> _runWebUnitTests() async {
  final Map<String, ShardRunner> subshards = <String, ShardRunner>{};

  final Directory flutterPackageDirectory = Directory(path.join(flutterRoot, 'packages', 'flutter'));
  final Directory flutterPackageTestDirectory = Directory(path.join(flutterPackageDirectory.path, 'test'));

  final List<String> allTests = flutterPackageTestDirectory
    .listSync()
    .whereType<Directory>()
    .expand((Directory directory) => directory
      .listSync(recursive: true)
      .where((FileSystemEntity entity) => entity.path.endsWith('_test.dart'))
    )
    .whereType<File>()
    .map<String>((File file) => path.relative(file.path, from: flutterPackageDirectory.path))
    .where((String filePath) => !kWebTestFileBlacklist.contains(filePath))
    .toList()
    // Finally we shuffle the list because we want the average cost per file to be uniformly
    // distributed. If the list is not sorted then different shards and batches may have
    // very different characteristics.
    // We use a constant seed for repeatability.
    ..shuffle(math.Random(0));

  assert(webShardCount >= 1);
  final int testsPerShard = (allTests.length / webShardCount).ceil();
  assert(testsPerShard * webShardCount >= allTests.length);

  // This for loop computes all but the last shard.
  for (int index = 0; index < webShardCount - 1; index += 1) {
    subshards['$index'] = () => _runFlutterWebTest(
      flutterPackageDirectory.path,
      allTests.sublist(
        index * testsPerShard,
        (index + 1) * testsPerShard,
      ),
    );
  }

  // The last shard also runs the flutter_web_plugins tests.
  //
  // We make sure the last shard ends in _last so it's easier to catch mismatches
  // between `.cirrus.yml` and `test.dart`.
  subshards['${webShardCount - 1}_last'] = () async {
    await _runFlutterWebTest(
      flutterPackageDirectory.path,
      allTests.sublist(
        (webShardCount - 1) * testsPerShard,
        allTests.length,
      ),
    );
    await _runFlutterWebTest(
      path.join(flutterRoot, 'packages', 'flutter_web_plugins'),
      <String>['test'],
    );
    await _runFlutterWebTest(
        path.join(flutterRoot, 'packages', 'flutter_driver'),
        <String>[path.join('test', 'src', 'web_tests', 'web_extension_test.dart')],
    );
  };

  await selectSubshard(subshards);
}

Future<void> _runWebIntegrationTests() async {
  await _runWebStackTraceTest('profile');
  await _runWebStackTraceTest('release');
  await _runWebDebugTest('lib/stack_trace.dart');
  await _runWebDebugTest('lib/web_directory_loading.dart');
  await _runWebDebugTest('test/test.dart');
<<<<<<< HEAD
  await _runWebDebugTest('lib/null_safe_main.dart', enableNullSafety: true);
=======
  await _runWebDebugTest('lib/web_define_loading.dart',
    additionalArguments: <String>[
      '--dart-define=test.valueA=Example',
      '--dart-define=test.valueB=Value',
    ]
  );
  await _runWebReleaseTest('lib/web_define_loading.dart',
    additionalArguments: <String>[
      '--dart-define=test.valueA=Example',
      '--dart-define=test.valueB=Value',
    ]
  );
>>>>>>> fc76fc2a
}

Future<void> _runWebStackTraceTest(String buildMode) async {
  final String testAppDirectory = path.join(flutterRoot, 'dev', 'integration_tests', 'web');
  final String appBuildDirectory = path.join(testAppDirectory, 'build', 'web');

  // Build the app.
  await runCommand(
    flutter,
    <String>[ 'clean' ],
    workingDirectory: testAppDirectory,
  );
  await runCommand(
    flutter,
    <String>[
      'build',
      'web',
      '--$buildMode',
      '-t',
      'lib/stack_trace.dart',
    ],
    workingDirectory: testAppDirectory,
    environment: <String, String>{
      'FLUTTER_WEB': 'true',
    },
  );

  // Run the app.
  final String result = await evalTestAppInChrome(
    appUrl: 'http://localhost:8080/index.html',
    appDirectory: appBuildDirectory,
  );

  if (result.contains('--- TEST SUCCEEDED ---')) {
    print('${green}Web stack trace integration test passed.$reset');
  } else {
    print(result);
    print('${red}Web stack trace integration test failed.$reset');
    exit(1);
  }
}

/// Run a web integration test in release mode.
Future<void> _runWebReleaseTest(String target, {
  List<String> additionalArguments = const<String>[],
}) async {
  final String testAppDirectory = path.join(flutterRoot, 'dev', 'integration_tests', 'web');
  final String appBuildDirectory = path.join(testAppDirectory, 'build', 'web');

  // Build the app.
  await runCommand(
    flutter,
    <String>[ 'clean' ],
    workingDirectory: testAppDirectory,
  );
  await runCommand(
    flutter,
    <String>[
      'build',
      'web',
      '--release',
      ...additionalArguments,
      '-t',
      target,
    ],
    workingDirectory: testAppDirectory,
    environment: <String, String>{
      'FLUTTER_WEB': 'true',
    },
  );

  // Run the app.
  final String result = await evalTestAppInChrome(
    appUrl: 'http://localhost:8080/index.html',
    appDirectory: appBuildDirectory,
  );

  if (result.contains('--- TEST SUCCEEDED ---')) {
    print('${green}Web release mode test passed.$reset');
  } else {
    print(result);
    print('${red}Web release mode test failed.$reset');
    exit(1);
  }
}

/// Debug mode is special because `flutter build web` doesn't build in debug mode.
///
/// Instead, we use `flutter run --debug` and sniff out the standard output.
Future<void> _runWebDebugTest(String target, {
<<<<<<< HEAD
  bool enableNullSafety = false,
=======
  List<String> additionalArguments = const<String>[],
>>>>>>> fc76fc2a
}) async {
  final String testAppDirectory = path.join(flutterRoot, 'dev', 'integration_tests', 'web');
  final CapturedOutput output = CapturedOutput();
  bool success = false;
  await runCommand(
    flutter,
    <String>[
      'run',
      '--debug',
      if (enableNullSafety)
        ...<String>[
          '--enable-experiment',
          'non-nullable',
        ],
      '-d',
      'chrome',
      '--web-run-headless',
      ...additionalArguments,
      '-t',
      target,
    ],
    output: output,
    outputMode: OutputMode.capture,
    outputListener: (String line, Process process) {
      if (line.contains('--- TEST SUCCEEDED ---')) {
        success = true;
      }
      if (success || line.contains('--- TEST FAILED ---')) {
        process.stdin.add('q'.codeUnits);
      }
    },
    workingDirectory: testAppDirectory,
    environment: <String, String>{
      'FLUTTER_WEB': 'true',
    },
  );

  if (success) {
    print('${green}Web stack trace integration test passed.$reset');
  } else {
    print(output.stdout);
    print('${red}Web stack trace integration test failed.$reset');
    exit(1);
  }
}

Future<void> _runFlutterWebTest(String workingDirectory, List<String> tests) async {
  await runCommand(
    flutter,
    <String>[
      'test',
      if (ciProvider == CiProviders.cirrus)
        '--concurrency=1',  // do not parallelize on Cirrus, to reduce flakiness
      '-v',
      '--platform=chrome',
      ...?flutterTestArgs,
      ...tests,
    ],
    workingDirectory: workingDirectory,
    environment: <String, String>{
      'FLUTTER_WEB': 'true',
      'FLUTTER_LOW_RESOURCE_MODE': 'true',
    },
  );
}

Future<void> _pubRunTest(String workingDirectory, {
  List<String> testPaths,
  bool enableFlutterToolAsserts = true,
  bool useBuildRunner = false,
  String coverage,
  bq.TabledataResourceApi tableData,
  bool forceSingleCore = false,
}) async {
  int cpus;
  final String cpuVariable = Platform.environment['CPU']; // CPU is set in cirrus.yml
  if (cpuVariable != null) {
    cpus = int.tryParse(cpuVariable, radix: 10);
    if (cpus == null) {
      print('${red}The CPU environment variable, if set, must be set to the integer number of available cores.$reset');
      print('Actual value: "$cpuVariable"');
      exit(1);
    }
  } else {
    cpus = 2; // Don't default to 1, otherwise we won't catch race conditions.
  }
  // Integration tests that depend on external processes like chrome
  // can get stuck if there are multiple instances running at once.
  if (forceSingleCore) {
    cpus = 1;
  }

  final List<String> args = <String>[
    'run',
    'test',
    if (useFlutterTestFormatter)
      '-rjson'
    else
      '-rcompact',
    '-j$cpus',
    if (!hasColor)
      '--no-color',
    if (coverage != null)
      '--coverage=$coverage',
    if (testPaths != null)
      for (final String testPath in testPaths)
        testPath,
  ];
  final Map<String, String> pubEnvironment = <String, String>{
    'FLUTTER_ROOT': flutterRoot,
  };
  if (Directory(pubCache).existsSync()) {
    pubEnvironment['PUB_CACHE'] = pubCache;
  }
  if (enableFlutterToolAsserts) {
    // If an existing env variable exists append to it, but only if
    // it doesn't appear to already include enable-asserts.
    String toolsArgs = Platform.environment['FLUTTER_TOOL_ARGS'] ?? '';
    if (!toolsArgs.contains('--enable-asserts'))
      toolsArgs += ' --enable-asserts';
    pubEnvironment['FLUTTER_TOOL_ARGS'] = toolsArgs.trim();
    // The flutter_tool will originally have been snapshotted without asserts.
    // We need to force it to be regenerated with them enabled.
    deleteFile(path.join(flutterRoot, 'bin', 'cache', 'flutter_tools.snapshot'));
    deleteFile(path.join(flutterRoot, 'bin', 'cache', 'flutter_tools.stamp'));
  }
  if (useFlutterTestFormatter) {
    final FlutterCompactFormatter formatter = FlutterCompactFormatter();
    Stream<String> testOutput;
    try {
      testOutput = runAndGetStdout(
        pub,
        args,
        workingDirectory: workingDirectory,
        environment: pubEnvironment,
      );
    } finally {
      formatter.finish();
    }
    await _processTestOutput(formatter, testOutput, tableData);
  } else {
    await runCommand(
      pub,
      args,
      workingDirectory: workingDirectory,
      environment: pubEnvironment,
      removeLine: useBuildRunner ? (String line) => line.startsWith('[INFO]') : null,
    );
  }
}

Future<void> _runFlutterTest(String workingDirectory, {
  String script,
  bool expectFailure = false,
  bool printOutput = true,
  OutputChecker outputChecker,
  List<String> options = const <String>[],
  bool skip = false,
  bq.TabledataResourceApi tableData,
  Map<String, String> environment,
  List<String> tests = const <String>[],
}) async {
  assert(!printOutput || outputChecker == null, 'Output either can be printed or checked but not both');

  final List<String> args = <String>[
    'test',
    ...options,
    ...?flutterTestArgs,
  ];

  final bool shouldProcessOutput = useFlutterTestFormatter && !expectFailure && !options.contains('--coverage');
  if (shouldProcessOutput)
    args.add('--machine');

  if (script != null) {
    final String fullScriptPath = path.join(workingDirectory, script);
    if (!FileSystemEntity.isFileSync(fullScriptPath)) {
      print('${red}Could not find test$reset: $green$fullScriptPath$reset');
      print('Working directory: $cyan$workingDirectory$reset');
      print('Script: $green$script$reset');
      if (!printOutput)
        print('This is one of the tests that does not normally print output.');
      if (skip)
        print('This is one of the tests that is normally skipped in this configuration.');
      exit(1);
    }
    args.add(script);
  }

  args.addAll(tests);

  if (!shouldProcessOutput) {
    OutputMode outputMode = OutputMode.discard;
    CapturedOutput output;

    if (outputChecker != null) {
      outputMode = OutputMode.capture;
      output = CapturedOutput();
    } else if (printOutput) {
      outputMode = OutputMode.print;
    }

    await runCommand(
      flutter,
      args,
      workingDirectory: workingDirectory,
      expectNonZeroExit: expectFailure,
      outputMode: outputMode,
      output: output,
      skip: skip,
      environment: environment,
    );

    if (outputChecker != null) {
      final String message = outputChecker(output);
      if (message != null)
        exitWithError(<String>[message]);
    }
    return;
  }

  if (useFlutterTestFormatter) {
    final FlutterCompactFormatter formatter = FlutterCompactFormatter();
    Stream<String> testOutput;
    try {
      testOutput = runAndGetStdout(
        flutter,
        args,
        workingDirectory: workingDirectory,
        expectNonZeroExit: expectFailure,
        environment: environment,
      );
    } finally {
      formatter.finish();
    }
    await _processTestOutput(formatter, testOutput, tableData);
  } else {
    await runCommand(
      flutter,
      args,
      workingDirectory: workingDirectory,
      expectNonZeroExit: expectFailure,
    );
  }
}

Map<String, String> _initGradleEnvironment() {
  final String androidSdkRoot = (Platform.environment['ANDROID_HOME']?.isEmpty ?? true)
      ? Platform.environment['ANDROID_SDK_ROOT']
      : Platform.environment['ANDROID_HOME'];
  if (androidSdkRoot == null || androidSdkRoot.isEmpty) {
    print('${red}Could not find Android SDK; set ANDROID_SDK_ROOT (or ANDROID_HOME).$reset');
    exit(1);
  }
  return <String, String>{
    'ANDROID_HOME': androidSdkRoot,
    'ANDROID_SDK_ROOT': androidSdkRoot,
  };
}

final Map<String, String> gradleEnvironment = _initGradleEnvironment();

Future<void> _runHostOnlyDeviceLabTests() async {
  // Please don't add more tests here. We should not be using the devicelab
  // logic to run tests outside devicelab, that's just confusing.
  // Instead, create tests that are not devicelab tests, and run those.

  // TODO(ianh): Move the tests that are not running on devicelab any more out
  // of the device lab directory.

  const Map<String, String> kChromeVariables = <String, String>{
    // This is required to be able to run Chrome on Cirrus and LUCI.
    'CHROME_NO_SANDBOX': 'true',
    // Causes Chrome to run in headless mode in environments without displays,
    // such as Cirrus and LUCI. Do not use this variable when recording actual
    // benchmark numbers.
    'UNCALIBRATED_SMOKE_TEST': 'true',
  };

  // List the tests to run.
  // We split these into subshards. The tests are randomly distributed into
  // those subshards so as to get a uniform distribution of costs, but the
  // seed is fixed so that issues are reproducible.
  final List<ShardRunner> tests = <ShardRunner>[
    // Keep this in alphabetical order.
    () => _runDevicelabTest('build_aar_module_test', environment: gradleEnvironment),
    if (Platform.isMacOS) () => _runDevicelabTest('flutter_create_offline_test_mac'),
    if (Platform.isLinux) () => _runDevicelabTest('flutter_create_offline_test_linux'),
    if (Platform.isWindows) () => _runDevicelabTest('flutter_create_offline_test_windows'),
    () => _runDevicelabTest('gradle_fast_start_test', environment: gradleEnvironment),
    // TODO(ianh): Fails on macOS looking for "dexdump", https://github.com/flutter/flutter/issues/42494
    if (!Platform.isMacOS) () => _runDevicelabTest('gradle_jetifier_test', environment: gradleEnvironment),
    () => _runDevicelabTest('gradle_non_android_plugin_test', environment: gradleEnvironment),
    () => _runDevicelabTest('gradle_deprecated_settings_test', environment: gradleEnvironment),
    () => _runDevicelabTest('gradle_plugin_bundle_test', environment: gradleEnvironment),
    () => _runDevicelabTest('gradle_plugin_fat_apk_test', environment: gradleEnvironment),
    () => _runDevicelabTest('gradle_plugin_light_apk_test', environment: gradleEnvironment),
    () => _runDevicelabTest('gradle_r8_test', environment: gradleEnvironment),

    () => _runDevicelabTest('module_host_with_custom_build_test', environment: gradleEnvironment, testEmbeddingV2: true),
    () => _runDevicelabTest('module_custom_host_app_name_test', environment: gradleEnvironment),
    () => _runDevicelabTest('module_test', environment: gradleEnvironment, testEmbeddingV2: true),
    () => _runDevicelabTest('plugin_dependencies_test', environment: gradleEnvironment),

    if (Platform.isMacOS) () => _runDevicelabTest('module_test_ios'),
    if (Platform.isMacOS) () => _runDevicelabTest('build_ios_framework_module_test'),
    if (Platform.isMacOS) () => _runDevicelabTest('plugin_lint_mac'),
    () => _runDevicelabTest('plugin_test', environment: gradleEnvironment),
    if (Platform.isLinux) () => _runDevicelabTest('web_benchmarks_html', environment: kChromeVariables),
    if (Platform.isLinux) () => _runDevicelabTest('web_benchmarks_canvaskit', environment: kChromeVariables),
  ]..shuffle(math.Random(0));

  final int testsPerShard = tests.length ~/ kDeviceLabShardCount;
  final Map<String, ShardRunner> subshards = <String, ShardRunner>{};

  for (int subshard = 0; subshard < kDeviceLabShardCount; subshard += 1) {
    String last = '';
    List<ShardRunner> sublist;
    if (subshard < kDeviceLabShardCount - 1) {
      sublist = tests.sublist(subshard * testsPerShard, (subshard + 1) * testsPerShard);
    } else {
      sublist = tests.sublist(subshard * testsPerShard, tests.length);
      // We make sure the last shard ends in _last so it's easier to catch mismatches
      // between `.cirrus.yml` and `test.dart`.
      last = '_last';
    }
    subshards['$subshard$last'] = () async {
      for (final ShardRunner test in sublist)
        await test();
    };
  }

  await selectSubshard(subshards);
}

Future<void> _runDevicelabTest(String testName, {
  Map<String, String> environment,
  // testEmbeddingV2 is only supported by certain specific devicelab tests.
  // Don't use it unless you're sure the test actually supports it.
  // You can check by looking to see if the test examines the environment
  // for the ENABLE_ANDROID_EMBEDDING_V2 variable.
  bool testEmbeddingV2 = false,
}) async {
  await runCommand(
    dart,
    <String>['bin/run.dart', '-t', testName],
    workingDirectory: path.join(flutterRoot, 'dev', 'devicelab'),
    environment: <String, String>{
      ...?environment,
      if (testEmbeddingV2)
        'ENABLE_ANDROID_EMBEDDING_V2': 'true',
    },
  );
}

void deleteFile(String path) {
  // This is technically a race condition but nobody else should be running
  // while this script runs, so we should be ok. (Sadly recursive:true does not
  // obviate the need for existsSync, at least on Windows.)
  final File file = File(path);
  if (file.existsSync())
    file.deleteSync();
}

enum CiProviders {
  cirrus,
  luci,
}

Future<void> _processTestOutput(
  FlutterCompactFormatter formatter,
  Stream<String> testOutput,
  bq.TabledataResourceApi tableData,
) async {
  final Timer heartbeat = Timer.periodic(const Duration(seconds: 30), (Timer timer) {
    print('Processing...');
  });

  await testOutput.forEach(formatter.processRawOutput);
  heartbeat.cancel();
  formatter.finish();
  if (tableData == null || formatter.tests.isEmpty) {
    return;
  }
  final bq.TableDataInsertAllRequest request = bq.TableDataInsertAllRequest();
  final String authors = await _getAuthors();
  request.rows = List<bq.TableDataInsertAllRequestRows>.from(
    formatter.tests.map<bq.TableDataInsertAllRequestRows>((TestResult result) =>
      bq.TableDataInsertAllRequestRows.fromJson(<String, dynamic> {
        'json': <String, dynamic>{
          'source': <String, dynamic>{
            'provider': ciProviderName,
            'url': ciUrl,
            'platform': <String, dynamic>{
              'os': Platform.operatingSystem,
              'version': Platform.operatingSystemVersion,
            },
          },
          'test': <String, dynamic>{
            'name': result.name,
            'result': result.status.toString(),
            'file': result.path,
            'line': result.line,
            'column': result.column,
            'time': result.totalTime,
          },
          'git': <String, dynamic>{
            'author': authors,
            'pull_request': prNumber,
            'commit': gitHash,
            'organization': 'flutter',
            'repository': 'flutter',
          },
          'error': result.status != TestStatus.failed ? null : <String, dynamic>{
            'message': result.errorMessage,
            'stack_trace': result.stackTrace,
          },
          'information': result.messages,
        },
      }),
    ),
    growable: false,
  );
  final bq.TableDataInsertAllResponse response = await tableData.insertAll(request, 'flutter-infra', 'tests', 'ci');
  if (response.insertErrors != null && response.insertErrors.isNotEmpty) {
    print('${red}BigQuery insert errors:');
    print(response.toJson());
    print(reset);
  }
}

CiProviders get ciProvider {
  if (Platform.environment['CIRRUS_CI'] == 'true') {
    return CiProviders.cirrus;
  }
  if (Platform.environment['LUCI_CONTEXT'] != null) {
    return CiProviders.luci;
  }
  return null;
}

String get ciProviderName {
  switch (ciProvider) {
    case CiProviders.cirrus:
      return 'cirrusci';
    case CiProviders.luci:
      return 'luci';
  }
  return 'unknown';
}

int get prNumber {
  switch (ciProvider) {
    case CiProviders.cirrus:
      return Platform.environment['CIRRUS_PR'] == null
          ? -1
          : int.tryParse(Platform.environment['CIRRUS_PR']);
    case CiProviders.luci:
      return -1; // LUCI doesn't know about this.
  }
  return -1;
}

Future<String> _getAuthors() async {
  final String exe = Platform.isWindows ? '.exe' : '';
  final String author = await runAndGetStdout(
    'git$exe', <String>['-c', 'log.showSignature=false', 'log', gitHash, '--pretty="%an <%ae>"'],
    workingDirectory: flutterRoot,
  ).first;
  return author;
}

String get ciUrl {
  switch (ciProvider) {
    case CiProviders.cirrus:
      return 'https://cirrus-ci.com/task/${Platform.environment['CIRRUS_TASK_ID']}';
    case CiProviders.luci:
      return 'https://ci.chromium.org/p/flutter/g/framework/console'; // TODO(dnfield): can we get a direct link to the actual build?
  }
  return '';
}

String get gitHash {
  switch(ciProvider) {
    case CiProviders.cirrus:
      return Platform.environment['CIRRUS_CHANGE_IN_REPO'];
    case CiProviders.luci:
      return 'HEAD'; // TODO(dnfield): Set this in the env for LUCI.
  }
  return '';
}

/// Checks the given file's contents to determine if they match the allowed
/// pattern for version strings.
///
/// Returns null if the contents are good. Returns a string if they are bad.
/// The string is an error message.
Future<String> verifyVersion(File file) async {
  final RegExp pattern = RegExp(
    r'^(\d+)\.(\d+)\.(\d+)((-\d+\.\d+)?\.pre(\.\d+)?)?$');
  final String version = await file.readAsString();
  if (!file.existsSync())
    return 'The version logic failed to create the Flutter version file.';
  if (version == '0.0.0-unknown')
    return 'The version logic failed to determine the Flutter version.';
  if (!version.contains(pattern))
    return 'The version logic generated an invalid version string: "$version".';
  return null;
}

/// If the CIRRUS_TASK_NAME environment variable exists, we use that to determine
/// the shard and sub-shard (parsing it in the form shard-subshard-platform, ignoring
/// the platform).
///
/// However, for local testing you can just set the SHARD and SUBSHARD
/// environment variables. For example, to run all the framework tests you can
/// just set SHARD=framework_tests. To run specifically the third subshard of
/// the Web tests you can set SHARD=web_tests SUBSHARD=2 (it's zero-based).
Future<void> selectShard(Map<String, ShardRunner> shards) => _runFromList(shards, 'SHARD', 'shard', 0);
Future<void> selectSubshard(Map<String, ShardRunner> subshards) => _runFromList(subshards, 'SUBSHARD', 'subshard', 1);

const String CIRRUS_TASK_NAME = 'CIRRUS_TASK_NAME';

Future<void> _runFromList(Map<String, ShardRunner> items, String key, String name, int positionInTaskName) async {
  String item = Platform.environment[key];
  if (item == null && Platform.environment.containsKey(CIRRUS_TASK_NAME)) {
    final List<String> parts = Platform.environment[CIRRUS_TASK_NAME].split('-');
    assert(positionInTaskName < parts.length);
    item = parts[positionInTaskName];
  }
  if (item == null) {
    for (final String currentItem in items.keys) {
      print('$bold$key=$currentItem$reset');
      await items[currentItem]();
      print('');
    }
  } else {
    if (!items.containsKey(item)) {
      print('${red}Invalid $name: $item$reset');
      print('The available ${name}s are: ${items.keys.join(", ")}');
      exit(1);
    }
    print('$bold$key=$item$reset');
    await items[item]();
  }
}<|MERGE_RESOLUTION|>--- conflicted
+++ resolved
@@ -613,9 +613,7 @@
   await _runWebDebugTest('lib/stack_trace.dart');
   await _runWebDebugTest('lib/web_directory_loading.dart');
   await _runWebDebugTest('test/test.dart');
-<<<<<<< HEAD
   await _runWebDebugTest('lib/null_safe_main.dart', enableNullSafety: true);
-=======
   await _runWebDebugTest('lib/web_define_loading.dart',
     additionalArguments: <String>[
       '--dart-define=test.valueA=Example',
@@ -628,7 +626,6 @@
       '--dart-define=test.valueB=Value',
     ]
   );
->>>>>>> fc76fc2a
 }
 
 Future<void> _runWebStackTraceTest(String buildMode) async {
@@ -719,11 +716,8 @@
 ///
 /// Instead, we use `flutter run --debug` and sniff out the standard output.
 Future<void> _runWebDebugTest(String target, {
-<<<<<<< HEAD
   bool enableNullSafety = false,
-=======
   List<String> additionalArguments = const<String>[],
->>>>>>> fc76fc2a
 }) async {
   final String testAppDirectory = path.join(flutterRoot, 'dev', 'integration_tests', 'web');
   final CapturedOutput output = CapturedOutput();
