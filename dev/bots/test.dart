// Copyright 2017 The Chromium Authors. All rights reserved.
// Use of this source code is governed by a BSD-style license that can be
// found in the LICENSE file.

import 'dart:async';
import 'dart:convert';
import 'dart:io';

import 'package:path/path.dart' as path;

typedef Future<Null> ShardRunner();

final String flutterRoot = path.dirname(path.dirname(path.dirname(path.fromUri(Platform.script))));
final String flutter = path.join(flutterRoot, 'bin', Platform.isWindows ? 'flutter.bat' : 'flutter');
final String dart = path.join(flutterRoot, 'bin', 'cache', 'dart-sdk', 'bin', Platform.isWindows ? 'dart.exe' : 'dart');
final String pub = path.join(flutterRoot, 'bin', 'cache', 'dart-sdk', 'bin', Platform.isWindows ? 'pub.bat' : 'pub');
final String pubCache = path.join(flutterRoot, '.pub-cache');
final String flutterTestArgs = Platform.environment['FLUTTER_TEST_ARGS'];
final bool hasColor = stdout.supportsAnsiEscapes;

final String bold = hasColor ? '\x1B[1m' : '';
final String red = hasColor ? '\x1B[31m' : '';
final String green = hasColor ? '\x1B[32m' : '';
final String yellow = hasColor ? '\x1B[33m' : '';
final String cyan = hasColor ? '\x1B[36m' : '';
final String reset = hasColor ? '\x1B[0m' : '';

const Map<String, ShardRunner> _kShards = const <String, ShardRunner>{
  'docs': _generateDocs,
  'analyze': _analyzeRepo,
  'tests': _runTests,
  'coverage': _runCoverage,
};

/// When you call this, you can set FLUTTER_TEST_ARGS to pass custom
/// arguments to flutter test. For example, you might want to call this
/// script using FLUTTER_TEST_ARGS=--local-engine=host_debug_unopt to
/// use your own build of the engine.
///
/// To run the analysis part, run it with SHARD=analyze
///
/// For example:
/// SHARD=analyze bin/cache/dart-sdk/bin/dart dev/bots/test.dart
/// FLUTTER_TEST_ARGS=--local-engine=host_debug_unopt bin/cache/dart-sdk/bin/dart dev/bots/test.dart
Future<Null> main() async {
  final String shard = Platform.environment['SHARD'] ?? 'tests';
  if (!_kShards.containsKey(shard))
    throw new ArgumentError('Invalid shard: $shard');
  await _kShards[shard]();
}

Future<Null> _generateDocs() async {
  print('${bold}DONE: test.dart does nothing in the docs shard.$reset');
}

Future<Null> _verifyInternationalizations() async {
  final EvalResult genResult = await _evalCommand(
    dart,
    <String>[
      path.join('dev', 'tools', 'gen_localizations.dart'),
    ],
    workingDirectory: flutterRoot,
  );

  final String localizationsFile = path.join('packages', 'flutter_localizations', 'lib', 'src', 'l10n', 'localizations.dart');

  final EvalResult sourceContents = await _evalCommand(
    'cat',
    <String>[localizationsFile],
    workingDirectory: flutterRoot,
  );

  if (genResult.stdout.trim() != sourceContents.stdout.trim()) {
    stderr
      ..writeln('<<<<<<< $localizationsFile')
      ..writeln(sourceContents.stdout.trim())
      ..writeln('=======')
      ..writeln(genResult.stdout.trim())
      ..writeln('>>>>>>> gen_localizations')
      ..writeln('The contents of $localizationsFile are different from that produced by gen_localizations.')
      ..writeln()
      ..writeln('Did you forget to run gen_localizations.dart after updating a .arb file?');
    exit(1);
  }
}

Future<Null> _analyzeRepo() async {
  await _verifyNoBadImports(flutterRoot);
  await _verifyInternationalizations();

  // Analyze all the Dart code in the repo.
  await _runFlutterAnalyze(flutterRoot,
    options: <String>['--flutter-repo'],
  );

  // Analyze all the sample code in the repo
  await _runCommand(dart, <String>[path.join(flutterRoot, 'dev', 'bots', 'analyze-sample-code.dart')],
    workingDirectory: flutterRoot,
  );

  // Try with the --watch analyzer, to make sure it returns success also.
  // The --benchmark argument exits after one run.
  await _runFlutterAnalyze(flutterRoot,
    options: <String>['--flutter-repo', '--watch', '--benchmark'],
  );

  // Try an analysis against a big version of the gallery.
  await _runCommand(dart, <String>[path.join(flutterRoot, 'dev', 'tools', 'mega_gallery.dart')],
    workingDirectory: flutterRoot,
  );
  await _runFlutterAnalyze(path.join(flutterRoot, 'dev', 'benchmarks', 'mega_gallery'),
    options: <String>['--watch', '--benchmark'],
  );

  print('${bold}DONE: Analysis successful.$reset');
}

Future<Null> _runTests() async {
  // Verify that the tests actually return failure on failure and success on success.
  final String automatedTests = path.join(flutterRoot, 'dev', 'automated_tests');
  await _runFlutterTest(automatedTests,
    script: path.join('test_smoke_test', 'fail_test.dart'),
    expectFailure: true,
    printOutput: false,
  );
  await _runFlutterTest(automatedTests,
    script: path.join('test_smoke_test', 'pass_test.dart'),
    printOutput: false,
  );
  await _runFlutterTest(automatedTests,
    script: path.join('test_smoke_test', 'crash1_test.dart'),
    expectFailure: true,
    printOutput: false,
  );
  await _runFlutterTest(automatedTests,
    script: path.join('test_smoke_test', 'crash2_test.dart'),
    expectFailure: true,
    printOutput: false,
  );
  await _runFlutterTest(automatedTests,
    script: path.join('test_smoke_test', 'syntax_error_test.broken_dart'),
    expectFailure: true,
    printOutput: false,
  );
  await _runFlutterTest(automatedTests,
    script: path.join('test_smoke_test', 'missing_import_test.broken_dart'),
    expectFailure: true,
    printOutput: false,
  );
  await _runCommand(flutter, <String>['drive', '--use-existing-app', '-t', path.join('test_driver', 'failure.dart')],
    workingDirectory: path.join(flutterRoot, 'packages', 'flutter_driver'),
    expectFailure: true,
    printOutput: false,
  );

  // Run tests.
  await _runFlutterTest(path.join(flutterRoot, 'packages', 'flutter'));
  await _runFlutterTest(path.join(flutterRoot, 'packages', 'flutter_localizations'));
  await _runFlutterTest(path.join(flutterRoot, 'packages', 'flutter_driver'));
  await _runFlutterTest(path.join(flutterRoot, 'packages', 'flutter_test'));
  await _pubRunTest(path.join(flutterRoot, 'packages', 'flutter_tools'));

  await _runAllDartTests(path.join(flutterRoot, 'dev', 'devicelab'));
  await _runFlutterTest(path.join(flutterRoot, 'dev', 'manual_tests'));
  await _runFlutterTest(path.join(flutterRoot, 'examples', 'hello_world'));
  await _runFlutterTest(path.join(flutterRoot, 'examples', 'layers'));
  await _runFlutterTest(path.join(flutterRoot, 'examples', 'stocks'));
  await _runFlutterTest(path.join(flutterRoot, 'examples', 'flutter_gallery'));
  await _runFlutterTest(path.join(flutterRoot, 'examples', 'catalog'));

  print('${bold}DONE: All tests successful.$reset');
}

Future<Null> _runCoverage() async {
  if (Platform.environment['TRAVIS'] != null) {
    print('${bold}DONE: test.dart does not run coverage in Travis$reset');
    return;
  }

  final File coverageFile = new File(path.join(flutterRoot, 'packages', 'flutter', 'coverage', 'lcov.info'));
  if (!coverageFile.existsSync()) {
    print('${red}Coverage file not found.$reset');
    print('Expected to find: ${coverageFile.absolute}');
    print('This file is normally obtained by running `flutter update-packages`.');
    exit(1);
  }
  coverageFile.deleteSync();
  await _runFlutterTest(path.join(flutterRoot, 'packages', 'flutter'),
    options: const <String>['--coverage'],
  );
  if (!coverageFile.existsSync()) {
    print('${red}Coverage file not found.$reset');
    print('Expected to find: ${coverageFile.absolute}');
    print('This file should have been generated by the `flutter test --coverage` script, but was not.');
    exit(1);
  }

  print('${bold}DONE: Coverage collection successful.$reset');
}

Future<Null> _pubRunTest(
  String workingDirectory, {
  String testPath,
}) {
  final List<String> args = <String>['run', 'test', '-j1', '-rexpanded'];
  if (testPath != null)
    args.add(testPath);
<<<<<<< HEAD
  return _runCommand(pub, args, workingDirectory: workingDirectory);
=======
  final Map<String, String> pubEnvironment = <String, String>{'DART_VM_OPTIONS': '--assert-initializer'};
  if (new Directory(pubCache).existsSync()) {
    pubEnvironment['PUB_CACHE'] = pubCache;
  }
  return _runCommand(pub, args, workingDirectory: workingDirectory,
      environment: pubEnvironment);
>>>>>>> f29ecba6
}

class EvalResult {
  EvalResult({
    this.stdout,
    this.stderr,
  });

  final String stdout;
  final String stderr;
}

Future<EvalResult> _evalCommand(String executable, List<String> arguments, {
  String workingDirectory,
  Map<String, String> environment,
  bool skip: false,
}) async {
  final String commandDescription = '${path.relative(executable, from: workingDirectory)} ${arguments.join(' ')}';
  final String relativeWorkingDir = path.relative(workingDirectory);
  if (skip) {
    _printProgress('SKIPPING', relativeWorkingDir, commandDescription);
    return null;
  }
  _printProgress('RUNNING', relativeWorkingDir, commandDescription);

  final Process process = await Process.start(executable, arguments,
    workingDirectory: workingDirectory,
    environment: environment,
  );

  final Future<List<List<int>>> savedStdout = process.stdout.toList();
  final Future<List<List<int>>> savedStderr = process.stderr.toList();
  final int exitCode = await process.exitCode;
  final EvalResult result = new EvalResult(
    stdout: UTF8.decode((await savedStdout).expand((List<int> ints) => ints).toList()),
    stderr: UTF8.decode((await savedStderr).expand((List<int> ints) => ints).toList()),
  );

  if (exitCode != 0) {
    stderr.write(result.stderr);
    print(
      '$red━━━━━━━━━━━━━━━━━━━━━━━━━━━━━━━━━━━━━━━━━━━━━━━━━━━$reset\n'
      '${bold}ERROR:$red Last command exited with $exitCode.$reset\n'
      '${bold}Command:$red $commandDescription$reset\n'
      '${bold}Relative working directory:$red $relativeWorkingDir$reset\n'
      '$red━━━━━━━━━━━━━━━━━━━━━━━━━━━━━━━━━━━━━━━━━━━━━━━━━━━$reset'
    );
    exit(1);
  }

  return result;
}

Future<Null> _runCommand(String executable, List<String> arguments, {
  String workingDirectory,
  Map<String, String> environment,
  bool expectFailure: false,
  bool printOutput: true,
  bool skip: false,
}) async {
  final String commandDescription = '${path.relative(executable, from: workingDirectory)} ${arguments.join(' ')}';
  final String relativeWorkingDir = path.relative(workingDirectory);
  if (skip) {
    _printProgress('SKIPPING', relativeWorkingDir, commandDescription);
    return null;
  }
  _printProgress('RUNNING', relativeWorkingDir, commandDescription);

  final Process process = await Process.start(executable, arguments,
    workingDirectory: workingDirectory,
    environment: environment,
  );

  Future<List<List<int>>> savedStdout, savedStderr;
  if (printOutput) {
    stdout.addStream(process.stdout);
    stderr.addStream(process.stderr);
  } else {
    savedStdout = process.stdout.toList();
    savedStderr = process.stderr.toList();
  }

  final int exitCode = await process.exitCode;
  if ((exitCode == 0) == expectFailure) {
    if (!printOutput) {
      print(UTF8.decode((await savedStdout).expand((List<int> ints) => ints).toList()));
      print(UTF8.decode((await savedStderr).expand((List<int> ints) => ints).toList()));
    }
    print(
      '$red━━━━━━━━━━━━━━━━━━━━━━━━━━━━━━━━━━━━━━━━━━━━━━━━━━━$reset\n'
      '${bold}ERROR:$red Last command exited with $exitCode (expected: ${expectFailure ? 'non-zero' : 'zero'}).$reset\n'
      '$red━━━━━━━━━━━━━━━━━━━━━━━━━━━━━━━━━━━━━━━━━━━━━━━━━━━$reset'
    );
    exit(1);
  }
}

Future<Null> _runFlutterTest(String workingDirectory, {
    String script,
    bool expectFailure: false,
    bool printOutput: true,
    List<String> options: const <String>[],
    bool skip: false,
}) {
  final List<String> args = <String>['test']..addAll(options);
  if (flutterTestArgs != null && flutterTestArgs.isNotEmpty)
    args.add(flutterTestArgs);
  if (script != null)
    args.add(script);
  return _runCommand(flutter, args,
    workingDirectory: workingDirectory,
    expectFailure: expectFailure,
    printOutput: printOutput,
    skip: skip || Platform.isWindows, // TODO(goderbauer): run on Windows when sky_shell is available
  );
}

Future<Null> _runAllDartTests(String workingDirectory, {
  Map<String, String> environment,
}) {
  final List<String> args = <String>['--checked', path.join('test', 'all.dart')];
  return _runCommand(dart, args,
    workingDirectory: workingDirectory,
    environment: environment,
  );
}

Future<Null> _runFlutterAnalyze(String workingDirectory, {
  List<String> options: const <String>[]
}) {
  return _runCommand(flutter, <String>['analyze']..addAll(options),
    workingDirectory: workingDirectory,
  );
}

Future<Null> _verifyNoBadImports(String workingDirectory) async {
  final List<String> errors = <String>[];
  final String libPath = path.join(workingDirectory, 'packages', 'flutter', 'lib');
  final String srcPath = path.join(workingDirectory, 'packages', 'flutter', 'lib', 'src');
  // Verify there's one libPath/*.dart for each srcPath/*/.
  final List<String> packages = new Directory(libPath).listSync()
    .where((FileSystemEntity entity) => entity is File && path.extension(entity.path) == '.dart')
    .map<String>((FileSystemEntity entity) => path.basenameWithoutExtension(entity.path))
    .toList()..sort();
  final List<String> directories = new Directory(srcPath).listSync()
    .where((FileSystemEntity entity) => entity is Directory)
    .map<String>((FileSystemEntity entity) => path.basename(entity.path))
    .toList()..sort();
  if (!_matches(packages, directories)) {
    errors.add(
      'flutter/lib/*.dart does not match flutter/lib/src/*/:\n'
      'These are the exported packages:\n' +
      packages.map((String path) => '  lib/$path.dart').join('\n') +
      'These are the directories:\n' +
      directories.map((String path) => '  lib/src/$path/').join('\n')
    );
  }
  // Verify that the imports are well-ordered.
  final Map<String, Set<String>> dependencyMap = <String, Set<String>>{};
  for (String directory in directories) {
    dependencyMap[directory] = _findDependencies(path.join(srcPath, directory), errors, checkForMeta: directory != 'foundation');
  }
  for (String package in dependencyMap.keys) {
    if (dependencyMap[package].contains(package)) {
      errors.add(
        'One of the files in the $yellow$package$reset package imports that package recursively.'
      );
    }
  }
  for (String package in dependencyMap.keys) {
    final List<String> loop = _deepSearch(dependencyMap, package);
    if (loop != null) {
      errors.add(
        '${yellow}Dependency loop:$reset ' +
        loop.join(' depends on ')
      );
    }
  }
  // Fail if any errors
  if (errors.isNotEmpty) {
    print('$red━━━━━━━━━━━━━━━━━━━━━━━━━━━━━━━━━━━━━━━━━━━━━━━━━━━$reset');
    if (errors.length == 1) {
      print('${bold}An error was detected when looking at import dependencies within the Flutter package:$reset\n');
    } else {
      print('${bold}Multiple errors were detected when looking at import dependencies within the Flutter package:$reset\n');
    }
    print(errors.join('\n\n'));
    print('$red━━━━━━━━━━━━━━━━━━━━━━━━━━━━━━━━━━━━━━━━━━━━━━━━━━━$reset\n');
    exit(1);
  }
}

bool _matches<T>(List<T> a, List<T> b) {
  assert(a != null);
  assert(b != null);
  if (a.length != b.length)
    return false;
  for (int index = 0; index < a.length; index += 1) {
    if (a[index] != b[index])
      return false;
  }
  return true;
}

final RegExp _importPattern = new RegExp(r"import 'package:flutter/([^.]+)\.dart'");
final RegExp _importMetaPattern = new RegExp(r"import 'package:meta/meta.dart'");

Set<String> _findDependencies(String srcPath, List<String> errors, { bool checkForMeta: false }) {
  return new Directory(srcPath).listSync().where((FileSystemEntity entity) {
    return entity is File && path.extension(entity.path) == '.dart';
  }).map<Set<String>>((FileSystemEntity entity) {
    final Set<String> result = new Set<String>();
    final File file = entity;
    for (String line in file.readAsLinesSync()) {
      Match match = _importPattern.firstMatch(line);
      if (match != null)
        result.add(match.group(1));
      if (checkForMeta) {
        match = _importMetaPattern.firstMatch(line);
        if (match != null) {
          errors.add(
            '${file.path}\nThis package imports the ${yellow}meta$reset package.\n'
            'You should instead import the "foundation.dart" library.'
          );
        }
      }
    }
    return result;
  }).reduce((Set<String> value, Set<String> element) {
    value ??= new Set<String>();
    value.addAll(element);
    return value;
  });
}

List<T> _deepSearch<T>(Map<T, Set<T>> map, T start, [ Set<T> seen ]) {
  for (T key in map[start]) {
    if (key == start)
      continue; // we catch these separately
    if (seen != null && seen.contains(key))
      return <T>[start, key];
    final List<T> result = _deepSearch(
      map,
      key,
      (seen == null ? new Set<T>.from(<T>[start]) : new Set<T>.from(seen))..add(key),
    );
    if (result != null) {
      result.insert(0, start);
      // Only report the shortest chains.
      // For example a->b->a, rather than c->a->b->a.
      // Since we visit every node, we know the shortest chains are those
      // that start and end on the loop.
      if (result.first == result.last)
        return result;
    }
  }
  return null;
}

void _printProgress(String action, String workingDir, String command) {
  const String arrow = '⏩';
  print('$arrow $action: cd $cyan$workingDir$reset; $yellow$command$reset');
}<|MERGE_RESOLUTION|>--- conflicted
+++ resolved
@@ -205,16 +205,12 @@
   final List<String> args = <String>['run', 'test', '-j1', '-rexpanded'];
   if (testPath != null)
     args.add(testPath);
-<<<<<<< HEAD
-  return _runCommand(pub, args, workingDirectory: workingDirectory);
-=======
-  final Map<String, String> pubEnvironment = <String, String>{'DART_VM_OPTIONS': '--assert-initializer'};
+  final Map<String, String> pubEnvironment = <String, String>{};
   if (new Directory(pubCache).existsSync()) {
     pubEnvironment['PUB_CACHE'] = pubCache;
   }
   return _runCommand(pub, args, workingDirectory: workingDirectory,
       environment: pubEnvironment);
->>>>>>> f29ecba6
 }
 
 class EvalResult {
