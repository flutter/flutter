name: tests_on_bots
description: Scripts which run on bots.

environment:
  sdk: ">=2.17.0-0 <3.0.0"

dependencies:
  args: 2.3.1
  crypto: 3.0.2
  intl: 0.17.0
  flutter_devicelab:
    path: ../devicelab
  http_parser: 4.0.2
  meta: 1.8.0
  path: 1.8.2
  platform: 3.1.0
  process: 4.2.4
  test: 1.22.0

  _discoveryapis_commons: 1.0.4 # THIS LINE IS AUTOGENERATED - TO UPDATE USE "flutter update-packages --force-upgrade"
  _fe_analyzer_shared: 50.0.0 # THIS LINE IS AUTOGENERATED - TO UPDATE USE "flutter update-packages --force-upgrade"
  analyzer: 5.2.0 # THIS LINE IS AUTOGENERATED - TO UPDATE USE "flutter update-packages --force-upgrade"
  archive: 3.3.2 # THIS LINE IS AUTOGENERATED - TO UPDATE USE "flutter update-packages --force-upgrade"
  async: 2.10.0 # THIS LINE IS AUTOGENERATED - TO UPDATE USE "flutter update-packages --force-upgrade"
  boolean_selector: 2.1.1 # THIS LINE IS AUTOGENERATED - TO UPDATE USE "flutter update-packages --force-upgrade"
  checked_yaml: 2.0.1 # THIS LINE IS AUTOGENERATED - TO UPDATE USE "flutter update-packages --force-upgrade"
  clock: 1.1.1 # THIS LINE IS AUTOGENERATED - TO UPDATE USE "flutter update-packages --force-upgrade"
  collection: 1.17.0 # THIS LINE IS AUTOGENERATED - TO UPDATE USE "flutter update-packages --force-upgrade"
  convert: 3.1.1 # THIS LINE IS AUTOGENERATED - TO UPDATE USE "flutter update-packages --force-upgrade"
  coverage: 1.6.1 # THIS LINE IS AUTOGENERATED - TO UPDATE USE "flutter update-packages --force-upgrade"
  equatable: 2.0.5 # THIS LINE IS AUTOGENERATED - TO UPDATE USE "flutter update-packages --force-upgrade"
  file: 6.1.4 # THIS LINE IS AUTOGENERATED - TO UPDATE USE "flutter update-packages --force-upgrade"
  frontend_server_client: 3.1.0 # THIS LINE IS AUTOGENERATED - TO UPDATE USE "flutter update-packages --force-upgrade"
  gcloud: 0.8.7 # THIS LINE IS AUTOGENERATED - TO UPDATE USE "flutter update-packages --force-upgrade"
  glob: 2.1.1 # THIS LINE IS AUTOGENERATED - TO UPDATE USE "flutter update-packages --force-upgrade"
  googleapis: 3.0.0 # THIS LINE IS AUTOGENERATED - TO UPDATE USE "flutter update-packages --force-upgrade"
  googleapis_auth: 1.3.1 # THIS LINE IS AUTOGENERATED - TO UPDATE USE "flutter update-packages --force-upgrade"
  http: 0.13.5 # THIS LINE IS AUTOGENERATED - TO UPDATE USE "flutter update-packages --force-upgrade"
  http_multi_server: 3.2.1 # THIS LINE IS AUTOGENERATED - TO UPDATE USE "flutter update-packages --force-upgrade"
  io: 1.0.3 # THIS LINE IS AUTOGENERATED - TO UPDATE USE "flutter update-packages --force-upgrade"
  js: 0.6.5 # THIS LINE IS AUTOGENERATED - TO UPDATE USE "flutter update-packages --force-upgrade"
  json_annotation: 4.7.0 # THIS LINE IS AUTOGENERATED - TO UPDATE USE "flutter update-packages --force-upgrade"
  logging: 1.1.0 # THIS LINE IS AUTOGENERATED - TO UPDATE USE "flutter update-packages --force-upgrade"
  matcher: 0.12.13 # THIS LINE IS AUTOGENERATED - TO UPDATE USE "flutter update-packages --force-upgrade"
  metrics_center: 1.0.6 # THIS LINE IS AUTOGENERATED - TO UPDATE USE "flutter update-packages --force-upgrade"
  mime: 1.0.2 # THIS LINE IS AUTOGENERATED - TO UPDATE USE "flutter update-packages --force-upgrade"
  node_preamble: 2.0.1 # THIS LINE IS AUTOGENERATED - TO UPDATE USE "flutter update-packages --force-upgrade"
  package_config: 2.1.0 # THIS LINE IS AUTOGENERATED - TO UPDATE USE "flutter update-packages --force-upgrade"
  pool: 1.5.1 # THIS LINE IS AUTOGENERATED - TO UPDATE USE "flutter update-packages --force-upgrade"
  pub_semver: 2.1.3 # THIS LINE IS AUTOGENERATED - TO UPDATE USE "flutter update-packages --force-upgrade"
  pubspec_parse: 1.2.1 # THIS LINE IS AUTOGENERATED - TO UPDATE USE "flutter update-packages --force-upgrade"
  shelf: 1.4.0 # THIS LINE IS AUTOGENERATED - TO UPDATE USE "flutter update-packages --force-upgrade"
  shelf_packages_handler: 3.0.1 # THIS LINE IS AUTOGENERATED - TO UPDATE USE "flutter update-packages --force-upgrade"
  shelf_static: 1.1.1 # THIS LINE IS AUTOGENERATED - TO UPDATE USE "flutter update-packages --force-upgrade"
  shelf_web_socket: 1.0.3 # THIS LINE IS AUTOGENERATED - TO UPDATE USE "flutter update-packages --force-upgrade"
  source_map_stack_trace: 2.1.1 # THIS LINE IS AUTOGENERATED - TO UPDATE USE "flutter update-packages --force-upgrade"
  source_maps: 0.10.11 # THIS LINE IS AUTOGENERATED - TO UPDATE USE "flutter update-packages --force-upgrade"
  source_span: 1.9.1 # THIS LINE IS AUTOGENERATED - TO UPDATE USE "flutter update-packages --force-upgrade"
  stack_trace: 1.11.0 # THIS LINE IS AUTOGENERATED - TO UPDATE USE "flutter update-packages --force-upgrade"
  stream_channel: 2.1.1 # THIS LINE IS AUTOGENERATED - TO UPDATE USE "flutter update-packages --force-upgrade"
  string_scanner: 1.2.0 # THIS LINE IS AUTOGENERATED - TO UPDATE USE "flutter update-packages --force-upgrade"
  term_glyph: 1.2.1 # THIS LINE IS AUTOGENERATED - TO UPDATE USE "flutter update-packages --force-upgrade"
  test_core: 0.4.20 # THIS LINE IS AUTOGENERATED - TO UPDATE USE "flutter update-packages --force-upgrade"
  typed_data: 1.3.1 # THIS LINE IS AUTOGENERATED - TO UPDATE USE "flutter update-packages --force-upgrade"
  vm_service: 9.4.0 # THIS LINE IS AUTOGENERATED - TO UPDATE USE "flutter update-packages --force-upgrade"
  watcher: 1.0.2 # THIS LINE IS AUTOGENERATED - TO UPDATE USE "flutter update-packages --force-upgrade"
  web_socket_channel: 2.2.0 # THIS LINE IS AUTOGENERATED - TO UPDATE USE "flutter update-packages --force-upgrade"
  webkit_inspection_protocol: 1.2.0 # THIS LINE IS AUTOGENERATED - TO UPDATE USE "flutter update-packages --force-upgrade"
  yaml: 3.1.1 # THIS LINE IS AUTOGENERATED - TO UPDATE USE "flutter update-packages --force-upgrade"

dev_dependencies:
  test_api: 0.4.16

<<<<<<< HEAD
# PUBSPEC CHECKSUM: d1d2
=======
# PUBSPEC CHECKSUM: de71
>>>>>>> 62bd7952
<|MERGE_RESOLUTION|>--- conflicted
+++ resolved
@@ -71,8 +71,4 @@
 dev_dependencies:
   test_api: 0.4.16
 
-<<<<<<< HEAD
-# PUBSPEC CHECKSUM: d1d2
-=======
-# PUBSPEC CHECKSUM: de71
->>>>>>> 62bd7952
+# PUBSPEC CHECKSUM: de71