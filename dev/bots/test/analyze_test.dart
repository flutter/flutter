// Copyright 2014 The Flutter Authors. All rights reserved.
// Use of this source code is governed by a BSD-style license that can be
// found in the LICENSE file.

import 'dart:io';

import 'package:path/path.dart' as path;

import '../analyze.dart';
import '../custom_rules/analyze.dart';
import '../custom_rules/no_double_clamp.dart';
import '../custom_rules/no_stop_watches.dart';
import '../custom_rules/render_box_intrinsics.dart';
import '../utils.dart';
import 'common.dart';

typedef AsyncVoidCallback = Future<void> Function();

Future<String> capture(AsyncVoidCallback callback, {bool shouldHaveErrors = false}) async {
  final StringBuffer buffer = StringBuffer();
  final PrintCallback oldPrint = print;
  try {
    print = (Object? line) {
      buffer.writeln(line);
    };
    await callback();
    expect(
      hasError,
      shouldHaveErrors,
      reason:
          buffer.isEmpty
              ? '(No output to report.)'
              : hasError
              ? 'Unexpected errors:\n$buffer'
              : 'Unexpected success:\n$buffer',
    );
  } finally {
    print = oldPrint;
    resetErrorStatus();
  }
  if (stdout.supportsAnsiEscapes) {
    // Remove ANSI escapes when this test is running on a terminal.
    return buffer.toString().replaceAll(RegExp(r'(\x9B|\x1B\[)[0-?]{1,3}[ -/]*[@-~]'), '');
  } else {
    return buffer.toString();
  }
}

void main() {
  final String testRootPath = path.join('test', 'analyze-test-input', 'root');
  final String dartName = Platform.isWindows ? 'dart.exe' : 'dart';
  final String dartPath = path.canonicalize(
    path.join('..', '..', 'bin', 'cache', 'dart-sdk', 'bin', dartName),
  );
  final String testGenDefaultsPath = path.join('test', 'analyze-gen-defaults');

<<<<<<< HEAD
  test('analyze.dart - verifyDeprecations', () async {
    final String result = await capture(() => verifyDeprecations(testRootPath, minimumMatches: 2), shouldHaveErrors: true);
    final String lines = <String>[
        '║ test/analyze-test-input/root/packages/foo/deprecation.dart:12: Deprecation notice should be a grammatically correct sentence and start with a capital letter; see style guide: STYLE_GUIDE_URL',
        '║ test/analyze-test-input/root/packages/foo/deprecation.dart:18: Deprecation notice should be a grammatically correct sentence and end with a period; notice appears to be "Also bad grammar".',
        '║ test/analyze-test-input/root/packages/foo/deprecation.dart:23: Deprecation notice must be an adjacent string.',
        '║ test/analyze-test-input/root/packages/foo/deprecation.dart:26: Deprecation notice must be an adjacent string.',
        '║ test/analyze-test-input/root/packages/foo/deprecation.dart:31: Deprecation notice must be an adjacent string.',
        '║ test/analyze-test-input/root/packages/foo/deprecation.dart:50: Deprecation notice does not accurately indicate a beta branch version number; please see RELEASES_URL to find the latest beta build version number.',
        '║ test/analyze-test-input/root/packages/foo/deprecation.dart:56: Deprecation notice does not accurately indicate a beta branch version number; please see RELEASES_URL to find the latest beta build version number.',
        '║ test/analyze-test-input/root/packages/foo/deprecation.dart:79: Deprecation notice does not match required pattern. You might have used double quotes (") for the string instead of single quotes (\').',
      ]
      .map((String line) {
        return line
          .replaceAll('/', Platform.isWindows ? r'\' : '/')
          .replaceAll('STYLE_GUIDE_URL', 'https://github.com/flutter/flutter/blob/main/docs/contributing/Style-guide-for-Flutter-repo.md')
          .replaceAll('RELEASES_URL', 'https://flutter.dev/docs/development/tools/sdk/releases');
      })
      .join('\n');
    expect(result,
      '╔═╡ERROR #1╞════════════════════════════════════════════════════════════════════\n'
      '$lines\n'
      '║ See: https://github.com/flutter/flutter/blob/main/docs/contributing/Tree-hygiene.md#handling-breaking-changes\n'
      '╚═══════════════════════════════════════════════════════════════════════════════\n'
    );
  });
=======
  test(
    'analyze.dart - verifyDeprecations',
    () async {
      final String result = await capture(
        () => verifyDeprecations(testRootPath, minimumMatches: 2),
        shouldHaveErrors: true,
      );
      final String lines = <String>[
            '║ test/analyze-test-input/root/packages/foo/deprecation.dart:14: Deprecation notice does not match required pattern. There might be a missing space character at the end of the line.',
            '║ test/analyze-test-input/root/packages/foo/deprecation.dart:20: Deprecation notice should be a grammatically correct sentence and start with a capital letter; see style guide: STYLE_GUIDE_URL',
            '║ test/analyze-test-input/root/packages/foo/deprecation.dart:27: Deprecation notice should be a grammatically correct sentence and end with a period; notice appears to be "Also bad grammar".',
            '║ test/analyze-test-input/root/packages/foo/deprecation.dart:31: Deprecation notice does not match required pattern.',
            '║ test/analyze-test-input/root/packages/foo/deprecation.dart:34: Deprecation notice does not match required pattern.',
            '║ test/analyze-test-input/root/packages/foo/deprecation.dart:39: Deprecation notice does not match required pattern. It might be missing the line saying "This feature was deprecated after...".',
            '║ test/analyze-test-input/root/packages/foo/deprecation.dart:43: Deprecation notice does not match required pattern. There might not be an explanatory message.',
            '║ test/analyze-test-input/root/packages/foo/deprecation.dart:50: End of deprecation notice does not match required pattern.',
            '║ test/analyze-test-input/root/packages/foo/deprecation.dart:53: Unexpected deprecation notice indent.',
            '║ test/analyze-test-input/root/packages/foo/deprecation.dart:72: Deprecation notice does not accurately indicate a beta branch version number; please see RELEASES_URL to find the latest beta build version number.',
            '║ test/analyze-test-input/root/packages/foo/deprecation.dart:78: Deprecation notice does not accurately indicate a beta branch version number; please see RELEASES_URL to find the latest beta build version number.',
            '║ test/analyze-test-input/root/packages/foo/deprecation.dart:101: Deprecation notice does not match required pattern. You might have used double quotes (") for the string instead of single quotes (\').',
          ]
          .map((String line) {
            return line
                .replaceAll('/', Platform.isWindows ? r'\' : '/')
                .replaceAll(
                  'STYLE_GUIDE_URL',
                  'https://github.com/flutter/flutter/blob/main/docs/contributing/Style-guide-for-Flutter-repo.md',
                )
                .replaceAll(
                  'RELEASES_URL',
                  'https://flutter.dev/docs/development/tools/sdk/releases',
                );
          })
          .join('\n');
      expect(
        result,
        '╔═╡ERROR #1╞════════════════════════════════════════════════════════════════════\n'
        '$lines\n'
        '║ See: https://github.com/flutter/flutter/blob/main/docs/contributing/Tree-hygiene.md#handling-breaking-changes\n'
        '╚═══════════════════════════════════════════════════════════════════════════════\n',
      );
    },
    // TODO(goderbauer): Update and re-enable this after formatting changes have landed.
    skip: true,
  );
>>>>>>> 188d1e19

  test('analyze.dart - verifyGoldenTags', () async {
    final List<String> result = (await capture(
      () => verifyGoldenTags(testRootPath, minimumMatches: 6),
      shouldHaveErrors: true,
    )).split('\n');
    const String noTag =
        "Files containing golden tests must be tagged using @Tags(<String>['reduced-test-set']) "
        'at the top of the file before import statements.';
    const String missingTag =
        "Files containing golden tests must be tagged with 'reduced-test-set'.";
    final List<String> lines =
        <String>[
          '║ test/analyze-test-input/root/packages/foo/golden_missing_tag.dart: $missingTag',
          '║ test/analyze-test-input/root/packages/foo/golden_no_tag.dart: $noTag',
        ].map((String line) => line.replaceAll('/', Platform.isWindows ? r'\' : '/')).toList();
    expect(
      result.length,
      4 + lines.length,
      reason: 'output had unexpected number of lines:\n${result.join('\n')}',
    );
    expect(
      result[0],
      '╔═╡ERROR #1╞════════════════════════════════════════════════════════════════════',
    );
    expect(result.getRange(1, result.length - 3).toSet(), lines.toSet());
    expect(
      result[result.length - 3],
      '║ See: https://github.com/flutter/flutter/blob/main/docs/contributing/testing/Writing-a-golden-file-test-for-package-flutter.md',
    );
    expect(
      result[result.length - 2],
      '╚═══════════════════════════════════════════════════════════════════════════════',
    );
    expect(result[result.length - 1], ''); // trailing newline
  });

  test('analyze.dart - verifyNoMissingLicense', () async {
    final String result = await capture(
      () => verifyNoMissingLicense(testRootPath, checkMinimums: false),
      shouldHaveErrors: true,
    );
    final String file = 'test/analyze-test-input/root/packages/foo/foo.dart'.replaceAll(
      '/',
      Platform.isWindows ? r'\' : '/',
    );
    expect(
      result,
      '╔═╡ERROR #1╞════════════════════════════════════════════════════════════════════\n'
      '║ The following file does not have the right license header for dart files:\n'
      '║   $file\n'
      '║ The expected license header is:\n'
      '║ // Copyright 2014 The Flutter Authors. All rights reserved.\n'
      '║ // Use of this source code is governed by a BSD-style license that can be\n'
      '║ // found in the LICENSE file.\n'
      '║ ...followed by a blank line.\n'
      '╚═══════════════════════════════════════════════════════════════════════════════\n',
    );
  });

  test('analyze.dart - verifyNoTrailingSpaces', () async {
    final String result = await capture(
      () => verifyNoTrailingSpaces(testRootPath, minimumMatches: 2),
      shouldHaveErrors: true,
    );
    final String lines = <String>[
      '║ test/analyze-test-input/root/packages/foo/spaces.txt:5: trailing U+0020 space character',
      '║ test/analyze-test-input/root/packages/foo/spaces.txt:9: trailing blank line',
    ].map((String line) => line.replaceAll('/', Platform.isWindows ? r'\' : '/')).join('\n');
    expect(
      result,
      '╔═╡ERROR #1╞════════════════════════════════════════════════════════════════════\n'
      '$lines\n'
      '╚═══════════════════════════════════════════════════════════════════════════════\n',
    );
  });

  test('analyze.dart - verifyRepositoryLinks', () async {
    final String result = await capture(
      () => verifyRepositoryLinks(testRootPath),
      shouldHaveErrors: true,
    );
    const String bannedBranch = 'master';
    final String file =
        Platform.isWindows
            ? r'test\analyze-test-input\root\packages\foo\bad_repository_links.dart'
            : 'test/analyze-test-input/root/packages/foo/bad_repository_links.dart';
    final String lines = <String>[
      '║ $file contains https://android.googlesource.com/+/$bannedBranch/file1, which uses the banned "master" branch.',
      '║ $file contains https://chromium.googlesource.com/+/$bannedBranch/file1, which uses the banned "master" branch.',
      '║ $file contains https://cs.opensource.google.com/+/$bannedBranch/file1, which uses the banned "master" branch.',
      '║ $file contains https://dart.googlesource.com/+/$bannedBranch/file1, which uses the banned "master" branch.',
      '║ $file contains https://flutter.googlesource.com/+/$bannedBranch/file1, which uses the banned "master" branch.',
      '║ $file contains https://source.chromium.org/+/$bannedBranch/file1, which uses the banned "master" branch.',
      '║ $file contains https://github.com/flutter/flutter/tree/$bannedBranch/file1, which uses the banned "master" branch.',
      '║ $file contains https://raw.githubusercontent.com/flutter/flutter/blob/$bannedBranch/file1, which uses the banned "master" branch.',
      '║ Change the URLs above to the expected pattern by using the "main" branch if it exists, otherwise adding the repository to the list of exceptions in analyze.dart.',
    ].join('\n');
    expect(
      result,
      '╔═╡ERROR #1╞════════════════════════════════════════════════════════════════════\n'
      '$lines\n'
      '╚═══════════════════════════════════════════════════════════════════════════════\n',
    );
  });

  test('analyze.dart - verifyNoBinaries - positive', () async {
    final String result = await capture(
      () => verifyNoBinaries(
        testRootPath,
        legacyBinaries: <Hash256>{const Hash256(0x39A050CD69434936, 0, 0, 0)},
      ),
      shouldHaveErrors: !Platform.isWindows,
    );
    if (!Platform.isWindows) {
      expect(
        result,
        '╔═╡ERROR #1╞════════════════════════════════════════════════════════════════════\n'
        '║ test/analyze-test-input/root/packages/foo/serviceaccount.enc:0: file is not valid UTF-8\n'
        '║ All files in this repository must be UTF-8. In particular, images and other binaries\n'
        '║ must not be checked into this repository. This is because we are very sensitive to the\n'
        '║ size of the repository as it is distributed to all our developers. If you have a binary\n'
        '║ to which you need access, you should consider how to fetch it from another repository;\n'
        '║ for example, the "assets-for-api-docs" repository is used for images in API docs.\n'
        '║ To add assets to flutter_tools templates, see the instructions in the wiki:\n'
        '║ https://github.com/flutter/flutter/blob/main/docs/tool/Managing-template-image-assets.md\n'
        '╚═══════════════════════════════════════════════════════════════════════════════\n',
      );
    }
  });

  test('analyze.dart - verifyInternationalizations - comparison fails', () async {
    final String result = await capture(
      () => verifyInternationalizations(testRootPath, dartPath),
      shouldHaveErrors: true,
    );
    final String genLocalizationsScript = path.join(
      'dev',
      'tools',
      'localization',
      'bin',
      'gen_localizations.dart',
    );
    expect(result, contains('$dartName $genLocalizationsScript --cupertino'));
    expect(result, contains('$dartName $genLocalizationsScript --material'));
    final String generatedFile = path.join(
      testRootPath,
      'packages',
      'flutter_localizations',
      'lib',
      'src',
      'l10n',
      'generated_material_localizations.dart',
    );
    expect(
      result,
      contains(
        'The contents of $generatedFile are different from that produced by gen_localizations.',
      ),
    );
    expect(
      result,
      contains(r'Did you forget to run gen_localizations.dart after updating a .arb file?'),
    );
  });

  test('analyze.dart - verifyNoBinaries - negative', () async {
    await capture(
      () => verifyNoBinaries(
        testRootPath,
        legacyBinaries: <Hash256>{
          const Hash256(
            0xA8100AE6AA1940D0,
            0xB663BB31CD466142,
            0xEBBDBD5187131B92,
            0xD93818987832EB89,
          ), // sha256("\xff")
          const Hash256(0x155644D3F13D98BF, 0, 0, 0),
        },
      ),
    );
  });

  test('analyze.dart - verifyNullInitializedDebugExpensiveFields', () async {
    final String result = await capture(
      () => verifyNullInitializedDebugExpensiveFields(testRootPath, minimumMatches: 1),
      shouldHaveErrors: true,
    );

<<<<<<< HEAD
    expect(result, isNot(contains(':13')));
    expect(result, isNot(contains(':14')));
    expect(result, isNot(contains(':15')));
    expect(result, isNot(contains(':19')));
    expect(result, isNot(contains(':20')));
    expect(result, isNot(contains(':21')));
    expect(result, isNot(contains(':22')));

    expect(result, contains(':17'));
=======
    expect(result, contains(':16'));
    expect(result, isNot(contains(':13')));
>>>>>>> 188d1e19
  });

  test('analyze.dart - verifyTabooDocumentation', () async {
    final String result = await capture(
      () => verifyTabooDocumentation(testRootPath, minimumMatches: 1),
      shouldHaveErrors: true,
    );

    expect(result, isNot(contains(':19')));
    expect(result, contains(':20'));
    expect(result, contains(':21'));
  });

  test('analyze.dart - clampDouble', () async {
    final String result = await capture(
      () => analyzeWithRules(
        testRootPath,
        <AnalyzeRule>[noDoubleClamp],
        includePaths: <String>['packages/flutter/lib'],
      ),
      shouldHaveErrors: true,
    );
    final String lines = <String>[
      '║ packages/flutter/lib/bar.dart:37: input.clamp(0.0, 2)',
      '║ packages/flutter/lib/bar.dart:38: input.toDouble().clamp(0, 2)',
      '║ packages/flutter/lib/bar.dart:42: nullableInt?.clamp(0, 2.0)',
      '║ packages/flutter/lib/bar.dart:43: nullableDouble?.clamp(0, 2)',
      '║ packages/flutter/lib/bar.dart:48: nullableInt?.clamp',
      '║ packages/flutter/lib/bar.dart:50: nullableDouble?.clamp',
    ].map((String line) => line.replaceAll('/', Platform.isWindows ? r'\' : '/')).join('\n');
    expect(
      result,
      '╔═╡ERROR #1╞════════════════════════════════════════════════════════════════════\n'
      '$lines\n'
      '║ \n'
      '║ For performance reasons, we use a custom "clampDouble" function instead of using "double.clamp".\n'
      '╚═══════════════════════════════════════════════════════════════════════════════\n',
    );
  });

  test('analyze.dart - stopwatch', () async {
    final String result = await capture(
      () => analyzeWithRules(
        testRootPath,
        <AnalyzeRule>[noStopwatches],
        includePaths: <String>['packages/flutter/lib'],
      ),
      shouldHaveErrors: true,
    );
    final String lines = <String>[
      '║ packages/flutter/lib/stopwatch.dart:20: Stopwatch()',
      '║ packages/flutter/lib/stopwatch.dart:22: Stopwatch()',
      '║ packages/flutter/lib/stopwatch.dart:28: StopwatchAtHome()',
      '║ packages/flutter/lib/stopwatch.dart:33: StopwatchAtHome.new',
      '║ packages/flutter/lib/stopwatch.dart:37: StopwatchAtHome.create',
      '║ packages/flutter/lib/stopwatch.dart:44: externallib.MyStopwatch.create()',
      '║ packages/flutter/lib/stopwatch.dart:49: externallib.MyStopwatch.new',
      '║ packages/flutter/lib/stopwatch.dart:55: externallib.stopwatch',
      '║ packages/flutter/lib/stopwatch.dart:57: externallib.createMyStopwatch()',
      '║ packages/flutter/lib/stopwatch.dart:59: externallib.createStopwatch()',
      '║ packages/flutter/lib/stopwatch.dart:61: externallib.createMyStopwatch',
    ].map((String line) => line.replaceAll('/', Platform.isWindows ? r'\' : '/')).join('\n');
    expect(
      result,
      '╔═╡ERROR #1╞════════════════════════════════════════════════════════════════════\n'
      '$lines\n'
      '║ \n'
      '║ Stopwatches introduce flakes by falling out of sync with the FakeAsync used in testing.\n'
      '║ A Stopwatch that stays in sync with FakeAsync is available through the Gesture or Test bindings, through samplingClock.\n'
      '╚═══════════════════════════════════════════════════════════════════════════════\n',
    );
  });

  test('analyze.dart - RenderBox intrinsics', () async {
    final String result = await capture(
      () => analyzeWithRules(
        testRootPath,
        <AnalyzeRule>[renderBoxIntrinsicCalculation],
        includePaths: <String>['packages/flutter/lib'],
      ),
      shouldHaveErrors: true,
    );
    final String lines = <String>[
      '║ packages/flutter/lib/renderbox_intrinsics.dart:12: computeMaxIntrinsicWidth(). Consider calling getMaxIntrinsicWidth instead.',
      '║ packages/flutter/lib/renderbox_intrinsics.dart:16: f = computeMaxIntrinsicWidth. Consider calling getMaxIntrinsicWidth instead.',
      '║ packages/flutter/lib/renderbox_intrinsics.dart:23: computeDryBaseline(). Consider calling getDryBaseline instead.',
      '║ packages/flutter/lib/renderbox_intrinsics.dart:24: computeDryLayout(). Consider calling getDryLayout instead.',
      '║ packages/flutter/lib/renderbox_intrinsics.dart:31: computeDistanceToActualBaseline(). Consider calling getDistanceToBaseline, or getDistanceToActualBaseline instead.',
      '║ packages/flutter/lib/renderbox_intrinsics.dart:36: computeMaxIntrinsicHeight(). Consider calling getMaxIntrinsicHeight instead.',
    ].map((String line) => line.replaceAll('/', Platform.isWindows ? r'\' : '/')).join('\n');
    expect(
      result,
      '╔═╡ERROR #1╞════════════════════════════════════════════════════════════════════\n'
      '$lines\n'
      '║ \n'
      '║ Typically the get* methods should be used to obtain the intrinsics of a RenderBox.\n'
      '╚═══════════════════════════════════════════════════════════════════════════════\n',
    );
  });

  test('analyze.dart - verifyMaterialFilesAreUpToDateWithTemplateFiles', () async {
    String result = await capture(
      () => verifyMaterialFilesAreUpToDateWithTemplateFiles(testGenDefaultsPath, dartPath),
      shouldHaveErrors: true,
    );
    final String lines = <String>[
      '║ chip.dart is not up-to-date with the token template file.',
    ].map((String line) => line.replaceAll('/', Platform.isWindows ? r'\' : '/')).join('\n');
    const String errorStart = '╔═';
    result = result.substring(result.indexOf(errorStart));
    expect(
      result,
      '╔═╡ERROR #1╞════════════════════════════════════════════════════════════════════\n'
      '$lines\n'
      '║ See: https://github.com/flutter/flutter/blob/main/dev/tools/gen_defaults to update the token template files.\n'
      '╚═══════════════════════════════════════════════════════════════════════════════\n',
    );
  });
}<|MERGE_RESOLUTION|>--- conflicted
+++ resolved
@@ -54,7 +54,6 @@
   );
   final String testGenDefaultsPath = path.join('test', 'analyze-gen-defaults');
 
-<<<<<<< HEAD
   test('analyze.dart - verifyDeprecations', () async {
     final String result = await capture(() => verifyDeprecations(testRootPath, minimumMatches: 2), shouldHaveErrors: true);
     final String lines = <String>[
@@ -81,53 +80,6 @@
       '╚═══════════════════════════════════════════════════════════════════════════════\n'
     );
   });
-=======
-  test(
-    'analyze.dart - verifyDeprecations',
-    () async {
-      final String result = await capture(
-        () => verifyDeprecations(testRootPath, minimumMatches: 2),
-        shouldHaveErrors: true,
-      );
-      final String lines = <String>[
-            '║ test/analyze-test-input/root/packages/foo/deprecation.dart:14: Deprecation notice does not match required pattern. There might be a missing space character at the end of the line.',
-            '║ test/analyze-test-input/root/packages/foo/deprecation.dart:20: Deprecation notice should be a grammatically correct sentence and start with a capital letter; see style guide: STYLE_GUIDE_URL',
-            '║ test/analyze-test-input/root/packages/foo/deprecation.dart:27: Deprecation notice should be a grammatically correct sentence and end with a period; notice appears to be "Also bad grammar".',
-            '║ test/analyze-test-input/root/packages/foo/deprecation.dart:31: Deprecation notice does not match required pattern.',
-            '║ test/analyze-test-input/root/packages/foo/deprecation.dart:34: Deprecation notice does not match required pattern.',
-            '║ test/analyze-test-input/root/packages/foo/deprecation.dart:39: Deprecation notice does not match required pattern. It might be missing the line saying "This feature was deprecated after...".',
-            '║ test/analyze-test-input/root/packages/foo/deprecation.dart:43: Deprecation notice does not match required pattern. There might not be an explanatory message.',
-            '║ test/analyze-test-input/root/packages/foo/deprecation.dart:50: End of deprecation notice does not match required pattern.',
-            '║ test/analyze-test-input/root/packages/foo/deprecation.dart:53: Unexpected deprecation notice indent.',
-            '║ test/analyze-test-input/root/packages/foo/deprecation.dart:72: Deprecation notice does not accurately indicate a beta branch version number; please see RELEASES_URL to find the latest beta build version number.',
-            '║ test/analyze-test-input/root/packages/foo/deprecation.dart:78: Deprecation notice does not accurately indicate a beta branch version number; please see RELEASES_URL to find the latest beta build version number.',
-            '║ test/analyze-test-input/root/packages/foo/deprecation.dart:101: Deprecation notice does not match required pattern. You might have used double quotes (") for the string instead of single quotes (\').',
-          ]
-          .map((String line) {
-            return line
-                .replaceAll('/', Platform.isWindows ? r'\' : '/')
-                .replaceAll(
-                  'STYLE_GUIDE_URL',
-                  'https://github.com/flutter/flutter/blob/main/docs/contributing/Style-guide-for-Flutter-repo.md',
-                )
-                .replaceAll(
-                  'RELEASES_URL',
-                  'https://flutter.dev/docs/development/tools/sdk/releases',
-                );
-          })
-          .join('\n');
-      expect(
-        result,
-        '╔═╡ERROR #1╞════════════════════════════════════════════════════════════════════\n'
-        '$lines\n'
-        '║ See: https://github.com/flutter/flutter/blob/main/docs/contributing/Tree-hygiene.md#handling-breaking-changes\n'
-        '╚═══════════════════════════════════════════════════════════════════════════════\n',
-      );
-    },
-    // TODO(goderbauer): Update and re-enable this after formatting changes have landed.
-    skip: true,
-  );
->>>>>>> 188d1e19
 
   test('analyze.dart - verifyGoldenTags', () async {
     final List<String> result = (await capture(
@@ -317,7 +269,6 @@
       shouldHaveErrors: true,
     );
 
-<<<<<<< HEAD
     expect(result, isNot(contains(':13')));
     expect(result, isNot(contains(':14')));
     expect(result, isNot(contains(':15')));
@@ -327,10 +278,6 @@
     expect(result, isNot(contains(':22')));
 
     expect(result, contains(':17'));
-=======
-    expect(result, contains(':16'));
-    expect(result, isNot(contains(':13')));
->>>>>>> 188d1e19
   });
 
   test('analyze.dart - verifyTabooDocumentation', () async {
