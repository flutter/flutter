// Copyright 2014 The Flutter Authors. All rights reserved.
// Use of this source code is governed by a BSD-style license that can be
// found in the LICENSE file.

import 'dart:io';

import 'package:path/path.dart' as path;

import '../analyze.dart';
import '../custom_rules/analyze.dart';
import '../custom_rules/no_double_clamp.dart';
import '../custom_rules/no_stop_watches.dart';
import '../custom_rules/render_box_intrinsics.dart';
import '../utils.dart';
import 'common.dart';

typedef AsyncVoidCallback = Future<void> Function();

Future<String> capture(AsyncVoidCallback callback, {bool shouldHaveErrors = false}) async {
  final StringBuffer buffer = StringBuffer();
  final PrintCallback oldPrint = print;
  try {
    print = (Object? line) {
      buffer.writeln(line);
    };
    await callback();
    expect(
      hasError,
      shouldHaveErrors,
      reason:
          buffer.isEmpty
              ? '(No output to report.)'
              : hasError
              ? 'Unexpected errors:\n$buffer'
              : 'Unexpected success:\n$buffer',
    );
  } finally {
    print = oldPrint;
    resetErrorStatus();
  }
  if (stdout.supportsAnsiEscapes) {
    // Remove ANSI escapes when this test is running on a terminal.
    return buffer.toString().replaceAll(RegExp(r'(\x9B|\x1B\[)[0-?]{1,3}[ -/]*[@-~]'), '');
  } else {
    return buffer.toString();
  }
}

void main() {
  final String testRootPath = path.join('test', 'analyze-test-input', 'root');
  final String dartName = Platform.isWindows ? 'dart.exe' : 'dart';
  final String dartPath = path.canonicalize(
    path.join('..', '..', 'bin', 'cache', 'dart-sdk', 'bin', dartName),
  );
  final String testGenDefaultsPath = path.join('test', 'analyze-gen-defaults');

  test('analyze.dart - verifyDeprecations', () async {
    final String result = await capture(
      () => verifyDeprecations(testRootPath, minimumMatches: 2),
      shouldHaveErrors: true,
    );
    final String lines = <String>[
<<<<<<< HEAD
          '║ test/analyze-test-input/root/packages/foo/deprecation.dart:12: Deprecation notice should be a grammatically correct sentence and start with a capital letter; see style guide: STYLE_GUIDE_URL',
          '║ test/analyze-test-input/root/packages/foo/deprecation.dart:18: Deprecation notice should be a grammatically correct sentence and end with a period; notice appears to be "Also bad grammar".',
          '║ test/analyze-test-input/root/packages/foo/deprecation.dart:23: Deprecation notice must be an adjacent string.',
          '║ test/analyze-test-input/root/packages/foo/deprecation.dart:26: Deprecation notice must be an adjacent string.',
          '║ test/analyze-test-input/root/packages/foo/deprecation.dart:31: Deprecation notice must be an adjacent string.',
          '║ test/analyze-test-input/root/packages/foo/deprecation.dart:50: Deprecation notice does not accurately indicate a beta branch version number; please see RELEASES_URL to find the latest beta build version number.',
          '║ test/analyze-test-input/root/packages/foo/deprecation.dart:56: Deprecation notice does not accurately indicate a beta branch version number; please see RELEASES_URL to find the latest beta build version number.',
          '║ test/analyze-test-input/root/packages/foo/deprecation.dart:79: Deprecation notice does not match required pattern. You might have used double quotes (") for the string instead of single quotes (\').',
=======
          '║ test/analyze-test-input/root/packages/foo/deprecation.dart:14: Deprecation notice should be a grammatically correct sentence and start with a capital letter; see style guide: STYLE_GUIDE_URL',
          '║ test/analyze-test-input/root/packages/foo/deprecation.dart:20: Deprecation notice should be a grammatically correct sentence and end with a period; notice appears to be "Also bad grammar".',
          '║ test/analyze-test-input/root/packages/foo/deprecation.dart:25: Deprecation notice must be an adjacent string.',
          '║ test/analyze-test-input/root/packages/foo/deprecation.dart:28: Deprecation notice must be an adjacent string.',
          '║ test/analyze-test-input/root/packages/foo/deprecation.dart:33: Deprecation notice must be an adjacent string.',
          '║ test/analyze-test-input/root/packages/foo/deprecation.dart:52: Deprecation notice does not accurately indicate a beta branch version number; please see RELEASES_URL to find the latest beta build version number.',
          '║ test/analyze-test-input/root/packages/foo/deprecation.dart:58: Deprecation notice does not accurately indicate a beta branch version number; please see RELEASES_URL to find the latest beta build version number.',
          '║ test/analyze-test-input/root/packages/foo/deprecation.dart:81: Deprecation notice does not match required pattern. You might have used double quotes (") for the string instead of single quotes (\').',
>>>>>>> b15625ca
        ]
        .map((String line) {
          return line
              .replaceAll('/', Platform.isWindows ? r'\' : '/')
              .replaceAll(
                'STYLE_GUIDE_URL',
                'https://github.com/flutter/flutter/blob/main/docs/contributing/Style-guide-for-Flutter-repo.md',
              )
              .replaceAll(
                'RELEASES_URL',
                'https://flutter.dev/docs/development/tools/sdk/releases',
              );
        })
        .join('\n');
    expect(
      result,
      '╔═╡ERROR #1╞════════════════════════════════════════════════════════════════════\n'
      '$lines\n'
      '║ See: https://github.com/flutter/flutter/blob/main/docs/contributing/Tree-hygiene.md#handling-breaking-changes\n'
      '╚═══════════════════════════════════════════════════════════════════════════════\n',
    );
  });

  test('analyze.dart - verifyGoldenTags', () async {
    final List<String> result = (await capture(
      () => verifyGoldenTags(testRootPath, minimumMatches: 6),
      shouldHaveErrors: true,
    )).split('\n');
    const String noTag =
        "Files containing golden tests must be tagged using @Tags(<String>['reduced-test-set']) "
        'at the top of the file before import statements.';
    const String missingTag =
        "Files containing golden tests must be tagged with 'reduced-test-set'.";
    final List<String> lines =
        <String>[
          '║ test/analyze-test-input/root/packages/foo/golden_missing_tag.dart: $missingTag',
          '║ test/analyze-test-input/root/packages/foo/golden_no_tag.dart: $noTag',
        ].map((String line) => line.replaceAll('/', Platform.isWindows ? r'\' : '/')).toList();
    expect(
      result.length,
      4 + lines.length,
      reason: 'output had unexpected number of lines:\n${result.join('\n')}',
    );
    expect(
      result[0],
      '╔═╡ERROR #1╞════════════════════════════════════════════════════════════════════',
    );
    expect(result.getRange(1, result.length - 3).toSet(), lines.toSet());
    expect(
      result[result.length - 3],
      '║ See: https://github.com/flutter/flutter/blob/main/docs/contributing/testing/Writing-a-golden-file-test-for-package-flutter.md',
    );
    expect(
      result[result.length - 2],
      '╚═══════════════════════════════════════════════════════════════════════════════',
    );
    expect(result[result.length - 1], ''); // trailing newline
  });

  test('analyze.dart - verifyNoMissingLicense', () async {
    final String result = await capture(
      () => verifyNoMissingLicense(testRootPath, checkMinimums: false),
      shouldHaveErrors: true,
    );
    final String file = 'test/analyze-test-input/root/packages/foo/foo.dart'.replaceAll(
      '/',
      Platform.isWindows ? r'\' : '/',
    );
    expect(
      result,
      '╔═╡ERROR #1╞════════════════════════════════════════════════════════════════════\n'
      '║ The following file does not have the right license header for dart files:\n'
      '║   $file\n'
      '║ The expected license header is:\n'
      '║ // Copyright 2014 The Flutter Authors. All rights reserved.\n'
      '║ // Use of this source code is governed by a BSD-style license that can be\n'
      '║ // found in the LICENSE file.\n'
      '║ ...followed by a blank line.\n'
      '╚═══════════════════════════════════════════════════════════════════════════════\n',
    );
  });

  test('analyze.dart - verifyNoTrailingSpaces', () async {
    final String result = await capture(
      () => verifyNoTrailingSpaces(testRootPath, minimumMatches: 2),
      shouldHaveErrors: true,
    );
    final String lines = <String>[
      '║ test/analyze-test-input/root/packages/foo/spaces.txt:5: trailing U+0020 space character',
      '║ test/analyze-test-input/root/packages/foo/spaces.txt:9: trailing blank line',
    ].map((String line) => line.replaceAll('/', Platform.isWindows ? r'\' : '/')).join('\n');
    expect(
      result,
      '╔═╡ERROR #1╞════════════════════════════════════════════════════════════════════\n'
      '$lines\n'
      '╚═══════════════════════════════════════════════════════════════════════════════\n',
    );
  });

  test('analyze.dart - verifyRepositoryLinks', () async {
    final String result = await capture(
      () => verifyRepositoryLinks(testRootPath),
      shouldHaveErrors: true,
    );
    const String bannedBranch = 'master';
    final String file =
        Platform.isWindows
            ? r'test\analyze-test-input\root\packages\foo\bad_repository_links.dart'
            : 'test/analyze-test-input/root/packages/foo/bad_repository_links.dart';
    final String lines = <String>[
      '║ $file contains https://android.googlesource.com/+/$bannedBranch/file1, which uses the banned "master" branch.',
      '║ $file contains https://chromium.googlesource.com/+/$bannedBranch/file1, which uses the banned "master" branch.',
      '║ $file contains https://cs.opensource.google.com/+/$bannedBranch/file1, which uses the banned "master" branch.',
      '║ $file contains https://dart.googlesource.com/+/$bannedBranch/file1, which uses the banned "master" branch.',
      '║ $file contains https://flutter.googlesource.com/+/$bannedBranch/file1, which uses the banned "master" branch.',
      '║ $file contains https://source.chromium.org/+/$bannedBranch/file1, which uses the banned "master" branch.',
      '║ $file contains https://github.com/flutter/flutter/tree/$bannedBranch/file1, which uses the banned "master" branch.',
      '║ $file contains https://raw.githubusercontent.com/flutter/flutter/blob/$bannedBranch/file1, which uses the banned "master" branch.',
      '║ Change the URLs above to the expected pattern by using the "main" branch if it exists, otherwise adding the repository to the list of exceptions in analyze.dart.',
    ].join('\n');
    expect(
      result,
      '╔═╡ERROR #1╞════════════════════════════════════════════════════════════════════\n'
      '$lines\n'
      '╚═══════════════════════════════════════════════════════════════════════════════\n',
    );
  });

  test('analyze.dart - verifyNoBinaries - positive', () async {
    final String result = await capture(
      () => verifyNoBinaries(
        testRootPath,
        legacyBinaries: <Hash256>{const Hash256(0x39A050CD69434936, 0, 0, 0)},
      ),
      shouldHaveErrors: !Platform.isWindows,
    );
    if (!Platform.isWindows) {
      expect(
        result,
        '╔═╡ERROR #1╞════════════════════════════════════════════════════════════════════\n'
        '║ test/analyze-test-input/root/packages/foo/serviceaccount.enc:0: file is not valid UTF-8\n'
        '║ All files in this repository must be UTF-8. In particular, images and other binaries\n'
        '║ must not be checked into this repository. This is because we are very sensitive to the\n'
        '║ size of the repository as it is distributed to all our developers. If you have a binary\n'
        '║ to which you need access, you should consider how to fetch it from another repository;\n'
        '║ for example, the "assets-for-api-docs" repository is used for images in API docs.\n'
        '║ To add assets to flutter_tools templates, see the instructions in the wiki:\n'
        '║ https://github.com/flutter/flutter/blob/main/docs/tool/Managing-template-image-assets.md\n'
        '╚═══════════════════════════════════════════════════════════════════════════════\n',
      );
    }
  });

  test('analyze.dart - verifyInternationalizations - comparison fails', () async {
    final String result = await capture(
      () => verifyInternationalizations(testRootPath, dartPath),
      shouldHaveErrors: true,
    );
    final String genLocalizationsScript = path.join(
      'dev',
      'tools',
      'localization',
      'bin',
      'gen_localizations.dart',
    );
    expect(result, contains('$dartName $genLocalizationsScript --cupertino'));
    expect(result, contains('$dartName $genLocalizationsScript --material'));
    final String generatedFile = path.join(
      testRootPath,
      'packages',
      'flutter_localizations',
      'lib',
      'src',
      'l10n',
      'generated_material_localizations.dart',
    );
    expect(
      result,
      contains(
        'The contents of $generatedFile are different from that produced by gen_localizations.',
      ),
    );
    expect(
      result,
      contains(r'Did you forget to run gen_localizations.dart after updating a .arb file?'),
    );
  });

  test('analyze.dart - verifyNoBinaries - negative', () async {
    await capture(
      () => verifyNoBinaries(
        testRootPath,
        legacyBinaries: <Hash256>{
          const Hash256(
            0xA8100AE6AA1940D0,
            0xB663BB31CD466142,
            0xEBBDBD5187131B92,
            0xD93818987832EB89,
          ), // sha256("\xff")
          const Hash256(0x155644D3F13D98BF, 0, 0, 0),
        },
      ),
    );
  });

  test('analyze.dart - verifyNullInitializedDebugExpensiveFields', () async {
    final String result = await capture(
      () => verifyNullInitializedDebugExpensiveFields(testRootPath, minimumMatches: 1),
      shouldHaveErrors: true,
    );

    expect(result, isNot(contains(':13')));
    expect(result, isNot(contains(':14')));
    expect(result, isNot(contains(':15')));
    expect(result, isNot(contains(':19')));
    expect(result, isNot(contains(':20')));
    expect(result, isNot(contains(':21')));
    expect(result, isNot(contains(':22')));

    expect(result, contains(':17'));
  });

  test('analyze.dart - verifyTabooDocumentation', () async {
    final String result = await capture(
      () => verifyTabooDocumentation(testRootPath, minimumMatches: 1),
      shouldHaveErrors: true,
    );

<<<<<<< HEAD
    expect(result, isNot(contains(':26')));
    expect(result, contains(':27'));
    expect(result, contains(':28'));
=======
    expect(result, isNot(contains(':27')));
    expect(result, contains(':28'));
    expect(result, contains(':29'));
>>>>>>> b15625ca
  });

  test('analyze.dart - clampDouble', () async {
    final String result = await capture(
      () => analyzeWithRules(
        testRootPath,
        <AnalyzeRule>[noDoubleClamp],
        includePaths: <String>['packages/flutter/lib'],
      ),
      shouldHaveErrors: true,
    );
    final String lines = <String>[
      '║ packages/flutter/lib/bar.dart:45: input.clamp(0.0, 2)',
      '║ packages/flutter/lib/bar.dart:46: input.toDouble().clamp(0, 2)',
      '║ packages/flutter/lib/bar.dart:50: nullableInt?.clamp(0, 2.0)',
      '║ packages/flutter/lib/bar.dart:51: nullableDouble?.clamp(0, 2)',
      '║ packages/flutter/lib/bar.dart:56: nullableInt?.clamp',
      '║ packages/flutter/lib/bar.dart:58: nullableDouble?.clamp',
    ].map((String line) => line.replaceAll('/', Platform.isWindows ? r'\' : '/')).join('\n');
    expect(
      result,
      '╔═╡ERROR #1╞════════════════════════════════════════════════════════════════════\n'
      '$lines\n'
      '║ \n'
      '║ For performance reasons, we use a custom "clampDouble" function instead of using "double.clamp".\n'
      '╚═══════════════════════════════════════════════════════════════════════════════\n',
    );
  });

  test('analyze.dart - stopwatch', () async {
    final String result = await capture(
      () => analyzeWithRules(
        testRootPath,
        <AnalyzeRule>[noStopwatches],
        includePaths: <String>['packages/flutter/lib'],
      ),
      shouldHaveErrors: true,
    );
    final String lines = <String>[
      '║ packages/flutter/lib/stopwatch.dart:20: Stopwatch()',
      '║ packages/flutter/lib/stopwatch.dart:22: Stopwatch()',
      '║ packages/flutter/lib/stopwatch.dart:28: StopwatchAtHome()',
      '║ packages/flutter/lib/stopwatch.dart:33: StopwatchAtHome.new',
      '║ packages/flutter/lib/stopwatch.dart:37: StopwatchAtHome.create',
      '║ packages/flutter/lib/stopwatch.dart:44: externallib.MyStopwatch.create()',
      '║ packages/flutter/lib/stopwatch.dart:49: externallib.MyStopwatch.new',
      '║ packages/flutter/lib/stopwatch.dart:55: externallib.stopwatch',
      '║ packages/flutter/lib/stopwatch.dart:57: externallib.createMyStopwatch()',
      '║ packages/flutter/lib/stopwatch.dart:59: externallib.createStopwatch()',
      '║ packages/flutter/lib/stopwatch.dart:61: externallib.createMyStopwatch',
    ].map((String line) => line.replaceAll('/', Platform.isWindows ? r'\' : '/')).join('\n');
    expect(
      result,
      '╔═╡ERROR #1╞════════════════════════════════════════════════════════════════════\n'
      '$lines\n'
      '║ \n'
      '║ Stopwatches introduce flakes by falling out of sync with the FakeAsync used in testing.\n'
      '║ A Stopwatch that stays in sync with FakeAsync is available through the Gesture or Test bindings, through samplingClock.\n'
      '╚═══════════════════════════════════════════════════════════════════════════════\n',
    );
  });

  test('analyze.dart - RenderBox intrinsics', () async {
    final String result = await capture(
      () => analyzeWithRules(
        testRootPath,
        <AnalyzeRule>[renderBoxIntrinsicCalculation],
        includePaths: <String>['packages/flutter/lib'],
      ),
      shouldHaveErrors: true,
    );
    final String lines = <String>[
      '║ packages/flutter/lib/renderbox_intrinsics.dart:12: computeMaxIntrinsicWidth(). Consider calling getMaxIntrinsicWidth instead.',
      '║ packages/flutter/lib/renderbox_intrinsics.dart:16: f = computeMaxIntrinsicWidth. Consider calling getMaxIntrinsicWidth instead.',
      '║ packages/flutter/lib/renderbox_intrinsics.dart:23: computeDryBaseline(). Consider calling getDryBaseline instead.',
      '║ packages/flutter/lib/renderbox_intrinsics.dart:24: computeDryLayout(). Consider calling getDryLayout instead.',
      '║ packages/flutter/lib/renderbox_intrinsics.dart:31: computeDistanceToActualBaseline(). Consider calling getDistanceToBaseline, or getDistanceToActualBaseline instead.',
      '║ packages/flutter/lib/renderbox_intrinsics.dart:36: computeMaxIntrinsicHeight(). Consider calling getMaxIntrinsicHeight instead.',
    ].map((String line) => line.replaceAll('/', Platform.isWindows ? r'\' : '/')).join('\n');
    expect(
      result,
      '╔═╡ERROR #1╞════════════════════════════════════════════════════════════════════\n'
      '$lines\n'
      '║ \n'
      '║ Typically the get* methods should be used to obtain the intrinsics of a RenderBox.\n'
      '╚═══════════════════════════════════════════════════════════════════════════════\n',
    );
  });

  test('analyze.dart - verifyMaterialFilesAreUpToDateWithTemplateFiles', () async {
    String result = await capture(
      () => verifyMaterialFilesAreUpToDateWithTemplateFiles(testGenDefaultsPath, dartPath),
      shouldHaveErrors: true,
    );
    final String lines = <String>[
      '║ chip.dart is not up-to-date with the token template file.',
    ].map((String line) => line.replaceAll('/', Platform.isWindows ? r'\' : '/')).join('\n');
    const String errorStart = '╔═';
    result = result.substring(result.indexOf(errorStart));
    expect(
      result,
      '╔═╡ERROR #1╞════════════════════════════════════════════════════════════════════\n'
      '$lines\n'
      '║ See: https://github.com/flutter/flutter/blob/main/dev/tools/gen_defaults to update the token template files.\n'
      '╚═══════════════════════════════════════════════════════════════════════════════\n',
    );
  });
}<|MERGE_RESOLUTION|>--- conflicted
+++ resolved
@@ -60,16 +60,6 @@
       shouldHaveErrors: true,
     );
     final String lines = <String>[
-<<<<<<< HEAD
-          '║ test/analyze-test-input/root/packages/foo/deprecation.dart:12: Deprecation notice should be a grammatically correct sentence and start with a capital letter; see style guide: STYLE_GUIDE_URL',
-          '║ test/analyze-test-input/root/packages/foo/deprecation.dart:18: Deprecation notice should be a grammatically correct sentence and end with a period; notice appears to be "Also bad grammar".',
-          '║ test/analyze-test-input/root/packages/foo/deprecation.dart:23: Deprecation notice must be an adjacent string.',
-          '║ test/analyze-test-input/root/packages/foo/deprecation.dart:26: Deprecation notice must be an adjacent string.',
-          '║ test/analyze-test-input/root/packages/foo/deprecation.dart:31: Deprecation notice must be an adjacent string.',
-          '║ test/analyze-test-input/root/packages/foo/deprecation.dart:50: Deprecation notice does not accurately indicate a beta branch version number; please see RELEASES_URL to find the latest beta build version number.',
-          '║ test/analyze-test-input/root/packages/foo/deprecation.dart:56: Deprecation notice does not accurately indicate a beta branch version number; please see RELEASES_URL to find the latest beta build version number.',
-          '║ test/analyze-test-input/root/packages/foo/deprecation.dart:79: Deprecation notice does not match required pattern. You might have used double quotes (") for the string instead of single quotes (\').',
-=======
           '║ test/analyze-test-input/root/packages/foo/deprecation.dart:14: Deprecation notice should be a grammatically correct sentence and start with a capital letter; see style guide: STYLE_GUIDE_URL',
           '║ test/analyze-test-input/root/packages/foo/deprecation.dart:20: Deprecation notice should be a grammatically correct sentence and end with a period; notice appears to be "Also bad grammar".',
           '║ test/analyze-test-input/root/packages/foo/deprecation.dart:25: Deprecation notice must be an adjacent string.',
@@ -78,7 +68,6 @@
           '║ test/analyze-test-input/root/packages/foo/deprecation.dart:52: Deprecation notice does not accurately indicate a beta branch version number; please see RELEASES_URL to find the latest beta build version number.',
           '║ test/analyze-test-input/root/packages/foo/deprecation.dart:58: Deprecation notice does not accurately indicate a beta branch version number; please see RELEASES_URL to find the latest beta build version number.',
           '║ test/analyze-test-input/root/packages/foo/deprecation.dart:81: Deprecation notice does not match required pattern. You might have used double quotes (") for the string instead of single quotes (\').',
->>>>>>> b15625ca
         ]
         .map((String line) {
           return line
@@ -307,15 +296,9 @@
       shouldHaveErrors: true,
     );
 
-<<<<<<< HEAD
-    expect(result, isNot(contains(':26')));
-    expect(result, contains(':27'));
-    expect(result, contains(':28'));
-=======
     expect(result, isNot(contains(':27')));
     expect(result, contains(':28'));
     expect(result, contains(':29'));
->>>>>>> b15625ca
   });
 
   test('analyze.dart - clampDouble', () async {
