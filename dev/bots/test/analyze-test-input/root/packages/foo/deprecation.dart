// Copyright 2014 The Flutter Authors. All rights reserved.
// Use of this source code is governed by a BSD-style license that can be
// found in the LICENSE file.

@Deprecated(
  'This is the reason and what you should use instead. '
  'This feature was deprecated after v1.2.3.',
)
void test1() {}

// The code below is intentionally miss-formatted for testing.
// dart format off
@Deprecated(
  'bad grammar. '
  'This feature was deprecated after v1.2.3.'
)
void test2() { }

@Deprecated(
  'Also bad grammar '
  'This feature was deprecated after v1.2.3.'
)
void test3() { }

@Deprecated('Not the right syntax. This feature was deprecated after v1.2.3.')
void test4() { }

@Deprecated(
  'Missing the version line. '
)
void test5() { }

@Deprecated(
  'This feature was deprecated after v1.2.3.'
)
void test6() { }

@Deprecated(
  'URLs are not required. '
  'This feature was deprecated after v1.0.0.'
)
void test7() { }

@Deprecated(
  'Version number test (should fail). '
  'This feature was deprecated after v1.19.0.'
)
void test8() { }

@Deprecated(
  'Version number test (should fail). '
  'This feature was deprecated after v1.20.0.'
)
void test9() { }

@Deprecated(
  'Version number test (should fail). '
  'This feature was deprecated after v1.21.0.'
)
void test10() { }

@Deprecated(
  'Version number test (special beta should pass). '
  'This feature was deprecated after v3.1.0.'
)
void test11() { }

@Deprecated(
  'Version number test (should be fine). '
  'This feature was deprecated after v0.1.0.'
)
void test12() { }

@Deprecated(
  'Version number test (should be fine). '
  'This feature was deprecated after v1.20.0-1.0.pre.'
)
void test13() { }

@Deprecated(
  "Double quotes' test (should fail). "
  'This feature was deprecated after v2.1.0-11.0.pre.'
)
void test14() { }

@Deprecated( // flutter_ignore: deprecation_syntax, https://github.com/flutter/flutter/issues/000000
  'Missing the version line. '
)
<<<<<<< HEAD
void test15() { }

// flutter_ignore: deprecation_syntax, https://github.com/flutter/flutter/issues/000000
@Deprecated(
  'Missing the version line. '
)
void test16() { }

class TestClass1 {
  // flutter_ignore: deprecation_syntax, https://github.com/flutter/flutter/issues/000000
  @Deprecated(
    'Missing the version line. '
  )
  void test() { }
=======
void test19() { }
// dart format on

// flutter_ignore: deprecation_syntax, https://github.com/flutter/flutter/issues/000000
@Deprecated('Missing the version line. ')
void test20() {}

class TestClass1 {
  // flutter_ignore: deprecation_syntax, https://github.com/flutter/flutter/issues/000000
  @Deprecated('Missing the version line. ')
  void test() {}
>>>>>>> 188d1e19
}<|MERGE_RESOLUTION|>--- conflicted
+++ resolved
@@ -86,8 +86,8 @@
 @Deprecated( // flutter_ignore: deprecation_syntax, https://github.com/flutter/flutter/issues/000000
   'Missing the version line. '
 )
-<<<<<<< HEAD
 void test15() { }
+// dart format on
 
 // flutter_ignore: deprecation_syntax, https://github.com/flutter/flutter/issues/000000
 @Deprecated(
@@ -101,17 +101,4 @@
     'Missing the version line. '
   )
   void test() { }
-=======
-void test19() { }
-// dart format on
-
-// flutter_ignore: deprecation_syntax, https://github.com/flutter/flutter/issues/000000
-@Deprecated('Missing the version line. ')
-void test20() {}
-
-class TestClass1 {
-  // flutter_ignore: deprecation_syntax, https://github.com/flutter/flutter/issues/000000
-  @Deprecated('Missing the version line. ')
-  void test() {}
->>>>>>> 188d1e19
 }