// Copyright 2014 The Flutter Authors. All rights reserved.
// Use of this source code is governed by a BSD-style license that can be
// found in the LICENSE file.

import 'dart:async';
import 'dart:io';

import 'package:flutter_devicelab/framework/apk_utils.dart';
import 'package:flutter_devicelab/framework/framework.dart';
import 'package:flutter_devicelab/framework/task_result.dart';
import 'package:flutter_devicelab/framework/utils.dart';
import 'package:path/path.dart' as path;

Future<void> main() async {
  await task(() async {
    try {
      await runProjectTest((FlutterProject flutterProject) async {
        // Enable plugins being marked as dev dependncies in the .flutter-plugins-dependencies file.
        await flutter('config', options: <String>[
          '--explicit-package-dependencies',
        ]);

        // Create dev_dependency plugin to use for test.
        final Directory tempDir = Directory.systemTemp.createTempSync(
          'android_release_builds_exclude_dev_dependencies_test.',
        );
        const String devDependencyPluginOrg = 'com.example.dev_dependency_plugin';
        await FlutterPluginProject.create(
          tempDir,
          'dev_dependency_plugin',
          options: <String>['--platforms=android', '--org=$devDependencyPluginOrg'],
        );

        // Add devDependencyPlugin as dependency of flutterProject.
        await flutterProject.addPlugin(
          'dev_dependency_plugin',
          options: <String>['--path', path.join(tempDir.path, 'dev_dependency_plugin')],
        );

        final List<String> buildModesToTest = <String>['debug', 'profile', 'release'];
        for (final String buildMode in buildModesToTest) {
          section('APK does contain methods from dev dependency in $buildMode mode');

          // Build APK in buildMode and check that devDependencyPlugin is included/excluded in the APK as expected.
          await inDirectory(flutterProject.rootPath, () async {
            await flutter(
              'build',
              options: <String>['apk', '--$buildMode', '--target-platform=android-arm'],
            );

<<<<<<< HEAD
            final File apk = File(path.join(flutterProject.rootPath, 'build', 'app', 'outputs', 'flutter-apk', 'app-$buildMode.apk'));
=======
            final File apk = File(
              path.join(
                flutterProject.rootPath,
                'build',
                'app',
                'outputs',
                'flutter-apk',
                'app-debug.apk',
              ),
            );
>>>>>>> d9342ae8
            if (!apk.existsSync()) {
              throw TaskResult.failure("Expected ${apk.path} to exist, but it doesn't.");
            }

            // We expect the APK to include the devDependencyPlugin except in release mode.
            final bool isTestingReleaseMode = buildMode == 'release';
            final bool apkIncludesDevDependency = await checkApkContainsMethodsFromLibrary(
              apk,
              devDependencyPluginOrg,
            );
            final bool apkIncludesDevDependencyAsExpected =
                isTestingReleaseMode ? !apkIncludesDevDependency : apkIncludesDevDependency;
            if (!apkIncludesDevDependencyAsExpected) {
<<<<<<< HEAD
              throw TaskResult.failure('Expected to${isTestingReleaseMode ? ' not' : ''} find dev_dependency_plugin in APK built with debug mode but did${isTestingReleaseMode ? '' : ' not'}.');
=======
              return TaskResult.failure(
                'Expected to${isTestingReleaseMode ? ' not' : ''} find dev_dependency_plugin in APK built with debug mode but did${isTestingReleaseMode ? '' : ' not'}.',
              );
>>>>>>> d9342ae8
            }
          });
        }
      });
      return TaskResult.success(null);
    } on TaskResult catch (taskResult) {
      return taskResult;
    } catch (e) {
      return TaskResult.failure(e.toString());
    }
  });
}<|MERGE_RESOLUTION|>--- conflicted
+++ resolved
@@ -48,9 +48,6 @@
               options: <String>['apk', '--$buildMode', '--target-platform=android-arm'],
             );
 
-<<<<<<< HEAD
-            final File apk = File(path.join(flutterProject.rootPath, 'build', 'app', 'outputs', 'flutter-apk', 'app-$buildMode.apk'));
-=======
             final File apk = File(
               path.join(
                 flutterProject.rootPath,
@@ -58,10 +55,10 @@
                 'app',
                 'outputs',
                 'flutter-apk',
-                'app-debug.apk',
+                'app-$buildMode.apk',
               ),
             );
->>>>>>> d9342ae8
+
             if (!apk.existsSync()) {
               throw TaskResult.failure("Expected ${apk.path} to exist, but it doesn't.");
             }
@@ -75,13 +72,7 @@
             final bool apkIncludesDevDependencyAsExpected =
                 isTestingReleaseMode ? !apkIncludesDevDependency : apkIncludesDevDependency;
             if (!apkIncludesDevDependencyAsExpected) {
-<<<<<<< HEAD
               throw TaskResult.failure('Expected to${isTestingReleaseMode ? ' not' : ''} find dev_dependency_plugin in APK built with debug mode but did${isTestingReleaseMode ? '' : ' not'}.');
-=======
-              return TaskResult.failure(
-                'Expected to${isTestingReleaseMode ? ' not' : ''} find dev_dependency_plugin in APK built with debug mode but did${isTestingReleaseMode ? '' : ' not'}.',
-              );
->>>>>>> d9342ae8
             }
           });
         }
