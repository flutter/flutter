--- conflicted
+++ resolved
@@ -39,11 +39,8 @@
           'base/lib/arm64-v8a/libflutter.so',
           'base/lib/armeabi-v7a/libapp.so',
           'base/lib/armeabi-v7a/libflutter.so',
-<<<<<<< HEAD
           'BUNDLE-METADATA/com.android.tools.build.debugsymbols/arm64-v8a/libapp.so.sym',
           'BUNDLE-METADATA/com.android.tools.build.debugsymbols/armeabi-v7a/libapp.so.sym',
-=======
->>>>>>> 90b958cd
           'BUNDLE-METADATA/com.android.tools.build.debugsymbols/arm64-v8a/libflutter.so.sym',
           'BUNDLE-METADATA/com.android.tools.build.debugsymbols/armeabi-v7a/libflutter.so.sym',
         ], await getFilesInAppBundle(releaseBundle));
@@ -79,11 +76,8 @@
           'base/lib/arm64-v8a/libflutter.so',
           'base/lib/armeabi-v7a/libapp.so',
           'base/lib/armeabi-v7a/libflutter.so',
-<<<<<<< HEAD
           'BUNDLE-METADATA/com.android.tools.build.debugsymbols/arm64-v8a/libapp.so.sym',
           'BUNDLE-METADATA/com.android.tools.build.debugsymbols/armeabi-v7a/libapp.so.sym',
-=======
->>>>>>> 90b958cd
           'BUNDLE-METADATA/com.android.tools.build.debugsymbols/arm64-v8a/libflutter.so.sym',
           'BUNDLE-METADATA/com.android.tools.build.debugsymbols/armeabi-v7a/libflutter.so.sym',
         ], await getFilesInAppBundle(bundleFromGradlePath));
@@ -114,11 +108,8 @@
           'base/lib/arm64-v8a/libflutter.so',
           'base/lib/armeabi-v7a/libapp.so',
           'base/lib/armeabi-v7a/libflutter.so',
-<<<<<<< HEAD
           'BUNDLE-METADATA/com.android.tools.build.debugsymbols/arm64-v8a/libapp.so.sym',
           'BUNDLE-METADATA/com.android.tools.build.debugsymbols/armeabi-v7a/libapp.so.sym',
-=======
->>>>>>> 90b958cd
           'BUNDLE-METADATA/com.android.tools.build.debugsymbols/arm64-v8a/libflutter.so.sym',
           'BUNDLE-METADATA/com.android.tools.build.debugsymbols/armeabi-v7a/libflutter.so.sym',
         ], await getFilesInAppBundle(flavorUnderscoreBundlePath));
@@ -149,11 +140,8 @@
           'base/lib/arm64-v8a/libflutter.so',
           'base/lib/armeabi-v7a/libapp.so',
           'base/lib/armeabi-v7a/libflutter.so',
-<<<<<<< HEAD
           'BUNDLE-METADATA/com.android.tools.build.debugsymbols/arm64-v8a/libapp.so.sym',
           'BUNDLE-METADATA/com.android.tools.build.debugsymbols/armeabi-v7a/libapp.so.sym',
-=======
->>>>>>> 90b958cd
           'BUNDLE-METADATA/com.android.tools.build.debugsymbols/arm64-v8a/libflutter.so.sym',
           'BUNDLE-METADATA/com.android.tools.build.debugsymbols/armeabi-v7a/libflutter.so.sym',
         ], await getFilesInAppBundle(productionBundlePath));
