// Copyright 2014 The Flutter Authors. All rights reserved.
// Use of this source code is governed by a BSD-style license that can be
// found in the LICENSE file.

import 'dart:convert';
import 'dart:io';

import 'package:flutter_devicelab/framework/framework.dart';
import 'package:flutter_devicelab/framework/task_result.dart';
import 'package:flutter_devicelab/framework/utils.dart';
import 'package:path/path.dart' as path;

// the numbers below are prime, so that the totals don't seem round. :-)
const double todoCost = 1009.0; // about two average SWE days, in dollars
const double ignoreCost = 2003.0; // four average SWE days, in dollars
const double pythonCost = 3001.0; // six average SWE days, in dollars
const double skipCost =
    2473.0; // 20 hours: 5 to fix the issue we're ignoring, 15 to fix the bugs we missed because the test was off
const double ignoreForFileCost = 2477.0; // similar thinking as skipCost
const double asDynamicCost = 2011.0; // a few days to refactor the code.
const double deprecationCost = 233.0; // a few hours to remove the old code.
const double legacyDeprecationCost = 9973.0; // a couple of weeks.

final RegExp todoPattern = RegExp(r'(?://|#) *TODO');
final RegExp ignorePattern = RegExp(r'// *ignore:');
final RegExp ignoreForFilePattern = RegExp(r'// *ignore_for_file:');
final RegExp asDynamicPattern = RegExp(r'\bas dynamic\b');
final RegExp deprecationPattern = RegExp(r'^ *@[dD]eprecated');
const Pattern globalsPattern = 'globals.';
const String legacyDeprecationPattern = '// flutter_ignore: deprecation_syntax, https';

Future<double> findCostsForFile(File file) async {
  if (path.extension(file.path) == '.py') {
    return pythonCost;
  }
  if (path.extension(file.path) != '.dart' &&
      path.extension(file.path) != '.yaml' &&
      path.extension(file.path) != '.sh') {
    return 0.0;
  }
  final bool isTest = file.path.endsWith('_test.dart');
  double total = 0.0;
  for (final String line in await file.readAsLines()) {
    if (line.contains(todoPattern)) {
      total += todoCost;
    }
    if (line.contains(ignorePattern)) {
      total += ignoreCost;
    }
    if (line.contains(ignoreForFilePattern)) {
      total += ignoreForFileCost;
    }
    if (!isTest && line.contains(asDynamicPattern)) {
      total += asDynamicCost;
    }
    if (line.contains(deprecationPattern)) {
      total += deprecationCost;
    }
    if (line.contains(legacyDeprecationPattern)) {
      total += legacyDeprecationCost;
    }
    if (isTest && line.contains('skip:') && !line.contains('[intended]')) {
      total += skipCost;
    }
  }
  return total;
}

<<<<<<< HEAD
=======
bool isOptingOutOfNullSafety(String line) {
  final RegExpMatch? match = dartVersionPattern.firstMatch(line);
  if (match == null) {
    return false;
  }
  assert(match.groupCount == 2);
  return Version(int.parse(match.group(1)!), int.parse(match.group(2)!), 0) <
      firstNullSafeDartVersion;
}

bool packageIsNullSafe(File file) {
  assert(path.basename(file.path) == 'pubspec.yaml');
  final Pubspec pubspec = Pubspec.parse(file.readAsStringSync());
  final VersionConstraint? constraint =
      pubspec.environment == null ? null : pubspec.environment!['sdk'];
  final bool hasConstraint = constraint != null && !constraint.isAny && !constraint.isEmpty;
  return hasConstraint &&
      constraint is VersionRange &&
      constraint.min != null &&
      Version(constraint.min!.major, constraint.min!.minor, 0) >= firstNullSafeDartVersion;
}

>>>>>>> 5491c8c1
Future<int> findGlobalsForFile(File file) async {
  if (path.extension(file.path) != '.dart') {
    return 0;
  }
  int total = 0;
  for (final String line in await file.readAsLines()) {
    if (line.contains(globalsPattern)) {
      total += 1;
    }
  }
  return total;
}

Future<double> findCostsForRepo() async {
<<<<<<< HEAD
  final Process git = await startProcess(
    'git',
    <String>['ls-files', '--exclude', 'engine',  '--full-name', flutterDirectory.path],
    workingDirectory: flutterDirectory.path,
  );
=======
  final Process git = await startProcess('git', <String>[
    'ls-files',
    '--full-name',
    flutterDirectory.path,
  ], workingDirectory: flutterDirectory.path);
>>>>>>> 5491c8c1
  double total = 0.0;
  await for (final String entry in git.stdout
      .transform<String>(utf8.decoder)
      .transform<String>(const LineSplitter())) {
    total += await findCostsForFile(File(path.join(flutterDirectory.path, entry)));
  }
  final int gitExitCode = await git.exitCode;
  if (gitExitCode != 0) {
    throw Exception('git exit with unexpected error code $gitExitCode');
  }
  return total;
}

Future<int> findGlobalsForTool() async {
  final Process git = await startProcess('git', <String>[
    'ls-files',
    '--full-name',
    path.join(flutterDirectory.path, 'packages', 'flutter_tools'),
  ], workingDirectory: flutterDirectory.path);
  int total = 0;
  await for (final String entry in git.stdout
      .transform<String>(utf8.decoder)
      .transform<String>(const LineSplitter())) {
    total += await findGlobalsForFile(File(path.join(flutterDirectory.path, entry)));
  }
  final int gitExitCode = await git.exitCode;
  if (gitExitCode != 0) {
    throw Exception('git exit with unexpected error code $gitExitCode');
  }
  return total;
}

Future<int> countDependencies() async {
  final List<String> lines = (await evalFlutter(
    'update-packages',
    options: <String>['--transitive-closure'],
  )).split('\n');
  final int count = lines.where((String line) => line.contains('->')).length;
  if (count < 2) {
    throw Exception(
      '"flutter update-packages --transitive-closure" returned bogus output:\n${lines.join("\n")}',
    );
  }
  return count;
}

Future<int> countConsumerDependencies() async {
  final List<String> lines = (await evalFlutter(
    'update-packages',
    options: <String>['--transitive-closure', '--consumer-only'],
  )).split('\n');
  final int count = lines.where((String line) => line.contains('->')).length;
  if (count < 2) {
    throw Exception(
      '"flutter update-packages --transitive-closure" returned bogus output:\n${lines.join("\n")}',
    );
  }
  return count;
}

const String _kCostBenchmarkKey = 'technical_debt_in_dollars';
const String _kNumberOfDependenciesKey = 'dependencies_count';
const String _kNumberOfConsumerDependenciesKey = 'consumer_dependencies_count';
const String _kNumberOfFlutterToolGlobals = 'flutter_tool_globals_count';

Future<void> main() async {
  await task(() async {
    return TaskResult.success(
      <String, dynamic>{
        _kCostBenchmarkKey: await findCostsForRepo(),
        _kNumberOfDependenciesKey: await countDependencies(),
        _kNumberOfConsumerDependenciesKey: await countConsumerDependencies(),
        _kNumberOfFlutterToolGlobals: await findGlobalsForTool(),
      },
      benchmarkScoreKeys: <String>[
        _kCostBenchmarkKey,
        _kNumberOfDependenciesKey,
        _kNumberOfConsumerDependenciesKey,
        _kNumberOfFlutterToolGlobals,
      ],
    );
  });
}<|MERGE_RESOLUTION|>--- conflicted
+++ resolved
@@ -66,31 +66,6 @@
   return total;
 }
 
-<<<<<<< HEAD
-=======
-bool isOptingOutOfNullSafety(String line) {
-  final RegExpMatch? match = dartVersionPattern.firstMatch(line);
-  if (match == null) {
-    return false;
-  }
-  assert(match.groupCount == 2);
-  return Version(int.parse(match.group(1)!), int.parse(match.group(2)!), 0) <
-      firstNullSafeDartVersion;
-}
-
-bool packageIsNullSafe(File file) {
-  assert(path.basename(file.path) == 'pubspec.yaml');
-  final Pubspec pubspec = Pubspec.parse(file.readAsStringSync());
-  final VersionConstraint? constraint =
-      pubspec.environment == null ? null : pubspec.environment!['sdk'];
-  final bool hasConstraint = constraint != null && !constraint.isAny && !constraint.isEmpty;
-  return hasConstraint &&
-      constraint is VersionRange &&
-      constraint.min != null &&
-      Version(constraint.min!.major, constraint.min!.minor, 0) >= firstNullSafeDartVersion;
-}
-
->>>>>>> 5491c8c1
 Future<int> findGlobalsForFile(File file) async {
   if (path.extension(file.path) != '.dart') {
     return 0;
@@ -105,19 +80,13 @@
 }
 
 Future<double> findCostsForRepo() async {
-<<<<<<< HEAD
-  final Process git = await startProcess(
-    'git',
-    <String>['ls-files', '--exclude', 'engine',  '--full-name', flutterDirectory.path],
-    workingDirectory: flutterDirectory.path,
-  );
-=======
   final Process git = await startProcess('git', <String>[
     'ls-files',
+    '--exclude',
+    'engine',
     '--full-name',
     flutterDirectory.path,
   ], workingDirectory: flutterDirectory.path);
->>>>>>> 5491c8c1
   double total = 0.0;
   await for (final String entry in git.stdout
       .transform<String>(utf8.decoder)
