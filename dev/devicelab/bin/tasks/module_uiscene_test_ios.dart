// Copyright 2014 The Flutter Authors. All rights reserved.
// Use of this source code is governed by a BSD-style license that can be
// found in the LICENSE file.

import 'dart:async';
import 'dart:io';

import 'package:args/args.dart';
import 'package:flutter_devicelab/framework/framework.dart';
import 'package:flutter_devicelab/framework/host_agent.dart';
import 'package:flutter_devicelab/framework/ios.dart';
import 'package:flutter_devicelab/framework/task_result.dart';
import 'package:flutter_devicelab/framework/utils.dart';
import 'package:path/path.dart' as path;

/// This test creates a Flutter module, Flutter plugin, and native iOS app.
/// It adds the plugin as a dependency and embeds the Flutter module into the native iOS app.
/// Additional scenarios can be added in [Scenarios.scenarios].
///
/// To run this test locally, follow instructions in dev/devicelab/README.md.
/// The `--local-engine` and `--local-engine-host` flags can be used to run with a local engine.
///
/// `--task-args destination=[/path/to/copy/destination]` can be used to override the destination
/// of the generated apps/plugins.
///
/// e.g. `../../bin/cache/dart-sdk/bin/dart bin/test_runner.dart test -t module_uiscene_test_ios --local-engine ios_debug_sim_unopt_arm64 --local-engine-host host_debug --task-args destination=/path/to/copy/destination`
Future<void> main(List<String> args) async {
  const String kDestination = 'destination';
  const String kTestName = 'name';
  const String kXcodeProjecType = 'type';
  final ArgParser argParser = ArgParser()
    ..addOption(kDestination)
    ..addOption(kTestName)
    ..addOption(kXcodeProjecType);

  await task(() async {
    final ArgResults argResults = argParser.parse(args);
    final String? destination = argResults.option(kDestination);
    final Directory destinationDir;
    bool destinationOverride = false;
    if (destination != null) {
      destinationOverride = true;
      destinationDir = Directory(destination);
      if (destinationDir.existsSync()) {
        destinationDir.deleteSync(recursive: true);
      }
      destinationDir.createSync(recursive: true);
    } else {
      destinationDir = Directory.systemTemp.createTempSync('flutter_module_test.');
    }

    final String? testName = argResults.option(kTestName);

    XcodeProjectType? projectType;
    final String? projectTypeName = argResults.option(kXcodeProjecType);
    if (projectTypeName?.toLowerCase() == 'swiftui') {
      projectType = XcodeProjectType.SwiftUI;
    } else if (projectTypeName?.toLowerCase() == 'uikit-swift') {
      projectType = XcodeProjectType.UIKitSwift;
    }
    List<XcodeProjectType> projectTypesToTest = XcodeProjectType.values;
    if (projectType != null) {
      projectTypesToTest = <XcodeProjectType>[projectType];
    }

    String? simulatorDeviceId;
    final Directory templatesDir = Directory(
      path.join(flutterDirectory.path, 'dev', 'integration_tests', 'ios_add2app_uiscene'),
    );

    try {
      final Directory appDir = await _createFlutterModuleApp(
        destinationDir: destinationDir,
        templatesDir: templatesDir,
      );
      final Directory pluginDir = await _createFlutterPlugin(
        destinationDir: destinationDir,
        templatesDir: templatesDir,
      );

      bool testFailed = false;
      await testWithNewIOSSimulator(
        'TestAdd2AppSim',
        deviceTypeId: 'com.apple.CoreSimulator.SimDeviceType.iPad-Pro-11-inch-3rd-generation',
        (String deviceId) async {
          for (final XcodeProjectType xcodeProjectType in projectTypesToTest) {
            final (String xcodeProjectName, Directory xcodeProjectDir) = await _createNativeApp(
              destinationDir: destinationDir,
              templatesDir: templatesDir,
              xcodeProjectType: xcodeProjectType,
            );

            simulatorDeviceId = deviceId;
            final Scenarios scenarios = Scenarios();
            final Map<String, Map<String, String>> scenariosMap = scenarios.scenarios(
              xcodeProjectType,
            );
            for (final String scenarioName in scenariosMap.keys) {
              if (testName != null && scenarioName != testName) {
                continue;
              }
              final List<FileReplacements> replacements = FileReplacements.fromScenario(
                scenariosMap[scenarioName]!,
                templatesDir: templatesDir,
                xcodeProjectDir: xcodeProjectDir,
                pluginDir: pluginDir,
                appDir: appDir,
              );

              for (final FileReplacements replacement in replacements) {
                replacement.replace();
              }

              section('Test Scenario $scenarioName');

              await _installPlugins(appDir: appDir, xcodeProjectDir: xcodeProjectDir);
              final int result = await _testNativeApp(
                deviceId: simulatorDeviceId!,
                scenarioName: scenarioName,
                templatesDir: templatesDir,
                xcodeProjectDir: xcodeProjectDir,
                xcodeProjectName: xcodeProjectName,
              );
              if (result != 0) {
                testFailed = true;
              }

              // Reset files to original between scenarios unless we're targetting a specific test.
              if (testName == null) {
                for (final FileReplacements replacement in replacements) {
                  replacement.reset();
                }
              }
            }
          }
        },
      );

      if (testFailed) {
        return TaskResult.failure(
          'One or more native tests failed. Search the logs for "** TEST FAILED **"',
        );
      }
      return TaskResult.success(null);
    } catch (e, stackTrace) {
      print(e);
      print('Task exception stack trace:\n$stackTrace');
      return TaskResult.failure(e.toString());
    } finally {
      unawaited(removeIOSSimulator(simulatorDeviceId));
      if (!destinationOverride) {
        rmTree(destinationDir);
      }
    }
  });
}

Future<Directory> _createFlutterModuleApp({
  required Directory templatesDir,
  required Directory destinationDir,
}) async {
  section('Create Flutter Module');

  const String moduleName = 'my_module';
  await flutter(
    'create',
    options: <String>['--org', 'dev.flutter.devicelab', '--template=module', moduleName],
    workingDirectory: destinationDir.path,
  );
  return Directory(path.join(destinationDir.path, moduleName));
}

Future<Directory> _createFlutterPlugin({
  required Directory templatesDir,
  required Directory destinationDir,
}) async {
  section('Create Flutter Plugin');

  const String pluginName = 'my_plugin';
  await flutter(
    'create',
    options: <String>[
      '--org',
      'dev.flutter.devicelab',
      '--template=plugin',
      '--platform=ios',
      pluginName,
    ],
    workingDirectory: destinationDir.path,
  );
  return Directory(path.join(destinationDir.path, pluginName));
}

Future<(String, Directory)> _createNativeApp({
  required Directory templatesDir,
  required Directory destinationDir,
  required XcodeProjectType xcodeProjectType,
}) async {
  section('Create Xcode Project');

  final String xcodeProjectName;

  switch (xcodeProjectType) {
    case XcodeProjectType.UIKitSwift:
      xcodeProjectName = 'xcode_uikit_swift';
    case XcodeProjectType.SwiftUI:
      xcodeProjectName = 'xcode_swiftui';
  }
  // Copy Xcode project
  final Directory xcodeProjectDir = Directory(path.join(destinationDir.path, xcodeProjectName));
  xcodeProjectDir.createSync(recursive: true);
  final Directory xcodeProjectTemplate = Directory(path.join(templatesDir.path, xcodeProjectName));
  recursiveCopy(xcodeProjectTemplate, xcodeProjectDir);

  return (xcodeProjectName, xcodeProjectDir);
}

Future<void> _installPlugins({
  required Directory appDir,
  required Directory xcodeProjectDir,
}) async {
  // Poke the pubspec to reset the fingerprinter to ensure the module is re-generated.
  // See [_regenerateModuleFromTemplateIfNeeded] in packages/flutter_tools/lib/src/xcode_project.dart.
  final File pubspec = File(path.join(appDir.path, 'pubspec.yaml'));
  pubspec.writeAsStringSync(pubspec.readAsStringSync());

  await flutter(
    'build',
    options: <String>['ios', '--config-only', '-v'],
    workingDirectory: appDir.path,
  );
  await flutter('pub', options: <String>['get'], workingDirectory: appDir.path);

  await eval(
    'pod',
    <String>['install', '--verbose'],
    environment: <String, String>{
      // See https://github.com/flutter/flutter/issues/10873.
      // CocoaPods analytics adds a lot of latency.
      'COCOAPODS_DISABLE_STATS': 'true',
      'LANG': 'en_US.UTF-8',
    },
    workingDirectory: xcodeProjectDir.path,
  );
}

class FileReplacements {
  FileReplacements(this.templatePath, this.destinationPath);

  final String templatePath;
  final String destinationPath;
  String? originalContent;

  static List<FileReplacements> fromScenario(
    Map<String, String> replacementMap, {
    required Directory templatesDir,
    required Directory xcodeProjectDir,
    required Directory pluginDir,
    required Directory appDir,
  }) {
    final List<FileReplacements> replacements = <FileReplacements>[];
    for (final String source in replacementMap.keys) {
      final String destination = replacementMap[source]!;
      final String sourcePath = source.replaceFirst(r'$TEMPLATE_DIR', templatesDir.path);
      final String destinationPath = destination
          .replaceFirst(r'$XCODE_PROJ_DIR', xcodeProjectDir.path)
          .replaceFirst(r'$PLUGIN_DIR', pluginDir.path)
          .replaceFirst(r'$APP_DIR', appDir.path);
      replacements.add(FileReplacements(sourcePath, destinationPath));
    }
    return replacements;
  }

  void replace() {
    final File templateFile = File(templatePath);
    final File destinationFile = File(destinationPath);
    if (!destinationFile.existsSync()) {
      File(destinationPath).createSync(recursive: true);
    } else {
      originalContent = destinationFile.readAsStringSync();
    }
    templateFile.copySync(destinationPath);
  }

  void reset() {
    final File destinationFile = File(destinationPath);
    if (originalContent != null) {
      destinationFile.writeAsStringSync(originalContent!);
    } else {
      if (destinationFile.existsSync()) {
        destinationFile.deleteSync(recursive: true);
      }
    }
  }
}

Future<int> _testNativeApp({
  required Directory templatesDir,
  required String scenarioName,
  required Directory xcodeProjectDir,
  required String deviceId,
  required String xcodeProjectName,
}) async {
  final String resultBundleTemp = Directory.systemTemp
      .createTempSync('flutter_module_test_ios_xcresult.')
      .path;
  final String resultBundlePath = path.join(resultBundleTemp, 'result');
  final int testResultExit = await exec(
    'xcodebuild',
    <String>[
      '-workspace',
      '$xcodeProjectName.xcworkspace',
      '-scheme',
      xcodeProjectName,
      '-configuration',
      'Debug',
      '-destination',
      'id=$deviceId',
      '-resultBundlePath',
      resultBundlePath,
      'test',
      '-parallel-testing-enabled',
      'NO',
      'COMPILER_INDEX_STORE_ENABLE=NO',
    ],
    workingDirectory: xcodeProjectDir.path,
    canFail: true,
  );

  if (testResultExit != 0) {
    await _uploadTestResults(scenarioName: scenarioName, resultBundlePath: resultBundleTemp);
  }
  return testResultExit;
}

Future<void> _uploadTestResults({
  required String scenarioName,
  required String resultBundlePath,
}) async {
  final Directory? dumpDirectory = hostAgent.dumpDirectory;
  if (dumpDirectory != null) {
    // Zip the test results to the artifacts directory for upload.
    final String zipName =
        'module_uiscene_test_ios-$scenarioName-${DateTime.now().toLocal().toIso8601String()}.zip';
    await inDirectory(resultBundlePath, () {
      final String zipPath = path.join(dumpDirectory.path, zipName);
      return exec(
        'zip',
        <String>['-r', '-9', '-q', zipPath, 'result.xcresult'],
        canFail: true, // Best effort to get the logs.
      );
    });
  }
}

enum XcodeProjectType { UIKitSwift, SwiftUI }

class Scenarios {
  Scenarios();

  Map<String, Map<String, String>> scenarios(XcodeProjectType projectType) {
    switch (projectType) {
      case XcodeProjectType.UIKitSwift:
        return uiKitSwiftScenarios;
      case XcodeProjectType.SwiftUI:
        return swiftUIScenarios;
    }
  }

  /// A map of scenario names to a map of file replacements.
  ///
  /// Each scenario is a different configuration for testing the Flutter module
  /// in a native iOS app. The file replacements are used to set up the
  /// specific configuration for each scenario.
  late Map<String, Map<String, String>> uiKitSwiftScenarios = <String, Map<String, String>>{
    // When both the app and the plugin have migrated to scenes, we expect scene events.
    'AppMigrated-FlutterSceneDelegate-PluginMigrated': <String, String>{
      ...sharedLifecycleFiles,
      r'$TEMPLATE_DIR/native/SceneDelegate-FlutterSceneDelegate.swift':
          r'$XCODE_PROJ_DIR/xcode_uikit_swift/SceneDelegate.swift',
      r'$TEMPLATE_DIR/flutterplugin/ios/LifecyclePlugin-migrated.swift':
          r'$PLUGIN_DIR/ios/Classes/MyPlugin.swift',
      r'$TEMPLATE_DIR/native/UITests-SceneEvents.swift':
          r'$XCODE_PROJ_DIR/xcode_uikit_swiftUITests/xcode_uikit_swiftUITests.swift',
    },

    // When the app has migrated but the plugin hasn't, we expect application events to be used as
    // a fallback.
    'AppMigrated-FlutterSceneDelegate-PluginNotMigrated': <String, String>{
      ...sharedLifecycleFiles,
      r'$TEMPLATE_DIR/native/SceneDelegate-FlutterSceneDelegate.swift':
          r'$XCODE_PROJ_DIR/xcode_uikit_swift/SceneDelegate.swift',
      r'$TEMPLATE_DIR/flutterplugin/ios/LifecyclePlugin-unmigrated.swift':
          r'$PLUGIN_DIR/ios/Classes/MyPlugin.swift',
      r'$TEMPLATE_DIR/native/UITests-ApplicationEvents-AppMigrated.swift':
          r'$XCODE_PROJ_DIR/xcode_uikit_swiftUITests/xcode_uikit_swiftUITests.swift',
    },

    // When both the app and the plugin have migrated to scenes, we expect scene events.
    'AppMigrated-FlutterSceneLifeCycleProvider-PluginMigrated': <String, String>{
      ...sharedLifecycleFiles,
      r'$TEMPLATE_DIR/native/SceneDelegate-FlutterSceneLifeCycleProvider.swift':
          r'$XCODE_PROJ_DIR/xcode_uikit_swift/SceneDelegate.swift',
      r'$TEMPLATE_DIR/flutterplugin/ios/LifecyclePlugin-migrated.swift':
          r'$PLUGIN_DIR/ios/Classes/MyPlugin.swift',
      r'$TEMPLATE_DIR/native/UITests-SceneEvents.swift':
          r'$XCODE_PROJ_DIR/xcode_uikit_swiftUITests/xcode_uikit_swiftUITests.swift',
    },

    // When the app has migrated but the plugin hasn't, we expect application events to be used as
    // a fallback.
    'AppMigrated-FlutterSceneLifeCycleProvider-PluginNotMigrated': <String, String>{
      ...sharedLifecycleFiles,
      r'$TEMPLATE_DIR/native/SceneDelegate-FlutterSceneLifeCycleProvider.swift':
          r'$XCODE_PROJ_DIR/xcode_uikit_swift/SceneDelegate.swift',
      r'$TEMPLATE_DIR/flutterplugin/ios/LifecyclePlugin-unmigrated.swift':
          r'$PLUGIN_DIR/ios/Classes/MyPlugin.swift',
      r'$TEMPLATE_DIR/native/UITests-ApplicationEvents-AppMigrated.swift':
          r'$XCODE_PROJ_DIR/xcode_uikit_swiftUITests/xcode_uikit_swiftUITests.swift',
    },

    // When the app has not migrated, but the plugin supports both, we expect application events.
    'AppNotMigrated-FlutterSceneDelegate-PluginMigrated': <String, String>{
      ...sharedLifecycleFiles,
      r'$TEMPLATE_DIR/native/Info-unmigrated.plist':
          r'$XCODE_PROJ_DIR/xcode_uikit_swift/Info.plist',
      r'$TEMPLATE_DIR/flutterplugin/ios/LifecyclePlugin-migrated.swift':
          r'$PLUGIN_DIR/ios/Classes/MyPlugin.swift',
      r'$TEMPLATE_DIR/native/UITests-ApplicationEvents-AppNotMigrated.swift':
          r'$XCODE_PROJ_DIR/xcode_uikit_swiftUITests/xcode_uikit_swiftUITests.swift',
    },

    // When the app and plugin have not migrated, we expect application events.
    'AppNotMigrated-FlutterSceneDelegate-PluginNotMigrated': <String, String>{
      ...sharedLifecycleFiles,
      r'$TEMPLATE_DIR/native/Info-unmigrated.plist':
          r'$XCODE_PROJ_DIR/xcode_uikit_swift/Info.plist',
      r'$TEMPLATE_DIR/flutterplugin/ios/LifecyclePlugin-unmigrated.swift':
          r'$PLUGIN_DIR/ios/Classes/MyPlugin.swift',
      r'$TEMPLATE_DIR/native/UITests-ApplicationEvents-AppNotMigrated.swift':
          r'$XCODE_PROJ_DIR/xcode_uikit_swiftUITests/xcode_uikit_swiftUITests.swift',
    },
<<<<<<< HEAD
    ...multiSceneScenarios,
=======

    // When using an implicit FlutterEngine created by the storyboard, we expect plugins to
    // receive application launch events and scene events.
    'FlutterImplicitEngineDelegate-AppMigrated-StoryboardFlutterViewController': <String, String>{
      ...sharedAppLifecycleFiles,
      ...sharedPluginLifecycleFiles,
      r'$TEMPLATE_DIR/native/SceneDelegate-FlutterSceneDelegate.swift':
          r'$XCODE_PROJ_DIR/xcode_uikit_swift/SceneDelegate.swift',
      r'$TEMPLATE_DIR/flutterplugin/ios/LifecyclePlugin-migrated.swift':
          r'$PLUGIN_DIR/ios/Classes/MyPlugin.swift',
      r'$TEMPLATE_DIR/native/Main-FlutterViewController.storyboard':
          r'$XCODE_PROJ_DIR/xcode_uikit_swift/Base.lproj/Main.storyboard',
      r'$TEMPLATE_DIR/native/AppDelegate-FlutterImplicitEngineDelegate.swift':
          r'$XCODE_PROJ_DIR/xcode_uikit_swift/AppDelegate.swift',
      r'$TEMPLATE_DIR/native/UITests-SceneEvents-ApplicationLaunchEvents.swift':
          r'$XCODE_PROJ_DIR/xcode_uikit_swiftUITests/xcode_uikit_swiftUITests.swift',
    },

    // When registering plugins with the AppDelegate's self (and therefore the FlutterLaunchEngine)
    // alongside the FlutterImplicitEngineDelegate, we expect application events starting where
    // registration occurs, such as `application:didFinishingLaunchingWithOptions`.
    'FlutterImplicitEngineDelegateWithLaunchEngine-AppMigrated-StoryboardFlutterViewController':
        <String, String>{
          ...sharedAppLifecycleFiles,
          ...sharedPluginLifecycleFiles,
          r'$TEMPLATE_DIR/native/SceneDelegate-FlutterSceneDelegate.swift':
              r'$XCODE_PROJ_DIR/xcode_uikit_swift/SceneDelegate.swift',
          r'$TEMPLATE_DIR/flutterplugin/ios/LifecyclePlugin-migrated.swift':
              r'$PLUGIN_DIR/ios/Classes/MyPlugin.swift',
          r'$TEMPLATE_DIR/native/Main-FlutterViewController.storyboard':
              r'$XCODE_PROJ_DIR/xcode_uikit_swift/Base.lproj/Main.storyboard',
          r'$TEMPLATE_DIR/native/AppDelegate-FlutterImplicitEngineDelegateWithLaunchEngine.swift':
              r'$XCODE_PROJ_DIR/xcode_uikit_swift/AppDelegate.swift',
          r'$TEMPLATE_DIR/native/UITests-SceneEvents.swift':
              r'$XCODE_PROJ_DIR/xcode_uikit_swiftUITests/xcode_uikit_swiftUITests.swift',
        },

    // When the app has not migrated to scenes, storyboard is instantiated earlier in the lifecycle.
    // So when using an implicit FlutterEngine created by the storyboard, we expect plugins to
    // receive all application events.
    'FlutterImplicitEngineDelegate-AppNotMigrated-StoryboardFlutterViewController':
        <String, String>{
          ...sharedAppLifecycleFiles,
          ...sharedPluginLifecycleFiles,
          r'$TEMPLATE_DIR/native/Info-unmigrated.plist':
              r'$XCODE_PROJ_DIR/xcode_uikit_swift/Info.plist',
          r'$TEMPLATE_DIR/native/SceneDelegate-FlutterSceneDelegate.swift':
              r'$XCODE_PROJ_DIR/xcode_uikit_swift/SceneDelegate.swift',
          r'$TEMPLATE_DIR/flutterplugin/ios/LifecyclePlugin-migrated.swift':
              r'$PLUGIN_DIR/ios/Classes/MyPlugin.swift',
          r'$TEMPLATE_DIR/native/AppDelegate-FlutterImplicitEngineDelegate.swift':
              r'$XCODE_PROJ_DIR/xcode_uikit_swift/AppDelegate.swift',
          r'$TEMPLATE_DIR/native/Main-FlutterViewController.storyboard':
              r'$XCODE_PROJ_DIR/xcode_uikit_swift/Base.lproj/Main.storyboard',
          r'$TEMPLATE_DIR/native/UITests-ApplicationEvents-FlutterImplicitEngineDelegate.swift':
              r'$XCODE_PROJ_DIR/xcode_uikit_swiftUITests/xcode_uikit_swiftUITests.swift',
        },

    // When using an implicit FlutterEngine, created by the FlutterViewController in another
    // ViewController, we expect plugins to be registered after the FlutterViewController is
    // created, which results in the `application:didFinishLaunchingWithOptions:` and
    // `scene:willConnectToSession:options:` events being missed. This is not a expected use case
    // but it could be utilized.
    'FlutterImplicitEngineDelegate-AppMigrated-ImplicitFlutterEngine': <String, String>{
      ...sharedAppLifecycleFiles,
      ...sharedPluginLifecycleFiles,
      r'$TEMPLATE_DIR/native/SceneDelegate-FlutterSceneDelegate.swift':
          r'$XCODE_PROJ_DIR/xcode_uikit_swift/SceneDelegate.swift',
      r'$TEMPLATE_DIR/flutterplugin/ios/LifecyclePlugin-migrated.swift':
          r'$PLUGIN_DIR/ios/Classes/MyPlugin.swift',
      r'$TEMPLATE_DIR/native/AppDelegate-FlutterImplicitEngineDelegate.swift':
          r'$XCODE_PROJ_DIR/xcode_uikit_swift/AppDelegate.swift',
      r'$TEMPLATE_DIR/native/ViewController-ImplicitFlutterEngine.swift':
          r'$XCODE_PROJ_DIR/xcode_uikit_swift/ViewController.swift',
      r'$TEMPLATE_DIR/native/UITests-SceneEventsNoConnect-NoApplicationEvents.swift':
          r'$XCODE_PROJ_DIR/xcode_uikit_swiftUITests/xcode_uikit_swiftUITests.swift',
    },

    // State restoration work both when migrated and when not.
    'AppMigrated-StateRestoration': <String, String>{...sharedStateRestorationFiles},
    'AppNotMigrated-StateRestoration': <String, String>{
      ...sharedStateRestorationFiles,
      r'$TEMPLATE_DIR/native/Info-unmigrated.plist':
          r'$XCODE_PROJ_DIR/xcode_uikit_swift/Info.plist',
    },
>>>>>>> b48b3fe0
  };

  late Map<String, Map<String, String>> swiftUIScenarios = <String, Map<String, String>>{
    'SwiftUI-FlutterSceneDelegate': <String, String>{
      ...sharedAppLifecycleFiles,
      ...sharedPluginLifecycleFiles,
      r'$TEMPLATE_DIR/native/Info-migrated-no-config.plist':
          r'$XCODE_PROJ_DIR/xcode_swiftui/xcode_swiftui-Info.plist',
      r'$TEMPLATE_DIR/native/SwiftUIApp-FlutterSceneDelegate.swift':
          r'$XCODE_PROJ_DIR/xcode_swiftui/xcode_swiftuiApp.swift',
      r'$TEMPLATE_DIR/native/SwiftUIApp-ContentView.swift':
          r'$XCODE_PROJ_DIR/xcode_swiftui/ContentView.swift',
      r'$TEMPLATE_DIR/flutterplugin/ios/LifecyclePlugin-migrated.swift':
          r'$PLUGIN_DIR/ios/Classes/MyPlugin.swift',
      r'$TEMPLATE_DIR/native/UITests-SceneEvents-NoApplicationEvents.swift':
          r'$XCODE_PROJ_DIR/xcode_swiftuiUITests/xcode_swiftuiUITests.swift',
    },
    'SwiftUI-FlutterSceneLifeCycleProvider': <String, String>{
      ...sharedAppLifecycleFiles,
      ...sharedPluginLifecycleFiles,
      r'$TEMPLATE_DIR/native/Info-migrated-no-config.plist':
          r'$XCODE_PROJ_DIR/xcode_swiftui/xcode_swiftui-Info.plist',
      r'$TEMPLATE_DIR/native/SwiftUIApp-FlutterSceneLifeCycleProvider.swift':
          r'$XCODE_PROJ_DIR/xcode_swiftui/xcode_swiftuiApp.swift',
      r'$TEMPLATE_DIR/native/SwiftUIApp-ContentView.swift':
          r'$XCODE_PROJ_DIR/xcode_swiftui/ContentView.swift',
      r'$TEMPLATE_DIR/flutterplugin/ios/LifecyclePlugin-migrated.swift':
          r'$PLUGIN_DIR/ios/Classes/MyPlugin.swift',
      r'$TEMPLATE_DIR/native/UITests-SceneEvents-NoApplicationEvents.swift':
          r'$XCODE_PROJ_DIR/xcode_swiftuiUITests/xcode_swiftuiUITests.swift',
    },
  };

  late Map<String, Map<String, String>> multiSceneScenarios = <String, Map<String, String>>{
    // When multi scene is enabled and the rootViewController is a FlutterViewController, we
    // expect all scene events without manual registration.
    'MultiSceneEnabled-FlutterSceneDelegate-RootViewController': <String, String>{
      ...sharedAppLifecycleFiles,
      ...sharedPluginLifecycleFiles,
      r'$TEMPLATE_DIR/native/Info-MultiSceneEnabled-Storyboard.plist':
          r'$XCODE_PROJ_DIR/xcode_uikit_swift/Info.plist',
      r'$TEMPLATE_DIR/native/AppDelegate-FlutterAppDelegate.swift':
          r'$XCODE_PROJ_DIR/xcode_uikit_swift/AppDelegate.swift',
      r'$TEMPLATE_DIR/native/Main-FlutterViewController.storyboard':
          r'$XCODE_PROJ_DIR/xcode_uikit_swift/Base.lproj/Main.storyboard',
      r'$TEMPLATE_DIR/native/SceneDelegate-FlutterSceneDelegate.swift':
          r'$XCODE_PROJ_DIR/xcode_uikit_swift/SceneDelegate.swift',
      r'$TEMPLATE_DIR/flutterplugin/ios/LifecyclePlugin-migrated.swift':
          r'$PLUGIN_DIR/ios/Classes/MyPlugin.swift',
      r'$TEMPLATE_DIR/native/UITests-SceneEvents.swift':
          r'$XCODE_PROJ_DIR/xcode_uikit_swiftUITests/xcode_uikit_swiftUITests.swift',
    },

    // When multi scene is enabled and the ViewController is created programatically with a
    // manually registered FlutterEngine, we expect all scene events.
    'MultiSceneEnabled-FlutterSceneDelegate-ManualRegistration-NoStoryboard': <String, String>{
      ...sharedAppLifecycleFiles,
      ...sharedPluginLifecycleFiles,
      r'$TEMPLATE_DIR/native/Info-MultiSceneEnabled-NoStoryboard.plist':
          r'$XCODE_PROJ_DIR/xcode_uikit_swift/Info.plist',
      r'$TEMPLATE_DIR/native/AppDelegate-FlutterAppDelegate.swift':
          r'$XCODE_PROJ_DIR/xcode_uikit_swift/AppDelegate.swift',
      r'$TEMPLATE_DIR/native/SceneDelegate-FlutterSceneDelegate-MultiScene-NoStoryboard.swift':
          r'$XCODE_PROJ_DIR/xcode_uikit_swift/SceneDelegate.swift',
      r'$TEMPLATE_DIR/native/ViewController-FlutterEngineFromSceneDelegate-NoStoryboard.swift':
          r'$XCODE_PROJ_DIR/xcode_uikit_swift/ViewController.swift',
      r'$TEMPLATE_DIR/flutterplugin/ios/LifecyclePlugin-migrated.swift':
          r'$PLUGIN_DIR/ios/Classes/MyPlugin.swift',
      r'$TEMPLATE_DIR/native/UITests-SceneEvents-NoApplicationEvents.swift':
          r'$XCODE_PROJ_DIR/xcode_uikit_swiftUITests/xcode_uikit_swiftUITests.swift',
    },

    // When multi scene is enabled and the ViewController is created via Storyboard with a
    // manually registered FlutterEngine, we expect all scene events.
    'MultiSceneEnabled-FlutterSceneDelegate-ManualRegistration-Storyboard': <String, String>{
      ...sharedAppLifecycleFiles,
      ...sharedPluginLifecycleFiles,
      r'$TEMPLATE_DIR/native/Info-MultiSceneEnabled-Storyboard.plist':
          r'$XCODE_PROJ_DIR/xcode_uikit_swift/Info.plist',
      r'$TEMPLATE_DIR/native/AppDelegate-FlutterAppDelegate.swift':
          r'$XCODE_PROJ_DIR/xcode_uikit_swift/AppDelegate.swift',
      r'$TEMPLATE_DIR/native/SceneDelegate-FlutterSceneDelegate-MultiScene-Storyboard.swift':
          r'$XCODE_PROJ_DIR/xcode_uikit_swift/SceneDelegate.swift',
      r'$TEMPLATE_DIR/native/ViewController-FlutterEngineFromSceneDelegate-Storyboard.swift':
          r'$XCODE_PROJ_DIR/xcode_uikit_swift/ViewController.swift',
      r'$TEMPLATE_DIR/flutterplugin/ios/LifecyclePlugin-migrated.swift':
          r'$PLUGIN_DIR/ios/Classes/MyPlugin.swift',
      r'$TEMPLATE_DIR/native/UITests-SceneEvents-NoApplicationEvents.swift':
          r'$XCODE_PROJ_DIR/xcode_uikit_swiftUITests/xcode_uikit_swiftUITests.swift',
    },
  };

  late Map<String, String> sharedLifecycleFiles = <String, String>{
    ...sharedAppLifecycleFiles,
    ...sharedPluginLifecycleFiles,
    r'$TEMPLATE_DIR/native/AppDelegate-FlutterAppDelegate-FlutterEngine.swift':
        r'$XCODE_PROJ_DIR/xcode_uikit_swift/AppDelegate.swift',
    r'$TEMPLATE_DIR/native/ViewController-FlutterEngineFromAppDelegate.swift':
        r'$XCODE_PROJ_DIR/xcode_uikit_swift/ViewController.swift',
  };

  late Map<String, String> sharedAppLifecycleFiles = <String, String>{
    r'$TEMPLATE_DIR/flutterapp/lib/main-LifeCycleTest': r'$APP_DIR/lib/main.dart',
    r'$TEMPLATE_DIR/flutterapp/pubspec-LifeCycleTest.yaml': r'$APP_DIR/pubspec.yaml',
  };

  late Map<String, String> sharedPluginLifecycleFiles = <String, String>{
    r'$TEMPLATE_DIR/flutterplugin/lib/lifecycle_plugin': r'$PLUGIN_DIR/lib/my_plugin.dart',
    r'$TEMPLATE_DIR/flutterplugin/lib/lifecycle_plugin_method_channel':
        r'$PLUGIN_DIR/lib/my_plugin_method_channel.dart',
    r'$TEMPLATE_DIR/flutterplugin/lib/lifecycle_plugin_platform_interface':
        r'$PLUGIN_DIR/lib/my_plugin_platform_interface.dart',
  };

  late Map<String, String> sharedStateRestorationFiles = <String, String>{
    r'$TEMPLATE_DIR/flutterapp/lib/main-StateRestorationTest': r'$APP_DIR/lib/main.dart',
    r'$TEMPLATE_DIR/native/AppDelegate-FlutterAppDelegate-FlutterEngine.swift':
        r'$XCODE_PROJ_DIR/xcode_uikit_swift/AppDelegate.swift',
    r'$TEMPLATE_DIR/native/SceneDelegate-FlutterSceneDelegate.swift':
        r'$XCODE_PROJ_DIR/xcode_uikit_swift/SceneDelegate.swift',
    r'$TEMPLATE_DIR/native/Main-FlutterViewController-RestorationId.storyboard':
        r'$XCODE_PROJ_DIR/xcode_uikit_swift/Base.lproj/Main.storyboard',
    r'$TEMPLATE_DIR/native/UITests-StateRestoration.swift':
        r'$XCODE_PROJ_DIR/xcode_uikit_swiftUITests/xcode_uikit_swiftUITests.swift',
  };
}<|MERGE_RESOLUTION|>--- conflicted
+++ resolved
@@ -440,9 +440,7 @@
       r'$TEMPLATE_DIR/native/UITests-ApplicationEvents-AppNotMigrated.swift':
           r'$XCODE_PROJ_DIR/xcode_uikit_swiftUITests/xcode_uikit_swiftUITests.swift',
     },
-<<<<<<< HEAD
     ...multiSceneScenarios,
-=======
 
     // When using an implicit FlutterEngine created by the storyboard, we expect plugins to
     // receive application launch events and scene events.
@@ -528,7 +526,6 @@
       r'$TEMPLATE_DIR/native/Info-unmigrated.plist':
           r'$XCODE_PROJ_DIR/xcode_uikit_swift/Info.plist',
     },
->>>>>>> b48b3fe0
   };
 
   late Map<String, Map<String, String>> swiftUIScenarios = <String, Map<String, String>>{
