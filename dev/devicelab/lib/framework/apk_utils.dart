--- conflicted
+++ resolved
@@ -291,7 +291,6 @@
   }
 
   /// Adds a plugin to the pubspec.
-<<<<<<< HEAD
   ///
   /// [plugin] should include the version of the dependency desired if you wish. Include
   /// other options for `flutter pub add` to [options].
@@ -299,18 +298,6 @@
     await inDirectory(Directory(rootPath), () async {
       await flutter('pub', options: <String>['add', plugin, ...options]);
     });
-=======
-  /// In pubspec, each dependency is expressed as key, value pair joined by a colon `:`.
-  /// such as `plugin_a`:`^0.0.1` or `plugin_a`:`\npath: /some/path`.
-  void addPlugin(String plugin, { String value = '' }) {
-    final File pubspec = File(path.join(rootPath, 'pubspec.yaml'));
-    String content = pubspec.readAsStringSync();
-    content = content.replaceFirst(
-      '${Platform.lineTerminator}dependencies:${Platform.lineTerminator}',
-      '${Platform.lineTerminator}dependencies:${Platform.lineTerminator}  $plugin: $value${Platform.lineTerminator}',
-    );
-    pubspec.writeAsStringSync(content, flush: true);
->>>>>>> d527f6ee
   }
 
   Future<void> setMinSdkVersion(int sdkVersion) async {
