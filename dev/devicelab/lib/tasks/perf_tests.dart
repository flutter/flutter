// Copyright (c) 2016 The Chromium Authors. All rights reserved.
// Use of this source code is governed by a BSD-style license that can be
// found in the LICENSE file.

import 'dart:async';
import 'dart:convert' show JSON;
import 'dart:io';

import '../framework/adb.dart';
import '../framework/framework.dart';
import '../framework/ios.dart';
import '../framework/utils.dart';

TaskFunction createComplexLayoutScrollPerfTest() {
  return new PerfTest(
    '${flutterDirectory.path}/dev/benchmarks/complex_layout',
    'test_driver/scroll_perf.dart',
    'complex_layout_scroll_perf',
  ).run;
}

TaskFunction createComplexLayoutScrollMemoryTest() {
  return new MemoryTest(
    '${flutterDirectory.path}/dev/benchmarks/complex_layout',
    'com.yourcompany.complexLayout',
    testTarget: 'test_driver/scroll_perf.dart',
  ).run;
}

TaskFunction createFlutterGalleryStartupTest() {
  return new StartupTest(
    '${flutterDirectory.path}/examples/flutter_gallery',
  ).run;
}

TaskFunction createComplexLayoutStartupTest() {
  return new StartupTest(
    '${flutterDirectory.path}/dev/benchmarks/complex_layout',
  ).run;
}

TaskFunction createFlutterGalleryCompileTest() {
  return new CompileTest('${flutterDirectory.path}/examples/flutter_gallery').run;
}

TaskFunction createComplexLayoutCompileTest() {
  return new CompileTest('${flutterDirectory.path}/dev/benchmarks/complex_layout').run;
}

TaskFunction createHelloWorldMemoryTest() {
  return new MemoryTest(
    '${flutterDirectory.path}/examples/hello_world',
    'io.flutter.examples.hello_world',
  ).run;
}

TaskFunction createGalleryNavigationMemoryTest() {
  return new MemoryTest(
    '${flutterDirectory.path}/examples/flutter_gallery',
    'io.flutter.examples.gallery',
    testTarget: 'test_driver/memory_nav.dart',
  ).run;
}

TaskFunction createGalleryBackButtonMemoryTest() {
  return new AndroidBackButtonMemoryTest(
    '${flutterDirectory.path}/examples/flutter_gallery',
    'io.flutter.examples.gallery',
    'io.flutter.examples.gallery.MainActivity',
  ).run;
}

TaskFunction createFlutterViewStartupTest() {
  return new StartupTest(
      '${flutterDirectory.path}/examples/flutter_view',
      reportMetrics: false,
  ).run;
}

TaskFunction createBasicMaterialCompileTest() {
  return () async {
    const String sampleAppName = 'sample_flutter_app';
    final Directory sampleDir = dir('${Directory.systemTemp.path}/$sampleAppName');

    if (await sampleDir.exists())
      rmTree(sampleDir);

    return new CompileTest(sampleDir.path).run();
  };
}


/// Measure application startup performance.
class StartupTest {
  static const Duration _startupTimeout = const Duration(minutes: 5);

  const StartupTest(this.testDirectory, { this.reportMetrics: true });

  final String testDirectory;
  final bool reportMetrics;

  Future<TaskResult> run() async {
    return await inDirectory(testDirectory, () async {
      final String deviceId = (await devices.workingDevice).deviceId;
      await flutter('packages', options: <String>['get']);

      if (deviceOperatingSystem == DeviceOperatingSystem.ios)
        await prepareProvisioningCertificates(testDirectory);

      await flutter('run', options: <String>[
        '--verbose',
        '--profile',
        '--trace-startup',
        '-d',
        deviceId,
      ]).timeout(_startupTimeout);
      final Map<String, dynamic> data = JSON.decode(file('$testDirectory/build/start_up_info.json').readAsStringSync());

      if (!reportMetrics)
        return new TaskResult.success(data);

      return new TaskResult.success(data, benchmarkScoreKeys: <String>[
        'timeToFirstFrameMicros',
      ]);
    });
  }
}

/// Measures application runtime performance, specifically per-frame
/// performance.
class PerfTest {
  const PerfTest(this.testDirectory, this.testTarget, this.timelineFileName);

  final String testDirectory;
  final String testTarget;
  final String timelineFileName;

  Future<TaskResult> run() {
    return inDirectory(testDirectory, () async {
      final Device device = await devices.workingDevice;
      await device.unlock();
      final String deviceId = device.deviceId;
      await flutter('packages', options: <String>['get']);

      if (deviceOperatingSystem == DeviceOperatingSystem.ios)
        await prepareProvisioningCertificates(testDirectory);

      await flutter('drive', options: <String>[
        '-v',
        '--profile',
        '--trace-startup', // Enables "endless" timeline event buffering.
        '-t',
        testTarget,
        '-d',
        deviceId,
      ]);
      final Map<String, dynamic> data = JSON.decode(file('$testDirectory/build/$timelineFileName.timeline_summary.json').readAsStringSync());

      if (data['frame_count'] < 5) {
        return new TaskResult.failure(
          'Timeline contains too few frames: ${data['frame_count']}. Possibly '
          'trace events are not being captured.',
        );
      }

      return new TaskResult.success(data, benchmarkScoreKeys: <String>[
        'average_frame_build_time_millis',
        'worst_frame_build_time_millis',
        'missed_frame_build_budget_count',
        'average_frame_rasterizer_time_millis',
        'worst_frame_rasterizer_time_millis',
        'missed_frame_rasterizer_budget_count',
      ]);
    });
  }
}

/// Measures how long it takes to compile a Flutter app and how big the compiled
/// code is.
class CompileTest {
  const CompileTest(this.testDirectory);

  final String testDirectory;

  Future<TaskResult> run() async {
    return await inDirectory(testDirectory, () async {
      final Device device = await devices.workingDevice;
      await device.unlock();
      await flutter('packages', options: <String>['get']);

      final Map<String, dynamic> metrics = <String, dynamic>{}
        ..addAll(await _compileAot())
        ..addAll(await _compileApp())
        ..addAll(await _compileDebug())
        ..addAll(_suffix(await _compileAot(previewDart2: true), '__preview_dart_2'))
        ..addAll(_suffix(await _compileApp(previewDart2: true), '__preview_dart_2'))
        ..addAll(_suffix(await _compileDebug(previewDart2: true), '__preview_dart_2'));

      return new TaskResult.success(metrics, benchmarkScoreKeys: metrics.keys.toList());
    });
  }

  static Map<String, dynamic> _suffix(Map<String, dynamic> map, String suffix) {
    return new Map<String, dynamic>.fromIterables(
      map.keys.map<String>((String key) => '$key$suffix'),
      map.values,
    );
  }

  static Future<Map<String, dynamic>> _compileAot({ bool previewDart2: false }) async {
    await flutter('clean');
    final Stopwatch watch = new Stopwatch()..start();
    final List<String> options = <String>[
      'aot',
      '-v',
      '--release',
      '--no-pub',
      '--target-platform', 'android-arm',  // Generate blobs instead of assembly.
    ];
    if (previewDart2)
      options.add('--preview-dart-2');
    final String compileLog = await evalFlutter('build', options: options);
    watch.stop();

    final RegExp metricExpression = new RegExp(r'([a-zA-Z]+)\(CodeSize\)\: (\d+)');
<<<<<<< HEAD
    final Map<String, dynamic> metrics = <String, dynamic>{};
    for (Match m in metricExpression.allMatches(buildLog)) {
      metrics[_sdkNameToMetricName(m.group(1))] = int.parse(m.group(2));
    }
    metrics['aot_snapshot_build_millis'] = watch.elapsedMilliseconds;
=======
    final Map<String, dynamic> metrics = new Map<String, dynamic>.fromIterable(
      metricExpression.allMatches(compileLog),
      key: (Match m) => _sdkNameToMetricName(m.group(1)),
      value: (Match m) => int.parse(m.group(2)),
    );
    metrics['aot_snapshot_compile_millis'] = watch.elapsedMilliseconds;
>>>>>>> d104106e

    return metrics;
  }

  static Future<Map<String, dynamic>> _compileApp({ bool previewDart2: false }) async {
    await flutter('clean');
    final Stopwatch watch = new Stopwatch();
    int releaseSizeInBytes;
    final List<String> options = <String>['--release'];
    if (previewDart2)
      options.add('--preview-dart-2');
    if (deviceOperatingSystem == DeviceOperatingSystem.ios) {
      options.add('ios');
      await prepareProvisioningCertificates(cwd);
      watch.start();
      await flutter('build', options: options);
      watch.stop();
      // IPAs are created manually AFAICT
      await exec('tar', <String>['-zcf', 'build/app.ipa', 'build/ios/Release-iphoneos/Runner.app/']);
      releaseSizeInBytes = await file('$cwd/build/app.ipa').length();
    } else {
      options.add('apk');
      watch.start();
      await flutter('build', options: options);
      watch.stop();
      releaseSizeInBytes = await file('$cwd/build/app/outputs/apk/app-release.apk').length();
    }

    return <String, dynamic>{
      'release_full_compile_millis': watch.elapsedMilliseconds,
      'release_size_bytes': releaseSizeInBytes,
    };
  }

  static Future<Map<String, dynamic>> _compileDebug({ bool previewDart2: false }) async {
    await flutter('clean');
    final Stopwatch watch = new Stopwatch();
    if (deviceOperatingSystem == DeviceOperatingSystem.ios) {
      await prepareProvisioningCertificates(cwd);
      watch.start();
      await flutter('build', options: <String>['ios', '--debug']);
      watch.stop();
    } else {
      watch.start();
      final List<String> options = <String>['apk', '--debug'];
      if (previewDart2)
        options.add('--preview-dart-2');
      await flutter('build', options: options);
      watch.stop();
    }

    return <String, dynamic>{
      'debug_full_compile_millis': watch.elapsedMilliseconds,
    };
  }

  static String _sdkNameToMetricName(String sdkName) {
    const Map<String, String> kSdkNameToMetricNameMapping = const <String, String> {
      'VMIsolate': 'aot_snapshot_size_vmisolate',
      'Isolate': 'aot_snapshot_size_isolate',
      'ReadOnlyData': 'aot_snapshot_size_rodata',
      'Instructions': 'aot_snapshot_size_instructions',
      'Total': 'aot_snapshot_size_total',
    };

    if (!kSdkNameToMetricNameMapping.containsKey(sdkName))
      throw 'Unrecognized SDK snapshot metric name: $sdkName';

    return kSdkNameToMetricNameMapping[sdkName];
  }
}

/// Measure application memory usage.
class MemoryTest {
  const MemoryTest(this.testDirectory, this.packageName, { this.testTarget });

  final String testDirectory;
  final String packageName;

  /// Path to a flutter driver script that will run after starting the app.
  ///
  /// If not specified, then the test will start the app, gather statistics, and then exit.
  final String testTarget;

  Future<TaskResult> run() {
    return inDirectory(testDirectory, () async {
      final Device device = await devices.workingDevice;
      await device.unlock();
      final String deviceId = device.deviceId;
      await flutter('packages', options: <String>['get']);

      if (deviceOperatingSystem == DeviceOperatingSystem.ios)
        await prepareProvisioningCertificates(testDirectory);

      final int observatoryPort = await findAvailablePort();

      final List<String> runOptions = <String>[
        '-v',
        '--profile',
        '--trace-startup', // wait for the first frame to render
        '-d',
        deviceId,
        '--observatory-port',
        observatoryPort.toString(),
      ];
      if (testTarget != null)
        runOptions.addAll(<String>['-t', testTarget]);
      await flutter('run', options: runOptions);

      final Map<String, dynamic> startData = await device.getMemoryStats(packageName);

      final Map<String, dynamic> data = <String, dynamic>{
         'start_total_kb': startData['total_kb'],
      };

      if (testTarget != null) {
        await flutter('drive', options: <String>[
          '-v',
          '-t',
          testTarget,
          '-d',
          deviceId,
          '--use-existing-app=http://localhost:$observatoryPort',
        ]);

        final Map<String, dynamic> endData = await device.getMemoryStats(packageName);
        data['end_total_kb'] = endData['total_kb'];
        data['diff_total_kb'] = endData['total_kb'] - startData['total_kb'];
      }

      await device.stop(packageName);

      return new TaskResult.success(data, benchmarkScoreKeys: data.keys.toList());
    });
  }
}

/// Measure application memory usage after pausing and resuming the app
/// with the Android back button.
class AndroidBackButtonMemoryTest {
  const AndroidBackButtonMemoryTest(this.testDirectory, this.packageName, this.activityName);

  final String testDirectory;
  final String packageName;
  final String activityName;

  Future<TaskResult> run() {
    return inDirectory(testDirectory, () async {
      if (deviceOperatingSystem != DeviceOperatingSystem.android) {
        throw 'This test is only supported on Android';
      }

      final AndroidDevice device = await devices.workingDevice;
      await device.unlock();
      final String deviceId = device.deviceId;
      await flutter('packages', options: <String>['get']);

      await flutter('run', options: <String>[
        '-v',
        '--profile',
        '--trace-startup', // wait for the first frame to render
        '-d',
        deviceId,
      ]);

      final Map<String, dynamic> startData = await device.getMemoryStats(packageName);

      final Map<String, dynamic> data = <String, dynamic>{
         'start_total_kb': startData['total_kb'],
      };

      // Perform a series of back button suspend and resume cycles.
      for (int i = 0; i < 10; i++) {
        await device.shellExec('input', <String>['keyevent', 'KEYCODE_BACK']);
        await new Future<Null>.delayed(const Duration(milliseconds: 1000));
        final String output = await device.shellEval('am', <String>['start', '-n', '$packageName/$activityName']);
        print(output);
        if (output.contains('Error'))
          return new TaskResult.failure('unable to launch activity');
        await new Future<Null>.delayed(const Duration(milliseconds: 1000));
      }

      final Map<String, dynamic> endData = await device.getMemoryStats(packageName);
      data['end_total_kb'] = endData['total_kb'];
      data['diff_total_kb'] = endData['total_kb'] - startData['total_kb'];

      await device.stop(packageName);

      return new TaskResult.success(data, benchmarkScoreKeys: data.keys.toList());
    });
  }
}<|MERGE_RESOLUTION|>--- conflicted
+++ resolved
@@ -223,20 +223,11 @@
     watch.stop();
 
     final RegExp metricExpression = new RegExp(r'([a-zA-Z]+)\(CodeSize\)\: (\d+)');
-<<<<<<< HEAD
     final Map<String, dynamic> metrics = <String, dynamic>{};
-    for (Match m in metricExpression.allMatches(buildLog)) {
+    for (Match m in metricExpression.allMatches(compileLog)) {
       metrics[_sdkNameToMetricName(m.group(1))] = int.parse(m.group(2));
     }
-    metrics['aot_snapshot_build_millis'] = watch.elapsedMilliseconds;
-=======
-    final Map<String, dynamic> metrics = new Map<String, dynamic>.fromIterable(
-      metricExpression.allMatches(compileLog),
-      key: (Match m) => _sdkNameToMetricName(m.group(1)),
-      value: (Match m) => int.parse(m.group(2)),
-    );
     metrics['aot_snapshot_compile_millis'] = watch.elapsedMilliseconds;
->>>>>>> d104106e
 
     return metrics;
   }
