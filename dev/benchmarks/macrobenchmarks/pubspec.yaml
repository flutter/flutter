name: macrobenchmarks
description: Performance benchmarks using flutter drive.

environment:
  # The pub client defaults to an <2.0.0 sdk constraint which we need to explicitly overwrite.
  sdk: ">=2.0.0-dev.68.0 <3.0.0"

dependencies:
  flutter:
    sdk: flutter
  flutter_driver:
    sdk: flutter

  # To change the version of the gallery assets, edit
  #   //packages/flutter_tools/lib/src/commands/update_packages.dart
  # and run
  #   flutter update-packages --force-upgrade
  flutter_gallery_assets: 0.1.9+2

  async: 2.2.0 # THIS LINE IS AUTOGENERATED - TO UPDATE USE "flutter update-packages --force-upgrade"
  charcode: 1.1.2 # THIS LINE IS AUTOGENERATED - TO UPDATE USE "flutter update-packages --force-upgrade"
  collection: 1.14.11 # THIS LINE IS AUTOGENERATED - TO UPDATE USE "flutter update-packages --force-upgrade"
  convert: 2.1.1 # THIS LINE IS AUTOGENERATED - TO UPDATE USE "flutter update-packages --force-upgrade"
  crypto: 2.0.6 # THIS LINE IS AUTOGENERATED - TO UPDATE USE "flutter update-packages --force-upgrade"
  file: 5.0.8+1 # THIS LINE IS AUTOGENERATED - TO UPDATE USE "flutter update-packages --force-upgrade"
  intl: 0.15.8 # THIS LINE IS AUTOGENERATED - TO UPDATE USE "flutter update-packages --force-upgrade"
  json_rpc_2: 2.1.0 # THIS LINE IS AUTOGENERATED - TO UPDATE USE "flutter update-packages --force-upgrade"
  meta: 1.1.6 # THIS LINE IS AUTOGENERATED - TO UPDATE USE "flutter update-packages --force-upgrade"
  path: 1.6.2 # THIS LINE IS AUTOGENERATED - TO UPDATE USE "flutter update-packages --force-upgrade"
  pub_semver: 1.4.2 # THIS LINE IS AUTOGENERATED - TO UPDATE USE "flutter update-packages --force-upgrade"
  source_span: 1.5.5 # THIS LINE IS AUTOGENERATED - TO UPDATE USE "flutter update-packages --force-upgrade"
  stack_trace: 1.9.3 # THIS LINE IS AUTOGENERATED - TO UPDATE USE "flutter update-packages --force-upgrade"
  stream_channel: 2.0.0 # THIS LINE IS AUTOGENERATED - TO UPDATE USE "flutter update-packages --force-upgrade"
  term_glyph: 1.1.0 # THIS LINE IS AUTOGENERATED - TO UPDATE USE "flutter update-packages --force-upgrade"
  typed_data: 1.1.6 # THIS LINE IS AUTOGENERATED - TO UPDATE USE "flutter update-packages --force-upgrade"
  vector_math: 2.0.8 # THIS LINE IS AUTOGENERATED - TO UPDATE USE "flutter update-packages --force-upgrade"
  vm_service_client: 0.2.6+2 # THIS LINE IS AUTOGENERATED - TO UPDATE USE "flutter update-packages --force-upgrade"
  web_socket_channel: 1.0.13 # THIS LINE IS AUTOGENERATED - TO UPDATE USE "flutter update-packages --force-upgrade"

dev_dependencies:
  flutter_test:
    sdk: flutter
  test: 1.6.3

  analyzer: 0.36.4 # THIS LINE IS AUTOGENERATED - TO UPDATE USE "flutter update-packages --force-upgrade"
  args: 1.5.2 # THIS LINE IS AUTOGENERATED - TO UPDATE USE "flutter update-packages --force-upgrade"
  boolean_selector: 1.0.5 # THIS LINE IS AUTOGENERATED - TO UPDATE USE "flutter update-packages --force-upgrade"
  csslib: 0.16.0 # THIS LINE IS AUTOGENERATED - TO UPDATE USE "flutter update-packages --force-upgrade"
  front_end: 0.1.19 # THIS LINE IS AUTOGENERATED - TO UPDATE USE "flutter update-packages --force-upgrade"
  glob: 1.1.7 # THIS LINE IS AUTOGENERATED - TO UPDATE USE "flutter update-packages --force-upgrade"
  html: 0.14.0+2 # THIS LINE IS AUTOGENERATED - TO UPDATE USE "flutter update-packages --force-upgrade"
  http: 0.12.0+2 # THIS LINE IS AUTOGENERATED - TO UPDATE USE "flutter update-packages --force-upgrade"
  http_multi_server: 2.1.0 # THIS LINE IS AUTOGENERATED - TO UPDATE USE "flutter update-packages --force-upgrade"
  http_parser: 3.1.3 # THIS LINE IS AUTOGENERATED - TO UPDATE USE "flutter update-packages --force-upgrade"
  io: 0.3.3 # THIS LINE IS AUTOGENERATED - TO UPDATE USE "flutter update-packages --force-upgrade"
  js: 0.6.1+1 # THIS LINE IS AUTOGENERATED - TO UPDATE USE "flutter update-packages --force-upgrade"
  kernel: 0.3.19 # THIS LINE IS AUTOGENERATED - TO UPDATE USE "flutter update-packages --force-upgrade"
  matcher: 0.12.5 # THIS LINE IS AUTOGENERATED - TO UPDATE USE "flutter update-packages --force-upgrade"
  mime: 0.9.6+3 # THIS LINE IS AUTOGENERATED - TO UPDATE USE "flutter update-packages --force-upgrade"
  multi_server_socket: 1.0.2 # THIS LINE IS AUTOGENERATED - TO UPDATE USE "flutter update-packages --force-upgrade"
  node_preamble: 1.4.4 # THIS LINE IS AUTOGENERATED - TO UPDATE USE "flutter update-packages --force-upgrade"
  package_config: 1.0.5 # THIS LINE IS AUTOGENERATED - TO UPDATE USE "flutter update-packages --force-upgrade"
  package_resolver: 1.0.10 # THIS LINE IS AUTOGENERATED - TO UPDATE USE "flutter update-packages --force-upgrade"
  pedantic: 1.7.0 # THIS LINE IS AUTOGENERATED - TO UPDATE USE "flutter update-packages --force-upgrade"
  pool: 1.4.0 # THIS LINE IS AUTOGENERATED - TO UPDATE USE "flutter update-packages --force-upgrade"
  quiver: 2.0.3 # THIS LINE IS AUTOGENERATED - TO UPDATE USE "flutter update-packages --force-upgrade"
  shelf: 0.7.5 # THIS LINE IS AUTOGENERATED - TO UPDATE USE "flutter update-packages --force-upgrade"
  shelf_packages_handler: 1.0.4 # THIS LINE IS AUTOGENERATED - TO UPDATE USE "flutter update-packages --force-upgrade"
  shelf_static: 0.2.8 # THIS LINE IS AUTOGENERATED - TO UPDATE USE "flutter update-packages --force-upgrade"
  shelf_web_socket: 0.2.3 # THIS LINE IS AUTOGENERATED - TO UPDATE USE "flutter update-packages --force-upgrade"
  source_map_stack_trace: 1.1.5 # THIS LINE IS AUTOGENERATED - TO UPDATE USE "flutter update-packages --force-upgrade"
  source_maps: 0.10.8 # THIS LINE IS AUTOGENERATED - TO UPDATE USE "flutter update-packages --force-upgrade"
  string_scanner: 1.0.4 # THIS LINE IS AUTOGENERATED - TO UPDATE USE "flutter update-packages --force-upgrade"
  test_api: 0.2.5 # THIS LINE IS AUTOGENERATED - TO UPDATE USE "flutter update-packages --force-upgrade"
  test_core: 0.2.5 # THIS LINE IS AUTOGENERATED - TO UPDATE USE "flutter update-packages --force-upgrade"
  watcher: 0.9.7+10 # THIS LINE IS AUTOGENERATED - TO UPDATE USE "flutter update-packages --force-upgrade"
  yaml: 2.1.16 # THIS LINE IS AUTOGENERATED - TO UPDATE USE "flutter update-packages --force-upgrade"

flutter:
  uses-material-design: true

<<<<<<< HEAD
# PUBSPEC CHECKSUM: acf5
=======
# PUBSPEC CHECKSUM: 2f55
>>>>>>> 66273157
<|MERGE_RESOLUTION|>--- conflicted
+++ resolved
@@ -79,8 +79,4 @@
 flutter:
   uses-material-design: true
 
-<<<<<<< HEAD
-# PUBSPEC CHECKSUM: acf5
-=======
-# PUBSPEC CHECKSUM: 2f55
->>>>>>> 66273157
+# PUBSPEC CHECKSUM: 2f55