// Copyright 2014 The Flutter Authors. All rights reserved.
// Use of this source code is governed by a BSD-style license that can be
// found in the LICENSE file.

import 'package:path/path.dart' as path;

import 'base_code_gen.dart';
import 'logical_key_data.dart';
import 'physical_key_data.dart';
import 'utils.dart';

/// Generates the key mapping of Windows, based on the information in the key
/// data structure given to it.
class WindowsCodeGenerator extends PlatformCodeGenerator {
  WindowsCodeGenerator(
    PhysicalKeyData keyData,
    LogicalKeyData logicalData,
    String scancodeToLogical,
  ) : _scancodeToLogical = parseMapOfString(scancodeToLogical),
      super(keyData, logicalData);

  /// This generates the map of Windows scan codes to physical keys.
  String get _windowsScanCodeMap {
    final StringBuffer windowsScanCodeMap = StringBuffer();
    for (final PhysicalKeyEntry entry in keyData.entries) {
      if (entry.windowsScanCode != null) {
        windowsScanCodeMap.writeln('        {${toHex(entry.windowsScanCode)}, ${toHex(entry.usbHidCode)}},  // ${entry.constantName}');
      }
    }
    return windowsScanCodeMap.toString().trimRight();
  }

  /// This generates the map of Windows key codes to logical keys.
  String get _windowsLogicalKeyCodeMap {
    final StringBuffer result = StringBuffer();
    for (final LogicalKeyEntry entry in logicalData.entries) {
      zipStrict(entry.windowsValues, entry.windowsNames, (int windowsValue, String windowsName) {
        result.writeln('        {${toHex(windowsValue)}, ${toHex(entry.value, digits: 11)}},  // $windowsName');
      });
    }
    return result.toString().trimRight();
  }

  /// This generates the map from scan code to logical keys.
  ///
  /// Normally logical keys should only be derived from key codes, but since some
  /// key codes are either 0 or ambiguous (multiple keys using the same key
  /// code), these keys are resolved by scan codes.
  String get _scanCodeToLogicalMap {
<<<<<<< HEAD
    final StringBuffer result = StringBuffer();
    _scancodeToLogical.forEach((String scanCodeName, dynamic logicalName) {
      final PhysicalKeyEntry? physicalEntry = keyData.data[scanCodeName];
      final int? logicalValue = logicalData.data[logicalName]?.value;
      if (physicalEntry == null) {
        print('Unexpected scan code $scanCodeName specified for scanCodeToLogicalMap.');
        return;
      }
      if (logicalValue == null) {
        print('Unexpected logical key $logicalName specified for scanCodeToLogicalMap.');
        return;
      }
=======
    final Map<String, String> source = (json.decode(File(
      path.join(flutterRoot.path, 'dev', 'tools', 'gen_keycodes', 'data', 'windows_scancode_logical_map.json')
    ).readAsStringSync()) as Map<String, dynamic>).cast<String, String>();
    final StringBuffer result = StringBuffer();
    source.forEach((String scanCodeName, String logicalName) {
      final PhysicalKeyEntry physicalEntry = keyData.entryByName(scanCodeName);
      final int logicalValue = logicalData.entryByName(logicalName).value;
>>>>>>> 32d2e274
      result.writeln('        {${toHex(physicalEntry.windowsScanCode)}, ${toHex(logicalValue, digits: 10)}},  // ${physicalEntry.name}');
    });
    return result.toString().trimRight();
  }
  final Map<String, String> _scancodeToLogical;

  @override
  String get templatePath => path.join(dataRoot, 'windows_flutter_key_map_cc.tmpl');

  @override
  String outputPath(String platform) => path.join(PlatformCodeGenerator.engineRoot,
      'shell', 'platform', 'windows', 'flutter_key_map.cc');

  @override
  Map<String, String> mappings() {
    return <String, String>{
      'WINDOWS_SCAN_CODE_MAP': _windowsScanCodeMap,
      'WINDOWS_SCAN_CODE_TO_LOGICAL_MAP': _scanCodeToLogicalMap,
      'WINDOWS_KEY_CODE_MAP': _windowsLogicalKeyCodeMap,
    };
  }
}<|MERGE_RESOLUTION|>--- conflicted
+++ resolved
@@ -47,28 +47,10 @@
   /// key codes are either 0 or ambiguous (multiple keys using the same key
   /// code), these keys are resolved by scan codes.
   String get _scanCodeToLogicalMap {
-<<<<<<< HEAD
     final StringBuffer result = StringBuffer();
-    _scancodeToLogical.forEach((String scanCodeName, dynamic logicalName) {
-      final PhysicalKeyEntry? physicalEntry = keyData.data[scanCodeName];
-      final int? logicalValue = logicalData.data[logicalName]?.value;
-      if (physicalEntry == null) {
-        print('Unexpected scan code $scanCodeName specified for scanCodeToLogicalMap.');
-        return;
-      }
-      if (logicalValue == null) {
-        print('Unexpected logical key $logicalName specified for scanCodeToLogicalMap.');
-        return;
-      }
-=======
-    final Map<String, String> source = (json.decode(File(
-      path.join(flutterRoot.path, 'dev', 'tools', 'gen_keycodes', 'data', 'windows_scancode_logical_map.json')
-    ).readAsStringSync()) as Map<String, dynamic>).cast<String, String>();
-    final StringBuffer result = StringBuffer();
-    source.forEach((String scanCodeName, String logicalName) {
+    _scancodeToLogical.forEach((String scanCodeName, String logicalName) {
       final PhysicalKeyEntry physicalEntry = keyData.entryByName(scanCodeName);
       final int logicalValue = logicalData.entryByName(logicalName).value;
->>>>>>> 32d2e274
       result.writeln('        {${toHex(physicalEntry.windowsScanCode)}, ${toHex(logicalValue, digits: 10)}},  // ${physicalEntry.name}');
     });
     return result.toString().trimRight();
