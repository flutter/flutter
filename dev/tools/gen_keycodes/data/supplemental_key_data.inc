--- conflicted
+++ resolved
@@ -1,11 +1,5 @@
   // This file contains supplemental key data to be added to those that
   // Chromium defines.
-<<<<<<< HEAD
-
-  //          Key                       Enum                Unicode code point
-  DOM_KEY_MAP("None",                   NONE,                   0x0),
-=======
->>>>>>> 7e9600f8
 
   // ============================================================
   // Printable keys (Unicode plane)
@@ -119,11 +113,6 @@
   FLUTTER_KEY_MAP("Shift",                  SHIFT,                  0x001F2),
   FLUTTER_KEY_MAP("Alt",                    ALT,                    0x001F4),
   FLUTTER_KEY_MAP("Meta",                   META,                   0x001F6),
-<<<<<<< HEAD
-
-  // ============================================================
-  // Number pad (0x002__)
-=======
 
   // ============================================================
   // Number pad (0x002__)
@@ -153,38 +142,8 @@
 
   // ============================================================
   // Game controller buttons (0x003__)
->>>>>>> 7e9600f8
-  // ============================================================
-  // The value for number pad buttons are derived from their unicode code
-  // points.
-  FLUTTER_KEY_MAP("NumpadEnter",            NUMPAD_ENTER,           0x0020D),
-  FLUTTER_KEY_MAP("NumpadParenLeft",        NUMPAD_PAREN_LEFT,      0x00228),
-  FLUTTER_KEY_MAP("NumpadParenRight",       NUMPAD_PAREN_RIGHT,     0x00229),
-  FLUTTER_KEY_MAP("NumpadMultiply",         NUMPAD_MULTIPLY,        0x0022A),
-  FLUTTER_KEY_MAP("NumpadAdd",              NUMPAD_ADD,             0x0022B),
-  FLUTTER_KEY_MAP("NumpadComma",            NUMPAD_COMMA,           0x0022C),
-  FLUTTER_KEY_MAP("NumpadSubtract",         NUMPAD_SUBTRACT,        0x0022D),
-  FLUTTER_KEY_MAP("NumpadDecimal",          NUMPAD_DECIMAL,         0x0022E),
-  FLUTTER_KEY_MAP("NumpadDivide",           NUMPAD_DIVIDE,          0x0022F),
-  FLUTTER_KEY_MAP("Numpad0",                NUMPAD_0,               0x00230),
-  FLUTTER_KEY_MAP("Numpad1",                NUMPAD_1,               0x00231),
-  FLUTTER_KEY_MAP("Numpad2",                NUMPAD_2,               0x00232),
-  FLUTTER_KEY_MAP("Numpad3",                NUMPAD_3,               0x00233),
-  FLUTTER_KEY_MAP("Numpad4",                NUMPAD_4,               0x00234),
-  FLUTTER_KEY_MAP("Numpad5",                NUMPAD_5,               0x00235),
-  FLUTTER_KEY_MAP("Numpad6",                NUMPAD_6,               0x00236),
-  FLUTTER_KEY_MAP("Numpad7",                NUMPAD_7,               0x00237),
-  FLUTTER_KEY_MAP("Numpad8",                NUMPAD_8,               0x00238),
-  FLUTTER_KEY_MAP("Numpad9",                NUMPAD_9,               0x00239),
-  FLUTTER_KEY_MAP("NumpadEqual",            NUMPAD_EQUAL,           0x0023D),
-
-<<<<<<< HEAD
-  // ============================================================
-  // Game controller buttons (0x003__)
   // ============================================================
 
-=======
->>>>>>> 7e9600f8
   // The value for game controller buttons are derived from the last 8 bit
   // of its USB HID usage.
   //              Key                       Enum                    Value
