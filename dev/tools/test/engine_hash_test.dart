// Copyright 2014 The Flutter Authors. All rights reserved.
// Use of this source code is governed by a BSD-style license that can be
// found in the LICENSE file.

@TestOn('posix')
library;

import 'dart:io' as io;

import 'package:path/path.dart' as p;
import 'package:test/test.dart';

/// Tests that `/dev/tools/bin/engine_hash.sh` _appears_ to work.
void main() {
<<<<<<< HEAD
  late final io.File engineHashSh;
=======
  test('Produces an engine hash for merge-base', () async {
    final Future<io.ProcessResult> Function(List<String>) runProcess = _fakeProcesses(
      processes: <FakeProcess>[
        (
          exe: 'git',
          command: 'merge-base',
          rest: <String>['upstream/master', 'HEAD'],
          exitCode: 0,
          stdout: 'abcdef1234',
          stderr: null,
        ),
        (
          exe: 'git',
          command: 'ls-tree',
          rest: <String>['-r', 'abcdef1234', 'engine', 'DEPS'],
          exitCode: 0,
          stdout: 'one\r\ntwo\r\n',
          stderr: null,
        ),
      ],
    );

    final Future<String> result = engineHash(runProcess);
>>>>>>> 5491c8c1

  setUpAll(() {
    engineHashSh = io.File(p.join(p.current, 'bin', 'engine_hash.sh'));
    if (!engineHashSh.existsSync()) {
      fail('No engine_hash.sh at "${p.absolute(engineHashSh.path)}".');
    }
  });

<<<<<<< HEAD
  late io.Directory tmpFlutterRoot;

  setUp(() {
    tmpFlutterRoot = io.Directory.systemTemp.createTempSync('engine_hash_test.');

    // Create engine_hash.sh at the same component it would be in the real root.
    io.Directory(p.join(tmpFlutterRoot.path, 'dev', 'tools', 'bin')).createSync(recursive: true);
    engineHashSh.copySync(p.join(tmpFlutterRoot.path, 'dev', 'tools', 'bin', 'engine_hash.sh'));
=======
  test('Produces an engine hash for HEAD', () async {
    final Future<io.ProcessResult> Function(List<String>) runProcess = _fakeProcesses(
      processes: <FakeProcess>[
        (
          exe: 'git',
          command: 'ls-tree',
          rest: <String>['-r', 'HEAD', 'engine', 'DEPS'],
          exitCode: 0,
          stdout: 'one\ntwo\n',
          stderr: null,
        ),
      ],
    );

    final Future<String> result = engineHash(
      runProcess,
      revisionStrategy: GitRevisionStrategy.head,
    );
>>>>>>> 5491c8c1

    // Create FLUTTER_ROOT/DEPS.
    io.File(p.join(tmpFlutterRoot.path, 'DEPS')).createSync();
  });

<<<<<<< HEAD
  tearDown(() {
    tmpFlutterRoot.deleteSync(recursive: true);
  });

  test('omission of FLUTTER_ROOT/DEPS falls back to engine.version', () {
    io.File(p.join(tmpFlutterRoot.path, 'bin', 'internal', 'engine.version'))
      ..createSync(recursive: true)
      ..writeAsStringSync('12345');
    io.File(p.join(tmpFlutterRoot.path, 'DEPS')).deleteSync();
=======
  test('Returns error in non-monorepo', () async {
    final Future<io.ProcessResult> Function(List<String>) runProcess = _fakeProcesses(
      processes: <FakeProcess>[
        (
          exe: 'git',
          command: 'ls-tree',
          rest: <String>['-r', 'HEAD', 'engine', 'DEPS'],
          exitCode: 0,
          stdout: '',
          stderr: null,
        ),
      ],
    );

    final Future<String> result = engineHash(
      runProcess,
      revisionStrategy: GitRevisionStrategy.head,
    );
>>>>>>> 5491c8c1

    final io.ProcessResult result = io.Process.runSync(
      p.join(tmpFlutterRoot.path, 'dev', 'tools', 'bin', 'engine_hash.sh'),
      <String>[],
    );
    expect(result.exitCode, 0, reason: result.stderr.toString());
    expect(result.stdout, '12345\n');
  });
<<<<<<< HEAD

  test('uses git -C merge-base HEAD upstream/master', () {
    final io.ProcessResult result = io.Process.runSync(
      p.join(tmpFlutterRoot.path, 'dev', 'tools', 'bin', 'engine_hash.sh'),
      <String>[],
      environment: <String, String>{
        'GIT': p.join(p.current, 'test', 'mock_git.sh'),
      },
    );
    expect(result.exitCode, 0, reason: result.stderr.toString());
    expect(result.stdout, stringContainsInOrder(<String>[
      'Mock Git: -C',
      'engine_hash_test',
      'merge-base HEAD upstream/master',
    ]));
  });
}
=======
}

typedef FakeProcess =
    ({String exe, String command, List<String> rest, dynamic stdout, dynamic stderr, int exitCode});

Future<io.ProcessResult> Function(List<String>) _fakeProcesses({
  required List<FakeProcess> processes,
}) => (List<String> cmd) async {
  for (final FakeProcess process in processes) {
    if (process.exe.endsWith(cmd[0]) &&
        process.command.endsWith(cmd[1]) &&
        process.rest.equals(cmd.sublist(2))) {
      return io.ProcessResult(1, process.exitCode, process.stdout, process.stderr);
    }
  }
  return io.ProcessResult(1, -42, '', '404 command not found: $cmd');
};
>>>>>>> 5491c8c1
<|MERGE_RESOLUTION|>--- conflicted
+++ resolved
@@ -12,33 +12,7 @@
 
 /// Tests that `/dev/tools/bin/engine_hash.sh` _appears_ to work.
 void main() {
-<<<<<<< HEAD
   late final io.File engineHashSh;
-=======
-  test('Produces an engine hash for merge-base', () async {
-    final Future<io.ProcessResult> Function(List<String>) runProcess = _fakeProcesses(
-      processes: <FakeProcess>[
-        (
-          exe: 'git',
-          command: 'merge-base',
-          rest: <String>['upstream/master', 'HEAD'],
-          exitCode: 0,
-          stdout: 'abcdef1234',
-          stderr: null,
-        ),
-        (
-          exe: 'git',
-          command: 'ls-tree',
-          rest: <String>['-r', 'abcdef1234', 'engine', 'DEPS'],
-          exitCode: 0,
-          stdout: 'one\r\ntwo\r\n',
-          stderr: null,
-        ),
-      ],
-    );
-
-    final Future<String> result = engineHash(runProcess);
->>>>>>> 5491c8c1
 
   setUpAll(() {
     engineHashSh = io.File(p.join(p.current, 'bin', 'engine_hash.sh'));
@@ -47,7 +21,6 @@
     }
   });
 
-<<<<<<< HEAD
   late io.Directory tmpFlutterRoot;
 
   setUp(() {
@@ -56,32 +29,11 @@
     // Create engine_hash.sh at the same component it would be in the real root.
     io.Directory(p.join(tmpFlutterRoot.path, 'dev', 'tools', 'bin')).createSync(recursive: true);
     engineHashSh.copySync(p.join(tmpFlutterRoot.path, 'dev', 'tools', 'bin', 'engine_hash.sh'));
-=======
-  test('Produces an engine hash for HEAD', () async {
-    final Future<io.ProcessResult> Function(List<String>) runProcess = _fakeProcesses(
-      processes: <FakeProcess>[
-        (
-          exe: 'git',
-          command: 'ls-tree',
-          rest: <String>['-r', 'HEAD', 'engine', 'DEPS'],
-          exitCode: 0,
-          stdout: 'one\ntwo\n',
-          stderr: null,
-        ),
-      ],
-    );
-
-    final Future<String> result = engineHash(
-      runProcess,
-      revisionStrategy: GitRevisionStrategy.head,
-    );
->>>>>>> 5491c8c1
 
     // Create FLUTTER_ROOT/DEPS.
     io.File(p.join(tmpFlutterRoot.path, 'DEPS')).createSync();
   });
 
-<<<<<<< HEAD
   tearDown(() {
     tmpFlutterRoot.deleteSync(recursive: true);
   });
@@ -91,26 +43,6 @@
       ..createSync(recursive: true)
       ..writeAsStringSync('12345');
     io.File(p.join(tmpFlutterRoot.path, 'DEPS')).deleteSync();
-=======
-  test('Returns error in non-monorepo', () async {
-    final Future<io.ProcessResult> Function(List<String>) runProcess = _fakeProcesses(
-      processes: <FakeProcess>[
-        (
-          exe: 'git',
-          command: 'ls-tree',
-          rest: <String>['-r', 'HEAD', 'engine', 'DEPS'],
-          exitCode: 0,
-          stdout: '',
-          stderr: null,
-        ),
-      ],
-    );
-
-    final Future<String> result = engineHash(
-      runProcess,
-      revisionStrategy: GitRevisionStrategy.head,
-    );
->>>>>>> 5491c8c1
 
     final io.ProcessResult result = io.Process.runSync(
       p.join(tmpFlutterRoot.path, 'dev', 'tools', 'bin', 'engine_hash.sh'),
@@ -119,40 +51,21 @@
     expect(result.exitCode, 0, reason: result.stderr.toString());
     expect(result.stdout, '12345\n');
   });
-<<<<<<< HEAD
 
   test('uses git -C merge-base HEAD upstream/master', () {
     final io.ProcessResult result = io.Process.runSync(
       p.join(tmpFlutterRoot.path, 'dev', 'tools', 'bin', 'engine_hash.sh'),
       <String>[],
-      environment: <String, String>{
-        'GIT': p.join(p.current, 'test', 'mock_git.sh'),
-      },
+      environment: <String, String>{'GIT': p.join(p.current, 'test', 'mock_git.sh')},
     );
     expect(result.exitCode, 0, reason: result.stderr.toString());
-    expect(result.stdout, stringContainsInOrder(<String>[
-      'Mock Git: -C',
-      'engine_hash_test',
-      'merge-base HEAD upstream/master',
-    ]));
+    expect(
+      result.stdout,
+      stringContainsInOrder(<String>[
+        'Mock Git: -C',
+        'engine_hash_test',
+        'merge-base HEAD upstream/master',
+      ]),
+    );
   });
-}
-=======
-}
-
-typedef FakeProcess =
-    ({String exe, String command, List<String> rest, dynamic stdout, dynamic stderr, int exitCode});
-
-Future<io.ProcessResult> Function(List<String>) _fakeProcesses({
-  required List<FakeProcess> processes,
-}) => (List<String> cmd) async {
-  for (final FakeProcess process in processes) {
-    if (process.exe.endsWith(cmd[0]) &&
-        process.command.endsWith(cmd[1]) &&
-        process.rest.equals(cmd.sublist(2))) {
-      return io.ProcessResult(1, process.exitCode, process.stdout, process.stderr);
-    }
-  }
-  return io.ProcessResult(1, -42, '', '404 command not found: $cmd');
-};
->>>>>>> 5491c8c1
+}