// Copyright 2014 The Flutter Authors. All rights reserved.
// Use of this source code is governed by a BSD-style license that can be
// found in the LICENSE file.

import 'dart:io';

import 'package:args/args.dart' as argslib;
import 'package:file/local.dart' as local;
import 'package:path/path.dart' as path;

import '../gen_l10n.dart';
import '../gen_l10n_types.dart';
import '../localizations_utils.dart';

void main(List<String> arguments) {
  final argslib.ArgParser parser = argslib.ArgParser();
  parser.addFlag(
    'help',
    defaultsTo: false,
    negatable: false,
    help: 'Print this help message.',
  );
  parser.addOption(
    'arb-dir',
    defaultsTo: path.join('lib', 'l10n'),
    help: 'The directory where the template and translated arb files are located.',
  );
  parser.addOption(
    'output-dir',
    help: 'The directory where the generated localization classes will be written '
      'if the synthetic-package flag is set to false.'
      '\n\n'
      'If output-dir is specified and the synthetic-package flag is enabled, '
      'this option will be ignored by the tool.'
      '\n\n'
      'The app must import the file specified in the \'output-localization-file\' '
      'option from this directory. If unspecified, this defaults to the same '
      'directory as the input directory specified in \'arb-dir\'.',
  );
  parser.addOption(
    'template-arb-file',
    defaultsTo: 'app_en.arb',
    help: 'The template arb file that will be used as the basis for '
      'generating the Dart localization and messages files.',
  );
  parser.addOption(
    'output-localization-file',
    defaultsTo: 'app_localizations.dart',
    help: 'The filename for the output localization and localizations '
      'delegate classes.',
  );
  parser.addOption(
    'untranslated-messages-file',
    help: 'The location of a file that describes the localization\n'
      'messages have not been translated yet. Using this option will create\n'
      'a JSON file at the target location, in the following format:\n\n'
      '"locale": ["message_1", "message_2" ... "message_n"]\n\n'
      'If this option is not specified, a summary of the messages that\n'
      'have not been translated will be printed on the command line.'
  );
  parser.addOption(
    'output-class',
    defaultsTo: 'AppLocalizations',
    help: 'The Dart class name to use for the output localization and '
      'localizations delegate classes.',
  );
  parser.addOption(
    'preferred-supported-locales',
    help: 'The list of preferred supported locales for the application. '
      'By default, the tool will generate the supported locales list in '
      'alphabetical order. Use this flag if you would like to default to '
      'a different locale. \n\n'
      "For example, pass in ['en_US'] if you would like your app to "
      'default to American English if a device supports it.',
  );
  parser.addOption(
    'header',
    help: 'The header to prepend to the generated Dart localizations '
      'files. This option takes in a string. \n\n'
      'For example, pass in "/// All localized files." if you would '
      'like this string prepended to the generated Dart file. \n\n'
      'Alternatively, see the `header-file` option to pass in a text '
      'file for longer headers.'
  );
  parser.addOption(
    'header-file',
    help: 'The header to prepend to the generated Dart localizations '
      'files. The value of this option is the name of the file that '
      'contains the header text which will be inserted at the top '
      'of each generated Dart file. \n\n'
      'Alternatively, see the `header` option to pass in a string '
      'for a simpler header. \n\n'
      'This file should be placed in the directory specified in \'arb-dir\'.'
  );
  parser.addFlag(
    'use-deferred-loading',
    defaultsTo: false,
    help: 'Whether to generate the Dart localization file with locales imported'
      ' as deferred, allowing for lazy loading of each locale in Flutter web.\n'
      '\n'
      'This can reduce a web app’s initial startup time by decreasing the '
      'size of the JavaScript bundle. When this flag is set to true, the '
      'messages for a particular locale are only downloaded and loaded by the '
      'Flutter app as they are needed. For projects with a lot of different '
      'locales and many localization strings, it can be an performance '
      'improvement to have deferred loading. For projects with a small number '
      'of locales, the difference is negligible, and might slow down the start '
      'up compared to bundling the localizations with the rest of the '
      'application.\n\n'
      'Note that this flag does not affect other platforms such as mobile or '
      'desktop.',
  );
  parser.addOption(
    'gen-inputs-and-outputs-list',
    valueHelp: 'path-to-output-directory',
    help: 'When specified, the tool generates a JSON file containing the '
      'tool\'s inputs and outputs named gen_l10n_inputs_and_outputs.json.'
      '\n\n'
      'This can be useful for keeping track of which files of the Flutter '
      'project were used when generating the latest set of localizations. '
      'For example, the Flutter tool\'s build system uses this file to '
      'keep track of when to call gen_l10n during hot reload.\n\n'
      'The value of this option is the directory where the JSON file will be '
      'generated.'
      '\n\n'
      'When null, the JSON file will not be generated.'
  );
<<<<<<< HEAD
  parser.addFlag(
    'synthetic-package',
    defaultsTo: true,
    help: 'Determines whether or not the generated output files will be '
      'generated as a synthetic package or at a specified directory in '
      'the Flutter project.'
      '\n\n'
      'This flag is set to true by default.'
      '\n\n'
      'When synthetic-package is set to false, it will generate the '
      'localizations files in the directory specified by arb-dir by default. '
      '\n\n'
      'If output-dir is specified, files will be generated there.',
=======
  parser.addOption(
    'project-dir',
    valueHelp: 'absolute/path/to/flutter/project',
    help: 'When specified, the tool uses the path passed into this option '
      'as the directory of the root Flutter project.'
      '\n\n'
      'When null, the relative path to the present working directory will be used.'
>>>>>>> 4aa28696
  );

  final argslib.ArgResults results = parser.parse(arguments);
  if (results['help'] == true) {
    print(parser.usage);
    exit(0);
  }

  precacheLanguageAndRegionTags();

  final String inputPathString = results['arb-dir'] as String;
  final String outputPathString = results['output-dir'] as String;
  final String outputFileString = results['output-localization-file'] as String;
  final String templateArbFileName = results['template-arb-file'] as String;
  final String untranslatedMessagesFile = results['untranslated-messages-file'] as String;
  final String classNameString = results['output-class'] as String;
  final String preferredSupportedLocaleString = results['preferred-supported-locales'] as String;
  final String headerString = results['header'] as String;
  final String headerFile = results['header-file'] as String;
  final bool useDeferredLoading = results['use-deferred-loading'] as bool;
  final String inputsAndOutputsListPath = results['gen-inputs-and-outputs-list'] as String;
<<<<<<< HEAD
  final bool useSyntheticPackage = results['synthetic-package'] as bool;
=======
  final String projectPathString = results['project-dir'] as String;
>>>>>>> 4aa28696

  const local.LocalFileSystem fs = local.LocalFileSystem();
  final LocalizationsGenerator localizationsGenerator = LocalizationsGenerator(fs);

  try {
    localizationsGenerator
      ..initialize(
        inputPathString: inputPathString,
        outputPathString: outputPathString,
        templateArbFileName: templateArbFileName,
        outputFileString: outputFileString,
        classNameString: classNameString,
        preferredSupportedLocaleString: preferredSupportedLocaleString,
        headerString: headerString,
        headerFile: headerFile,
        useDeferredLoading: useDeferredLoading,
        inputsAndOutputsListPath: inputsAndOutputsListPath,
<<<<<<< HEAD
        useSyntheticPackage: useSyntheticPackage,
=======
        projectPathString: projectPathString,
>>>>>>> 4aa28696
      )
      ..loadResources()
      ..writeOutputFiles()
      ..outputUnimplementedMessages(untranslatedMessagesFile);
  } on FileSystemException catch (e) {
    exitWithError(e.message);
  } on FormatException catch (e) {
    exitWithError(e.message);
  } on L10nException catch (e) {
    exitWithError(e.message);
  }
}<|MERGE_RESOLUTION|>--- conflicted
+++ resolved
@@ -125,7 +125,6 @@
       '\n\n'
       'When null, the JSON file will not be generated.'
   );
-<<<<<<< HEAD
   parser.addFlag(
     'synthetic-package',
     defaultsTo: true,
@@ -139,7 +138,7 @@
       'localizations files in the directory specified by arb-dir by default. '
       '\n\n'
       'If output-dir is specified, files will be generated there.',
-=======
+  );
   parser.addOption(
     'project-dir',
     valueHelp: 'absolute/path/to/flutter/project',
@@ -147,7 +146,6 @@
       'as the directory of the root Flutter project.'
       '\n\n'
       'When null, the relative path to the present working directory will be used.'
->>>>>>> 4aa28696
   );
 
   final argslib.ArgResults results = parser.parse(arguments);
@@ -169,11 +167,8 @@
   final String headerFile = results['header-file'] as String;
   final bool useDeferredLoading = results['use-deferred-loading'] as bool;
   final String inputsAndOutputsListPath = results['gen-inputs-and-outputs-list'] as String;
-<<<<<<< HEAD
   final bool useSyntheticPackage = results['synthetic-package'] as bool;
-=======
   final String projectPathString = results['project-dir'] as String;
->>>>>>> 4aa28696
 
   const local.LocalFileSystem fs = local.LocalFileSystem();
   final LocalizationsGenerator localizationsGenerator = LocalizationsGenerator(fs);
@@ -191,11 +186,8 @@
         headerFile: headerFile,
         useDeferredLoading: useDeferredLoading,
         inputsAndOutputsListPath: inputsAndOutputsListPath,
-<<<<<<< HEAD
         useSyntheticPackage: useSyntheticPackage,
-=======
         projectPathString: projectPathString,
->>>>>>> 4aa28696
       )
       ..loadResources()
       ..writeOutputFiles()
