// Copyright 2014 The Flutter Authors. All rights reserved.
// Use of this source code is governed by a BSD-style license that can be
// found in the LICENSE file.

import 'template.dart';

class SearchViewTemplate extends TokenTemplate {
  const SearchViewTemplate(super.blockName, super.fileName, super.tokens, {
    super.colorSchemePrefix = '_colors.',
    super.textThemePrefix = '_textTheme.'
  });

  @override
  String generate() => '''
class _${blockName}DefaultsM3 extends ${blockName}ThemeData {
  _${blockName}DefaultsM3(this.context, {required this.isFullScreen});

  final BuildContext context;
  final bool isFullScreen;
  late final ColorScheme _colors = Theme.of(context).colorScheme;
  late final TextTheme _textTheme = Theme.of(context).textTheme;

  static double fullScreenBarHeight = ${getToken('md.comp.search-view.full-screen.header.container.height')};

  @override
  Color? get backgroundColor => ${componentColor('md.comp.search-view.container')};

  @override
  double? get elevation => ${elevation('md.comp.search-view.container')};

  @override
  Color? get surfaceTintColor => ${colorOrTransparent('md.comp.search-view.container.surface-tint-layer.color')};

  // No default side

  @override
  OutlinedBorder? get shape => isFullScreen
    ? ${shape('md.comp.search-view.full-screen.container')}
    : ${shape('md.comp.search-view.docked.container')};

  @override
  TextStyle? get headerTextStyle => ${textStyleWithColor('md.comp.search-view.header.input-text')};

  @override
  TextStyle? get headerHintStyle => ${textStyleWithColor('md.comp.search-view.header.supporting-text')};

  @override
  BoxConstraints get constraints => const BoxConstraints(minWidth: 360.0, minHeight: 240.0);

  @override
<<<<<<< HEAD
  MaterialStateProperty<EdgeInsetsGeometry?>? get barPadding =>
    const MaterialStatePropertyAll<EdgeInsetsGeometry>(EdgeInsets.symmetric(horizontal: 8.0));
=======
  EdgeInsetsGeometry? get barPadding => const EdgeInsets.symmetric(horizontal: 8.0);
>>>>>>> 41dcd852

  @override
  Color? get dividerColor => ${componentColor('md.comp.search-view.divider')};
}
''';
}<|MERGE_RESOLUTION|>--- conflicted
+++ resolved
@@ -48,12 +48,7 @@
   BoxConstraints get constraints => const BoxConstraints(minWidth: 360.0, minHeight: 240.0);
 
   @override
-<<<<<<< HEAD
-  MaterialStateProperty<EdgeInsetsGeometry?>? get barPadding =>
-    const MaterialStatePropertyAll<EdgeInsetsGeometry>(EdgeInsets.symmetric(horizontal: 8.0));
-=======
   EdgeInsetsGeometry? get barPadding => const EdgeInsets.symmetric(horizontal: 8.0);
->>>>>>> 41dcd852
 
   @override
   Color? get dividerColor => ${componentColor('md.comp.search-view.divider')};
