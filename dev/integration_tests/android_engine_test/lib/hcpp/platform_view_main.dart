--- conflicted
+++ resolved
@@ -26,7 +26,6 @@
 final class MainApp extends StatefulWidget {
   const MainApp({super.key});
 
-<<<<<<< HEAD
   @override
   State<MainApp> createState() => _MainAppState();
 }
@@ -40,10 +39,6 @@
     });
   }
 
-=======
-  // This should appear as the yellow line over a blue box. The
-  // green box should not be visible unless the platform view has not loaded yet.
->>>>>>> 494c47cb
   @override
   Widget build(BuildContext context) {
     return MaterialApp(
@@ -51,18 +46,10 @@
       home: Stack(
         alignment: AlignmentDirectional.center,
         children: <Widget>[
-<<<<<<< HEAD
           TextButton(
             key: const ValueKey<String>('AddOverlay'),
             onPressed: _togglePlatformView,
-            child: const SizedBox(width: 190, height: 190, child: ColoredBox(color: Colors.red)),
-=======
-          SizedBox(width: 190, height: 190, child: ColoredBox(color: Colors.green)),
-          SizedBox(
-            width: 200,
-            height: 200,
-            child: _HybridCompositionAndroidPlatformView(viewType: 'box_platform_view'),
->>>>>>> 494c47cb
+            child: const SizedBox(width: 190, height: 190, child: ColoredBox(color: Colors.green)),
           ),
           if (showPlatformView) ...<Widget>[
             const SizedBox(
