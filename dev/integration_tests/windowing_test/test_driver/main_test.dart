// Copyright 2014 The Flutter Authors. All rights reserved.
// Use of this source code is governed by a BSD-style license that can be
// found in the LICENSE file.

import 'dart:convert';

import 'package:flutter_driver/flutter_driver.dart';
import 'package:test/test.dart' hide TypeMatcher, isInstanceOf;

Future<String> _requestDataWithRetry(
  FlutterDriver driver,
  String message, {
  int maxRetries = 3,
}) async {
  for (int attempt = 1; attempt <= maxRetries; attempt++) {
    try {
      final String response = await driver.requestData(message);
      if (response.isNotEmpty) {
        // Check for an error returned from the driver extension handler.
        try {
          final Map<String, dynamic> data =
              jsonDecode(response) as Map<String, dynamic>;
          if (data.containsKey('error')) {
            throw Exception(
              'Driver extension handler reported an error: ${data['error']}',
            );
          }
        } on FormatException {
          // Not a JSON map, which is fine for some responses.
        }
      }
      return response;
    } catch (e) {
      print('Request attempt $attempt failed: $e');
      if (attempt == maxRetries) {
        rethrow;
      }

      await Future.delayed(Duration(milliseconds: 100 * attempt));
    }
  }
  throw StateError('Should not reach here');
}

void main() {
  group('end-to-end test', () {
    late final FlutterDriver driver;

    setUpAll(() async {
      driver = await FlutterDriver.connect();
      await _requestDataWithRetry(driver, jsonEncode({'type': 'ping'}));
    });

    tearDownAll(() async {
      await driver.close();
    });

    test('Can set and get title', () async {
      await _requestDataWithRetry(
        driver,
        jsonEncode({'type': 'set_title', 'title': 'Hello World'}),
      );
      final response = await _requestDataWithRetry(
        driver,
        jsonEncode({'type': 'get_title'}),
      );
      final data = jsonDecode(response);
      expect(data['title'], 'Hello World');
    }, timeout: Timeout.none);

    test('Initial controller size is correct', () async {
      final response = await _requestDataWithRetry(
        driver,
        jsonEncode({'type': 'get_size'}),
      );
      final data = jsonDecode(response);
      expect(data["width"], 640);
      expect(data["height"], 480);
    }, timeout: Timeout.none);

    test('Can set and get size', () async {
      await _requestDataWithRetry(
        driver,
        jsonEncode({'type': 'set_size', 'width': 800, 'height': 600}),
      );
      final response = await _requestDataWithRetry(
        driver,
        jsonEncode({'type': 'get_size'}),
      );
      final data = jsonDecode(response);
      expect(data["width"], 800);
      expect(data["height"], 600);
    }, timeout: Timeout.none);

    test('Can set and get fullscreen', () async {
      await _requestDataWithRetry(
        driver,
        jsonEncode({'type': 'set_fullscreen'}),
      );
      var response = await _requestDataWithRetry(
        driver,
        jsonEncode({'type': 'get_fullscreen'}),
      );
      var data = jsonDecode(response);
      expect(data['isFullscreen'], true);

      await _requestDataWithRetry(
        driver,
        jsonEncode({'type': 'unset_fullscreen'}),
      );
      response = await _requestDataWithRetry(
        driver,
        jsonEncode({'type': 'get_fullscreen'}),
      );
      data = jsonDecode(response);
      expect(data['isFullscreen'], false);
    }, timeout: Timeout.none);

    test('Can set and get maximized', () async {
      await _requestDataWithRetry(
        driver,
        jsonEncode({'type': 'set_maximized'}),
      );
      var response = await _requestDataWithRetry(
        driver,
        jsonEncode({'type': 'get_maximized'}),
      );
      var data = jsonDecode(response);
      expect(data['isMaximized'], true);

      await _requestDataWithRetry(
        driver,
        jsonEncode({'type': 'unset_maximized'}),
      );
      response = await _requestDataWithRetry(
        driver,
        jsonEncode({'type': 'get_maximized'}),
      );
      data = jsonDecode(response);
      expect(data['isMaximized'], false);
    }, timeout: Timeout.none);

    test(
      'Can set and get minimized',
      () async {
        await _requestDataWithRetry(
          driver,
          jsonEncode({'type': 'set_minimized'}),
        );
        var response = await _requestDataWithRetry(
          driver,
          jsonEncode({'type': 'get_minimized'}),
        );
        var data = jsonDecode(response);
        expect(data['isMinimized'], true);

        await _requestDataWithRetry(
          driver,
          jsonEncode({'type': 'unset_minimized'}),
        );
        response = await _requestDataWithRetry(
          driver,
          jsonEncode({'type': 'get_minimized'}),
        );
        data = jsonDecode(response);
        expect(data['isMinimized'], false);
      },
      timeout: Timeout.none,
      onPlatform: {'linux': Skip('isMinimized is not supported on Wayland')},
    );

    test(
      'Can set and get activated',
      () async {
        await _requestDataWithRetry(
          driver,
          jsonEncode({'type': 'set_minimized'}),
        ); // Minimize first so that the window is not active
        await _requestDataWithRetry(
          driver,
          jsonEncode({'type': 'set_activated'}),
        );
        final response = await _requestDataWithRetry(
          driver,
          jsonEncode({'type': 'get_activated'}),
        );
        final data = jsonDecode(response);
        expect(data['isActivated'], true);
      },
      timeout: Timeout.none,
      onPlatform: {'linux': Skip('isMinimized is not supported on Wayland')},
    );

<<<<<<< HEAD
    test(
      'Can open dialog',
      () async {
        await _requestDataWithRetry(
          driver,
          jsonEncode({'type': 'open_dialog'}),
        );
        await driver.waitFor(
          find.byValueKey('close_dialog'),
          timeout: Duration(seconds: 10),
        );
        await _requestDataWithRetry(
          driver,
          jsonEncode({'type': 'close_dialog'}),
        );
      },
      timeout: Timeout.none,
      onPlatform: {'linux': Skip('Dialogs are not yet supported on Wayland')},
    );
=======
    test('Can open dialog', () async {
      await driver.requestData(jsonEncode({'type': 'open_dialog'}));
      await driver.waitFor(find.byValueKey('close_dialog'));
      await driver.requestData(jsonEncode({'type': 'close_dialog'}));
    }, timeout: Timeout.none);
>>>>>>> 35b8aca9

    test(
      'Can set constraints and see the resize',
      () async {
        await _requestDataWithRetry(
          driver,
          jsonEncode({
            'type': 'set_constraints',
            'min_width': 0,
            'min_height': 0,
            'max_width': 500,
            'max_height': 501,
          }),
        );
        final response = await _requestDataWithRetry(
          driver,
          jsonEncode({'type': 'get_size'}),
        );
        final data = jsonDecode(response);
        expect(data["width"], 500);
        expect(data["height"], 501);
      },
      timeout: Timeout.none,
      onPlatform: {'linux': Skip('Unable to exactly set dimensions on Linux')},
    );

    test(
      'Can set constraints and see the resize (Linux)',
      () async {
        await _requestDataWithRetry(
          driver,
          jsonEncode({
            'type': 'set_constraints',
            'min_width': 0,
            'min_height': 0,
            'max_width': 500,
            'max_height': 501,
          }),
        );
        final response = await _requestDataWithRetry(
          driver,
          jsonEncode({'type': 'get_size'}),
        );
        final data = jsonDecode(response);
        // On Linux setting the constraints limits the window including the decorations,
        // but the returned size is the usable area and always smaller.
        expect(data["width"], lessThanOrEqualTo(500));
        expect(data["height"], lessThanOrEqualTo(501));
      },
      timeout: Timeout.none,
      testOn: "linux",
    );
  });
}<|MERGE_RESOLUTION|>--- conflicted
+++ resolved
@@ -191,7 +191,6 @@
       onPlatform: {'linux': Skip('isMinimized is not supported on Wayland')},
     );
 
-<<<<<<< HEAD
     test(
       'Can open dialog',
       () async {
@@ -208,16 +207,8 @@
           jsonEncode({'type': 'close_dialog'}),
         );
       },
-      timeout: Timeout.none,
-      onPlatform: {'linux': Skip('Dialogs are not yet supported on Wayland')},
-    );
-=======
-    test('Can open dialog', () async {
-      await driver.requestData(jsonEncode({'type': 'open_dialog'}));
-      await driver.waitFor(find.byValueKey('close_dialog'));
-      await driver.requestData(jsonEncode({'type': 'close_dialog'}));
-    }, timeout: Timeout.none);
->>>>>>> 35b8aca9
+      timeout: Timeout.none
+    );
 
     test(
       'Can set constraints and see the resize',
