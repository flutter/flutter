--- conflicted
+++ resolved
@@ -98,8 +98,4 @@
     androidPackage: com.example.iosadd2appflutter
     iosBundleIdentifier: com.example.iosAdd2appFlutter
 
-<<<<<<< HEAD
-# PUBSPEC CHECKSUM: 9b5f
-=======
-# PUBSPEC CHECKSUM: e860
->>>>>>> d42d0c51
+# PUBSPEC CHECKSUM: e860