--- conflicted
+++ resolved
@@ -276,8 +276,4 @@
       - asset: packages/flutter_gallery_assets/fonts/merriweather/Merriweather-Regular.ttf
       - asset: packages/flutter_gallery_assets/fonts/merriweather/Merriweather-Light.ttf
 
-<<<<<<< HEAD
-# PUBSPEC CHECKSUM: e14b
-=======
-# PUBSPEC CHECKSUM: 554d
->>>>>>> 67ded4b0
+# PUBSPEC CHECKSUM: 554d