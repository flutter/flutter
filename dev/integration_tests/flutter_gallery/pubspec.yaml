--- conflicted
+++ resolved
@@ -277,8 +277,4 @@
       - asset: packages/flutter_gallery_assets/fonts/merriweather/Merriweather-Regular.ttf
       - asset: packages/flutter_gallery_assets/fonts/merriweather/Merriweather-Light.ttf
 
-<<<<<<< HEAD
-# PUBSPEC CHECKSUM: 2205
-=======
-# PUBSPEC CHECKSUM: 4004
->>>>>>> f212b101
+# PUBSPEC CHECKSUM: 2205