// Copyright 2014 The Flutter Authors. All rights reserved.
// Use of this source code is governed by a BSD-style license that can be
// found in the LICENSE file.

<<<<<<< HEAD
import 'package:flutter_test/flutter_test.dart';
=======
import 'package:test/test.dart' hide isInstanceOf;
>>>>>>> 9e89f737

import 'common.dart';
import 'constants.dart';

/// Matches an [AndroidSemanticsNode].
///
/// Any properties which aren't supplied are ignored during the comparison,
/// with the exception of `isHeading`. The heading property is not available
/// on all versions of Android. If it is not available on the tested version,
/// it will be match whatever it is compared against.
///
/// This matcher is intended to compare the accessibility values generated by
/// the Android accessibility bridge, and not the semantics object created by
/// the Flutter framework.
Matcher hasAndroidSemantics({
  String text,
  String contentDescription,
  String className,
  int id,
  Rect rect,
  Size size,
  List<AndroidSemanticsAction> actions,
  List<AndroidSemanticsNode> children,
  bool isChecked,
  bool isCheckable,
  bool isEditable,
  bool isEnabled,
  bool isFocusable,
  bool isFocused,
  bool isHeading,
  bool isPassword,
  bool isLongClickable,
}) {
  return _AndroidSemanticsMatcher(
    text: text,
    contentDescription: contentDescription,
    className: className,
    rect: rect,
    size: size,
    id: id,
    actions: actions,
    isChecked: isChecked,
    isCheckable: isCheckable,
    isEditable: isEditable,
    isEnabled: isEnabled,
    isFocusable: isFocusable,
    isFocused: isFocused,
    isHeading: isHeading,
    isPassword: isPassword,
    isLongClickable: isLongClickable,
  );
}

class _AndroidSemanticsMatcher extends Matcher {
  _AndroidSemanticsMatcher({
    this.text,
    this.contentDescription,
    this.className,
    this.id,
    this.actions,
    this.rect,
    this.size,
    this.isChecked,
    this.isCheckable,
    this.isEnabled,
    this.isEditable,
    this.isFocusable,
    this.isFocused,
    this.isHeading,
    this.isPassword,
    this.isLongClickable,
  });

  final String text;
  final String className;
  final String contentDescription;
  final int id;
  final List<AndroidSemanticsAction> actions;
  final Rect rect;
  final Size size;
  final bool isChecked;
  final bool isCheckable;
  final bool isEditable;
  final bool isEnabled;
  final bool isFocusable;
  final bool isFocused;
  final bool isHeading;
  final bool isPassword;
  final bool isLongClickable;

  @override
  Description describe(Description description) {
    description.add('AndroidSemanticsNode');
    if (text != null)
      description.add(' with text: $text');
    if (contentDescription != null)
      description.add( 'with contentDescription $contentDescription');
    if (className != null)
      description.add(' with className: $className');
    if (id != null)
      description.add(' with id: $id');
    if (actions != null)
      description.add(' with actions: $actions');
    if (rect != null)
      description.add(' with rect: $rect');
    if (size != null)
      description.add(' with size: $size');
    if (isChecked != null)
      description.add(' with flag isChecked: $isChecked');
    if (isEditable != null)
      description.add(' with flag isEditable: $isEditable');
    if (isEnabled != null)
      description.add(' with flag isEnabled: $isEnabled');
    if (isFocusable != null)
      description.add(' with flag isFocusable: $isFocusable');
    if (isFocused != null)
      description.add(' with flag isFocused: $isFocused');
    if (isHeading != null)
      description.add(' with flag isHeading: $isHeading');
    if (isPassword != null)
      description.add(' with flag isPassword: $isPassword');
    if (isLongClickable != null)
      description.add(' with flag isLongClickable: $isLongClickable');
    return description;
  }

  @override
  bool matches(covariant AndroidSemanticsNode item, Map<Object, Object> matchState) {
    if (text != null && text != item.text)
      return _failWithMessage('Expected text: $text', matchState);
    if (contentDescription != null && contentDescription != item.contentDescription)
      return _failWithMessage('Expected contentDescription: $contentDescription', matchState);
    if (className != null && className != item.className)
      return _failWithMessage('Expected className: $className', matchState);
    if (id != null && id != item.id)
      return _failWithMessage('Expected id: $id', matchState);
    if (rect != null && rect != item.getRect())
      return _failWithMessage('Expected rect: $rect', matchState);
    if (size != null && size != item.getSize())
      return _failWithMessage('Expected size: $size', matchState);
    if (actions != null) {
      final List<AndroidSemanticsAction> itemActions = item.getActions();
      if (!unorderedEquals(actions).matches(itemActions, matchState)) {
        final List<String> actionsString = actions.map<String>((AndroidSemanticsAction action) => action.toString()).toList()..sort();
        final List<String> itemActionsString = itemActions.map<String>((AndroidSemanticsAction action) => action.toString()).toList()..sort();
        final Set<String> unexpected = itemActionsString.toSet().difference(actionsString.toSet());
        final Set<String> missing = actionsString.toSet().difference(itemActionsString.toSet());
        return _failWithMessage('Expected actions: $actionsString\nActual actions: $itemActionsString\nUnexpected: $unexpected\nMissing: $missing', matchState);
      }
    }
    if (isChecked != null && isChecked != item.isChecked)
      return _failWithMessage('Expected isChecked: $isChecked', matchState);
    if (isCheckable != null && isCheckable != item.isCheckable)
      return _failWithMessage('Expected isCheckable: $isCheckable', matchState);
    if (isEditable != null && isEditable != item.isEditable)
      return _failWithMessage('Expected isEditable: $isEditable', matchState);
    if (isEnabled != null && isEnabled != item.isEnabled)
      return _failWithMessage('Expected isEnabled: $isEnabled', matchState);
    if (isFocusable != null && isFocusable != item.isFocusable)
      return _failWithMessage('Expected isFocusable: $isFocusable', matchState);
    if (isFocused != null && isFocused != item.isFocused)
      return _failWithMessage('Expected isFocused: $isFocused', matchState);
    // Heading is not available in all Android versions, so match anything if it is not set by the platform
    if (isHeading != null && isHeading != item.isHeading && item.isHeading != null)
      return _failWithMessage('Expected isHeading: $isHeading', matchState);
    if (isPassword != null && isPassword != item.isPassword)
      return _failWithMessage('Expected isPassword: $isPassword', matchState);
    if (isLongClickable != null && isLongClickable != item.isLongClickable)
      return _failWithMessage('Expected longClickable: $isLongClickable', matchState);
    return true;
  }

  @override
  Description describeMismatch(Object item, Description mismatchDescription,
      Map<Object, Object> matchState, bool verbose) {
    return mismatchDescription.add(matchState['failure'] as String);
  }

  bool _failWithMessage(String value, Map<dynamic, dynamic> matchState) {
    matchState['failure'] = value;
    return false;
  }
}<|MERGE_RESOLUTION|>--- conflicted
+++ resolved
@@ -2,11 +2,7 @@
 // Use of this source code is governed by a BSD-style license that can be
 // found in the LICENSE file.
 
-<<<<<<< HEAD
-import 'package:flutter_test/flutter_test.dart';
-=======
 import 'package:test/test.dart' hide isInstanceOf;
->>>>>>> 9e89f737
 
 import 'common.dart';
 import 'constants.dart';
