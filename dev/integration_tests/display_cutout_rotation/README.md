# display_cutout_rotation

<<<<<<< HEAD
To run test locally use `flutter test integration_test/display_cutout_test.dart` from this folder.
=======
To run test locally use `flutter drive integration_test/display_cutout_test.dart` from this folder.

OR from `flutter/dev/devicelab` run `dart bin/test_runner.dart test -t android_display_cutout`.
>>>>>>> e8f34a9e
<|MERGE_RESOLUTION|>--- conflicted
+++ resolved
@@ -1,9 +1,5 @@
 # display_cutout_rotation
 
-<<<<<<< HEAD
 To run test locally use `flutter test integration_test/display_cutout_test.dart` from this folder.
-=======
-To run test locally use `flutter drive integration_test/display_cutout_test.dart` from this folder.
 
-OR from `flutter/dev/devicelab` run `dart bin/test_runner.dart test -t android_display_cutout`.
->>>>>>> e8f34a9e
+OR from `flutter/dev/devicelab` run `dart bin/test_runner.dart test -t android_display_cutout`.