name: platform_channel

environment:
  # The pub client defaults to an <2.0.0 sdk constraint which we need to explicitly overwrite.
  sdk: ">=2.0.0-dev.68.0 <3.0.0"

dependencies:
  flutter:
    sdk: flutter

  collection: 1.14.11 # THIS LINE IS AUTOGENERATED - TO UPDATE USE "flutter update-packages --force-upgrade"
  meta: 1.1.6 # THIS LINE IS AUTOGENERATED - TO UPDATE USE "flutter update-packages --force-upgrade"
  typed_data: 1.1.6 # THIS LINE IS AUTOGENERATED - TO UPDATE USE "flutter update-packages --force-upgrade"
  vector_math: 2.0.8 # THIS LINE IS AUTOGENERATED - TO UPDATE USE "flutter update-packages --force-upgrade"

dev_dependencies:
  flutter_test:
    sdk: flutter
  flutter_driver:
    sdk: flutter
  test: 1.6.3

  analyzer: 0.36.4 # THIS LINE IS AUTOGENERATED - TO UPDATE USE "flutter update-packages --force-upgrade"
  args: 1.5.2 # THIS LINE IS AUTOGENERATED - TO UPDATE USE "flutter update-packages --force-upgrade"
  async: 2.2.0 # THIS LINE IS AUTOGENERATED - TO UPDATE USE "flutter update-packages --force-upgrade"
  boolean_selector: 1.0.5 # THIS LINE IS AUTOGENERATED - TO UPDATE USE "flutter update-packages --force-upgrade"
  charcode: 1.1.2 # THIS LINE IS AUTOGENERATED - TO UPDATE USE "flutter update-packages --force-upgrade"
  convert: 2.1.1 # THIS LINE IS AUTOGENERATED - TO UPDATE USE "flutter update-packages --force-upgrade"
  crypto: 2.0.6 # THIS LINE IS AUTOGENERATED - TO UPDATE USE "flutter update-packages --force-upgrade"
  csslib: 0.16.0 # THIS LINE IS AUTOGENERATED - TO UPDATE USE "flutter update-packages --force-upgrade"
  file: 5.0.8+1 # THIS LINE IS AUTOGENERATED - TO UPDATE USE "flutter update-packages --force-upgrade"
  front_end: 0.1.19 # THIS LINE IS AUTOGENERATED - TO UPDATE USE "flutter update-packages --force-upgrade"
  glob: 1.1.7 # THIS LINE IS AUTOGENERATED - TO UPDATE USE "flutter update-packages --force-upgrade"
  html: 0.14.0+2 # THIS LINE IS AUTOGENERATED - TO UPDATE USE "flutter update-packages --force-upgrade"
  http: 0.12.0+2 # THIS LINE IS AUTOGENERATED - TO UPDATE USE "flutter update-packages --force-upgrade"
  http_multi_server: 2.1.0 # THIS LINE IS AUTOGENERATED - TO UPDATE USE "flutter update-packages --force-upgrade"
  http_parser: 3.1.3 # THIS LINE IS AUTOGENERATED - TO UPDATE USE "flutter update-packages --force-upgrade"
  intl: 0.15.8 # THIS LINE IS AUTOGENERATED - TO UPDATE USE "flutter update-packages --force-upgrade"
  io: 0.3.3 # THIS LINE IS AUTOGENERATED - TO UPDATE USE "flutter update-packages --force-upgrade"
  js: 0.6.1+1 # THIS LINE IS AUTOGENERATED - TO UPDATE USE "flutter update-packages --force-upgrade"
  json_rpc_2: 2.1.0 # THIS LINE IS AUTOGENERATED - TO UPDATE USE "flutter update-packages --force-upgrade"
  kernel: 0.3.19 # THIS LINE IS AUTOGENERATED - TO UPDATE USE "flutter update-packages --force-upgrade"
  matcher: 0.12.5 # THIS LINE IS AUTOGENERATED - TO UPDATE USE "flutter update-packages --force-upgrade"
  mime: 0.9.6+3 # THIS LINE IS AUTOGENERATED - TO UPDATE USE "flutter update-packages --force-upgrade"
  multi_server_socket: 1.0.2 # THIS LINE IS AUTOGENERATED - TO UPDATE USE "flutter update-packages --force-upgrade"
  node_preamble: 1.4.4 # THIS LINE IS AUTOGENERATED - TO UPDATE USE "flutter update-packages --force-upgrade"
  package_config: 1.0.5 # THIS LINE IS AUTOGENERATED - TO UPDATE USE "flutter update-packages --force-upgrade"
  package_resolver: 1.0.10 # THIS LINE IS AUTOGENERATED - TO UPDATE USE "flutter update-packages --force-upgrade"
  path: 1.6.2 # THIS LINE IS AUTOGENERATED - TO UPDATE USE "flutter update-packages --force-upgrade"
  pedantic: 1.7.0 # THIS LINE IS AUTOGENERATED - TO UPDATE USE "flutter update-packages --force-upgrade"
  pool: 1.4.0 # THIS LINE IS AUTOGENERATED - TO UPDATE USE "flutter update-packages --force-upgrade"
  pub_semver: 1.4.2 # THIS LINE IS AUTOGENERATED - TO UPDATE USE "flutter update-packages --force-upgrade"
  quiver: 2.0.3 # THIS LINE IS AUTOGENERATED - TO UPDATE USE "flutter update-packages --force-upgrade"
  shelf: 0.7.5 # THIS LINE IS AUTOGENERATED - TO UPDATE USE "flutter update-packages --force-upgrade"
  shelf_packages_handler: 1.0.4 # THIS LINE IS AUTOGENERATED - TO UPDATE USE "flutter update-packages --force-upgrade"
  shelf_static: 0.2.8 # THIS LINE IS AUTOGENERATED - TO UPDATE USE "flutter update-packages --force-upgrade"
  shelf_web_socket: 0.2.3 # THIS LINE IS AUTOGENERATED - TO UPDATE USE "flutter update-packages --force-upgrade"
  source_map_stack_trace: 1.1.5 # THIS LINE IS AUTOGENERATED - TO UPDATE USE "flutter update-packages --force-upgrade"
  source_maps: 0.10.8 # THIS LINE IS AUTOGENERATED - TO UPDATE USE "flutter update-packages --force-upgrade"
  source_span: 1.5.5 # THIS LINE IS AUTOGENERATED - TO UPDATE USE "flutter update-packages --force-upgrade"
  stack_trace: 1.9.3 # THIS LINE IS AUTOGENERATED - TO UPDATE USE "flutter update-packages --force-upgrade"
  stream_channel: 2.0.0 # THIS LINE IS AUTOGENERATED - TO UPDATE USE "flutter update-packages --force-upgrade"
  string_scanner: 1.0.4 # THIS LINE IS AUTOGENERATED - TO UPDATE USE "flutter update-packages --force-upgrade"
  term_glyph: 1.1.0 # THIS LINE IS AUTOGENERATED - TO UPDATE USE "flutter update-packages --force-upgrade"
  test_api: 0.2.5 # THIS LINE IS AUTOGENERATED - TO UPDATE USE "flutter update-packages --force-upgrade"
  test_core: 0.2.5 # THIS LINE IS AUTOGENERATED - TO UPDATE USE "flutter update-packages --force-upgrade"
  vm_service_client: 0.2.6+2 # THIS LINE IS AUTOGENERATED - TO UPDATE USE "flutter update-packages --force-upgrade"
  watcher: 0.9.7+10 # THIS LINE IS AUTOGENERATED - TO UPDATE USE "flutter update-packages --force-upgrade"
  web_socket_channel: 1.0.13 # THIS LINE IS AUTOGENERATED - TO UPDATE USE "flutter update-packages --force-upgrade"
  yaml: 2.1.16 # THIS LINE IS AUTOGENERATED - TO UPDATE USE "flutter update-packages --force-upgrade"

flutter:
  uses-material-design: true

<<<<<<< HEAD
# PUBSPEC CHECKSUM: aef6
=======
# PUBSPEC CHECKSUM: 9456
>>>>>>> 66273157
<|MERGE_RESOLUTION|>--- conflicted
+++ resolved
@@ -72,8 +72,4 @@
 flutter:
   uses-material-design: true
 
-<<<<<<< HEAD
-# PUBSPEC CHECKSUM: aef6
-=======
-# PUBSPEC CHECKSUM: 9456
->>>>>>> 66273157
+# PUBSPEC CHECKSUM: 9456