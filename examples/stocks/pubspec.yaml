--- conflicted
+++ resolved
@@ -10,7 +10,7 @@
   flutter_localizations:
     sdk: flutter
   intl: 0.15.8
-  intl_translation: 0.17.4
+  intl_translation: 0.17.5
   http: 0.12.0+2
   isolate: 2.0.2
 
@@ -62,8 +62,4 @@
 flutter:
   uses-material-design: true
 
-<<<<<<< HEAD
-# PUBSPEC CHECKSUM: 4fb6
-=======
-# PUBSPEC CHECKSUM: 36b5
->>>>>>> 311cde98
+# PUBSPEC CHECKSUM: 63b7