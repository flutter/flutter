--- conflicted
+++ resolved
@@ -397,13 +397,8 @@
             frontTitle: AnimatedSwitcher(
               duration: _kFrontLayerSwitchDuration,
               child: _category == null
-<<<<<<< HEAD
                 ? const Text('Flutter Design Lab')
                 : Text(_category.name),
-=======
-                  ? const Text('Flutter gallery')
-                  : Text(_category.name),
->>>>>>> a4d31edb
             ),
             frontHeading: widget.testMode ? null : Container(height: 24.0),
             frontLayer: AnimatedSwitcher(
