--- conflicted
+++ resolved
@@ -58,7 +58,6 @@
 
   @override
   Widget build(BuildContext context) {
-<<<<<<< HEAD
     return ViewAnchor(
         view: ChildWindowRenderer(
             windowManagerModel: widget.windowManagerModel,
@@ -93,8 +92,18 @@
                     children: [
                       ElevatedButton(
                         onPressed: () {
+                          final UniqueKey key = UniqueKey();
                           widget.windowManagerModel.add(KeyedWindowController(
-                              controller: RegularWindowController()));
+                              key: key,
+                              controller: RegularWindowController(
+                                onDestroyed: () =>
+                                    widget.windowManagerModel.remove(key),
+                                onError: (String error) =>
+                                    widget.windowManagerModel.remove(key),
+                                title: "Regular",
+                                size: widget
+                                    .windowSettings.regularSizeNotifier.value,
+                              )));
                         },
                         child: const Text('Create Regular Window'),
                       ),
@@ -104,7 +113,6 @@
                           builder: (BuildContext context, Widget? _) {
                             return Text(
                               'View #${widget.controller.view?.viewId ?? "Unknown"}\n'
-                              'Parent View: ${widget.controller.parentViewId}\n'
                               'Logical Size: ${widget.controller.size?.width ?? "?"}\u00D7${widget.controller.size?.height ?? "?"}\n'
                               'DPR: ${MediaQuery.of(context).devicePixelRatio}',
                               textAlign: TextAlign.center,
@@ -115,92 +123,6 @@
                 ],
               ),
             ))));
-=======
-    final dpr = MediaQuery.of(context).devicePixelRatio;
-
-    final child = Scaffold(
-      appBar: AppBar(title: Text('${widget.window.type}')),
-      body: Center(
-          child: Row(
-        mainAxisAlignment: MainAxisAlignment.center,
-        children: [
-          Column(
-            mainAxisAlignment: MainAxisAlignment.center,
-            children: [
-              AnimatedBuilder(
-                animation: _animation,
-                builder: (context, child) {
-                  return CustomPaint(
-                    size: const Size(200, 200),
-                    painter: _RotatedWireCube(
-                        angle: _animation.value, color: cubeColor),
-                  );
-                },
-              ),
-            ],
-          ),
-          Column(
-            mainAxisAlignment: MainAxisAlignment.center,
-            crossAxisAlignment: CrossAxisAlignment.center,
-            children: [
-              ElevatedButton(
-                onPressed: () {
-                  final UniqueKey key = UniqueKey();
-                  widget.windowManagerModel.add(KeyedWindowController(
-                      key: key,
-                      controller: RegularWindowController(
-                          onDestroyed: () =>
-                              widget.windowManagerModel.remove(key),
-                          onError: (String error) =>
-                              widget.windowManagerModel.remove(key),
-                          title: "Regular",
-                          size: widget.windowSettings.regularSize)));
-                },
-                child: const Text('Create Regular Window'),
-              ),
-              const SizedBox(height: 20),
-              ListenableBuilder(
-                  listenable: widget.window,
-                  builder: (BuildContext context, Widget? _) {
-                    return Text(
-                      'View #${widget.window.view?.viewId ?? "Unknown"}\n'
-                      'View Size: ${(widget.window.view!.physicalSize.width / dpr).toStringAsFixed(1)}\u00D7${(widget.window.view!.physicalSize.height / dpr).toStringAsFixed(1)}\n'
-                      'Window Size: ${(widget.window.size!.width).toStringAsFixed(1)}\u00D7${(widget.window.size!.height).toStringAsFixed(1)}\n'
-                      'Device Pixel Ratio: $dpr',
-                      textAlign: TextAlign.center,
-                    );
-                  })
-            ],
-          ),
-        ],
-      )),
-    );
-
-    return ViewAnchor(
-        view: ListenableBuilder(
-            listenable: widget.windowManagerModel,
-            builder: (BuildContext context, Widget? _) {
-              final List<Widget> childViews = <Widget>[];
-              for (final KeyedWindowController controller
-                  in widget.windowManagerModel.windows) {
-                if (controller.parent == widget.window) {
-                  childViews.add(WindowControllerRender(
-                    controller: controller.controller,
-                    key: controller.key,
-                    windowSettings: widget.windowSettings,
-                    windowManagerModel: widget.windowManagerModel,
-                    onDestroyed: () =>
-                        widget.windowManagerModel.remove(controller.key),
-                    onError: () =>
-                        widget.windowManagerModel.remove(controller.key),
-                  ));
-                }
-              }
-
-              return ViewCollection(views: childViews);
-            }),
-        child: child);
->>>>>>> 9bd57f3e
   }
 }
 
