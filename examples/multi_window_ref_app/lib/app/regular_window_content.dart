import 'package:flutter/material.dart';
import 'package:multi_window_ref_app/app/positioner_settings.dart';
import 'child_window_renderer.dart';
import 'window_manager_model.dart';
import 'window_settings.dart';
import 'dart:math';
import 'package:vector_math/vector_math_64.dart';

class RegularWindowContent extends StatefulWidget {
  const RegularWindowContent(
      {super.key,
      required this.controller,
      required this.windowSettings,
      required this.positionerSettingsModifier,
      required this.windowManagerModel});

  final RegularWindowController controller;
  final WindowSettings windowSettings;
  final PositionerSettingsModifier positionerSettingsModifier;
  final WindowManagerModel windowManagerModel;

  @override
  State<StatefulWidget> createState() => _RegularWindowContentState();
}

class _RegularWindowContentState extends State<RegularWindowContent>
    with SingleTickerProviderStateMixin {
  late final AnimationController _animation;
  late final Color cubeColor;

  @override
  void initState() {
    super.initState();
    _animation = AnimationController(
      vsync: this,
      lowerBound: 0,
      upperBound: 2 * pi,
      duration: const Duration(seconds: 15),
    )..repeat();
    cubeColor = _generateRandomDarkColor();
  }

  @override
  void dispose() {
    _animation.dispose();
    super.dispose();
  }

  Color _generateRandomDarkColor() {
    final random = Random();
    const int lowerBound = 32;
    const int span = 160;
    int red = lowerBound + random.nextInt(span);
    int green = lowerBound + random.nextInt(span);
    int blue = lowerBound + random.nextInt(span);
    return Color.fromARGB(255, red, green, blue);
  }

  @override
  Widget build(BuildContext context) {
<<<<<<< HEAD
=======
    final dpr = MediaQuery.of(context).devicePixelRatio;

    final child = Scaffold(
      appBar: AppBar(title: Text('${widget.window.type}')),
      body: Center(
          child: Row(
        mainAxisAlignment: MainAxisAlignment.center,
        children: [
          Column(
            mainAxisAlignment: MainAxisAlignment.center,
            children: [
              AnimatedBuilder(
                animation: _animation,
                builder: (context, child) {
                  return CustomPaint(
                    size: const Size(200, 200),
                    painter: _RotatedWireCube(
                        angle: _animation.value, color: cubeColor),
                  );
                },
              ),
            ],
          ),
          Column(
            mainAxisAlignment: MainAxisAlignment.center,
            crossAxisAlignment: CrossAxisAlignment.center,
            children: [
              ElevatedButton(
                onPressed: () {
                  final UniqueKey key = UniqueKey();
                  widget.windowManagerModel.add(KeyedWindowController(
                      key: key,
                      controller: RegularWindowController(
                          onDestroyed: () =>
                              widget.windowManagerModel.remove(key),
                          onError: (String error) =>
                              widget.windowManagerModel.remove(key),
                          title: "Regular",
                          size: widget.windowSettings.regularSize)));
                },
                child: const Text('Create Regular Window'),
              ),
              const SizedBox(height: 20),
              ListenableBuilder(
                  listenable: widget.window,
                  builder: (BuildContext context, Widget? _) {
                    if (!widget.window.isReady) {
                      return const Text('View not ready');
                    }

                    return Text(
                      'View #${widget.window.rootView.viewId}\n'
                      'Size: ${(widget.window.size.width).toStringAsFixed(1)}\u00D7${(widget.window.size.height).toStringAsFixed(1)}\n'
                      'Device Pixel Ratio: $dpr',
                      textAlign: TextAlign.center,
                    );
                  })
            ],
          ),
        ],
      )),
    );

>>>>>>> b902fa58
    return ViewAnchor(
        view: ChildWindowRenderer(
            windowManagerModel: widget.windowManagerModel,
            windowSettings: widget.windowSettings,
            positionerSettingsModifier: widget.positionerSettingsModifier,
            controller: widget.controller),
        child: Scaffold(
            appBar: AppBar(title: Text('${widget.controller.type}')),
            body: SingleChildScrollView(
                child: Center(
              child: Row(
                mainAxisAlignment: MainAxisAlignment.center,
                children: [
                  Column(
                    mainAxisAlignment: MainAxisAlignment.center,
                    children: [
                      AnimatedBuilder(
                        animation: _animation,
                        builder: (context, child) {
                          return CustomPaint(
                            size: const Size(200, 200),
                            painter: _RotatedWireCube(
                                angle: _animation.value, color: cubeColor),
                          );
                        },
                      ),
                    ],
                  ),
                  Column(
                    mainAxisAlignment: MainAxisAlignment.center,
                    crossAxisAlignment: CrossAxisAlignment.center,
                    children: [
                      ElevatedButton(
                        onPressed: () {
                          final UniqueKey key = UniqueKey();
                          widget.windowManagerModel.add(KeyedWindowController(
                              key: key,
                              controller: RegularWindowController(
                                onDestroyed: () =>
                                    widget.windowManagerModel.remove(key),
                                onError: (String error) =>
                                    widget.windowManagerModel.remove(key),
                                title: "Regular",
                                size: widget
                                    .windowSettings.regularSizeNotifier.value,
                              )));
                        },
                        child: const Text('Create Regular Window'),
                      ),
                      const SizedBox(height: 20),
                      ListenableBuilder(
                          listenable: widget.controller,
                          builder: (BuildContext context, Widget? _) {
                            return Text(
                              'View #${widget.controller.rootView.viewId}\n'
                              'Logical Size: ${widget.controller.size?.width ?? "?"}\u00D7${widget.controller.size?.height ?? "?"}\n'
                              'DPR: ${MediaQuery.of(context).devicePixelRatio}',
                              textAlign: TextAlign.center,
                            );
                          })
                    ],
                  ),
                ],
              ),
            ))));
  }
}

class _RotatedWireCube extends CustomPainter {
  static List<Vector3> vertices = [
    Vector3(-0.5, -0.5, -0.5),
    Vector3(0.5, -0.5, -0.5),
    Vector3(0.5, 0.5, -0.5),
    Vector3(-0.5, 0.5, -0.5),
    Vector3(-0.5, -0.5, 0.5),
    Vector3(0.5, -0.5, 0.5),
    Vector3(0.5, 0.5, 0.5),
    Vector3(-0.5, 0.5, 0.5),
  ];

  static const List<List<int>> edges = [
    [0, 1], [1, 2], [2, 3], [3, 0], // Front face
    [4, 5], [5, 6], [6, 7], [7, 4], // Back face
    [0, 4], [1, 5], [2, 6], [3, 7], // Connecting front and back
  ];

  final double angle;
  final Color color;

  _RotatedWireCube({required this.angle, required this.color});

  Offset scaleAndCenter(Vector3 point, double size, Offset center) {
    final scale = size / 2;
    return Offset(center.dx + point.x * scale, center.dy - point.y * scale);
  }

  @override
  void paint(Canvas canvas, Size size) {
    final rotatedVertices = vertices
        .map((vertex) => Matrix4.rotationX(angle).transformed3(vertex))
        .map((vertex) => Matrix4.rotationY(angle).transformed3(vertex))
        .map((vertex) => Matrix4.rotationZ(angle).transformed3(vertex))
        .toList();

    final center = Offset(size.width / 2, size.height / 2);

    final paint = Paint()
      ..color = color
      ..style = PaintingStyle.stroke
      ..strokeWidth = 2;

    for (var edge in edges) {
      final p1 = scaleAndCenter(rotatedVertices[edge[0]], size.width, center);
      final p2 = scaleAndCenter(rotatedVertices[edge[1]], size.width, center);
      canvas.drawLine(p1, p2, paint);
    }
  }

  @override
  bool shouldRepaint(_RotatedWireCube oldDelegate) => true;
}<|MERGE_RESOLUTION|>--- conflicted
+++ resolved
@@ -58,8 +58,6 @@
 
   @override
   Widget build(BuildContext context) {
-<<<<<<< HEAD
-=======
     final dpr = MediaQuery.of(context).devicePixelRatio;
 
     final child = Scaffold(
@@ -123,72 +121,13 @@
       )),
     );
 
->>>>>>> b902fa58
     return ViewAnchor(
         view: ChildWindowRenderer(
             windowManagerModel: widget.windowManagerModel,
             windowSettings: widget.windowSettings,
             positionerSettingsModifier: widget.positionerSettingsModifier,
             controller: widget.controller),
-        child: Scaffold(
-            appBar: AppBar(title: Text('${widget.controller.type}')),
-            body: SingleChildScrollView(
-                child: Center(
-              child: Row(
-                mainAxisAlignment: MainAxisAlignment.center,
-                children: [
-                  Column(
-                    mainAxisAlignment: MainAxisAlignment.center,
-                    children: [
-                      AnimatedBuilder(
-                        animation: _animation,
-                        builder: (context, child) {
-                          return CustomPaint(
-                            size: const Size(200, 200),
-                            painter: _RotatedWireCube(
-                                angle: _animation.value, color: cubeColor),
-                          );
-                        },
-                      ),
-                    ],
-                  ),
-                  Column(
-                    mainAxisAlignment: MainAxisAlignment.center,
-                    crossAxisAlignment: CrossAxisAlignment.center,
-                    children: [
-                      ElevatedButton(
-                        onPressed: () {
-                          final UniqueKey key = UniqueKey();
-                          widget.windowManagerModel.add(KeyedWindowController(
-                              key: key,
-                              controller: RegularWindowController(
-                                onDestroyed: () =>
-                                    widget.windowManagerModel.remove(key),
-                                onError: (String error) =>
-                                    widget.windowManagerModel.remove(key),
-                                title: "Regular",
-                                size: widget
-                                    .windowSettings.regularSizeNotifier.value,
-                              )));
-                        },
-                        child: const Text('Create Regular Window'),
-                      ),
-                      const SizedBox(height: 20),
-                      ListenableBuilder(
-                          listenable: widget.controller,
-                          builder: (BuildContext context, Widget? _) {
-                            return Text(
-                              'View #${widget.controller.rootView.viewId}\n'
-                              'Logical Size: ${widget.controller.size?.width ?? "?"}\u00D7${widget.controller.size?.height ?? "?"}\n'
-                              'DPR: ${MediaQuery.of(context).devicePixelRatio}',
-                              textAlign: TextAlign.center,
-                            );
-                          })
-                    ],
-                  ),
-                ],
-              ),
-            ))));
+        child: child);
   }
 }
 
