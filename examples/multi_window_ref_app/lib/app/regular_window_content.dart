--- conflicted
+++ resolved
@@ -1,16 +1,9 @@
 import 'package:flutter/material.dart';
-<<<<<<< HEAD
 import 'child_window_renderer.dart';
-import 'window_controller_text.dart';
 import 'window_manager_model.dart';
 import 'window_settings.dart';
-=======
-import 'package:multi_window_ref_app/app/window_controller_render.dart';
-import 'package:multi_window_ref_app/app/window_manager_model.dart';
-import 'package:multi_window_ref_app/app/window_settings.dart';
 import 'dart:math';
 import 'package:vector_math/vector_math_64.dart';
->>>>>>> cb32700b
 
 class RegularWindowContent extends StatefulWidget {
   const RegularWindowContent(
@@ -63,105 +56,60 @@
   @override
   Widget build(BuildContext context) {
     final child = Scaffold(
-<<<<<<< HEAD
-      appBar: AppBar(title: Text('${controller.type}')),
-      body: Center(
-        child: Column(
-          mainAxisAlignment: MainAxisAlignment.center,
-          crossAxisAlignment: CrossAxisAlignment.center,
-          children: [
-            ElevatedButton(
-              onPressed: () {
-                windowManagerModel.add(KeyedWindowController(
-                    controller: RegularWindowController()));
-              },
-              child: const Text('Create Regular Window'),
-            ),
-            const SizedBox(height: 20),
-            WindowControllerText(controller: controller)
-          ],
-        ),
-      ),
-    );
+        appBar: AppBar(title: Text('${widget.controller.type}')),
+        body: Center(
+          child: Row(
+            mainAxisAlignment: MainAxisAlignment.center,
+            children: [
+              Column(
+                mainAxisAlignment: MainAxisAlignment.center,
+                children: [
+                  AnimatedBuilder(
+                    animation: _animation,
+                    builder: (context, child) {
+                      return CustomPaint(
+                        size: const Size(200, 200),
+                        painter: _RotatedWireCube(
+                            angle: _animation.value, color: cubeColor),
+                      );
+                    },
+                  ),
+                ],
+              ),
+              Column(
+                mainAxisAlignment: MainAxisAlignment.center,
+                crossAxisAlignment: CrossAxisAlignment.center,
+                children: [
+                  ElevatedButton(
+                    onPressed: () {
+                      widget.windowManagerModel.add(KeyedWindowController(
+                          controller: RegularWindowController()));
+                    },
+                    child: const Text('Create Regular Window'),
+                  ),
+                  const SizedBox(height: 20),
+                  ListenableBuilder(
+                      listenable: widget.controller,
+                      builder: (BuildContext context, Widget? _) {
+                        return Text(
+                          'View #${widget.controller.view?.viewId ?? "Unknown"}\n'
+                          'Parent View: ${widget.controller.parentViewId}\n'
+                          'Logical Size: ${widget.controller.size?.width ?? "?"}\u00D7${widget.controller.size?.height ?? "?"}\n'
+                          'DPR: ${MediaQuery.of(context).devicePixelRatio}',
+                          textAlign: TextAlign.center,
+                        );
+                      })
+                ],
+              ),
+            ],
+          ),
+        ));
 
     return ViewAnchor(
         view: ChildWindowRenderer(
-            windowManagerModel: windowManagerModel,
-            windowSettings: windowSettings,
-            controller: controller),
-=======
-      appBar: AppBar(title: Text('${widget.window.type}')),
-      body: Center(
-          child: Row(
-        mainAxisAlignment: MainAxisAlignment.center,
-        children: [
-          Column(
-            mainAxisAlignment: MainAxisAlignment.center,
-            children: [
-              AnimatedBuilder(
-                animation: _animation,
-                builder: (context, child) {
-                  return CustomPaint(
-                    size: const Size(200, 200),
-                    painter: _RotatedWireCube(
-                        angle: _animation.value, color: cubeColor),
-                  );
-                },
-              ),
-            ],
-          ),
-          Column(
-            mainAxisAlignment: MainAxisAlignment.center,
-            crossAxisAlignment: CrossAxisAlignment.center,
-            children: [
-              ElevatedButton(
-                onPressed: () {
-                  widget.windowManagerModel.add(KeyedWindowController(
-                      controller: RegularWindowController()));
-                },
-                child: const Text('Create Regular Window'),
-              ),
-              const SizedBox(height: 20),
-              ListenableBuilder(
-                  listenable: widget.window,
-                  builder: (BuildContext context, Widget? _) {
-                    return Text(
-                      'View #${widget.window.view?.viewId ?? "Unknown"}\n'
-                      'Parent View: ${widget.window.parentViewId}\n'
-                      'Logical Size: ${widget.window.size?.width ?? "?"}\u00D7${widget.window.size?.height ?? "?"}\n'
-                      'DPR: ${MediaQuery.of(context).devicePixelRatio}',
-                      textAlign: TextAlign.center,
-                    );
-                  })
-            ],
-          ),
-        ],
-      )),
-    );
-
-    return ViewAnchor(
-        view: ListenableBuilder(
-            listenable: widget.windowManagerModel,
-            builder: (BuildContext context, Widget? _) {
-              final List<Widget> childViews = <Widget>[];
-              for (final KeyedWindowController controller
-                  in widget.windowManagerModel.windows) {
-                if (controller.parent == widget.window) {
-                  childViews.add(WindowControllerRender(
-                    controller: controller.controller,
-                    key: controller.key,
-                    windowSettings: widget.windowSettings,
-                    windowManagerModel: widget.windowManagerModel,
-                    onDestroyed: () =>
-                        widget.windowManagerModel.remove(controller),
-                    onError: () => widget.windowManagerModel.remove(controller),
-                  ));
-                }
-              }
-
-              return ViewCollection(views: childViews);
-            }),
->>>>>>> cb32700b
+            windowManagerModel: widget.windowManagerModel,
+            windowSettings: widget.windowSettings,
+            controller: widget.controller),
         child: child);
   }
 }
