--- conflicted
+++ resolved
@@ -28,12 +28,6 @@
       case WindowArchetype.regular:
         return RegularWindow(
             key: key,
-<<<<<<< HEAD
-            onDestroyed: onDestroyed,
-            onError: (String? reason) => onError(),
-            preferredSize: windowSettings.regularSizeNotifier.value,
-=======
->>>>>>> 9bd57f3e
             controller: controller as RegularWindowController,
             child: RegularWindowContent(
                 controller: controller as RegularWindowController,
@@ -43,18 +37,6 @@
       case WindowArchetype.popup:
         return PopupWindow(
             key: key,
-            onDestroyed: onDestroyed,
-            onError: (String? reason) => onError(),
-            preferredSize: windowSettings.popupSizeNotifier.value,
-            anchorRect: windowSettings.anchorToWindowNotifier.value
-                ? null
-                : windowSettings.anchorRectNotifier.value,
-            positioner: WindowPositioner(
-                parentAnchor: positionerSettingsModifier.selected.parentAnchor,
-                childAnchor: positionerSettingsModifier.selected.childAnchor,
-                offset: positionerSettingsModifier.selected.offset,
-                constraintAdjustment:
-                    positionerSettingsModifier.selected.constraintAdjustments),
             controller: controller as PopupWindowController,
             child: PopupWindowContent(
                 controller: controller as PopupWindowController,
