--- conflicted
+++ resolved
@@ -67,17 +67,12 @@
 /// Settings that control the behavior of newly created windows.
 class WindowSettings {
   WindowSettings({
-<<<<<<< HEAD
-    this.regularSize = const Size(400, 300),
-    this.dialogSize = const Size(200, 200),
+    this.regularSize = const Size(800, 600),
+    this.dialogSize = const Size(400, 400),
     this.positioner = const WindowPositioner(
       parentAnchor: WindowPositionerAnchor.right,
       childAnchor: WindowPositionerAnchor.left,
     ),
-=======
-    this.regularSize = const Size(800, 600),
-    this.dialogSize = const Size(400, 400),
->>>>>>> 07e1cdd9
   });
 
   /// The initial size for newly created regular windows.
