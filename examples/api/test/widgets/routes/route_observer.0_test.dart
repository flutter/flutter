// Copyright 2014 The Flutter Authors. All rights reserved.
// Use of this source code is governed by a BSD-style license that can be
// found in the LICENSE file.

<<<<<<< HEAD
import 'package:flutter/rendering.dart';
import 'package:flutter_api_samples/widgets/routes/route_observer.0.dart' as example;
=======
import 'package:flutter_api_samples/widgets/routes/route_observer.0.dart'
    as example;
>>>>>>> 8147c3ab
import 'package:flutter_test/flutter_test.dart';

void main() {
  testWidgets('RouteObserver notifies RouteAware widget', (
    WidgetTester tester,
  ) async {
    await tester.pumpWidget(const example.RouteObserverApp());

    // Check the initial RouteObserver logs.
    expect(find.text('didPush'), findsOneWidget);

    // Tap on the button to push a new route.
    await tester.tap(find.text('Go to next page'));
    await tester.pumpAndSettle();

    // Tap on the button to go back to the previous route.
    await tester.tap(find.text('Go back to RouteAware page'));
    await tester.pumpAndSettle();

    // Check the RouteObserver logs after the route is popped.
    expect(find.text('didPush'), findsOneWidget);
    expect(find.text('didPopNext'), findsOneWidget);

    // Tap on the button to push a new route again.
    await tester.tap(find.text('Go to next page'));
    await tester.pumpAndSettle();

    // Tap on the button to go back to the previous route again.
    await tester.tap(find.text('Go back to RouteAware page'));
    await tester.pumpAndSettle();

    // Check the RouteObserver logs after the route is popped again.
    expect(find.text('didPush'), findsOneWidget);
    expect(find.text('didPopNext'), findsNWidgets(2));

    // Check if any overflow or layout exceptions occurred.
    expect(tester.takeException(), isNull);
  });

  testWidgets('RouteObserver example renders without overflow on small screens', (
    WidgetTester tester,
  ) async {
    // Set the screen size to a smaller value.
    tester.binding.window.physicalSizeTestValue = const Size(200, 200);
    tester.binding.window.devicePixelRatioTestValue = 1.0;
    addTearDown(tester.binding.window.clearPhysicalSizeTestValue);
    addTearDown(tester.binding.window.clearDevicePixelRatioTestValue);

    // Build the RouteObserver example widget.
    await tester.pumpWidget(const example.RouteObserverApp());
    await tester.pumpAndSettle();

    // Verify there are no layout exceptions.
    expect(tester.takeException(), isNull);
  });
}<|MERGE_RESOLUTION|>--- conflicted
+++ resolved
@@ -2,13 +2,9 @@
 // Use of this source code is governed by a BSD-style license that can be
 // found in the LICENSE file.
 
-<<<<<<< HEAD
 import 'package:flutter/rendering.dart';
-import 'package:flutter_api_samples/widgets/routes/route_observer.0.dart' as example;
-=======
 import 'package:flutter_api_samples/widgets/routes/route_observer.0.dart'
     as example;
->>>>>>> 8147c3ab
 import 'package:flutter_test/flutter_test.dart';
 
 void main() {
