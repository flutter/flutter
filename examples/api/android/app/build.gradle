--- conflicted
+++ resolved
@@ -30,11 +30,7 @@
 apply from: "$flutterRoot/packages/flutter_tools/gradle/flutter.gradle"
 
 android {
-<<<<<<< HEAD
-    compileSdkVersion 31
-=======
     compileSdkVersion flutter.compileSdkVersion
->>>>>>> 04156b66
 
     compileOptions {
         sourceCompatibility JavaVersion.VERSION_1_8
@@ -51,15 +47,9 @@
 
     defaultConfig {
         // TODO: Specify your own unique Application ID (https://developer.android.com/studio/build/application-id.html).
-<<<<<<< HEAD
-        applicationId "dev.flutter.dartpad_curve2_d_0"
-        minSdkVersion 16
-        targetSdkVersion 31
-=======
         applicationId "dev.flutter.flutter_api_samples"
         minSdkVersion flutter.minSdkVersion
         targetSdkVersion flutter.targetSdkVersion
->>>>>>> 04156b66
         versionCode flutterVersionCode.toInteger()
         versionName flutterVersionName
     }
