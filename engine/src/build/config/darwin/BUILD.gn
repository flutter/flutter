--- conflicted
+++ resolved
@@ -32,23 +32,6 @@
     # x86, arm, armv7, etc.
     assert(false, "unsupported cpu: $current_cpu")
   }
-<<<<<<< HEAD
-  # Environment.
-  if (use_ios_simulator) {
-    _triplet_environment = "-simulator"
-  } else {
-    _triplet_environment = ""
-  }
-  # Deployment target (OS and version).
-  if (is_ios) {
-    _triplet_os = "apple-ios$ios_deployment_target"
-  } else {
-    assert(is_mac, "unsupported Apple os")
-    _triplet_os = "apple-macos$mac_deployment_target"
-  }
-
-  _target_triplet = "$_triplet_cpu-$_triplet_os$_triplet_environment"
-=======
   # OS and deployment target.
   if (is_ios) {
     _triplet_os = "apple-ios"
@@ -64,7 +47,6 @@
     _triplet_environment = ""
   }
   _target_triplet = "$_triplet_cpu-$_triplet_os$_deployment_target$_triplet_environment"
->>>>>>> 4baf4b4d
 
   # swiftc -swift-version flag.
   #
