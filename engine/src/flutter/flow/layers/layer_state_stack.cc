--- conflicted
+++ resolved
@@ -56,18 +56,12 @@
   void transform(const DlMatrix& matrix) override {}
   void integralTransform() override {}
 
-<<<<<<< HEAD
-  void clipRect(const DlRect& rect, ClipOp op, bool is_aa) override {}
-  void clipRRect(const DlRoundRect& rrect, ClipOp op, bool is_aa) override {}
-  void clipRSuperellipse(const DlRoundSuperellipse& rse,
-                         ClipOp op,
-                         bool is_aa) override {}
-  void clipPath(const DlPath& path, ClipOp op, bool is_aa) override {}
-=======
   void clipRect(const DlRect& rect, DlClipOp op, bool is_aa) override {}
   void clipRRect(const DlRoundRect& rrect, DlClipOp op, bool is_aa) override {}
+  void clipRSuperellipse(const DlRoundSuperellipse& rse,
+                         DlClipOp op,
+                         bool is_aa) override {}
   void clipPath(const DlPath& path, DlClipOp op, bool is_aa) override {}
->>>>>>> 1d85de0f
 
  private:
   static void error() {
@@ -130,16 +124,12 @@
   void clipRRect(const DlRoundRect& rrect, DlClipOp op, bool is_aa) override {
     canvas_->ClipRoundRect(rrect, op, is_aa);
   }
-<<<<<<< HEAD
   void clipRSuperellipse(const DlRoundSuperellipse& rse,
-                         ClipOp op,
+                         DlClipOp op,
                          bool is_aa) override {
     canvas_->ClipRoundSuperellipse(rse, op, is_aa);
   }
-  void clipPath(const DlPath& path, ClipOp op, bool is_aa) override {
-=======
   void clipPath(const DlPath& path, DlClipOp op, bool is_aa) override {
->>>>>>> 1d85de0f
     canvas_->ClipPath(path, op, is_aa);
   }
 
@@ -194,16 +184,12 @@
   void clipRRect(const DlRoundRect& rrect, DlClipOp op, bool is_aa) override {
     state().clipRRect(rrect, op, is_aa);
   }
-<<<<<<< HEAD
   void clipRSuperellipse(const DlRoundSuperellipse& rse,
-                         ClipOp op,
+                         DlClipOp op,
                          bool is_aa) override {
     state().clipRSuperellipse(rse, op, is_aa);
   }
-  void clipPath(const DlPath& path, ClipOp op, bool is_aa) override {
-=======
   void clipPath(const DlPath& path, DlClipOp op, bool is_aa) override {
->>>>>>> 1d85de0f
     state().clipPath(path, op, is_aa);
   }
 
