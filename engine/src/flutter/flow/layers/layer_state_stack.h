--- conflicted
+++ resolved
@@ -446,20 +446,14 @@
     virtual void transform(const DlMatrix& matrix) = 0;
     virtual void integralTransform() = 0;
 
-<<<<<<< HEAD
-    virtual void clipRect(const DlRect& rect, ClipOp op, bool is_aa) = 0;
-    virtual void clipRRect(const DlRoundRect& rrect, ClipOp op, bool is_aa) = 0;
-    virtual void clipRSuperellipse(const DlRoundSuperellipse& rse,
-                                   ClipOp op,
-                                   bool is_aa) = 0;
-    virtual void clipPath(const DlPath& path, ClipOp op, bool is_aa) = 0;
-=======
     virtual void clipRect(const DlRect& rect, DlClipOp op, bool is_aa) = 0;
     virtual void clipRRect(const DlRoundRect& rrect,
                            DlClipOp op,
                            bool is_aa) = 0;
+    virtual void clipRSuperellipse(const DlRoundSuperellipse& rse,
+                                   DlClipOp op,
+                                   bool is_aa) = 0;
     virtual void clipPath(const DlPath& path, DlClipOp op, bool is_aa) = 0;
->>>>>>> 1d85de0f
   };
   friend class DummyDelegate;
   friend class DlCanvasDelegate;
