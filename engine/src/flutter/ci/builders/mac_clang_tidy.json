{
    "builds": [
        {
            "drone_dimensions": [
                "device_type=none",
<<<<<<< HEAD
                "os=Mac-15.5",
=======
                "os=Mac-14|Mac-15",
>>>>>>> 5b78ecca
                "cpu=arm64"
            ],
            "gclient_variables": {
                "download_android_deps": false,
                "download_jdk": false,
                "use_rbe": true
            },
            "gn": [
                "--runtime-mode",
                "debug",
                "--prebuilt-dart-sdk",
                "--no-lto",
                "--target-dir",
                "ci/host_debug_clang_tidy",
                "--rbe",
                "--no-goma",
                "--xcode-symlinks"
            ],
            "name": "ci/host_debug_clang_tidy",
            "description": "A debug mode macOS host build used only as the basis for a clang-tidy run.",
            "ninja": {
                "config": "ci/host_debug_clang_tidy"
            },
            "properties": {
                "$flutter/osx_sdk": {
                    "sdk_version": "16f6"
                }
            }
        },
        {
            "drone_dimensions": [
                "device_type=none",
<<<<<<< HEAD
                "os=Mac-15.5",
=======
                "os=Mac-14|Mac-15",
>>>>>>> 5b78ecca
                "cpu=arm64"
            ],
            "gclient_variables": {
                "download_android_deps": false,
                "download_jdk": false,
                "use_rbe": true
            },
            "gn": [
                "--ios",
                "--runtime-mode",
                "debug",
                "--simulator",
                "--no-lto",
                "--target-dir",
                "ci/ios_debug_sim_clang_tidy",
                "--rbe",
                "--no-goma",
                "--xcode-symlinks"
            ],
            "name": "ci/ios_debug_sim_clang_tidy",
            "description": "A debug mode iOS simulator build used only as the basis for a clang-tidy run.",
            "ninja": {
                "config": "ci/ios_debug_sim_clang_tidy"
            },
            "properties": {
                "$flutter/osx_sdk": {
                    "sdk_version": "16f6"
                }
            }
        }
    ],
    "tests": [
        {
            "name": "test: lint host_debug 0",
            "recipe": "engine_v2/tester_engine",
            "drone_dimensions": [
                "device_type=none",
<<<<<<< HEAD
                "os=Mac-15.5",
=======
                "os=Mac-14|Mac-15",
>>>>>>> 5b78ecca
                "cpu=arm64"
            ],
            "gclient_variables": {
                "download_android_deps": false,
                "download_jdk": false,
                "use_rbe": true
            },
            "dependencies": [
                "ci/host_debug_clang_tidy"
            ],
            "contexts": [
                "osx_sdk"
            ],
            "tasks": [
                {
                    "name": "gn for host_debug",
                    "langauge": "python",
                    "script": "flutter/tools/gn",
                    "parameters": [
                        "--runtime-mode",
                        "debug",
                        "--prebuilt-dart-sdk",
                        "--no-lto",
                        "--target-dir",
                        "ci/host_debug_clang_tidy",
                        "--rbe",
                        "--no-goma",
                        "--xcode-symlinks"
                    ]
                },
                {
                    "name": "test: lint host_debug",
                    "parameters": [
                        "--variant",
                        "ci/host_debug_clang_tidy",
                        "--lint-all",
                        "--shard-id=0",
                        "--shard-variants=ci/host_debug_clang_tidy,ci/host_debug_clang_tidy,ci/host_debug_clang_tidy"
                    ],
                    "max_attempts": 1,
                    "script": "flutter/ci/clang_tidy.sh"
                }
            ],
            "properties": {
                "$flutter/osx_sdk": {
                    "sdk_version": "16f6"
                }
            }
        },
        {
            "name": "test: lint host_debug 1",
            "recipe": "engine_v2/tester_engine",
            "drone_dimensions": [
                "device_type=none",
<<<<<<< HEAD
                "os=Mac-15.5",
=======
                "os=Mac-14|Mac-15",
>>>>>>> 5b78ecca
                "cpu=arm64"
            ],
            "gclient_variables": {
                "download_android_deps": false,
                "download_jdk": false,
                "use_rbe": true
            },
            "dependencies": [
                "ci/host_debug_clang_tidy"
            ],
            "contexts": [
                "osx_sdk"
            ],
            "tasks": [
                {
                    "name": "gn for host_debug",
                    "langauge": "python",
                    "script": "flutter/tools/gn",
                    "parameters": [
                        "--runtime-mode",
                        "debug",
                        "--prebuilt-dart-sdk",
                        "--no-lto",
                        "--target-dir",
                        "ci/host_debug_clang_tidy",
                        "--rbe",
                        "--no-goma",
                        "--xcode-symlinks"
                    ]
                },
                {
                    "name": "test: lint host_debug",
                    "parameters": [
                        "--variant",
                        "ci/host_debug_clang_tidy",
                        "--lint-all",
                        "--shard-id=1",
                        "--shard-variants=ci/host_debug_clang_tidy,ci/host_debug_clang_tidy,ci/host_debug_clang_tidy"
                    ],
                    "max_attempts": 1,
                    "script": "flutter/ci/clang_tidy.sh"
                }
            ],
            "properties": {
                "$flutter/osx_sdk": {
                    "sdk_version": "16f6"
                }
            }
        },
        {
            "name": "test: lint host_debug 2",
            "recipe": "engine_v2/tester_engine",
            "drone_dimensions": [
                "device_type=none",
<<<<<<< HEAD
                "os=Mac-15.5",
=======
                "os=Mac-14|Mac-15",
>>>>>>> 5b78ecca
                "cpu=arm64"
            ],
            "gclient_variables": {
                "download_android_deps": false,
                "download_jdk": false,
                "use_rbe": true
            },
            "dependencies": [
                "ci/host_debug_clang_tidy"
            ],
            "contexts": [
                "osx_sdk"
            ],
            "tasks": [
                {
                    "name": "gn for host_debug",
                    "langauge": "python",
                    "script": "flutter/tools/gn",
                    "parameters": [
                        "--runtime-mode",
                        "debug",
                        "--prebuilt-dart-sdk",
                        "--no-lto",
                        "--target-dir",
                        "ci/host_debug_clang_tidy",
                        "--rbe",
                        "--no-goma",
                        "--xcode-symlinks"
                    ]
                },
                {
                    "name": "test: lint host_debug",
                    "parameters": [
                        "--variant",
                        "ci/host_debug_clang_tidy",
                        "--lint-all",
                        "--shard-id=2",
                        "--shard-variants=ci/host_debug_clang_tidy,ci/host_debug_clang_tidy,ci/host_debug_clang_tidy"
                    ],
                    "max_attempts": 1,
                    "script": "flutter/ci/clang_tidy.sh"
                }
            ],
            "properties": {
                "$flutter/osx_sdk": {
                    "sdk_version": "16f6"
                }
            }
        },
        {
            "name": "test: lint host_debug 3",
            "recipe": "engine_v2/tester_engine",
            "drone_dimensions": [
                "device_type=none",
<<<<<<< HEAD
                "os=Mac-15.5",
=======
                "os=Mac-14|Mac-15",
>>>>>>> 5b78ecca
                "cpu=arm64"
            ],
            "gclient_variables": {
                "download_android_deps": false,
                "download_jdk": false,
                "use_rbe": true
            },
            "dependencies": [
                "ci/host_debug_clang_tidy"
            ],
            "contexts": [
                "osx_sdk"
            ],
            "tasks": [
                {
                    "name": "gn for host_debug",
                    "langauge": "python",
                    "script": "flutter/tools/gn",
                    "parameters": [
                        "--runtime-mode",
                        "debug",
                        "--prebuilt-dart-sdk",
                        "--no-lto",
                        "--target-dir",
                        "ci/host_debug_clang_tidy",
                        "--rbe",
                        "--no-goma",
                        "--xcode-symlinks"
                    ]
                },
                {
                    "name": "test: lint host_debug",
                    "parameters": [
                        "--variant",
                        "ci/host_debug_clang_tidy",
                        "--lint-all",
                        "--shard-id=3",
                        "--shard-variants=ci/host_debug_clang_tidy,ci/host_debug_clang_tidy,ci/host_debug_clang_tidy"
                    ],
                    "max_attempts": 1,
                    "script": "flutter/ci/clang_tidy.sh"
                }
            ],
            "properties": {
                "$flutter/osx_sdk": {
                    "sdk_version": "16f6"
                }
            }
        },
        {
            "name": "test: lint ios_debug_sim",
            "recipe": "engine_v2/tester_engine",
            "drone_dimensions": [
                "device_type=none",
<<<<<<< HEAD
                "os=Mac-15.5",
=======
                "os=Mac-14|Mac-15",
>>>>>>> 5b78ecca
                "cpu=arm64"
            ],
            "gclient_variables": {
                "download_android_deps": false,
                "download_jdk": false,
                "use_rbe": true
            },
            "dependencies": [
                "ci/host_debug_clang_tidy",
                "ci/ios_debug_sim_clang_tidy"
            ],
            "contexts": [
                "osx_sdk"
            ],
            "tasks": [
                {
                    "name": "gn for host_debug",
                    "langauge": "python",
                    "script": "flutter/tools/gn",
                    "parameters": [
                        "--runtime-mode",
                        "debug",
                        "--prebuilt-dart-sdk",
                        "--no-lto",
                        "--target-dir",
                        "ci/host_debug_clang_tidy",
                        "--rbe",
                        "--no-goma",
                        "--xcode-symlinks"
                    ]
                },
                {
                    "name": "gn for ios_debug_sim",
                    "langauge": "python",
                    "script": "flutter/tools/gn",
                    "parameters": [
                        "--ios",
                        "--runtime-mode",
                        "debug",
                        "--simulator",
                        "--no-lto",
                        "--target-dir",
                        "ci/ios_debug_sim_clang_tidy",
                        "--rbe",
                        "--no-goma",
                        "--xcode-symlinks"
                    ]
                },
                {
                    "name": "test: lint ios_debug_sim",
                    "parameters": [
                        "--variant",
                        "ci/ios_debug_sim_clang_tidy",
                        "--lint-all",
                        "--shard-id=0",
                        "--shard-variants=ci/host_debug_clang_tidy"
                    ],
                    "max_attempts": 1,
                    "script": "flutter/ci/clang_tidy.sh"
                }
            ],
            "properties": {
                "$flutter/osx_sdk": {
                    "sdk_version": "16f6"
                }
            }
        }
    ]
}<|MERGE_RESOLUTION|>--- conflicted
+++ resolved
@@ -3,11 +3,7 @@
         {
             "drone_dimensions": [
                 "device_type=none",
-<<<<<<< HEAD
-                "os=Mac-15.5",
-=======
-                "os=Mac-14|Mac-15",
->>>>>>> 5b78ecca
+                "os=Mac-14|Mac-15",
                 "cpu=arm64"
             ],
             "gclient_variables": {
@@ -40,11 +36,7 @@
         {
             "drone_dimensions": [
                 "device_type=none",
-<<<<<<< HEAD
-                "os=Mac-15.5",
-=======
-                "os=Mac-14|Mac-15",
->>>>>>> 5b78ecca
+                "os=Mac-14|Mac-15",
                 "cpu=arm64"
             ],
             "gclient_variables": {
@@ -82,11 +74,7 @@
             "recipe": "engine_v2/tester_engine",
             "drone_dimensions": [
                 "device_type=none",
-<<<<<<< HEAD
-                "os=Mac-15.5",
-=======
-                "os=Mac-14|Mac-15",
->>>>>>> 5b78ecca
+                "os=Mac-14|Mac-15",
                 "cpu=arm64"
             ],
             "gclient_variables": {
@@ -141,11 +129,7 @@
             "recipe": "engine_v2/tester_engine",
             "drone_dimensions": [
                 "device_type=none",
-<<<<<<< HEAD
-                "os=Mac-15.5",
-=======
-                "os=Mac-14|Mac-15",
->>>>>>> 5b78ecca
+                "os=Mac-14|Mac-15",
                 "cpu=arm64"
             ],
             "gclient_variables": {
@@ -200,11 +184,7 @@
             "recipe": "engine_v2/tester_engine",
             "drone_dimensions": [
                 "device_type=none",
-<<<<<<< HEAD
-                "os=Mac-15.5",
-=======
-                "os=Mac-14|Mac-15",
->>>>>>> 5b78ecca
+                "os=Mac-14|Mac-15",
                 "cpu=arm64"
             ],
             "gclient_variables": {
@@ -259,11 +239,7 @@
             "recipe": "engine_v2/tester_engine",
             "drone_dimensions": [
                 "device_type=none",
-<<<<<<< HEAD
-                "os=Mac-15.5",
-=======
-                "os=Mac-14|Mac-15",
->>>>>>> 5b78ecca
+                "os=Mac-14|Mac-15",
                 "cpu=arm64"
             ],
             "gclient_variables": {
@@ -318,11 +294,7 @@
             "recipe": "engine_v2/tester_engine",
             "drone_dimensions": [
                 "device_type=none",
-<<<<<<< HEAD
-                "os=Mac-15.5",
-=======
-                "os=Mac-14|Mac-15",
->>>>>>> 5b78ecca
+                "os=Mac-14|Mac-15",
                 "cpu=arm64"
             ],
             "gclient_variables": {
