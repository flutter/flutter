--- conflicted
+++ resolved
@@ -240,12 +240,8 @@
 #endif  // IMPELLER_DEBUG
   pass.SetVertexBuffer(geometry_->CreateBlendVertexBuffer(host_buffer));
 
-<<<<<<< HEAD
-  pass.SetPipeline(renderer.GetDrawVerticesUberShader(
-      OptionsFromPassAndEntity(pass, entity)));
-=======
-  renderer.GetDrawVerticesUberPipeline(blend_mode, OptionsFromPass(pass));
->>>>>>> 751924db
+  renderer.GetDrawVerticesUberPipeline(blend_mode,
+                                       OptionsFromPassAndEntity(pass, entity));
   FS::BindTextureSampler(pass, geometry_->GetAtlas(), dst_sampler);
 
   VUS::FrameInfo frame_info;
