--- conflicted
+++ resolved
@@ -60,13 +60,9 @@
     Point offset) {
   frame->SetPerFrameData(
       TextFrame::RoundScaledFontSize(scale), /*offset=*/offset,
-<<<<<<< HEAD
-      /*transform=*/Matrix::MakeScale(Vector3{scale, scale, 1}),
-=======
       /*transform=*/
       Matrix::MakeScale(
           Vector3{static_cast<Scalar>(scale), static_cast<Scalar>(scale), 1}),
->>>>>>> a79e7a98
       /*properties=*/std::nullopt);
   return typographer_context->CreateGlyphAtlas(context, type, host_buffer,
                                                atlas_context, {frame});
