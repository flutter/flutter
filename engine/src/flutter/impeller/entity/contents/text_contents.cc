--- conflicted
+++ resolved
@@ -121,11 +121,7 @@
   size_t bounds_offset = 0u;
   for (const TextRun& run : frame->GetRuns()) {
     const Font& font = run.GetFont();
-<<<<<<< HEAD
-    Scalar rounded_scale = frame->GetScale();
-=======
     Rational rounded_scale = frame->GetScale();
->>>>>>> a79e7a98
     const Matrix transform = frame->GetOffsetTransform();
     FontGlyphAtlas* font_atlas = nullptr;
 
@@ -169,11 +165,7 @@
           VALIDATION_LOG << "Could not find font in the atlas.";
           continue;
         }
-<<<<<<< HEAD
-        Point subpixel = TextFrame::ComputeSubpixelPosition(
-=======
         SubpixelPosition subpixel = TextFrame::ComputeSubpixelPosition(
->>>>>>> a79e7a98
             glyph_position, font.GetAxisAlignment(), transform);
 
         std::optional<FrameBounds> maybe_atlas_glyph_bounds =
