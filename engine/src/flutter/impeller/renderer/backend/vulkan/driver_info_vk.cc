// Copyright 2013 The Flutter Authors. All rights reserved.
// Use of this source code is governed by a BSD-style license that can be
// found in the LICENSE file.

#include "impeller/renderer/backend/vulkan/driver_info_vk.h"

#include <iomanip>
#include <sstream>
#include <string_view>
#include <unordered_map>

#include "flutter/fml/build_config.h"

namespace impeller {

const std::unordered_map<std::string_view, AdrenoGPU> kAdrenoVersions = {
    // X
    // Note: I don't know if these strings actually match as there don't seem to
    // be any android devices that use these GPUs.
    {"X185", AdrenoGPU::kAdrenoX185},
    {"X145", AdrenoGPU::kAdrenoX145},
    // 700
    {"750", AdrenoGPU::kAdreno750},
    {"740", AdrenoGPU::kAdreno740},
    {"735", AdrenoGPU::kAdreno735},
    {"721", AdrenoGPU::kAdreno732},
    {"730", AdrenoGPU::kAdreno730},
    {"725", AdrenoGPU::kAdreno725},
    {"720", AdrenoGPU::kAdreno720},
    {"710", AdrenoGPU::kAdreno710},
    {"702", AdrenoGPU::kAdreno702},

    // 600
    {"695", AdrenoGPU::kAdreno695},
    {"690", AdrenoGPU::kAdreno690},
    {"685", AdrenoGPU::kAdreno685},
    {"680", AdrenoGPU::kAdreno680},
    {"675", AdrenoGPU::kAdreno675},
    {"663", AdrenoGPU::kAdreno663},
    {"660", AdrenoGPU::kAdreno660},
    {"650", AdrenoGPU::kAdreno650},
    {"644", AdrenoGPU::kAdreno644},
    {"643L", AdrenoGPU::kAdreno643L},
    {"642", AdrenoGPU::kAdreno642},
    {"642L", AdrenoGPU::kAdreno642L},
    {"640", AdrenoGPU::kAdreno640},
    {"630", AdrenoGPU::kAdreno630},
    {"620", AdrenoGPU::kAdreno620},
    {"619", AdrenoGPU::kAdreno619},
    {"619L", AdrenoGPU::kAdreno619L},
    {"618", AdrenoGPU::kAdreno618},
    {"616", AdrenoGPU::kAdreno616},
    {"615", AdrenoGPU::kAdreno615},
    {"613", AdrenoGPU::kAdreno613},
    {"612", AdrenoGPU::kAdreno612},
    {"610", AdrenoGPU::kAdreno610},
    {"608", AdrenoGPU::kAdreno608},
    {"605", AdrenoGPU::kAdreno605},
    // 500
    {"540", AdrenoGPU::kAdreno540},
    {"530", AdrenoGPU::kAdreno530},
    {"512", AdrenoGPU::kAdreno512},
    {"510", AdrenoGPU::kAdreno510},
    {"509", AdrenoGPU::kAdreno509},
    {"508", AdrenoGPU::kAdreno508},
    {"506", AdrenoGPU::kAdreno506},
    {"505", AdrenoGPU::kAdreno505},
    {"504", AdrenoGPU::kAdreno504},
};

const std::unordered_map<std::string_view, MaliGPU> kMaliVersions = {
    // 5th Gen.
    {"G925", MaliGPU::kG925},
    {"G725", MaliGPU::kG725},
    {"G625", MaliGPU::kG625},
    {"G720", MaliGPU::kG720},
    {"G620", MaliGPU::kG620},

    // Valhall
    // Note: there is an Immortalis-G715 a Mali-G715
    {"G715", MaliGPU::kG715},
    {"G615", MaliGPU::kG615},
    {"G710", MaliGPU::kG710},
    {"G610", MaliGPU::kG610},
    {"G510", MaliGPU::kG510},
    {"G310", MaliGPU::kG310},
    {"G78", MaliGPU::kG78},
    {"G68", MaliGPU::kG68},
    {"G77", MaliGPU::kG77},
    {"G57", MaliGPU::kG57},

    // Bifrost
    {"G76", MaliGPU::kG76},
    {"G72", MaliGPU::kG72},
    {"G52", MaliGPU::kG52},
    {"G71", MaliGPU::kG71},
    {"G51", MaliGPU::kG51},
    {"G31", MaliGPU::kG31},

    // These might be Vulkan 1.0 Only.
    {"T880", MaliGPU::kT880},
    {"T860", MaliGPU::kT860},
    {"T830", MaliGPU::kT830},
    {"T820", MaliGPU::kT820},
    {"T760", MaliGPU::kT760},
};

AdrenoGPU GetAdrenoVersion(std::string_view version) {
  /// The format that Adreno names follow is "Adreno (TM) VERSION".
  auto paren_pos = version.find("Adreno (TM) ");
  if (paren_pos == std::string::npos) {
    return AdrenoGPU::kUnknown;
  }
  auto version_string = version.substr(paren_pos + 12);
  const auto& result = kAdrenoVersions.find(version_string);
  if (result == kAdrenoVersions.end()) {
    return AdrenoGPU::kUnknown;
  }
  return result->second;
}

MaliGPU GetMaliVersion(std::string_view version) {
  // These names are usually Mali-VERSION or Mali-Version-EXTRA_CRAP.
  auto dash_pos = version.find("Mali-");
  if (dash_pos == std::string::npos) {
    return MaliGPU::kUnknown;
  }
  auto version_string_with_trailing = version.substr(dash_pos + 5);
  // Remove any trailing crap if present.
  auto more_dash_pos = version_string_with_trailing.find("-");
  if (more_dash_pos != std::string::npos) {
    version_string_with_trailing =
        version_string_with_trailing.substr(0, more_dash_pos);
  }

  const auto& result = kMaliVersions.find(version_string_with_trailing);
  if (result == kMaliVersions.end()) {
    return MaliGPU::kUnknown;
  }
  return result->second;
}

constexpr VendorVK IdentifyVendor(uint32_t vendor) {
  // Check if the vendor has a PCI ID:
  // https://pcisig.com/membership/member-companies
  switch (vendor) {
    case 0x1AE0:
      return VendorVK::kGoogle;
    case 0x168C:
    case 0x17CB:
    case 0x1969:
    case 0x5143:
      return VendorVK::kQualcomm;
    case 0x13B5:
      return VendorVK::kARM;
    case 0x1010:
      return VendorVK::kImgTec;
    case 0x1002:
    case 0x1022:
      return VendorVK::kAMD;
    case 0x10DE:
      return VendorVK::kNvidia;
    case 0x8086:  // :)
      return VendorVK::kIntel;
    case 0x106B:
      return VendorVK::kApple;
    case 0x19E5:
      return VendorVK::kHuawei;
    case 0x144D:
      return VendorVK::kSamsung;
  }
  // Check if the ID is a known Khronos vendor.
  switch (vendor) {
    case VK_VENDOR_ID_MESA:
      return VendorVK::kMesa;
      // There are others but have never been observed. These can be added as
      // needed.
  }
  return VendorVK::kUnknown;
}

constexpr const char* VendorToString(VendorVK vendor) {
  switch (vendor) {
    case VendorVK::kUnknown:
      return "Unknown";
    case VendorVK::kGoogle:
      return "Google";
    case VendorVK::kQualcomm:
      return "Qualcomm";
    case VendorVK::kARM:
      return "ARM";
    case VendorVK::kImgTec:
      return "ImgTec PowerVR";
    case VendorVK::kAMD:
      return "AMD";
    case VendorVK::kNvidia:
      return "Nvidia";
    case VendorVK::kIntel:
      return "Intel";
    case VendorVK::kMesa:
      return "Mesa";
    case VendorVK::kApple:
      return "Apple";
    case VendorVK::kHuawei:
      return "Huawei";
    case VendorVK::kSamsung:
      return "Samsung";
  }
  FML_UNREACHABLE();
}

constexpr const char* DeviceTypeToString(DeviceTypeVK type) {
  switch (type) {
    case DeviceTypeVK::kUnknown:
      return "Unknown";
    case DeviceTypeVK::kIntegratedGPU:
      return "Integrated GPU";
    case DeviceTypeVK::kDiscreteGPU:
      return "Discrete GPU";
    case DeviceTypeVK::kVirtualGPU:
      return "Virtual GPU";
    case DeviceTypeVK::kCPU:
      return "CPU";
  }
  FML_UNREACHABLE();
}

constexpr DeviceTypeVK ToDeviceType(const vk::PhysicalDeviceType& type) {
  switch (type) {
    case vk::PhysicalDeviceType::eOther:
      return DeviceTypeVK::kUnknown;
    case vk::PhysicalDeviceType::eIntegratedGpu:
      return DeviceTypeVK::kIntegratedGPU;
    case vk::PhysicalDeviceType::eDiscreteGpu:
      return DeviceTypeVK::kDiscreteGPU;
    case vk::PhysicalDeviceType::eVirtualGpu:
      return DeviceTypeVK::kVirtualGPU;
    case vk::PhysicalDeviceType::eCpu:
      return DeviceTypeVK::kCPU;
      break;
  }
  return DeviceTypeVK::kUnknown;
}

DriverInfoVK::DriverInfoVK(const vk::PhysicalDevice& device) {
  auto props = device.getProperties();
  api_version_ = Version{VK_API_VERSION_MAJOR(props.apiVersion),
                         VK_API_VERSION_MINOR(props.apiVersion),
                         VK_API_VERSION_PATCH(props.apiVersion)};
  vendor_ = IdentifyVendor(props.vendorID);
  if (vendor_ == VendorVK::kUnknown) {
    FML_LOG(WARNING) << "Unknown GPU Driver Vendor: " << props.vendorID
                     << ". This is not an error.";
  }
  type_ = ToDeviceType(props.deviceType);
  if (props.deviceName.data() != nullptr) {
    driver_name_ = props.deviceName.data();
  }

  switch (vendor_) {
    case VendorVK::kQualcomm:
      adreno_gpu_ = GetAdrenoVersion(driver_name_);
      break;
    case VendorVK::kARM:
      mali_gpu_ = GetMaliVersion(driver_name_);
      break;
    default:
      break;
  }
}

DriverInfoVK::~DriverInfoVK() = default;

const Version& DriverInfoVK::GetAPIVersion() const {
  return api_version_;
}

const VendorVK& DriverInfoVK::GetVendor() const {
  return vendor_;
}

const DeviceTypeVK& DriverInfoVK::GetDeviceType() const {
  return type_;
}

const std::string& DriverInfoVK::GetDriverName() const {
  return driver_name_;
}

void DriverInfoVK::DumpToLog() const {
  std::vector<std::pair<std::string, std::string>> items;
  items.emplace_back("Name", driver_name_);
  items.emplace_back("API Version", api_version_.ToString());
  items.emplace_back("Vendor", VendorToString(vendor_));
  items.emplace_back("Device Type", DeviceTypeToString(type_));
  items.emplace_back("Is Emulator", std::to_string(IsEmulator()));

  size_t padding = 0;

  for (const auto& item : items) {
    padding = std::max(padding, item.first.size());
  }

  padding += 1;

  std::stringstream stream;

  stream << std::endl;

  stream << "--- Driver Information ------------------------------------------";

  stream << std::endl;

  for (const auto& item : items) {
    stream << "| " << std::setw(static_cast<int>(padding)) << item.first
           << std::setw(0) << ": " << item.second << std::endl;
  }

  stream << "-----------------------------------------------------------------";

  FML_LOG(IMPORTANT) << stream.str();
}

bool DriverInfoVK::IsEmulator() const {
#if FML_OS_ANDROID
  // Google SwiftShader on Android.
  if (type_ == DeviceTypeVK::kCPU && vendor_ == VendorVK::kGoogle &&
      driver_name_.find("SwiftShader") != std::string::npos) {
    return true;
  }
#endif  // FML_OS_ANDROID
  return false;
}

bool DriverInfoVK::IsKnownBadDriver() const {
  // Disable Maleoon series GPUs, see:
  // https://github.com/flutter/flutter/issues/156623
  if (vendor_ == VendorVK::kHuawei) {
    return true;
  }
<<<<<<< HEAD
  if (vendor_ == VendorVK::kSamsung) {
    // The first version of the Xclipse series GPU has reported
    // bugs, unfortunately all versions of this GPU report the
    // same driver version. Instead we use the Vulkan version
    // as a proxy, assuming that any newer devices would not
    // lower the supported Vulkan API level.
    // See
    // https://vulkan.gpuinfo.org/listreports.php?devicename=samsung+SM-S906B&platform=android
    // https://github.com/flutter/flutter/issues/161334
    return !api_version_.IsAtLeast(Version{1, 3, 0});
=======
  // https://github.com/flutter/flutter/issues/161122
  // https://github.com/flutter/flutter/issues/160960
  // https://github.com/flutter/flutter/issues/160866
  // https://github.com/flutter/flutter/issues/160804
  // https://github.com/flutter/flutter/issues/160406
  if (vendor_ == VendorVK::kImgTec) {
    return true;
>>>>>>> f5a13cac
  }
  return false;
}

std::optional<MaliGPU> DriverInfoVK::GetMaliGPUInfo() const {
  return mali_gpu_;
}

std::optional<AdrenoGPU> DriverInfoVK::GetAdrenoGPUInfo() const {
  return adreno_gpu_;
}

}  // namespace impeller<|MERGE_RESOLUTION|>--- conflicted
+++ resolved
@@ -338,7 +338,7 @@
   if (vendor_ == VendorVK::kHuawei) {
     return true;
   }
-<<<<<<< HEAD
+
   if (vendor_ == VendorVK::kSamsung) {
     // The first version of the Xclipse series GPU has reported
     // bugs, unfortunately all versions of this GPU report the
@@ -349,7 +349,8 @@
     // https://vulkan.gpuinfo.org/listreports.php?devicename=samsung+SM-S906B&platform=android
     // https://github.com/flutter/flutter/issues/161334
     return !api_version_.IsAtLeast(Version{1, 3, 0});
-=======
+  }
+
   // https://github.com/flutter/flutter/issues/161122
   // https://github.com/flutter/flutter/issues/160960
   // https://github.com/flutter/flutter/issues/160866
@@ -357,7 +358,6 @@
   // https://github.com/flutter/flutter/issues/160406
   if (vendor_ == VendorVK::kImgTec) {
     return true;
->>>>>>> f5a13cac
   }
   return false;
 }
