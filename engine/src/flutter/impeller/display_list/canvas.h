--- conflicted
+++ resolved
@@ -381,25 +381,19 @@
 
   void AddRenderEntityToCurrentPass(Entity& entity, bool reuse_depth = false);
 
-<<<<<<< HEAD
   /// Returns true if this operation is consistent with a DrawShadow-like
   /// operation.
   bool IsShadowBlurDrawOperation(const Paint& paint);
 
+  bool AttemptDrawAntialiasedCircle(const Point& center,
+                                    Scalar radius,
+                                    const Paint& paint);
+
   /// Returns the radius common to both width and height of all corners,
   /// or -1 if the radii are not uniform.
   Scalar GetCommonRRectLikeRadius(const RoundingRadii& radii);
 
   bool AttemptDrawBlurredRRect(const RoundRect& round_rect, const Paint& paint);
-=======
-  bool AttemptDrawAntialiasedCircle(const Point& center,
-                                    Scalar radius,
-                                    const Paint& paint);
-
-  bool AttemptDrawBlurredRRect(const Rect& rect,
-                               Size corner_radii,
-                               const Paint& paint);
->>>>>>> 593a7e81
 
   bool AttemptDrawBlurredRSuperellipse(const RoundSuperellipse& rse,
                                        const Paint& paint);
