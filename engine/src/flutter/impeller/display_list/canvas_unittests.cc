--- conflicted
+++ resolved
@@ -280,7 +280,6 @@
   EXPECT_TRUE(canvas->RequiresReadback());
 }
 
-<<<<<<< HEAD
 TEST_P(AiksTest, DrawVerticesLinearGradientWithEmptySize) {
   RenderCallback callback = [&](RenderTarget& render_target) {
     ContentContext context(GetContext(), nullptr);
@@ -372,7 +371,8 @@
   };
 
   ASSERT_TRUE(Playground::OpenPlaygroundHere(callback));
-=======
+}
+
 TEST_P(AiksTest, SupportsBlitToOnscreen) {
   ContentContext context(GetContext(), nullptr);
   auto canvas = CreateTestCanvas(context, Rect::MakeLTRB(0, 0, 100, 100),
@@ -383,7 +383,6 @@
   } else {
     EXPECT_TRUE(canvas->SupportsBlitToOnscreen());
   }
->>>>>>> 9bc7df01
 }
 
 }  // namespace testing
