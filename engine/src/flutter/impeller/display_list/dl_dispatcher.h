--- conflicted
+++ resolved
@@ -140,18 +140,14 @@
                      bool is_aa) override;
 
   // |flutter::DlOpReceiver|
-<<<<<<< HEAD
   void clipRoundSuperellipse(const DlRoundSuperellipse& rse,
-                             ClipOp clip_op,
+                             flutter::DlClipOp clip_op,
                              bool is_aa) override;
 
   // |flutter::DlOpReceiver|
-  void clipPath(const DlPath& path, ClipOp clip_op, bool is_aa) override;
-=======
   void clipPath(const DlPath& path,
                 flutter::DlClipOp clip_op,
                 bool is_aa) override;
->>>>>>> 1d85de0f
 
   // |flutter::DlOpReceiver|
   void drawColor(flutter::DlColor color, flutter::DlBlendMode mode) override;
