// Copyright 2013 The Flutter Authors. All rights reserved.
// Use of this source code is governed by a BSD-style license that can be
// found in the LICENSE file.

#include "impeller/typographer/text_frame.h"
#include "impeller/geometry/scalar.h"
#include "impeller/typographer/font.h"
#include "impeller/typographer/font_glyph_pair.h"

namespace impeller {

TextFrame::TextFrame() = default;

TextFrame::TextFrame(std::vector<TextRun>& runs, Rect bounds, bool has_color)
    : runs_(std::move(runs)), bounds_(bounds), has_color_(has_color) {}

TextFrame::~TextFrame() = default;

Rect TextFrame::GetBounds() const {
  return bounds_;
}

size_t TextFrame::GetRunCount() const {
  return runs_.size();
}

const std::vector<TextRun>& TextFrame::GetRuns() const {
  return runs_;
}

GlyphAtlas::Type TextFrame::GetAtlasType() const {
  return has_color_ ? GlyphAtlas::Type::kColorBitmap
                    : GlyphAtlas::Type::kAlphaBitmap;
}

bool TextFrame::HasColor() const {
  return has_color_;
}

namespace {
constexpr uint32_t kDenominator = 200;
constexpr int32_t kMaximumTextScale = 48;
constexpr Rational kZero(0, kDenominator);
}  // namespace

// static
Rational TextFrame::RoundScaledFontSize(Scalar scale) {
  if (scale > kMaximumTextScale) {
    return Rational(kMaximumTextScale * kDenominator, kDenominator);
  }
  // An arbitrarily chosen maximum text scale to ensure that regardless of the
  // CTM, a glyph will fit in the atlas. If we clamp significantly, this may
  // reduce fidelity but is preferable to the alternative of failing to render.
  Rational result = Rational(std::round(scale * kDenominator), kDenominator);
  return result < kZero ? kZero : result;
}

Rational TextFrame::RoundScaledFontSize(Rational scale) {
  Rational result = Rational(
      std::round((scale.GetNumerator() * static_cast<Scalar>(kDenominator))) /
          scale.GetDenominator(),
      kDenominator);
  return std::clamp(result, Rational(0, kDenominator),
                    Rational(kMaximumTextScale * kDenominator, kDenominator));
}

static constexpr SubpixelPosition ComputeFractionalPosition(Scalar value) {
  value += 0.125;
  value = (value - floorf(value));
  if (value < 0.25) {
    return SubpixelPosition::kSubpixel00;
  }
  if (value < 0.5) {
    return SubpixelPosition::kSubpixel01;
  }
  if (value < 0.75) {
    return SubpixelPosition::kSubpixel02;
  }
  return SubpixelPosition::kSubpixel03;
}

// Compute subpixel position for glyphs based on X position and provided
// max basis length (scale).
// This logic is based on the SkPackedGlyphID logic in SkGlyph.h
// static
SubpixelPosition TextFrame::ComputeSubpixelPosition(
    const TextRun::GlyphPosition& glyph_position,
    AxisAlignment alignment,
    const Matrix& transform) {
  Point pos = transform * glyph_position.position;
  switch (alignment) {
    case AxisAlignment::kNone:
      return SubpixelPosition::kSubpixel00;
    case AxisAlignment::kX:
      return ComputeFractionalPosition(pos.x);
    case AxisAlignment::kY:
      return static_cast<SubpixelPosition>(ComputeFractionalPosition(pos.y)
                                           << 2);
    case AxisAlignment::kAll:
      return static_cast<SubpixelPosition>(
          ComputeFractionalPosition(pos.x) |
          (ComputeFractionalPosition(pos.y) << 2));
  }
}

<<<<<<< HEAD
void TextFrame::SetPerFrameData(Rational scale,
                                Point offset,
                                const Matrix& transform,
                                std::optional<GlyphProperties> properties) {
  if (!transform_.Equals(transform) || scale_ != scale ||
      !ScalarNearlyEqual(offset_.x, offset.x) ||
      !ScalarNearlyEqual(offset_.y, offset.y) ||
      !TextPropertiesEquals(properties_, properties)) {
    bound_values_.clear();
  }
=======
Matrix TextFrame::GetOffsetTransform() const {
  return transform_ * Matrix::MakeTranslation(offset_);
}

void TextFrame::SetPerFrameData(Scalar scale,
                                Point offset,
                                const Matrix& transform,
                                std::optional<GlyphProperties> properties) {
  bound_values_.clear();
>>>>>>> b60d60a1
  scale_ = scale;
  offset_ = offset;
  properties_ = properties;
  transform_ = transform;
}

Rational TextFrame::GetScale() const {
  return scale_;
}

Point TextFrame::GetOffset() const {
  return offset_;
}

std::optional<GlyphProperties> TextFrame::GetProperties() const {
  return properties_;
}

void TextFrame::AppendFrameBounds(const FrameBounds& frame_bounds) {
  bound_values_.push_back(frame_bounds);
}

void TextFrame::ClearFrameBounds() {
  bound_values_.clear();
}

bool TextFrame::IsFrameComplete() const {
  size_t run_size = 0;
  for (const auto& x : runs_) {
    run_size += x.GetGlyphCount();
  }
  return bound_values_.size() == run_size;
}

const FrameBounds& TextFrame::GetFrameBounds(size_t index) const {
  FML_DCHECK(index < bound_values_.size());
  return bound_values_[index];
}

std::pair<size_t, intptr_t> TextFrame::GetAtlasGenerationAndID() const {
  return std::make_pair(generation_, atlas_id_);
}

void TextFrame::SetAtlasGeneration(size_t value, intptr_t atlas_id) {
  generation_ = value;
  atlas_id_ = atlas_id;
}

}  // namespace impeller<|MERGE_RESOLUTION|>--- conflicted
+++ resolved
@@ -103,28 +103,15 @@
   }
 }
 
-<<<<<<< HEAD
+Matrix TextFrame::GetOffsetTransform() const {
+  return transform_ * Matrix::MakeTranslation(offset_);
+}
+
 void TextFrame::SetPerFrameData(Rational scale,
                                 Point offset,
                                 const Matrix& transform,
                                 std::optional<GlyphProperties> properties) {
-  if (!transform_.Equals(transform) || scale_ != scale ||
-      !ScalarNearlyEqual(offset_.x, offset.x) ||
-      !ScalarNearlyEqual(offset_.y, offset.y) ||
-      !TextPropertiesEquals(properties_, properties)) {
-    bound_values_.clear();
-  }
-=======
-Matrix TextFrame::GetOffsetTransform() const {
-  return transform_ * Matrix::MakeTranslation(offset_);
-}
-
-void TextFrame::SetPerFrameData(Scalar scale,
-                                Point offset,
-                                const Matrix& transform,
-                                std::optional<GlyphProperties> properties) {
   bound_values_.clear();
->>>>>>> b60d60a1
   scale_ = scale;
   offset_ = offset;
   properties_ = properties;
