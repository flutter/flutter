// Copyright 2013 The Flutter Authors. All rights reserved.
// Use of this source code is governed by a BSD-style license that can be
// found in the LICENSE file.

#include "impeller/typographer/backends/skia/typographer_context_skia.h"

#include <cstddef>
#include <cstdint>
#include <memory>
#include <numeric>
#include <utility>
#include <vector>

#include "flutter/fml/logging.h"
#include "flutter/fml/trace_event.h"
#include "fml/closure.h"

#include "impeller/base/validation.h"
#include "impeller/core/allocator.h"
#include "impeller/core/buffer_view.h"
#include "impeller/core/formats.h"
#include "impeller/core/host_buffer.h"
#include "impeller/core/platform.h"
#include "impeller/core/texture_descriptor.h"
#include "impeller/geometry/rect.h"
#include "impeller/geometry/size.h"
#include "impeller/renderer/command_buffer.h"
#include "impeller/renderer/render_pass.h"
#include "impeller/renderer/render_target.h"
#include "impeller/typographer/backends/skia/typeface_skia.h"
#include "impeller/typographer/font_glyph_pair.h"
#include "impeller/typographer/glyph.h"
#include "impeller/typographer/glyph_atlas.h"
#include "impeller/typographer/rectangle_packer.h"
#include "impeller/typographer/typographer_context.h"
#include "include/core/SkColor.h"
#include "include/core/SkImageInfo.h"
#include "include/core/SkPaint.h"
#include "include/core/SkSize.h"

#include "third_party/skia/include/core/SkBitmap.h"
#include "third_party/skia/include/core/SkBlendMode.h"
#include "third_party/skia/include/core/SkCanvas.h"
#include "third_party/skia/include/core/SkFont.h"
#include "third_party/skia/include/core/SkSurface.h"

namespace impeller {

constexpr auto kPadding = 2;

namespace {
SkPaint::Cap ToSkiaCap(Cap cap) {
  switch (cap) {
    case Cap::kButt:
      return SkPaint::Cap::kButt_Cap;
    case Cap::kRound:
      return SkPaint::Cap::kRound_Cap;
    case Cap::kSquare:
      return SkPaint::Cap::kSquare_Cap;
  }
  FML_UNREACHABLE();
}

SkPaint::Join ToSkiaJoin(Join join) {
  switch (join) {
    case Join::kMiter:
      return SkPaint::Join::kMiter_Join;
    case Join::kRound:
      return SkPaint::Join::kRound_Join;
    case Join::kBevel:
      return SkPaint::Join::kBevel_Join;
  }
  FML_UNREACHABLE();
}
}  // namespace

std::shared_ptr<TypographerContext> TypographerContextSkia::Make() {
  return std::make_shared<TypographerContextSkia>();
}

TypographerContextSkia::TypographerContextSkia() = default;

TypographerContextSkia::~TypographerContextSkia() = default;

std::shared_ptr<GlyphAtlasContext>
TypographerContextSkia::CreateGlyphAtlasContext(GlyphAtlas::Type type) const {
  return std::make_shared<GlyphAtlasContext>(type);
}

static SkImageInfo GetImageInfo(const GlyphAtlas& atlas, Size size) {
  switch (atlas.GetType()) {
    case GlyphAtlas::Type::kAlphaBitmap:
      return SkImageInfo::MakeA8(SkISize{static_cast<int32_t>(size.width),
                                         static_cast<int32_t>(size.height)});
    case GlyphAtlas::Type::kColorBitmap:
      return SkImageInfo::MakeN32Premul(size.width, size.height);
  }
  FML_UNREACHABLE();
}

/// Append as many glyphs to the texture as will fit, and return the first index
/// of [extra_pairs] that did not fit.
static size_t AppendToExistingAtlas(
    const std::shared_ptr<GlyphAtlas>& atlas,
    const std::vector<FontGlyphPair>& extra_pairs,
    std::vector<Rect>& glyph_positions,
    const std::vector<Rect>& glyph_sizes,
    ISize atlas_size,
    int64_t height_adjustment,
    const std::shared_ptr<RectanglePacker>& rect_packer) {
  TRACE_EVENT0("impeller", __FUNCTION__);
  if (!rect_packer || atlas_size.IsEmpty()) {
    return 0;
  }

  for (size_t i = 0; i < extra_pairs.size(); i++) {
    ISize glyph_size = ISize::Ceil(glyph_sizes[i].GetSize());
    IPoint16 location_in_atlas;
    if (!rect_packer->AddRect(glyph_size.width + kPadding,   //
                              glyph_size.height + kPadding,  //
                              &location_in_atlas             //
                              )) {
      return i;
    }
    // Position the glyph in the center of the 1px padding.
    glyph_positions.push_back(Rect::MakeXYWH(
        location_in_atlas.x() + 1,                      //
        location_in_atlas.y() + height_adjustment + 1,  //
        glyph_size.width,                               //
        glyph_size.height                               //
        ));
  }

  return extra_pairs.size();
}

static size_t PairsFitInAtlasOfSize(
    const std::vector<FontGlyphPair>& pairs,
    const ISize& atlas_size,
    std::vector<Rect>& glyph_positions,
    const std::vector<Rect>& glyph_sizes,
    int64_t height_adjustment,
    const std::shared_ptr<RectanglePacker>& rect_packer,
    size_t start_index) {
  FML_DCHECK(!atlas_size.IsEmpty());

  for (size_t i = start_index; i < pairs.size(); i++) {
    ISize glyph_size = ISize::Ceil(glyph_sizes[i].GetSize());
    IPoint16 location_in_atlas;
    if (!rect_packer->AddRect(glyph_size.width + kPadding,   //
                              glyph_size.height + kPadding,  //
                              &location_in_atlas             //
                              )) {
      return i;
    }
    glyph_positions.push_back(Rect::MakeXYWH(
        location_in_atlas.x() + 1,                      //
        location_in_atlas.y() + height_adjustment + 1,  //
        glyph_size.width,                               //
        glyph_size.height                               //
        ));
  }

  return pairs.size();
}

static ISize ComputeNextAtlasSize(
    const std::shared_ptr<GlyphAtlasContext>& atlas_context,
    const std::vector<FontGlyphPair>& extra_pairs,
    std::vector<Rect>& glyph_positions,
    const std::vector<Rect>& glyph_sizes,
    size_t glyph_index_start,
    int64_t max_texture_height) {
  // Because we can't grow the skyline packer horizontally, pick a reasonable
  // large width for all atlases.
  static constexpr int64_t kAtlasWidth = 4096;
  static constexpr int64_t kMinAtlasHeight = 1024;

  ISize current_size = ISize(kAtlasWidth, kMinAtlasHeight);
  if (atlas_context->GetAtlasSize().height > current_size.height) {
    current_size.height = atlas_context->GetAtlasSize().height * 2;
  }

  auto height_adjustment = atlas_context->GetAtlasSize().height;
  while (current_size.height <= max_texture_height) {
    std::shared_ptr<RectanglePacker> rect_packer;
    if (atlas_context->GetRectPacker() || glyph_index_start) {
      rect_packer = RectanglePacker::Factory(
          kAtlasWidth,
          current_size.height - atlas_context->GetAtlasSize().height);
    } else {
      rect_packer = RectanglePacker::Factory(kAtlasWidth, current_size.height);
    }
    glyph_positions.erase(glyph_positions.begin() + glyph_index_start,
                          glyph_positions.end());
    atlas_context->UpdateRectPacker(rect_packer);
    auto next_index = PairsFitInAtlasOfSize(
        extra_pairs, current_size, glyph_positions, glyph_sizes,
        height_adjustment, rect_packer, glyph_index_start);
    if (next_index == extra_pairs.size()) {
      return current_size;
    }
    current_size = ISize(current_size.width, current_size.height * 2);
  }
  return {};
}

static Point SubpixelPositionToPoint(SubpixelPosition pos) {
  return Point((pos & 0xff) / 4.f, (pos >> 2 & 0xff) / 4.f);
}

static void DrawGlyph(SkCanvas* canvas,
                      const SkPoint position,
                      const ScaledFont& scaled_font,
                      const SubpixelGlyph& glyph,
                      const Rect& scaled_bounds,
                      const std::optional<GlyphProperties>& prop,
                      bool has_color) {
  const auto& metrics = scaled_font.font.GetMetrics();
  SkGlyphID glyph_id = glyph.glyph.index;

  SkFont sk_font(
      TypefaceSkia::Cast(*scaled_font.font.GetTypeface()).GetSkiaTypeface(),
      metrics.point_size, metrics.scaleX, metrics.skewX);
  sk_font.setEdging(SkFont::Edging::kAntiAlias);
  sk_font.setHinting(SkFontHinting::kSlight);
  sk_font.setEmbolden(metrics.embolden);
  sk_font.setSubpixel(true);
  sk_font.setSize(sk_font.getSize() * static_cast<Scalar>(scaled_font.scale));

  auto glyph_color = prop.has_value() ? prop->color.ToARGB() : SK_ColorBLACK;

  SkPaint glyph_paint;
  glyph_paint.setColor(glyph_color);
  glyph_paint.setBlendMode(SkBlendMode::kSrc);
  if (prop.has_value() && prop->stroke) {
    glyph_paint.setStroke(true);
    glyph_paint.setStrokeWidth(prop->stroke_width *
                               static_cast<Scalar>(scaled_font.scale));
    glyph_paint.setStrokeCap(ToSkiaCap(prop->stroke_cap));
    glyph_paint.setStrokeJoin(ToSkiaJoin(prop->stroke_join));
    glyph_paint.setStrokeMiter(prop->stroke_miter);
  }
  canvas->save();
  Point subpixel_offset = SubpixelPositionToPoint(glyph.subpixel_offset);
  canvas->translate(subpixel_offset.x, subpixel_offset.y);
  canvas->drawGlyphs(1u,         // count
                     &glyph_id,  // glyphs
                     &position,  // positions
                     SkPoint::Make(-scaled_bounds.GetLeft(),
                                   -scaled_bounds.GetTop()),  // origin
                     sk_font,                                 // font
                     glyph_paint                              // paint
  );
  canvas->restore();
}

/// @brief Batch render to a single surface.
///
/// This is only safe for use when updating a fresh texture.
static bool BulkUpdateAtlasBitmap(const GlyphAtlas& atlas,
                                  std::shared_ptr<BlitPass>& blit_pass,
                                  HostBuffer& host_buffer,
                                  const std::shared_ptr<Texture>& texture,
                                  const std::vector<FontGlyphPair>& new_pairs,
                                  size_t start_index,
                                  size_t end_index) {
  TRACE_EVENT0("impeller", __FUNCTION__);

  bool has_color = atlas.GetType() == GlyphAtlas::Type::kColorBitmap;

  SkBitmap bitmap;
  bitmap.setInfo(GetImageInfo(atlas, Size(texture->GetSize())));
  if (!bitmap.tryAllocPixels()) {
    return false;
  }

  auto surface = SkSurfaces::WrapPixels(bitmap.pixmap());
  if (!surface) {
    return false;
  }
  auto canvas = surface->getCanvas();
  if (!canvas) {
    return false;
  }

  for (size_t i = start_index; i < end_index; i++) {
    const FontGlyphPair& pair = new_pairs[i];
    auto data = atlas.FindFontGlyphBounds(pair);
    if (!data.has_value()) {
      continue;
    }
    auto [pos, bounds, placeholder] = data.value();
    FML_DCHECK(!placeholder);
    Size size = pos.GetSize();
    if (size.IsEmpty()) {
      continue;
    }

    DrawGlyph(canvas, SkPoint::Make(pos.GetLeft(), pos.GetTop()),
              pair.scaled_font, pair.glyph, bounds, pair.glyph.properties,
              has_color);
  }

  // Writing to a malloc'd buffer and then copying to the staging buffers
  // benchmarks as substantially faster on a number of Android devices.
  BufferView buffer_view = host_buffer.Emplace(
      bitmap.getAddr(0, 0),
      texture->GetSize().Area() *
          BytesPerPixelForPixelFormat(
              atlas.GetTexture()->GetTextureDescriptor().format),
      DefaultUniformAlignment());

  return blit_pass->AddCopy(std::move(buffer_view),  //
                            texture,                 //
                            IRect::MakeXYWH(0, 0, texture->GetSize().width,
                                            texture->GetSize().height));
}

static bool UpdateAtlasBitmap(const GlyphAtlas& atlas,
                              std::shared_ptr<BlitPass>& blit_pass,
                              HostBuffer& host_buffer,
                              const std::shared_ptr<Texture>& texture,
                              const std::vector<FontGlyphPair>& new_pairs,
                              size_t start_index,
                              size_t end_index) {
  TRACE_EVENT0("impeller", __FUNCTION__);

  bool has_color = atlas.GetType() == GlyphAtlas::Type::kColorBitmap;

  for (size_t i = start_index; i < end_index; i++) {
    const FontGlyphPair& pair = new_pairs[i];
    auto data = atlas.FindFontGlyphBounds(pair);
    if (!data.has_value()) {
      continue;
    }
    auto [pos, bounds, placeholder] = data.value();
    FML_DCHECK(!placeholder);

    Size size = pos.GetSize();
    if (size.IsEmpty()) {
      continue;
    }
    // The uploaded bitmap is expanded by 1px of padding
    // on each side.
    size.width += 2;
    size.height += 2;

    SkBitmap bitmap;
    bitmap.setInfo(GetImageInfo(atlas, size));
    if (!bitmap.tryAllocPixels()) {
      return false;
    }

    auto surface = SkSurfaces::WrapPixels(bitmap.pixmap());
    if (!surface) {
      return false;
    }
    auto canvas = surface->getCanvas();
    if (!canvas) {
      return false;
    }

    DrawGlyph(canvas, SkPoint::Make(1, 1), pair.scaled_font, pair.glyph, bounds,
              pair.glyph.properties, has_color);

    // Writing to a malloc'd buffer and then copying to the staging buffers
    // benchmarks as substantially faster on a number of Android devices.
    BufferView buffer_view = host_buffer.Emplace(
        bitmap.getAddr(0, 0),
        size.Area() * BytesPerPixelForPixelFormat(
                          atlas.GetTexture()->GetTextureDescriptor().format),
        DefaultUniformAlignment());

    // convert_to_read is set to false so that the texture remains in a transfer
    // dst layout until we finish writing to it below. This only has an impact
    // on Vulkan where we are responsible for managing image layouts.
    if (!blit_pass->AddCopy(std::move(buffer_view),  //
                            texture,                 //
                            IRect::MakeXYWH(pos.GetLeft() - 1, pos.GetTop() - 1,
                                            size.width, size.height),  //
                            /*label=*/"",                              //
                            /*mip_level=*/0,                           //
                            /*slice=*/0,                               //
                            /*convert_to_read=*/false                  //
                            )) {
      return false;
    }
  }
  return blit_pass->ConvertTextureToShaderRead(texture);
}

static Rect ComputeGlyphSize(const SkFont& font,
                             const SubpixelGlyph& glyph,
                             Scalar scale) {
  SkRect scaled_bounds;
  SkPaint glyph_paint;
  if (glyph.properties.has_value() && glyph.properties->stroke) {
    glyph_paint.setStroke(true);
    glyph_paint.setStrokeWidth(glyph.properties->stroke_width * scale);
    glyph_paint.setStrokeCap(ToSkiaCap(glyph.properties->stroke_cap));
    glyph_paint.setStrokeJoin(ToSkiaJoin(glyph.properties->stroke_join));
    glyph_paint.setStrokeMiter(glyph.properties->stroke_miter);
  }
  font.getBounds(&glyph.glyph.index, 1, &scaled_bounds, &glyph_paint);

  // Expand the bounds of glyphs at subpixel offsets by 2 in the x direction.
  Scalar adjustment = 0.0;
  if (glyph.subpixel_offset != SubpixelPosition::kSubpixel00) {
    adjustment = 1.0;
  }
  return Rect::MakeLTRB(scaled_bounds.fLeft - adjustment, scaled_bounds.fTop,
                        scaled_bounds.fRight + adjustment,
                        scaled_bounds.fBottom);
};

std::pair<std::vector<FontGlyphPair>, std::vector<Rect>>
TypographerContextSkia::CollectNewGlyphs(
    const std::shared_ptr<GlyphAtlas>& atlas,
    const std::vector<std::shared_ptr<TextFrame>>& text_frames) {
  std::vector<FontGlyphPair> new_glyphs;
  std::vector<Rect> glyph_sizes;
  size_t generation_id = atlas->GetAtlasGeneration();
  intptr_t atlas_id = reinterpret_cast<intptr_t>(atlas.get());
  for (const auto& frame : text_frames) {
// TODO(jonahwilliams): determine how to re-enable this. See
// https://github.com/flutter/flutter/issues/163730 for example. This can
// happen when the Aiks/Typographer context are re-created, but the last
// DisplayList is re-used. The "atlas_id" check is not reliable, perhaps
// because it may end up with the same memory?
#if false
    auto [frame_generation_id, frame_atlas_id] =
        frame->GetAtlasGenerationAndID();
    if (atlas->IsValid() && frame->IsFrameComplete() &&
        frame_generation_id == generation_id && frame_atlas_id == atlas_id &&
        !frame->GetFrameBounds(0).is_placeholder) {
      continue;
    }
#endif  // false
    frame->ClearFrameBounds();
    frame->SetAtlasGeneration(generation_id, atlas_id);

    for (const auto& run : frame->GetRuns()) {
      auto metrics = run.GetFont().GetMetrics();

      auto rounded_scale = TextFrame::RoundScaledFontSize(frame->GetScale());
      ScaledFont scaled_font{.font = run.GetFont(), .scale = rounded_scale};

      FontGlyphAtlas* font_glyph_atlas =
          atlas->GetOrCreateFontGlyphAtlas(scaled_font);
      FML_DCHECK(!!font_glyph_atlas);

      SkFont sk_font(
          TypefaceSkia::Cast(*scaled_font.font.GetTypeface()).GetSkiaTypeface(),
          metrics.point_size, metrics.scaleX, metrics.skewX);
      sk_font.setEdging(SkFont::Edging::kAntiAlias);
      sk_font.setHinting(SkFontHinting::kSlight);
      sk_font.setEmbolden(metrics.embolden);
      // Rather than computing the bounds at the requested point size and
      // scaling up the bounds, we scale up the font size and request the
      // bounds. This seems to give more accurate bounds information.
      sk_font.setSize(sk_font.getSize() *
                      static_cast<Scalar>(scaled_font.scale));
      sk_font.setSubpixel(true);

      for (const auto& glyph_position : run.GetGlyphPositions()) {
<<<<<<< HEAD
        auto foo =
            frame->GetTransform() * Matrix::MakeTranslation(frame->GetOffset());
        SubpixelPosition subpixel = TextFrame::ComputeSubpixelPosition(
            glyph_position, scaled_font.font.GetAxisAlignment(), foo);
=======
        Point subpixel = TextFrame::ComputeSubpixelPosition(
            glyph_position, scaled_font.font.GetAxisAlignment(),
            frame->GetOffsetTransform());
>>>>>>> b60d60a1
        SubpixelGlyph subpixel_glyph(glyph_position.glyph, subpixel,
                                     frame->GetProperties());
        const auto& font_glyph_bounds =
            font_glyph_atlas->FindGlyphBounds(subpixel_glyph);

        if (!font_glyph_bounds.has_value()) {
          new_glyphs.push_back(FontGlyphPair{scaled_font, subpixel_glyph});
          auto glyph_bounds = ComputeGlyphSize(
              sk_font, subpixel_glyph, static_cast<Scalar>(scaled_font.scale));
          glyph_sizes.push_back(glyph_bounds);

          auto frame_bounds = FrameBounds{
              Rect::MakeLTRB(0, 0, 0, 0),  //
              glyph_bounds,                //
              /*placeholder=*/true         //
          };

          frame->AppendFrameBounds(frame_bounds);
          font_glyph_atlas->AppendGlyph(subpixel_glyph, frame_bounds);
        } else {
          frame->AppendFrameBounds(font_glyph_bounds.value());
        }
      }
    }
  }
  return {std::move(new_glyphs), std::move(glyph_sizes)};
}

std::shared_ptr<GlyphAtlas> TypographerContextSkia::CreateGlyphAtlas(
    Context& context,
    GlyphAtlas::Type type,
    HostBuffer& host_buffer,
    const std::shared_ptr<GlyphAtlasContext>& atlas_context,
    const std::vector<std::shared_ptr<TextFrame>>& text_frames) const {
  TRACE_EVENT0("impeller", __FUNCTION__);
  if (!IsValid()) {
    return nullptr;
  }
  std::shared_ptr<GlyphAtlas> last_atlas = atlas_context->GetGlyphAtlas();
  FML_DCHECK(last_atlas->GetType() == type);

  if (text_frames.empty()) {
    return last_atlas;
  }

  // ---------------------------------------------------------------------------
  // Step 1: Determine if the atlas type and font glyph pairs are compatible
  //         with the current atlas and reuse if possible. For each new font and
  //         glyph pair, compute the glyph size at scale.
  // ---------------------------------------------------------------------------
  auto [new_glyphs, glyph_sizes] = CollectNewGlyphs(last_atlas, text_frames);
  if (new_glyphs.size() == 0) {
    return last_atlas;
  }

  // ---------------------------------------------------------------------------
  // Step 2: Determine if the additional missing glyphs can be appended to the
  //         existing bitmap without recreating the atlas.
  // ---------------------------------------------------------------------------
  std::vector<Rect> glyph_positions;
  glyph_positions.reserve(new_glyphs.size());
  size_t first_missing_index = 0;

  if (last_atlas->GetTexture()) {
    // Append all glyphs that fit into the current atlas.
    first_missing_index = AppendToExistingAtlas(
        last_atlas, new_glyphs, glyph_positions, glyph_sizes,
        atlas_context->GetAtlasSize(), atlas_context->GetHeightAdjustment(),
        atlas_context->GetRectPacker());

    // ---------------------------------------------------------------------------
    // Step 3a: Record the positions in the glyph atlas of the newly added
    //          glyphs.
    // ---------------------------------------------------------------------------
    for (size_t i = 0; i < first_missing_index; i++) {
      last_atlas->AddTypefaceGlyphPositionAndBounds(
          new_glyphs[i], glyph_positions[i], glyph_sizes[i]);
    }

    std::shared_ptr<CommandBuffer> cmd_buffer = context.CreateCommandBuffer();
    std::shared_ptr<BlitPass> blit_pass = cmd_buffer->CreateBlitPass();

    fml::ScopedCleanupClosure closure([&]() {
      blit_pass->EncodeCommands();
      if (!context.EnqueueCommandBuffer(std::move(cmd_buffer))) {
        VALIDATION_LOG << "Failed to submit glyph atlas command buffer";
      }
    });

    // ---------------------------------------------------------------------------
    // Step 4a: Draw new font-glyph pairs into the a host buffer and encode
    // the uploads into the blit pass.
    // ---------------------------------------------------------------------------
    if (!UpdateAtlasBitmap(*last_atlas, blit_pass, host_buffer,
                           last_atlas->GetTexture(), new_glyphs, 0,
                           first_missing_index)) {
      return nullptr;
    }

    // If all glyphs fit, just return the old atlas.
    if (first_missing_index == new_glyphs.size()) {
      return last_atlas;
    }
  }

  int64_t height_adjustment = atlas_context->GetAtlasSize().height;
  const int64_t max_texture_height =
      context.GetResourceAllocator()->GetMaxTextureSizeSupported().height;

  // IF the current atlas size is as big as it can get, then "GC" and create an
  // atlas with only the required glyphs. OpenGLES cannot reliably perform the
  // blit required here, as 1) it requires attaching textures as read and write
  // framebuffers which has substantially smaller size limits that max textures
  // and 2) is missing a GLES 2.0 implementation and cap check.
  bool blit_old_atlas = true;
  std::shared_ptr<GlyphAtlas> new_atlas = last_atlas;
  if (atlas_context->GetAtlasSize().height >= max_texture_height ||
      context.GetBackendType() == Context::BackendType::kOpenGLES) {
    blit_old_atlas = false;
    new_atlas = std::make_shared<GlyphAtlas>(
        type, /*initial_generation=*/last_atlas->GetAtlasGeneration() + 1);

    auto [update_glyphs, update_sizes] =
        CollectNewGlyphs(new_atlas, text_frames);
    new_glyphs = std::move(update_glyphs);
    glyph_sizes = std::move(update_sizes);

    glyph_positions.clear();
    glyph_positions.reserve(new_glyphs.size());
    first_missing_index = 0;

    height_adjustment = 0;
    atlas_context->UpdateRectPacker(nullptr);
    atlas_context->UpdateGlyphAtlas(new_atlas, {0, 0}, 0);
  }

  // A new glyph atlas must be created.
  ISize atlas_size = ComputeNextAtlasSize(atlas_context,        //
                                          new_glyphs,           //
                                          glyph_positions,      //
                                          glyph_sizes,          //
                                          first_missing_index,  //
                                          max_texture_height    //
  );

  atlas_context->UpdateGlyphAtlas(new_atlas, atlas_size, height_adjustment);
  if (atlas_size.IsEmpty()) {
    return nullptr;
  }
  FML_DCHECK(new_glyphs.size() == glyph_positions.size());

  TextureDescriptor descriptor;
  switch (type) {
    case GlyphAtlas::Type::kAlphaBitmap:
      descriptor.format =
          context.GetCapabilities()->GetDefaultGlyphAtlasFormat();
      break;
    case GlyphAtlas::Type::kColorBitmap:
      descriptor.format = PixelFormat::kR8G8B8A8UNormInt;
      break;
  }
  descriptor.size = atlas_size;
  descriptor.storage_mode = StorageMode::kDevicePrivate;
  descriptor.usage = TextureUsage::kShaderRead;
  std::shared_ptr<Texture> new_texture =
      context.GetResourceAllocator()->CreateTexture(descriptor);
  if (!new_texture) {
    return nullptr;
  }

  new_texture->SetLabel("GlyphAtlas");

  std::shared_ptr<CommandBuffer> cmd_buffer = context.CreateCommandBuffer();
  std::shared_ptr<BlitPass> blit_pass = cmd_buffer->CreateBlitPass();

  fml::ScopedCleanupClosure closure([&]() {
    blit_pass->EncodeCommands();
    if (!context.EnqueueCommandBuffer(std::move(cmd_buffer))) {
      VALIDATION_LOG << "Failed to submit glyph atlas command buffer";
    }
  });

  // Now append all remaining glyphs. This should never have any missing data...
  auto old_texture = new_atlas->GetTexture();
  new_atlas->SetTexture(std::move(new_texture));

  // ---------------------------------------------------------------------------
  // Step 3a: Record the positions in the glyph atlas of the newly added
  //          glyphs.
  // ---------------------------------------------------------------------------
  for (size_t i = first_missing_index; i < glyph_positions.size(); i++) {
    new_atlas->AddTypefaceGlyphPositionAndBounds(
        new_glyphs[i], glyph_positions[i], glyph_sizes[i]);
  }

  // ---------------------------------------------------------------------------
  // Step 4a: Draw new font-glyph pairs into the a host buffer and encode
  // the uploads into the blit pass.
  // ---------------------------------------------------------------------------
  if (!BulkUpdateAtlasBitmap(*new_atlas, blit_pass, host_buffer,
                             new_atlas->GetTexture(), new_glyphs,
                             first_missing_index, new_glyphs.size())) {
    return nullptr;
  }

  // Blit the old texture to the top left of the new atlas.
  if (blit_old_atlas && old_texture) {
    blit_pass->AddCopy(old_texture, new_atlas->GetTexture(),
                       IRect::MakeSize(new_atlas->GetTexture()->GetSize()),
                       {0, 0});
  }

  // ---------------------------------------------------------------------------
  // Step 8b: Record the texture in the glyph atlas.
  // ---------------------------------------------------------------------------

  return new_atlas;
}

}  // namespace impeller<|MERGE_RESOLUTION|>--- conflicted
+++ resolved
@@ -464,16 +464,9 @@
       sk_font.setSubpixel(true);
 
       for (const auto& glyph_position : run.GetGlyphPositions()) {
-<<<<<<< HEAD
-        auto foo =
-            frame->GetTransform() * Matrix::MakeTranslation(frame->GetOffset());
         SubpixelPosition subpixel = TextFrame::ComputeSubpixelPosition(
-            glyph_position, scaled_font.font.GetAxisAlignment(), foo);
-=======
-        Point subpixel = TextFrame::ComputeSubpixelPosition(
             glyph_position, scaled_font.font.GetAxisAlignment(),
             frame->GetOffsetTransform());
->>>>>>> b60d60a1
         SubpixelGlyph subpixel_glyph(glyph_position.glyph, subpixel,
                                      frame->GetProperties());
         const auto& font_glyph_bounds =
