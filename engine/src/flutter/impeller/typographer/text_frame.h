--- conflicted
+++ resolved
@@ -93,7 +93,7 @@
   // processed.
   std::pair<size_t, intptr_t> GetAtlasGenerationAndID() const;
 
-  Scalar GetScale() const;
+  Rational GetScale() const;
 
   TextFrame& operator=(TextFrame&& other) = default;
 
@@ -109,13 +109,6 @@
   friend class TypographerContextSkia;
   friend class LazyGlyphAtlas;
 
-<<<<<<< HEAD
-  Rational GetScale() const;
-
-  Point GetOffset() const;
-
-=======
->>>>>>> b60d60a1
   std::optional<GlyphProperties> GetProperties() const;
 
   void AppendFrameBounds(const FrameBounds& frame_bounds);
