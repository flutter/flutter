// Copyright 2013 The Flutter Authors. All rights reserved.
// Use of this source code is governed by a BSD-style license that can be
// found in the LICENSE file.

#ifndef FLUTTER_IMPELLER_TYPOGRAPHER_TEXT_FRAME_H_
#define FLUTTER_IMPELLER_TYPOGRAPHER_TEXT_FRAME_H_

#include <cstdint>
#include "impeller/geometry/rational.h"
#include "impeller/typographer/glyph_atlas.h"
#include "impeller/typographer/text_run.h"

namespace impeller {

//------------------------------------------------------------------------------
/// @brief      Represents a collection of shaped text runs.
///
///             This object is typically the entrypoint in the Impeller type
///             rendering subsystem.
///
/// A text frame should not be reused in multiple places within a single frame,
/// as internally it is used as a cache for various glyph properties.
class TextFrame {
 public:
  TextFrame();

  TextFrame(std::vector<TextRun>& runs, Rect bounds, bool has_color);

  ~TextFrame();

  static SubpixelPosition ComputeSubpixelPosition(
      const TextRun::GlyphPosition& glyph_position,
      AxisAlignment alignment,
      const Matrix& transform);

  static Rational RoundScaledFontSize(Scalar scale);
  static Rational RoundScaledFontSize(Rational scale);

  //----------------------------------------------------------------------------
  /// @brief      The conservative bounding box for this text frame.
  ///
  /// @return     The bounds rectangle. If there are no glyphs in this text
  ///             frame and empty Rectangle is returned instead.
  ///
  Rect GetBounds() const;

  //----------------------------------------------------------------------------
  /// @brief      The number of runs in this text frame.
  ///
  /// @return     The run count.
  ///
  size_t GetRunCount() const;

  //----------------------------------------------------------------------------
  /// @brief      Returns a reference to all the text runs in this frame.
  ///
  /// @return     The runs in this frame.
  ///
  const std::vector<TextRun>& GetRuns() const;

  //----------------------------------------------------------------------------
  /// @brief      Returns the paint color this text frame was recorded with.
  ///
  ///             Non-bitmap/COLR fonts always use a black text color here, but
  ///             COLR fonts can potentially use the paint color in the glyph
  ///             atlas, so this color must be considered as part of the cache
  ///             key.
  bool HasColor() const;

  //----------------------------------------------------------------------------
  /// @brief      The type of atlas this run should be place in.
  GlyphAtlas::Type GetAtlasType() const;

  /// @brief Verifies that all glyphs in this text frame have computed bounds
  ///        information.
  bool IsFrameComplete() const;

  /// @brief Retrieve the frame bounds for the glyph at [index].
  ///
  /// This method is only valid if [IsFrameComplete] returns true.
  const FrameBounds& GetFrameBounds(size_t index) const;

  /// @brief Store text frame scale, offset, and properties for hashing in th
  /// glyph atlas.
  void SetPerFrameData(Rational scale,
                       Point offset,
                       const Matrix& transform,
                       std::optional<GlyphProperties> properties);

  // A generation id for the glyph atlas this text run was associated
  // with. As long as the frame generation matches the atlas generation,
  // the contents are guaranteed to be populated and do not need to be
  // processed.
  std::pair<size_t, intptr_t> GetAtlasGenerationAndID() const;

<<<<<<< HEAD
  Scalar GetScale() const;
=======
  Rational GetScale() const;
>>>>>>> a79e7a98

  TextFrame& operator=(TextFrame&& other) = default;

  TextFrame(const TextFrame& other) = default;

  const Matrix& GetTransform() const { return transform_; }

  Point GetOffset() const;

  Matrix GetOffsetTransform() const;

 private:
  friend class TypographerContextSkia;
  friend class LazyGlyphAtlas;

  std::optional<GlyphProperties> GetProperties() const;

  void AppendFrameBounds(const FrameBounds& frame_bounds);

  void ClearFrameBounds();

  void SetAtlasGeneration(size_t value, intptr_t atlas_id);

  std::vector<TextRun> runs_;
  Rect bounds_;
  bool has_color_;

  // Data that is cached when rendering the text frame and is only
  // valid for the current atlas generation.
  std::vector<FrameBounds> bound_values_;
  Rational scale_ = Rational(0, 1);
  size_t generation_ = 0;
  intptr_t atlas_id_ = 0;
  Point offset_;
  std::optional<GlyphProperties> properties_;
  Matrix transform_;
};

}  // namespace impeller

#endif  // FLUTTER_IMPELLER_TYPOGRAPHER_TEXT_FRAME_H_<|MERGE_RESOLUTION|>--- conflicted
+++ resolved
@@ -93,11 +93,7 @@
   // processed.
   std::pair<size_t, intptr_t> GetAtlasGenerationAndID() const;
 
-<<<<<<< HEAD
-  Scalar GetScale() const;
-=======
   Rational GetScale() const;
->>>>>>> a79e7a98
 
   TextFrame& operator=(TextFrame&& other) = default;
 
