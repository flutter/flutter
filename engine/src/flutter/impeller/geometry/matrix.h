// Copyright 2013 The Flutter Authors. All rights reserved.
// Use of this source code is governed by a BSD-style license that can be
// found in the LICENSE file.

#ifndef FLUTTER_IMPELLER_GEOMETRY_MATRIX_H_
#define FLUTTER_IMPELLER_GEOMETRY_MATRIX_H_

#include <cmath>
#include <iomanip>
#include <limits>
#include <optional>
#include <ostream>
#include <utility>

#include "impeller/geometry/matrix_decomposition.h"
#include "impeller/geometry/point.h"
#include "impeller/geometry/quaternion.h"
#include "impeller/geometry/scalar.h"
#include "impeller/geometry/shear.h"
#include "impeller/geometry/size.h"
#include "impeller/geometry/vector.h"

namespace impeller {

//------------------------------------------------------------------------------
/// @brief      A 4x4 matrix using column-major storage.
///
///             Utility methods that need to make assumptions about normalized
///             device coordinates must use the following convention:
///               * Left-handed coordinate system. Positive rotation is
///                 clockwise about axis of rotation.
///               * Lower left corner is -1.0f, -1.0.
///               * Upper right corner is  1.0f,  1.0.
///               * Visible z-space is from 0.0 to 1.0.
///                 * This is NOT the same as OpenGL! Be careful.
///               * NDC origin is at (0.0f, 0.0f, 0.5f).
struct Matrix {
  union {
    Scalar m[16];
    Scalar e[4][4];
    Vector4 vec[4];
  };

  //----------------------------------------------------------------------------
  /// Constructs a default identity matrix.
  ///
  constexpr Matrix()
      // clang-format off
      : vec{ Vector4(1.0f,  0.0f,  0.0f,  0.0f),
             Vector4(0.0f,  1.0f,  0.0f,  0.0f),
             Vector4(0.0f,  0.0f,  1.0f,  0.0f),
             Vector4(0.0f,  0.0f,  0.0f,  1.0f)} {}
  // clang-format on

  // clang-format off
  constexpr Matrix(Scalar m0,  Scalar m1,  Scalar m2,  Scalar m3,
                   Scalar m4,  Scalar m5,  Scalar m6,  Scalar m7,
                   Scalar m8,  Scalar m9,  Scalar m10, Scalar m11,
                   Scalar m12, Scalar m13, Scalar m14, Scalar m15)
      : vec{Vector4(m0,  m1,  m2,  m3),
            Vector4(m4,  m5,  m6,  m7),
            Vector4(m8,  m9,  m10, m11),
            Vector4(m12, m13, m14, m15)} {}
  // clang-format on

  explicit Matrix(const MatrixDecomposition& decomposition);

  // clang-format off
  static constexpr Matrix MakeColumn(
                   Scalar m0,  Scalar m1,  Scalar m2,  Scalar m3,
                   Scalar m4,  Scalar m5,  Scalar m6,  Scalar m7,
                   Scalar m8,  Scalar m9,  Scalar m10, Scalar m11,
                   Scalar m12, Scalar m13, Scalar m14, Scalar m15){
    return Matrix(m0,  m1,  m2,  m3,
                  m4,  m5,  m6,  m7,
                  m8,  m9,  m10, m11,
                  m12, m13, m14, m15);

  }
  // clang-format on

  // clang-format off
  static constexpr Matrix MakeRow(
                   Scalar m0,  Scalar m1,  Scalar m2,  Scalar m3,
                   Scalar m4,  Scalar m5,  Scalar m6,  Scalar m7,
                   Scalar m8,  Scalar m9,  Scalar m10, Scalar m11,
                   Scalar m12, Scalar m13, Scalar m14, Scalar m15){
    return Matrix(m0,  m4,  m8,   m12,
                  m1,  m5,  m9,   m13,
                  m2,  m6,  m10,  m14,
                  m3,  m7,  m11,  m15);
  }
  // clang-format on

  static constexpr Matrix MakeTranslation(const Vector3& t) {
    // clang-format off
    return Matrix(1.0f, 0.0f, 0.0f, 0.0f,
                  0.0f, 1.0f, 0.0f, 0.0f,
                  0.0f, 0.0f, 1.0f, 0.0f,
                  t.x, t.y, t.z, 1.0f);
    // clang-format on
  }

  static constexpr Matrix MakeScale(const Vector3& s) {
    // clang-format off
    return Matrix(s.x, 0.0f, 0.0f, 0.0f,
                  0.0f, s.y, 0.0f, 0.0f,
                  0.0f, 0.0f, s.z, 0.0f,
                  0.0f, 0.0f, 0.0f, 1.0f);
    // clang-format on
  }

  static constexpr Matrix MakeTranslateScale(const Vector3& s,
                                             const Vector3& t) {
    // clang-format off
    return Matrix(s.x, 0.0f, 0.0f, 0.0f,
                  0.0f, s.y, 0.0f, 0.0f,
                  0.0f, 0.0f, s.z, 0.0f,
                  t.x , t.y, t.z, 1.0f);
    // clang-format on
  }

  static constexpr Matrix MakeScale(const Vector2& s) {
    return MakeScale(Vector3(s.x, s.y, 1.0f));
  }

  static constexpr Matrix MakeSkew(Scalar sx, Scalar sy) {
    // clang-format off
    return Matrix(1.0f, sy , 0.0f, 0.0f,
                  sx , 1.0f, 0.0f, 0.0f,
                  0.0f, 0.0f, 1.0f, 0.0f,
                  0.0f, 0.0f, 0.0f, 1.0f);
    // clang-format on
  }

  static Matrix MakeRotation(Quaternion q) {
    // clang-format off
    return Matrix(
      1.0f - 2.0f * q.y * q.y  - 2.0f * q.z * q.z,
      2.0f * q.x  * q.y + 2.0f * q.z  * q.w,
      2.0f * q.x  * q.z - 2.0f * q.y  * q.w,
      0.0f,

      2.0f * q.x  * q.y - 2.0f * q.z  * q.w,
      1.0f - 2.0f * q.x * q.x  - 2.0f * q.z * q.z,
      2.0f * q.y  * q.z + 2.0f * q.x  * q.w,
      0.0f,

      2.0f * q.x  * q.z + 2.0f * q.y * q.w,
      2.0f * q.y  * q.z - 2.0f * q.x * q.w,
      1.0f - 2.0f * q.x * q.x  - 2.0f * q.y * q.y,
      0.0f,

      0.0f,
      0.0f,
      0.0f,
      1.0f);
    // clang-format on
  }

  static Matrix MakeRotation(Radians radians, const Vector4& r) {
    const Vector4 v = r.Normalize();

    const Vector2 cos_sin = CosSin(radians);
    const Scalar cosine = cos_sin.x;
    const Scalar cosp = 1.0f - cosine;
    const Scalar sine = cos_sin.y;

    // clang-format off
    return Matrix(
      cosine + cosp * v.x * v.x,
      cosp * v.x * v.y + v.z * sine,
      cosp * v.x * v.z - v.y * sine,
      0.0f,

      cosp * v.x * v.y - v.z * sine,
      cosine + cosp * v.y * v.y,
      cosp * v.y * v.z + v.x * sine,
      0.0f,

      cosp * v.x * v.z + v.y * sine,
      cosp * v.y * v.z - v.x * sine,
      cosine + cosp * v.z * v.z,
      0.0f,

      0.0f,
      0.0f,
      0.0f,
      1.0f);
    // clang-format on
  }

  static Matrix MakeRotationX(Radians r) {
    const Vector2 cos_sin = CosSin(r);
    const Scalar cosine = cos_sin.x;
    const Scalar sine = cos_sin.y;

    // clang-format off
    return Matrix(
      1.0f,  0.0f,    0.0f,    0.0f,
      0.0f,  cosine,  sine,    0.0f,
      0.0f, -sine,    cosine,  0.0f,
      0.0f,  0.0f,    0.0f,    1.0f
    );
    // clang-format on
  }

  static Matrix MakeRotationY(Radians r) {
    const Vector2 cos_sin = CosSin(r);
    const Scalar cosine = cos_sin.x;
    const Scalar sine = cos_sin.y;

    // clang-format off
    return Matrix(
      cosine,  0.0f, -sine,    0.0f,
      0.0f,    1.0f,  0.0f,    0.0f,
      sine,    0.0f,  cosine,  0.0f,
      0.0f,    0.0f,  0.0f,    1.0f
    );
    // clang-format on
  }

  static Matrix MakeRotationZ(Radians r) {
    const Vector2 cos_sin = CosSin(r);
    const Scalar cosine = cos_sin.x;
    const Scalar sine = cos_sin.y;

    // clang-format off
    return Matrix (
      cosine, sine,   0.0f, 0.0f,
      -sine,  cosine, 0.0f, 0.0f,
      0.0f,    0.0f,    1.0f, 0.0f,
      0.0f,    0.0f,    0.0f, 1.0
    );
    // clang-format on
  }

  /// The Matrix without its `w` components (without translation).
  constexpr Matrix Basis() const {
    // clang-format off
    return Matrix(
      m[0], m[1], m[2],  0.0f,
      m[4], m[5], m[6],  0.0f,
      m[8], m[9], m[10], 0.0f,
      0.0f,  0.0f,  0.0f,   1.0
    );
    // clang-format on
  }

  // Converts the second row/col to identity to make this an equivalent
  // to a Skia 3x3 Matrix.
  constexpr Matrix To3x3() const {
    // clang-format off
    return Matrix(
      m[0], m[1], 0,  m[3],
      m[4], m[5], 0,  m[7],
      0, 0, 1, 0,
      m[12], m[13], 0, m[15]
    );
    // clang-format on
  }

  constexpr Matrix Translate(const Vector3& t) const {
    // clang-format off
    return Matrix(m[0], m[1], m[2], m[3],
                  m[4], m[5], m[6], m[7],
                  m[8], m[9], m[10], m[11],
                  m[0] * t.x + m[4] * t.y + m[8]  * t.z + m[12],
                  m[1] * t.x + m[5] * t.y + m[9]  * t.z + m[13],
                  m[2] * t.x + m[6] * t.y + m[10] * t.z + m[14],
                  m[3] * t.x + m[7] * t.y + m[11] * t.z + m[15]);
    // clang-format on
  }

  constexpr Matrix Scale(const Vector3& s) const {
    // clang-format off
    return Matrix(m[0] * s.x, m[1] * s.x, m[2]  * s.x, m[3]  * s.x,
                  m[4] * s.y, m[5] * s.y, m[6]  * s.y, m[7]  * s.y,
                  m[8] * s.z, m[9] * s.z, m[10] * s.z, m[11] * s.z,
                  m[12]     , m[13]     , m[14]      , m[15]       );
    // clang-format on
  }

  constexpr Matrix Multiply(const Matrix& o) const {
    // clang-format off
    return Matrix(
        m[0] * o.m[0]  + m[4] * o.m[1]  + m[8]  * o.m[2]  + m[12] * o.m[3],
        m[1] * o.m[0]  + m[5] * o.m[1]  + m[9]  * o.m[2]  + m[13] * o.m[3],
        m[2] * o.m[0]  + m[6] * o.m[1]  + m[10] * o.m[2]  + m[14] * o.m[3],
        m[3] * o.m[0]  + m[7] * o.m[1]  + m[11] * o.m[2]  + m[15] * o.m[3],
        m[0] * o.m[4]  + m[4] * o.m[5]  + m[8]  * o.m[6]  + m[12] * o.m[7],
        m[1] * o.m[4]  + m[5] * o.m[5]  + m[9]  * o.m[6]  + m[13] * o.m[7],
        m[2] * o.m[4]  + m[6] * o.m[5]  + m[10] * o.m[6]  + m[14] * o.m[7],
        m[3] * o.m[4]  + m[7] * o.m[5]  + m[11] * o.m[6]  + m[15] * o.m[7],
        m[0] * o.m[8]  + m[4] * o.m[9]  + m[8]  * o.m[10] + m[12] * o.m[11],
        m[1] * o.m[8]  + m[5] * o.m[9]  + m[9]  * o.m[10] + m[13] * o.m[11],
        m[2] * o.m[8]  + m[6] * o.m[9]  + m[10] * o.m[10] + m[14] * o.m[11],
        m[3] * o.m[8]  + m[7] * o.m[9]  + m[11] * o.m[10] + m[15] * o.m[11],
        m[0] * o.m[12] + m[4] * o.m[13] + m[8]  * o.m[14] + m[12] * o.m[15],
        m[1] * o.m[12] + m[5] * o.m[13] + m[9]  * o.m[14] + m[13] * o.m[15],
        m[2] * o.m[12] + m[6] * o.m[13] + m[10] * o.m[14] + m[14] * o.m[15],
        m[3] * o.m[12] + m[7] * o.m[13] + m[11] * o.m[14] + m[15] * o.m[15]);
    // clang-format on
  }

  constexpr Matrix Transpose() const {
    // clang-format off
    return {
        m[0], m[4], m[8],  m[12],
        m[1], m[5], m[9],  m[13],
        m[2], m[6], m[10], m[14],
        m[3], m[7], m[11], m[15],
    };
    // clang-format on
  }

  Matrix Invert() const;

  Scalar GetDeterminant() const;

  bool IsInvertible() const { return GetDeterminant() != 0; }

  Scalar GetMaxBasisLengthXY() const {
    // The full basis computation requires computing the squared scaling factor
    // for translate/scale only matrices. This substantially limits the range of
    // precision for small and large scales. Instead, check for the common cases
    // and directly return the max scaling factor.
    if (e[0][1] == 0 && e[1][0] == 0) {
      return std::max(std::abs(e[0][0]), std::abs(e[1][1]));
    }
    return std::sqrt(std::max(e[0][0] * e[0][0] + e[0][1] * e[0][1],
                              e[1][0] * e[1][0] + e[1][1] * e[1][1]));
  }

  constexpr Vector3 GetBasisX() const { return Vector3(m[0], m[1], m[2]); }

  constexpr Vector3 GetBasisY() const { return Vector3(m[4], m[5], m[6]); }

  constexpr Vector3 GetBasisZ() const { return Vector3(m[8], m[9], m[10]); }

  Vector3 GetScale() const {
    return Vector3(GetBasisX().GetLength(), GetBasisY().GetLength(),
                   GetBasisZ().GetLength());
  }

  Scalar GetDirectionScale(Vector3 direction) const {
    return 1.0f / (this->Basis().Invert() * direction.Normalize()).GetLength() *
           direction.GetLength();
  }

  bool IsFinite() const {
    return vec[0].IsFinite() && vec[1].IsFinite() && vec[2].IsFinite() &&
           vec[3].IsFinite();
  }

  constexpr bool IsAffine() const {
    return (m[2] == 0 && m[3] == 0 && m[6] == 0 && m[7] == 0 && m[8] == 0 &&
            m[9] == 0 && m[10] == 1 && m[11] == 0 && m[14] == 0 && m[15] == 1);
  }

  constexpr bool HasPerspective2D() const {
    return m[3] != 0 || m[7] != 0 || m[15] != 1;
  }

  constexpr bool HasPerspective() const {
    return m[3] != 0 || m[7] != 0 || m[11] != 0 || m[15] != 1;
  }

  constexpr bool HasTranslation() const { return m[12] != 0 || m[13] != 0; }

  constexpr bool IsAligned2D(Scalar tolerance = 0) const {
    if (HasPerspective2D()) {
      return false;
    }
    if (ScalarNearlyZero(m[1], tolerance) &&
        ScalarNearlyZero(m[4], tolerance)) {
      return true;
    }
    if (ScalarNearlyZero(m[0], tolerance) &&
        ScalarNearlyZero(m[5], tolerance)) {
      return true;
    }
    return false;
  }

  constexpr bool IsAligned(Scalar tolerance = 0) const {
    if (HasPerspective()) {
      return false;
    }
    int v[] = {!ScalarNearlyZero(m[0], tolerance),  //
               !ScalarNearlyZero(m[1], tolerance),  //
               !ScalarNearlyZero(m[2], tolerance),  //
               !ScalarNearlyZero(m[4], tolerance),  //
               !ScalarNearlyZero(m[5], tolerance),  //
               !ScalarNearlyZero(m[6], tolerance),  //
               !ScalarNearlyZero(m[8], tolerance),  //
               !ScalarNearlyZero(m[9], tolerance),  //
               !ScalarNearlyZero(m[10], tolerance)};
    // Check if all three basis vectors are aligned to an axis.
    if (v[0] + v[1] + v[2] != 1 ||  //
        v[3] + v[4] + v[5] != 1 ||  //
        v[6] + v[7] + v[8] != 1) {
      return false;
    }
    // Ensure that none of the basis vectors overlap.
    if (v[0] + v[3] + v[6] != 1 ||  //
        v[1] + v[4] + v[7] != 1 ||  //
        v[2] + v[5] + v[8] != 1) {
      return false;
    }
    return true;
  }

  constexpr bool IsIdentity() const {
    return (
        // clang-format off
        m[0]  == 1.0f && m[1]  == 0.0f && m[2]  == 0.0f && m[3]  == 0.0f &&
        m[4]  == 0.0f && m[5]  == 1.0f && m[6]  == 0.0f && m[7]  == 0.0f &&
        m[8]  == 0.0f && m[9]  == 0.0f && m[10] == 1.0f && m[11] == 0.0f &&
        m[12] == 0.0f && m[13] == 0.0f && m[14] == 0.0f && m[15] == 1.0f
        // clang-format on
    );
  }

  /// @brief  Returns true if the matrix has no entries other than translation
  ///         components. Note that an identity matrix meets this criteria.
  constexpr bool IsTranslationOnly() const {
    return (
        // clang-format off
        m[0] == 1.0 && m[1]  == 0.0 && m[2]  == 0.0 && m[3]  == 0.0 &&
        m[4] == 0.0 && m[5]  == 1.0 && m[6]  == 0.0 && m[7]  == 0.0 &&
        m[8] == 0.0 && m[9]  == 0.0 && m[10] == 1.0 && m[11] == 0.0 &&
                                                       m[15] == 1.0
        // clang-format on
    );
  }

  /// @brief  Returns true if the matrix has a scale-only basis and is
  ///         non-projective. Note that an identity matrix meets this criteria.
  constexpr bool IsTranslationScaleOnly() const {
    return (
        // clang-format off
        m[0] != 0.0 && m[1]  == 0.0 && m[2]  == 0.0 && m[3]  == 0.0 &&
        m[4] == 0.0 && m[5]  != 0.0 && m[6]  == 0.0 && m[7]  == 0.0 &&
        m[8] == 0.0 && m[9]  == 0.0 && m[10] != 0.0 && m[11] == 0.0 &&
                                                       m[15] == 1.0
        // clang-format on
    );
  }

  std::optional<MatrixDecomposition> Decompose() const;

  bool Equals(const Matrix& matrix, Scalar epsilon = 1e-5f) const {
    const Scalar* a = m;
    const Scalar* b = matrix.m;
    return ScalarNearlyEqual(a[0], b[0], epsilon) &&
           ScalarNearlyEqual(a[1], b[1], epsilon) &&
           ScalarNearlyEqual(a[2], b[2], epsilon) &&
           ScalarNearlyEqual(a[3], b[3], epsilon) &&
           ScalarNearlyEqual(a[4], b[4], epsilon) &&
           ScalarNearlyEqual(a[5], b[5], epsilon) &&
           ScalarNearlyEqual(a[6], b[6], epsilon) &&
           ScalarNearlyEqual(a[7], b[7], epsilon) &&
           ScalarNearlyEqual(a[8], b[8], epsilon) &&
           ScalarNearlyEqual(a[9], b[9], epsilon) &&
           ScalarNearlyEqual(a[10], b[10], epsilon) &&
           ScalarNearlyEqual(a[11], b[11], epsilon) &&
           ScalarNearlyEqual(a[12], b[12], epsilon) &&
           ScalarNearlyEqual(a[13], b[13], epsilon) &&
           ScalarNearlyEqual(a[14], b[14], epsilon) &&
           ScalarNearlyEqual(a[15], b[15], epsilon);
  }

  constexpr bool operator==(const Matrix& m) const {
    // clang-format off
    return vec[0] == m.vec[0]
        && vec[1] == m.vec[1]
        && vec[2] == m.vec[2]
        && vec[3] == m.vec[3];
    // clang-format on
  }

  constexpr bool operator!=(const Matrix& m) const {
    // clang-format off
    return vec[0] != m.vec[0]
        || vec[1] != m.vec[1]
        || vec[2] != m.vec[2]
        || vec[3] != m.vec[3];
    // clang-format on
  }

  Matrix operator+(const Vector3& t) const { return Translate(t); }

  Matrix operator-(const Vector3& t) const { return Translate(-t); }

  Matrix operator*(const Matrix& m) const { return Multiply(m); }

  Matrix operator+(const Matrix& m) const;

  constexpr Vector4 operator*(const Vector4& v) const {
    return Vector4(v.x * m[0] + v.y * m[4] + v.z * m[8] + v.w * m[12],
                   v.x * m[1] + v.y * m[5] + v.z * m[9] + v.w * m[13],
                   v.x * m[2] + v.y * m[6] + v.z * m[10] + v.w * m[14],
                   v.x * m[3] + v.y * m[7] + v.z * m[11] + v.w * m[15]);
  }

  constexpr Vector3 operator*(const Vector3& v) const {
    Scalar w = v.x * m[3] + v.y * m[7] + v.z * m[11] + m[15];
    Vector3 result(v.x * m[0] + v.y * m[4] + v.z * m[8] + m[12],
                   v.x * m[1] + v.y * m[5] + v.z * m[9] + m[13],
                   v.x * m[2] + v.y * m[6] + v.z * m[10] + m[14]);

    // This is Skia's behavior, but it may be reasonable to allow UB for the w=0
    // case.
    if (w) {
      w = 1 / w;
    }
    return result * w;
  }

  constexpr Point operator*(const Point& v) const {
    Scalar w = v.x * m[3] + v.y * m[7] + m[15];
    Point result(v.x * m[0] + v.y * m[4] + m[12],
                 v.x * m[1] + v.y * m[5] + m[13]);

    // This is Skia's behavior, but it may be reasonable to allow UB for the w=0
    // case.
    if (w) {
      w = 1 / w;
    }
    return result * w;
  }

  constexpr Vector3 TransformHomogenous(const Point& v) const {
    return Vector3(v.x * m[0] + v.y * m[4] + m[12],
                   v.x * m[1] + v.y * m[5] + m[13],
                   v.x * m[3] + v.y * m[7] + m[15]);
  }

  constexpr Vector4 TransformDirection(const Vector4& v) const {
    return Vector4(v.x * m[0] + v.y * m[4] + v.z * m[8],
                   v.x * m[1] + v.y * m[5] + v.z * m[9],
                   v.x * m[2] + v.y * m[6] + v.z * m[10], v.w);
  }

  constexpr Vector3 TransformDirection(const Vector3& v) const {
    return Vector3(v.x * m[0] + v.y * m[4] + v.z * m[8],
                   v.x * m[1] + v.y * m[5] + v.z * m[9],
                   v.x * m[2] + v.y * m[6] + v.z * m[10]);
  }

  constexpr Vector2 TransformDirection(const Vector2& v) const {
    return Vector2(v.x * m[0] + v.y * m[4], v.x * m[1] + v.y * m[5]);
  }

  constexpr Quad Transform(const Quad& quad) const {
    return {
        *this * quad[0],
        *this * quad[1],
        *this * quad[2],
        *this * quad[3],
    };
  }

  template <class T>
  static constexpr Matrix MakeOrthographic(TSize<T> size) {
    // Per assumptions about NDC documented above.
    const auto scale =
        MakeScale({2.0f / static_cast<Scalar>(size.width),
                   -2.0f / static_cast<Scalar>(size.height), 0.0f});
    const auto translate = MakeTranslation({-1.0f, 1.0f, 0.5f});
    return translate * scale;
  }

  static Matrix MakePerspective(Radians fov_y,
                                          Scalar aspect_ratio,
                                          Scalar z_near,
                                          Scalar z_far) {
    Scalar height = std::tan(fov_y.radians * 0.5f);
    Scalar width = height * aspect_ratio;

    // clang-format off
    return {
      1.0f / width, 0.0f,           0.0f,                                 0.0f,
      0.0f,         1.0f / height,  0.0f,                                 0.0f,
      0.0f,         0.0f,           z_far / (z_far - z_near),             1.0f,
      0.0f,         0.0f,          -(z_far * z_near) / (z_far - z_near),  0.0f,
    };
    // clang-format on
  }

  template <class T>
  static constexpr Matrix MakePerspective(Radians fov_y,
                                          TSize<T> size,
                                          Scalar z_near,
                                          Scalar z_far) {
    return MakePerspective(fov_y, static_cast<Scalar>(size.width) / size.height,
                           z_near, z_far);
  }

  static Matrix MakeLookAt(Vector3 position,
                                     Vector3 target,
                                     Vector3 up) {
    Vector3 forward = (target - position).Normalize();
    Vector3 right = up.Cross(forward);
    up = forward.Cross(right);

    // clang-format off
    return {
       right.x,              up.x,              forward.x,             0.0f,
       right.y,              up.y,              forward.y,             0.0f,
       right.z,              up.z,              forward.z,             0.0f,
      -right.Dot(position), -up.Dot(position), -forward.Dot(position), 1.0f
    };
    // clang-format on
  }

<<<<<<< HEAD
  static constexpr Vector2 CosSin(Radians radians) {
=======
 private:
  static Vector2 CosSin(Radians radians) {
>>>>>>> e9b9460c
    // The precision of a float around 1.0 is much lower than it is
    // around 0.0, so we end up with cases on quadrant rotations where
    // we get a +/-1.0 for one of the values and a non-zero value for
    // the other. This happens around quadrant rotations which makes it
    // especially common and results in unclean quadrant rotation
    // matrices which do not return true from |IsAligned[2D]| even
    // though that is exactly where you need them to exhibit that property.
    // It also injects small floating point mantissa errors into the
    // matrices whenever you concatenate them with a quadrant rotation.
    //
    // This issue is also exacerbated by the fact that, in radians, the
    // angles for quadrant rotations are irrational numbers. The measuring
    // error for representing 90 degree multiples is small enough that
    // either sin or cos will return a value near +/-1.0, but not small
    // enough that the other value will be a clean 0.0.
    //
    // Some geometry packages simply discard very small numbers from
    // sin/cos, but the following approach specifically targets just the
    // area around a quadrant rotation (where either the sin or cos are
    // measuring as +/-1.0) for symmetry of precision.

    Scalar sin = std::sin(radians.radians);
    if (std::abs(sin) == 1.0f) {
      // 90 or 270 degrees (mod 360)
      return {0.0f, sin};
    } else {
      Scalar cos = std::cos(radians.radians);
      if (std::abs(cos) == 1.0f) {
        // 0 or 180 degrees (mod 360)
        return {cos, 0.0f};
      }
      return {cos, sin};
    }
  }
};

static_assert(sizeof(struct Matrix) == sizeof(Scalar) * 16,
              "The matrix must be of consistent size.");

}  // namespace impeller

namespace std {
inline std::ostream& operator<<(std::ostream& out, const impeller::Matrix& m) {
  out << "(" << std::endl << std::fixed;
  for (size_t i = 0; i < 4u; i++) {
    for (size_t j = 0; j < 4u; j++) {
      out << std::setw(15) << m.e[j][i] << ",";
    }
    out << std::endl;
  }
  out << ")";
  return out;
}

}  // namespace std

#endif  // FLUTTER_IMPELLER_GEOMETRY_MATRIX_H_<|MERGE_RESOLUTION|>--- conflicted
+++ resolved
@@ -320,7 +320,7 @@
 
   bool IsInvertible() const { return GetDeterminant() != 0; }
 
-  Scalar GetMaxBasisLengthXY() const {
+  constexpr Scalar GetMaxBasisLengthXY() const {
     // The full basis computation requires computing the squared scaling factor
     // for translate/scale only matrices. This substantially limits the range of
     // precision for small and large scales. Instead, check for the common cases
@@ -338,17 +338,17 @@
 
   constexpr Vector3 GetBasisZ() const { return Vector3(m[8], m[9], m[10]); }
 
-  Vector3 GetScale() const {
+  constexpr Vector3 GetScale() const {
     return Vector3(GetBasisX().GetLength(), GetBasisY().GetLength(),
                    GetBasisZ().GetLength());
   }
 
-  Scalar GetDirectionScale(Vector3 direction) const {
+  inline Scalar GetDirectionScale(Vector3 direction) const {
     return 1.0f / (this->Basis().Invert() * direction.Normalize()).GetLength() *
            direction.GetLength();
   }
 
-  bool IsFinite() const {
+  constexpr bool IsFinite() const {
     return vec[0].IsFinite() && vec[1].IsFinite() && vec[2].IsFinite() &&
            vec[3].IsFinite();
   }
@@ -572,7 +572,7 @@
     return translate * scale;
   }
 
-  static Matrix MakePerspective(Radians fov_y,
+  static constexpr Matrix MakePerspective(Radians fov_y,
                                           Scalar aspect_ratio,
                                           Scalar z_near,
                                           Scalar z_far) {
@@ -598,7 +598,7 @@
                            z_near, z_far);
   }
 
-  static Matrix MakeLookAt(Vector3 position,
+  static constexpr Matrix MakeLookAt(Vector3 position,
                                      Vector3 target,
                                      Vector3 up) {
     Vector3 forward = (target - position).Normalize();
@@ -615,12 +615,7 @@
     // clang-format on
   }
 
-<<<<<<< HEAD
   static constexpr Vector2 CosSin(Radians radians) {
-=======
- private:
-  static Vector2 CosSin(Radians radians) {
->>>>>>> e9b9460c
     // The precision of a float around 1.0 is much lower than it is
     // around 0.0, so we end up with cases on quadrant rotations where
     // we get a +/-1.0 for one of the values and a non-zero value for
