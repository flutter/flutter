# Copyright 2013 The Flutter Authors. All rights reserved.
# Use of this source code is governed by a BSD-style license that can be
# found in the LICENSE file.

import("//flutter/impeller/tools/impeller.gni")

impeller_component("geometry") {
  sources = [
    "color.cc",
    "color.h",
    "constants.cc",
    "constants.h",
    "gradient.cc",
    "gradient.h",
    "half.h",
    "matrix.cc",
    "matrix.h",
    "matrix_decomposition.cc",
    "matrix_decomposition.h",
    "path.cc",
    "path.h",
    "path_builder.cc",
    "path_builder.h",
    "path_component.cc",
    "path_component.h",
    "point.cc",
    "point.h",
    "quaternion.cc",
    "quaternion.h",
    "rect.cc",
    "rect.h",
    "round_rect.cc",
    "round_rect.h",
    "round_superellipse.cc",
    "round_superellipse.h",
<<<<<<< HEAD
=======
    "round_superellipse_param.cc",
    "round_superellipse_param.h",
>>>>>>> 28d0551d
    "rounding_radii.cc",
    "rounding_radii.h",
    "rstransform.cc",
    "rstransform.h",
    "saturated_math.h",
    "scalar.h",
    "separated_vector.cc",
    "separated_vector.h",
    "shear.cc",
    "shear.h",
    "sigma.cc",
    "sigma.h",
    "size.cc",
    "size.h",
    "trig.cc",
    "trig.h",
    "type_traits.cc",
    "type_traits.h",
    "vector.cc",
    "vector.h",
    "wangs_formula.cc",
    "wangs_formula.h",
  ]

  deps = [
    "../base",
    "//flutter/fml",
  ]
}

impeller_component("geometry_asserts") {
  testonly = true
  sources = [ "geometry_asserts.h" ]
  deps = [
    ":geometry",
    "//flutter/testing:testing_lib",
  ]
}

impeller_component("geometry_unittests") {
  testonly = true
  sources = [
    "geometry_unittests.cc",
    "matrix_unittests.cc",
    "path_unittests.cc",
    "rect_unittests.cc",
    "round_rect_unittests.cc",
    "round_superellipse_unittests.cc",
    "rounding_radii_unittests.cc",
    "rstransform_unittests.cc",
    "saturated_math_unittests.cc",
    "size_unittests.cc",
    "trig_unittests.cc",
  ]

  deps = [
    ":geometry",
    ":geometry_asserts",
    "//flutter/testing:testing_lib",
  ]
}

executable("geometry_benchmarks") {
  testonly = true
  sources = [ "geometry_benchmarks.cc" ]
  deps = [
    ":geometry",
    "../entity",
    "../tessellator:tessellator_libtess",
    "//flutter/benchmarking",
  ]
}<|MERGE_RESOLUTION|>--- conflicted
+++ resolved
@@ -33,11 +33,8 @@
     "round_rect.h",
     "round_superellipse.cc",
     "round_superellipse.h",
-<<<<<<< HEAD
-=======
     "round_superellipse_param.cc",
     "round_superellipse_param.h",
->>>>>>> 28d0551d
     "rounding_radii.cc",
     "rounding_radii.h",
     "rstransform.cc",
