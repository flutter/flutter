# Copyright 2013 The Flutter Authors. All rights reserved.
# Use of this source code is governed by a BSD-style license that can be
# found in the LICENSE file.

import("//flutter/impeller/tools/impeller.gni")

impeller_component("geometry") {
  sources = [
    "color.cc",
    "color.h",
    "constants.cc",
    "constants.h",
    "gradient.cc",
    "gradient.h",
    "half.h",
    "matrix.cc",
    "matrix.h",
    "matrix_decomposition.cc",
    "matrix_decomposition.h",
    "path.cc",
    "path.h",
    "path_builder.cc",
    "path_builder.h",
    "path_component.cc",
    "path_component.h",
    "point.cc",
    "point.h",
    "quaternion.cc",
    "quaternion.h",
    "rect.cc",
    "rect.h",
    "round_rect.cc",
    "round_rect.h",
<<<<<<< HEAD
    "round_superellipse.cc",
    "round_superellipse.h",
=======
    "rounding_radii.cc",
    "rounding_radii.h",
    "rstransform.cc",
    "rstransform.h",
>>>>>>> 1d85de0f
    "saturated_math.h",
    "scalar.h",
    "separated_vector.cc",
    "separated_vector.h",
    "shear.cc",
    "shear.h",
    "sigma.cc",
    "sigma.h",
    "size.cc",
    "size.h",
    "trig.cc",
    "trig.h",
    "type_traits.cc",
    "type_traits.h",
    "vector.cc",
    "vector.h",
    "wangs_formula.cc",
    "wangs_formula.h",
  ]

  deps = [
    "../base",
    "//flutter/fml",
  ]
}

impeller_component("geometry_asserts") {
  testonly = true
  sources = [ "geometry_asserts.h" ]
  deps = [
    ":geometry",
    "//flutter/testing:testing_lib",
  ]
}

impeller_component("geometry_unittests") {
  testonly = true
  sources = [
    "geometry_unittests.cc",
    "matrix_unittests.cc",
    "path_unittests.cc",
    "rect_unittests.cc",
    "round_rect_unittests.cc",
    "rstransform_unittests.cc",
    "saturated_math_unittests.cc",
    "size_unittests.cc",
    "trig_unittests.cc",
  ]

  deps = [
    ":geometry",
    ":geometry_asserts",
    "//flutter/testing:testing_lib",
  ]
}

executable("geometry_benchmarks") {
  testonly = true
  sources = [ "geometry_benchmarks.cc" ]
  deps = [
    ":geometry",
    "../entity",
    "../tessellator:tessellator_libtess",
    "//flutter/benchmarking",
  ]
}<|MERGE_RESOLUTION|>--- conflicted
+++ resolved
@@ -31,15 +31,12 @@
     "rect.h",
     "round_rect.cc",
     "round_rect.h",
-<<<<<<< HEAD
+    "rounding_radii.cc",
+    "rounding_radii.h",
     "round_superellipse.cc",
     "round_superellipse.h",
-=======
-    "rounding_radii.cc",
-    "rounding_radii.h",
     "rstransform.cc",
     "rstransform.h",
->>>>>>> 1d85de0f
     "saturated_math.h",
     "scalar.h",
     "separated_vector.cc",
