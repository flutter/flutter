--- conflicted
+++ resolved
@@ -61,12 +61,7 @@
 // kLogFatal and above is always true.
 bool ShouldCreateLogMessage(LogSeverity severity);
 
-<<<<<<< HEAD
-constexpr bool ShouldCreateLogMessageConstexpr(LogSeverity severity,
-                                               bool true_arg) {
-=======
 constexpr bool ShouldCreateLogMessage2(LogSeverity severity, bool true_arg) {
->>>>>>> e9b9460c
   if (true_arg) {
     return ShouldCreateLogMessage(severity);
   }
@@ -75,26 +70,15 @@
 
 [[noreturn]] void KillProcess();
 
-<<<<<<< HEAD
-[[noreturn]] constexpr void KillProcessConstexpr(bool true_arg) {
-=======
 [[noreturn]] constexpr void KillProcess2(bool true_arg) {
->>>>>>> e9b9460c
   if (true_arg) {
     KillProcess();
   }
 #if defined(_MSC_VER) && !defined(__clang__)
-<<<<<<< HEAD
-  __assume(false);
-#else   // defined(_MSC_VER) && !defined(__clang__)
-  __builtin_unreachable();
-#endif  // defined(_MSC_VER) && !defined(__clang__)
-=======
     __assume(false);
 #else
     __builtin_unreachable();
 #endif
->>>>>>> e9b9460c
 }
 
 }  // namespace fml
@@ -112,11 +96,7 @@
             ::fml::LogMessage(::fml::kLogFatal, 0, 0, nullptr).stream()
 
 #define FML_LOG_IS_ON(severity) \
-<<<<<<< HEAD
-  (::fml::ShouldCreateLogMessageConstexpr(::fml::LOG_##severity, true))
-=======
   (::fml::ShouldCreateLogMessage2(::fml::LOG_##severity, true))
->>>>>>> e9b9460c
 
 #define FML_LOG(severity) \
   FML_LAZY_STREAM(FML_LOG_STREAM(severity), FML_LOG_IS_ON(severity))
@@ -148,11 +128,7 @@
 #define FML_UNREACHABLE()                          \
   {                                                \
     FML_LOG(ERROR) << "Reached unreachable code."; \
-<<<<<<< HEAD
-    ::fml::KillProcessConstexpr(true);             \
-=======
     ::fml::KillProcess2(true);             \
->>>>>>> e9b9460c
   }
 
 #endif  // FLUTTER_FML_LOGGING_H_