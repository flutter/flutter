// Copyright 2013 The Flutter Authors. All rights reserved.
// Use of this source code is governed by a BSD-style license that can be
// found in the LICENSE file.

#include <string_view>

#include "flutter/common/settings.h"
#include "flutter/fml/command_line.h"

#ifndef FLUTTER_SHELL_COMMON_SWITCHES_H_
#define FLUTTER_SHELL_COMMON_SWITCHES_H_

namespace flutter {

// clang-format off
#ifndef DEF_SWITCHES_START
#define DEF_SWITCHES_START enum class Switch {
#endif
#ifndef DEF_SWITCH
#define DEF_SWITCH(swtch, flag, help) swtch,
#endif
#ifndef DEF_SWITCHES_END
#define DEF_SWITCHES_END Sentinel, } ;
#endif
// clang-format on

DEF_SWITCHES_START
DEF_SWITCH(AotSharedLibraryName,
           "aot-shared-library-name",
           "Name of the *.so containing AOT compiled Dart assets.")
DEF_SWITCH(AotVMServiceSharedLibraryName,
           "aot-vmservice-shared-library-name",
           "Name of the *.so containing AOT compiled Dart assets for "
           "launching the service isolate.")
DEF_SWITCH(SnapshotAssetPath,
           "snapshot-asset-path",
           "Path to the directory containing the four files specified by "
           "VmSnapshotData, VmSnapshotInstructions, "
           "VmSnapshotInstructions and IsolateSnapshotInstructions.")
DEF_SWITCH(VmSnapshotData,
           "vm-snapshot-data",
           "The VM snapshot data that will be memory mapped as read-only. "
           "SnapshotAssetPath must be present.")
DEF_SWITCH(VmSnapshotInstructions,
           "vm-snapshot-instr",
           "The VM instructions snapshot that will be memory mapped as read "
           "and executable. SnapshotAssetPath must be present.")
DEF_SWITCH(IsolateSnapshotData,
           "isolate-snapshot-data",
           "The isolate snapshot data that will be memory mapped as read-only. "
           "SnapshotAssetPath must be present.")
DEF_SWITCH(IsolateSnapshotInstructions,
           "isolate-snapshot-instr",
           "The isolate instructions snapshot that will be memory mapped as "
           "read and executable. SnapshotAssetPath must be present.")
DEF_SWITCH(CacheDirPath,
           "cache-dir-path",
           "Path to the cache directory. "
           "This is different from the persistent_cache_path in embedder.h, "
           "which is used for Skia shader cache.")
DEF_SWITCH(ICUDataFilePath, "icu-data-file-path", "Path to the ICU data file.")
DEF_SWITCH(ICUSymbolPrefix,
           "icu-symbol-prefix",
           "Prefix for the symbols representing ICU data linked into the "
           "Flutter library.")
DEF_SWITCH(ICUNativeLibPath,
           "icu-native-lib-path",
           "Path to the library file that exports the ICU data.")
DEF_SWITCH(DartFlags,
           "dart-flags",
           "Flags passed directly to the Dart VM without being interpreted "
           "by the Flutter shell.")
DEF_SWITCH(DeviceVMServiceHost,
           "vm-service-host",
           "The hostname/IP address on which the Dart VM Service should "
           "be served. If not set, defaults to 127.0.0.1 or ::1 depending on "
           "whether --ipv6 is specified.")
// TODO(bkonyi): remove once flutter_tools no longer uses this option.
// See https://github.com/dart-lang/sdk/issues/50233
DEF_SWITCH(
    DeviceObservatoryHost,
    "observatory-host",
    "(deprecated) The hostname/IP address on which the Dart VM Service should "
    "be served. If not set, defaults to 127.0.0.1 or ::1 depending on "
    "whether --ipv6 is specified.")
DEF_SWITCH(DeviceVMServicePort,
           "vm-service-port",
           "A custom Dart VM Service port. The default is to pick a randomly "
           "available open port.")
// TODO(bkonyi): remove once flutter_tools no longer uses this option.
// See https://github.com/dart-lang/sdk/issues/50233
DEF_SWITCH(DeviceObservatoryPort,
           "observatory-port",
           "(deprecated) A custom Dart VM Service port. The default is to pick "
           "a randomly "
           "available open port.")
DEF_SWITCH(
    DisableVMService,
    "disable-vm-service",
    "Disable the Dart VM Service. The Dart VM Service is never available "
    "in release mode.")
// TODO(bkonyi): remove once flutter_tools no longer uses this option.
// See https://github.com/dart-lang/sdk/issues/50233
DEF_SWITCH(DisableObservatory,
           "disable-observatory",
           "(deprecated) Disable the Dart VM Service. The Dart VM Service is "
           "never available "
           "in release mode.")
DEF_SWITCH(DisableVMServicePublication,
           "disable-vm-service-publication",
           "Disable mDNS Dart VM Service publication.")
// TODO(bkonyi): remove once flutter_tools no longer uses this option.
// See https://github.com/dart-lang/sdk/issues/50233
DEF_SWITCH(DisableObservatoryPublication,
           "disable-observatory-publication",
           "(deprecated) Disable mDNS Dart VM Service publication.")
DEF_SWITCH(IPv6,
           "ipv6",
           "Bind to the IPv6 localhost address for the Dart VM Service. "
           "Ignored if --vm-service-host is set.")
DEF_SWITCH(EnableDartProfiling,
           "enable-dart-profiling",
           "Enable Dart profiling. Profiling information can be viewed from "
           "Dart / Flutter DevTools.")
DEF_SWITCH(EndlessTraceBuffer,
           "endless-trace-buffer",
           "Enable an endless trace buffer. The default is a ring buffer. "
           "This is useful when very old events need to viewed. For example, "
           "during application launch. Memory usage will continue to grow "
           "indefinitely however.")
DEF_SWITCH(EnableSoftwareRendering,
           "enable-software-rendering",
           "Enable rendering using the Skia software backend. This is useful "
           "when testing Flutter on emulators. By default, Flutter will "
           "attempt to either use OpenGL, Metal, or Vulkan.")
DEF_SWITCH(Route,
           "route",
           "Start app with an specific route defined on the framework")
DEF_SWITCH(SkiaDeterministicRendering,
           "skia-deterministic-rendering",
           "Skips the call to SkGraphics::Init(), thus avoiding swapping out "
           "some Skia function pointers based on available CPU features. This "
           "is used to obtain 100% deterministic behavior in Skia rendering.")
DEF_SWITCH(FlutterAssetsDir,
           "flutter-assets-dir",
           "Path to the Flutter assets directory.")
DEF_SWITCH(Help, "help", "Display this help text.")
DEF_SWITCH(LogTag, "log-tag", "Tag associated with log messages.")
DEF_SWITCH(DisableServiceAuthCodes,
           "disable-service-auth-codes",
           "Disable the requirement for authentication codes for communicating"
           " with the VM service.")
DEF_SWITCH(EnableServicePortFallback,
           "enable-service-port-fallback",
           "Allow the VM service to fallback to automatic port selection if"
           " binding to a specified port fails.")
DEF_SWITCH(StartPaused,
           "start-paused",
           "Start the application paused in the Dart debugger.")
DEF_SWITCH(EnableCheckedMode, "enable-checked-mode", "Enable checked mode.")
DEF_SWITCH(TraceStartup,
           "trace-startup",
           "Trace early application lifecycle. Automatically switches to an "
           "endless trace buffer.")
DEF_SWITCH(TraceSkia,
           "trace-skia",
           "Trace Skia calls. This is useful when debugging the GPU threed."
           "By default, Skia tracing is not enabled to reduce the number of "
           "traced events")
DEF_SWITCH(TraceSkiaAllowlist,
           "trace-skia-allowlist",
           "Filters out all Skia trace event categories except those that are "
           "specified in this comma separated list.")
DEF_SWITCH(
    TraceAllowlist,
    "trace-allowlist",
    "Filters out all trace events except those that are specified in this "
    "comma separated list of allowed prefixes.")
DEF_SWITCH(DumpSkpOnShaderCompilation,
           "dump-skp-on-shader-compilation",
           "Automatically dump the skp that triggers new shader compilations. "
           "This is useful for writing custom ShaderWarmUp to reduce jank. "
           "By default, this is not enabled to reduce the overhead. ")
DEF_SWITCH(CacheSkSL,
           "cache-sksl",
           "Only cache the shader in SkSL instead of binary or GLSL. This "
           "should only be used during development phases. The generated SkSLs "
           "can later be used in the release build for shader precompilation "
           "at launch in order to eliminate the shader-compile jank.")
DEF_SWITCH(PurgePersistentCache,
           "purge-persistent-cache",
           "Remove all existing persistent cache. This is mainly for debugging "
           "purposes such as reproducing the shader compilation jank.")
DEF_SWITCH(
    TraceSystrace,
    "trace-systrace",
    "Trace to the system tracer (instead of the timeline) on platforms where "
    "such a tracer is available. Currently only supported on Android and "
    "Fuchsia.")
DEF_SWITCH(TraceToFile,
           "trace-to-file",
           "Write the timeline trace to a file at the specified path. The file "
           "will be in Perfetto's proto format; it will be possible to load "
           "the file into Perfetto's trace viewer.")
DEF_SWITCH(UseTestFonts,
           "use-test-fonts",
           "Running tests that layout and measure text will not yield "
           "consistent results across various platforms. Enabling this option "
           "will make font resolution default to the Ahem test font on all "
           "platforms (See https://www.w3.org/Style/CSS/Test/Fonts/Ahem/). "
           "This option is only available on the desktop test shells.")
DEF_SWITCH(DisableAssetFonts,
           "disable-asset-fonts",
           "Prevents usage of any non-test fonts unless they were explicitly "
           "Loaded via dart:ui font APIs. This option is only available on the "
           "desktop test shells.")
DEF_SWITCH(PrefetchedDefaultFontManager,
           "prefetched-default-font-manager",
           "Indicates whether the embedding started a prefetch of the "
           "default font manager before creating the engine.")
DEF_SWITCH(VerboseLogging,
           "verbose-logging",
           "By default, only errors are logged. This flag enabled logging at "
           "all severity levels. This is NOT a per shell flag and affect log "
           "levels for all shells in the process.")
DEF_SWITCH(RunForever,
           "run-forever",
           "In non-interactive mode, keep the shell running after the Dart "
           "script has completed.")
DEF_SWITCH(DisableDartAsserts,
           "disable-dart-asserts",
           "Dart code runs with assertions enabled when the runtime mode is "
           "debug. In profile and release product modes, assertions are "
           "disabled. This flag may be specified if the user wishes to run "
           "with assertions disabled in the debug product mode (i.e. with JIT "
           "or DBC).")
DEF_SWITCH(EnableSerialGC,
           "enable-serial-gc",
           "On low power devices with low core counts, running concurrent "
           "GC tasks on threads can cause them to contend with the UI thread "
           "which could potentially lead to jank. This option turns off all "
           "concurrent GC activities")
DEF_SWITCH(DisallowInsecureConnections,
           "disallow-insecure-connections",
           "By default, dart:io allows all socket connections. If this switch "
           "is set, all insecure connections are rejected.")
DEF_SWITCH(DomainNetworkPolicy,
           "domain-network-policy",
           "JSON encoded network policy per domain. This overrides the "
           "DisallowInsecureConnections switch. Embedder can specify whether "
           "to allow or disallow insecure connections at a domain level.")
DEF_SWITCH(
    ForceMultithreading,
    "force-multithreading",
    "Uses separate threads for the platform, UI, GPU and IO task runners. "
    "By default, a single thread is used for all task runners. Only available "
    "in the flutter_tester.")
DEF_SWITCH(OldGenHeapSize,
           "old-gen-heap-size",
           "The size limit in megabytes for the Dart VM old gen heap space.")

DEF_SWITCH(ResourceCacheMaxBytesThreshold,
           "resource-cache-max-bytes-threshold",
           "The max bytes threshold of resource cache, or 0 for unlimited.")
DEF_SWITCH(EnableImpeller,
           "enable-impeller",
           "Enable the Impeller renderer on supported platforms. Ignored if "
           "Impeller is not supported on the platform.")
DEF_SWITCH(ImpellerBackend,
           "impeller-backend",
           "Requests a particular Impeller backend on platforms that support "
           "multiple backends. (ex `opengles` or `vulkan`)")
DEF_SWITCH(EnableVulkanValidation,
           "enable-vulkan-validation",
           "Enable loading Vulkan validation layers. The layers must be "
           "available to the application and loadable. On non-Vulkan backends, "
           "this flag does nothing.")
DEF_SWITCH(EnableOpenGLGPUTracing,
           "enable-opengl-gpu-tracing",
           "Enable tracing of GPU execution time when using the Impeller "
           "OpenGLES backend.")
DEF_SWITCH(EnableVulkanGPUTracing,
           "enable-vulkan-gpu-tracing",
           "Enable tracing of GPU execution time when using the Impeller "
           "Vulkan backend.")
DEF_SWITCH(LeakVM,
           "leak-vm",
           "When the last shell shuts down, the shared VM is leaked by default "
           "(the leak_vm in VM settings is true). To clean up the leak VM, set "
           "this value to false.")
DEF_SWITCH(EnableEmbedderAPI,
           "enable-embedder-api",
           "Enable the embedder api. Defaults to false. iOS only.")
DEF_SWITCH(EnablePlatformIsolates,
           "enable-platform-isolates",
           "Enable support for isolates that run on the platform thread.")
DEF_SWITCH(DisableMergedPlatformUIThread,
           "no-enable-merged-platform-ui-thread",
           "Merge the ui thread and platform thread.")
DEF_SWITCH(EnableAndroidSurfaceControl,
           "enable-surface-control",
           "Enable the SurfaceControl backed swapchain when supported.")
<<<<<<< HEAD
DEF_SWITCH(EnableFlutterGPU,
           "enable-flutter-gpu",
           "Whether Flutter GPU is enabled.")
=======
DEF_SWITCH(ImpellerLazyShaderMode,
           "impeller-lazy-shader-mode",
           "Whether to defer initialization of all required PSOs for the "
           "Impeller backend. Defaults to false.")
DEF_SWITCH(ImpellerAntialiasLines,
           "impeller-antialias-lines",
           "Experimental flag to test drawing lines with antialiasing.")
>>>>>>> 9870afdc
DEF_SWITCHES_END

void PrintUsage(const std::string& executable_name);

const std::string_view FlagForSwitch(Switch swtch);

Settings SettingsFromCommandLine(const fml::CommandLine& command_line);

}  // namespace flutter

#endif  // FLUTTER_SHELL_COMMON_SWITCHES_H_<|MERGE_RESOLUTION|>--- conflicted
+++ resolved
@@ -300,11 +300,9 @@
 DEF_SWITCH(EnableAndroidSurfaceControl,
            "enable-surface-control",
            "Enable the SurfaceControl backed swapchain when supported.")
-<<<<<<< HEAD
 DEF_SWITCH(EnableFlutterGPU,
            "enable-flutter-gpu",
            "Whether Flutter GPU is enabled.")
-=======
 DEF_SWITCH(ImpellerLazyShaderMode,
            "impeller-lazy-shader-mode",
            "Whether to defer initialization of all required PSOs for the "
@@ -312,7 +310,6 @@
 DEF_SWITCH(ImpellerAntialiasLines,
            "impeller-antialias-lines",
            "Experimental flag to test drawing lines with antialiasing.")
->>>>>>> 9870afdc
 DEF_SWITCHES_END
 
 void PrintUsage(const std::string& executable_name);
