--- conflicted
+++ resolved
@@ -33,7 +33,6 @@
   // Returns the instance pointer for |hwnd| or nulllptr if invalid.
   static FlutterHostWindow* GetThisFromHandle(HWND hwnd);
 
-<<<<<<< HEAD
   // Returns the window archetype.
   WindowArchetype GetArchetype() const;
 
@@ -53,10 +52,6 @@
   // Returns the current window state, or std::nullopt if the archetype is not
   // WindowArchetype::kRegular.
   std::optional<WindowState> GetState() const;
-=======
-  // Returns the current window state.
-  WindowState GetState() const;
->>>>>>> b902fa58
 
   // Returns the backing window handle, or nullptr if the native window is not
   // created or has already been destroyed.
