--- conflicted
+++ resolved
@@ -14,15 +14,11 @@
 constexpr char kChannelName[] = "flutter/windowing";
 
 // Methods for creating different types of windows.
-<<<<<<< HEAD
-constexpr char kCreateWindowMethod[] = "createWindow";
+constexpr char kCreateRegularMethod[] = "createRegular";
 constexpr char kCreatePopupMethod[] = "createPopup";
-=======
-constexpr char kCreateRegularMethod[] = "createRegular";
 
 // Methods for modifying the attributes of windows.
 constexpr char kModifyRegularMethod[] = "modifyRegular";
->>>>>>> b902fa58
 
 // The method to destroy a window.
 constexpr char kDestroyWindowMethod[] = "destroyWindow";
@@ -104,11 +100,7 @@
   if (auto const* const array =
           std::get_if<std::vector<flutter::EncodableValue>>(&it->second)) {
     if (Size && array->size() != Size) {
-<<<<<<< HEAD
-      result.Error(kInvalidValueError, "Array for '" + key +
-=======
       result.Error(kBadArgumentsError, "Array for '" + key +
->>>>>>> b902fa58
                                            "' key must have " +
                                            std::to_string(Size) + " values.");
       return {std::nullopt, false};
@@ -131,8 +123,7 @@
     return {std::move(decoded_values), true};
   }
 
-<<<<<<< HEAD
-  result.Error(kInvalidValueError,
+  result.Error(kBadArgumentsError,
                "Value for key '" + key + "' key must be an array.");
   return {std::nullopt, false};
 }
@@ -197,11 +188,6 @@
     return flutter::WindowPositioner::ConstraintAdjustment::kResizeY;
   }
   return std::nullopt;
-=======
-  result.Error(kBadArgumentsError,
-               "Value for key '" + key + "' key must be an array.");
-  return {std::nullopt, false};
->>>>>>> b902fa58
 }
 
 }  // namespace
@@ -230,13 +216,10 @@
 
   if (method == kCreateRegularMethod) {
     HandleCreateWindow(WindowArchetype::kRegular, method_call, *result);
-<<<<<<< HEAD
   } else if (method == kCreatePopupMethod) {
     HandleCreateWindow(WindowArchetype::kPopup, method_call, *result);
-=======
   } else if (method == kModifyRegularMethod) {
     HandleModifyWindow(WindowArchetype::kRegular, method_call, *result);
->>>>>>> b902fa58
   } else if (method == kDestroyWindowMethod) {
     HandleDestroyWindow(method_call, *result);
   } else {
@@ -262,11 +245,7 @@
           GetListOfValuesForKeyOrSendError<double, 2>(kSizeKey, map, result);
       success) {
     if (!size_list.has_value()) {
-<<<<<<< HEAD
-      result.Error(kInvalidValueError, "Value for the '" +
-=======
       result.Error(kBadArgumentsError, "Value for the '" +
->>>>>>> b902fa58
                                            std::string(kSizeKey) +
                                            "' key must not be null.");
       return;
@@ -274,7 +253,6 @@
     settings.size = {size_list->at(0), size_list->at(1)};
   } else {
     return;
-<<<<<<< HEAD
   }
 
   if (archetype == WindowArchetype::kPopup) {
@@ -428,8 +406,6 @@
     } else {
       return;
     }
-=======
->>>>>>> b902fa58
   }
 
   if (archetype == WindowArchetype::kRegular ||
@@ -459,6 +435,29 @@
   }
 
   if (archetype == WindowArchetype::kRegular) {
+    // Get value for the 'minSize' key (nullable).
+    if (auto const [list, success] =
+            GetListOfValuesForKeyOrSendError<double, 2>(kMinSizeKey, map,
+                                                        result);
+        success) {
+      if (list.has_value()) {
+        settings.min_size = {list->at(0), list->at(1)};
+      }
+    } else {
+      return;
+    }
+    // Get value for the 'maxSize' key (nullable).
+    if (auto const [list, success] =
+            GetListOfValuesForKeyOrSendError<double, 2>(kMaxSizeKey, map,
+                                                        result);
+        success) {
+      if (list.has_value()) {
+        settings.max_size = {list->at(0), list->at(1)};
+      }
+    } else {
+      return;
+    }
+
     // Get value for the 'title' key (nullable).
     if (auto const [title, success] =
             GetSingleValueForKeyOrSendError<std::string>(kTitleKey, map,
@@ -468,10 +467,6 @@
     } else {
       return;
     }
-<<<<<<< HEAD
-
-=======
->>>>>>> b902fa58
     // Get value for the 'state' key (nullable).
     if (auto const [state, success] =
             GetSingleValueForKeyOrSendError<std::string>(kStateKey, map,
@@ -526,14 +521,6 @@
     return;
   }
 
-<<<<<<< HEAD
-  // Get value for the 'viewId' key (non-nullable).
-  if (auto const [view_id_opt, success] =
-          GetSingleValueForKeyOrSendError<int>(kViewIdKey, map, result);
-      success) {
-    if (!view_id_opt.has_value()) {
-      result.Error(kInvalidValueError, "Value for the '" +
-=======
   FlutterViewId view_id = {};
   WindowModificationSettings settings;
 
@@ -543,28 +530,10 @@
       success) {
     if (!data.has_value()) {
       result.Error(kBadArgumentsError, "Value for the '" +
->>>>>>> b902fa58
                                            std::string(kViewIdKey) +
                                            "' key must not be null.");
       return;
     }
-<<<<<<< HEAD
-    if (*view_id_opt < 0) {
-      result.Error(kInvalidValueError,
-                   "Value for '" + std::string(kViewIdKey) + "' (" +
-                       std::to_string(*view_id_opt) + ") cannot be negative.");
-      return;
-    }
-    if (!controller_->DestroyHostWindow(*view_id_opt)) {
-      result.Error(kInvalidValueError, "Can't find window with view ID " +
-                                           std::to_string(*view_id_opt) + ".");
-      return;
-    }
-    result.Success();
-  } else {
-    return;
-  }
-=======
     view_id = *data;
   } else {
     return;
@@ -604,7 +573,6 @@
   }
 
   result.Success();
->>>>>>> b902fa58
 }
 
 void WindowingHandler::HandleDestroyWindow(MethodCall<> const& call,
