// Copyright 2013 The Flutter Authors. All rights reserved.
// Use of this source code is governed by a BSD-style license that can be
// found in the LICENSE file.

#include "flutter/shell/platform/windows/flutter_windows_engine.h"

#include <dwmapi.h>

#include <filesystem>
#include <shared_mutex>
#include <sstream>

#include "flutter/fml/logging.h"
#include "flutter/fml/paths.h"
#include "flutter/fml/platform/win/wstring_conversion.h"
#include "flutter/fml/synchronization/waitable_event.h"
#include "flutter/shell/platform/common/client_wrapper/binary_messenger_impl.h"
#include "flutter/shell/platform/common/client_wrapper/include/flutter/standard_message_codec.h"
#include "flutter/shell/platform/common/path_utils.h"
#include "flutter/shell/platform/embedder/embedder_struct_macros.h"
#include "flutter/shell/platform/windows/accessibility_bridge_windows.h"
#include "flutter/shell/platform/windows/compositor_opengl.h"
#include "flutter/shell/platform/windows/compositor_software.h"
#include "flutter/shell/platform/windows/flutter_windows_view.h"
#include "flutter/shell/platform/windows/keyboard_key_channel_handler.h"
#include "flutter/shell/platform/windows/system_utils.h"
#include "flutter/shell/platform/windows/task_runner.h"
#include "flutter/third_party/accessibility/ax/ax_node.h"
#include "shell/platform/windows/flutter_project_bundle.h"

// winbase.h defines GetCurrentTime as a macro.
#undef GetCurrentTime

static constexpr char kAccessibilityChannelName[] = "flutter/accessibility";

namespace flutter {

namespace {

// Lifted from vsync_waiter_fallback.cc
static std::chrono::nanoseconds SnapToNextTick(
    std::chrono::nanoseconds value,
    std::chrono::nanoseconds tick_phase,
    std::chrono::nanoseconds tick_interval) {
  std::chrono::nanoseconds offset = (tick_phase - value) % tick_interval;
  if (offset != std::chrono::nanoseconds::zero())
    offset = offset + tick_interval;
  return value + offset;
}

// Creates and returns a FlutterRendererConfig that renders to the view (if any)
// of a FlutterWindowsEngine, using OpenGL (via ANGLE).
// The user_data received by the render callbacks refers to the
// FlutterWindowsEngine.
FlutterRendererConfig GetOpenGLRendererConfig() {
  FlutterRendererConfig config = {};
  config.type = kOpenGL;
  config.open_gl.struct_size = sizeof(config.open_gl);
  config.open_gl.make_current = [](void* user_data) -> bool {
    auto host = static_cast<FlutterWindowsEngine*>(user_data);
    if (!host->egl_manager()) {
      return false;
    }
    return host->egl_manager()->render_context()->MakeCurrent();
  };
  config.open_gl.clear_current = [](void* user_data) -> bool {
    auto host = static_cast<FlutterWindowsEngine*>(user_data);
    if (!host->egl_manager()) {
      return false;
    }
    return host->egl_manager()->render_context()->ClearCurrent();
  };
  config.open_gl.present = [](void* user_data) -> bool { FML_UNREACHABLE(); };
  config.open_gl.fbo_reset_after_present = true;
  config.open_gl.fbo_with_frame_info_callback =
      [](void* user_data, const FlutterFrameInfo* info) -> uint32_t {
    FML_UNREACHABLE();
  };
  config.open_gl.gl_proc_resolver = [](void* user_data,
                                       const char* what) -> void* {
    return reinterpret_cast<void*>(eglGetProcAddress(what));
  };
  config.open_gl.make_resource_current = [](void* user_data) -> bool {
    auto host = static_cast<FlutterWindowsEngine*>(user_data);
    if (!host->egl_manager()) {
      return false;
    }
    return host->egl_manager()->resource_context()->MakeCurrent();
  };
  config.open_gl.gl_external_texture_frame_callback =
      [](void* user_data, int64_t texture_id, size_t width, size_t height,
         FlutterOpenGLTexture* texture) -> bool {
    auto host = static_cast<FlutterWindowsEngine*>(user_data);
    if (!host->texture_registrar()) {
      return false;
    }
    return host->texture_registrar()->PopulateTexture(texture_id, width, height,
                                                      texture);
  };
  return config;
}

// Creates and returns a FlutterRendererConfig that renders to the view (if any)
// of a FlutterWindowsEngine, using software rasterization.
// The user_data received by the render callbacks refers to the
// FlutterWindowsEngine.
FlutterRendererConfig GetSoftwareRendererConfig() {
  FlutterRendererConfig config = {};
  config.type = kSoftware;
  config.software.struct_size = sizeof(config.software);
  config.software.surface_present_callback =
      [](void* user_data, const void* allocation, size_t row_bytes,
         size_t height) {
        FML_UNREACHABLE();
        return false;
      };
  return config;
}

// Converts a FlutterPlatformMessage to an equivalent FlutterDesktopMessage.
static FlutterDesktopMessage ConvertToDesktopMessage(
    const FlutterPlatformMessage& engine_message) {
  FlutterDesktopMessage message = {};
  message.struct_size = sizeof(message);
  message.channel = engine_message.channel;
  message.message = engine_message.message;
  message.message_size = engine_message.message_size;
  message.response_handle = engine_message.response_handle;
  return message;
}

// Converts a LanguageInfo struct to a FlutterLocale struct. |info| must outlive
// the returned value, since the returned FlutterLocale has pointers into it.
FlutterLocale CovertToFlutterLocale(const LanguageInfo& info) {
  FlutterLocale locale = {};
  locale.struct_size = sizeof(FlutterLocale);
  locale.language_code = info.language.c_str();
  if (!info.region.empty()) {
    locale.country_code = info.region.c_str();
  }
  if (!info.script.empty()) {
    locale.script_code = info.script.c_str();
  }
  return locale;
}

}  // namespace

FlutterWindowsEngine::FlutterWindowsEngine(
    const FlutterProjectBundle& project,
    std::shared_ptr<WindowsProcTable> windows_proc_table)
    : project_(std::make_unique<FlutterProjectBundle>(project)),
      windows_proc_table_(std::move(windows_proc_table)),
      aot_data_(nullptr, nullptr),
      lifecycle_manager_(std::make_unique<WindowsLifecycleManager>(this)) {
  if (windows_proc_table_ == nullptr) {
    windows_proc_table_ = std::make_shared<WindowsProcTable>();
  }

  gl_ = egl::ProcTable::Create();

  embedder_api_.struct_size = sizeof(FlutterEngineProcTable);
  FlutterEngineGetProcAddresses(&embedder_api_);

  task_runner_ =
      std::make_unique<TaskRunner>(
          embedder_api_.GetCurrentTime, [this](const auto* task) {
            if (!engine_) {
              FML_LOG(ERROR)
                  << "Cannot post an engine task when engine is not running.";
              return;
            }
            if (embedder_api_.RunTask(engine_, task) != kSuccess) {
              FML_LOG(ERROR) << "Failed to post an engine task.";
            }
          });

  // Set up the legacy structs backing the API handles.
  messenger_ =
      fml::RefPtr<FlutterDesktopMessenger>(new FlutterDesktopMessenger());
  messenger_->SetEngine(this);
  plugin_registrar_ = std::make_unique<FlutterDesktopPluginRegistrar>();
  plugin_registrar_->engine = this;

  messenger_wrapper_ =
      std::make_unique<BinaryMessengerImpl>(messenger_->ToRef());
  message_dispatcher_ =
      std::make_unique<IncomingMessageDispatcher>(messenger_->ToRef());

  texture_registrar_ =
      std::make_unique<FlutterWindowsTextureRegistrar>(this, gl_);

  // Check for impeller support.
  auto& switches = project_->GetSwitches();
  enable_impeller_ = std::find(switches.begin(), switches.end(),
                               "--enable-impeller=true") != switches.end();

  enable_multi_window_ =
      std::find(switches.begin(), switches.end(),
                "--enable-multi-window=true") != switches.end();

  egl_manager_ = egl::Manager::Create(
      static_cast<egl::GpuPreference>(project_->gpu_preference()));
  window_proc_delegate_manager_ = std::make_unique<WindowProcDelegateManager>();
  window_proc_delegate_manager_->RegisterTopLevelWindowProcDelegate(
      [](HWND hwnd, UINT msg, WPARAM wpar, LPARAM lpar, void* user_data,
         LRESULT* result) {
        BASE_DCHECK(user_data);
        FlutterWindowsEngine* that =
            static_cast<FlutterWindowsEngine*>(user_data);
        BASE_DCHECK(that->lifecycle_manager_);
        that->ForwardToHostWindowController(hwnd, msg, wpar, lpar);
        return that->lifecycle_manager_->WindowProc(hwnd, msg, wpar, lpar,
                                                    result);
      },
      static_cast<void*>(this));

  // Set up internal channels.
  // TODO: Replace this with an embedder.h API. See
  // https://github.com/flutter/flutter/issues/71099
  internal_plugin_registrar_ =
      std::make_unique<PluginRegistrar>(plugin_registrar_.get());

  accessibility_plugin_ = std::make_unique<AccessibilityPlugin>(this);
  AccessibilityPlugin::SetUp(messenger_wrapper_.get(),
                             accessibility_plugin_.get());

  cursor_handler_ =
      std::make_unique<CursorHandler>(messenger_wrapper_.get(), this);
  platform_handler_ =
      std::make_unique<PlatformHandler>(messenger_wrapper_.get(), this);
  if (enable_multi_window_) {
    host_window_controller_ =
        std::make_unique<FlutterHostWindowController>(this);
    windowing_handler_ = std::make_unique<WindowingHandler>(
        messenger_wrapper_.get(), host_window_controller_.get());
  }
  settings_plugin_ = std::make_unique<SettingsPlugin>(messenger_wrapper_.get(),
                                                      task_runner_.get());
}

FlutterWindowsEngine::~FlutterWindowsEngine() {
  messenger_->SetEngine(nullptr);
  host_window_controller_.reset();
  Stop();
}

FlutterWindowsEngine* FlutterWindowsEngine::GetEngineForId(int64_t engine_id) {
  return reinterpret_cast<FlutterWindowsEngine*>(engine_id);
}

void FlutterWindowsEngine::SetSwitches(
    const std::vector<std::string>& switches) {
  project_->SetSwitches(switches);
}

bool FlutterWindowsEngine::Run() {
  return Run("");
}

bool FlutterWindowsEngine::Run(std::string_view entrypoint) {
  if (!project_->HasValidPaths()) {
    FML_LOG(ERROR) << "Missing or unresolvable paths to assets.";
    return false;
  }
  std::string assets_path_string = project_->assets_path().u8string();
  std::string icu_path_string = project_->icu_path().u8string();
  if (embedder_api_.RunsAOTCompiledDartCode()) {
    aot_data_ = project_->LoadAotData(embedder_api_);
    if (!aot_data_) {
      FML_LOG(ERROR) << "Unable to start engine without AOT data.";
      return false;
    }
  }

  // FlutterProjectArgs is expecting a full argv, so when processing it for
  // flags the first item is treated as the executable and ignored. Add a dummy
  // value so that all provided arguments are used.
  std::string executable_name = GetExecutableName();
  std::vector<const char*> argv = {executable_name.c_str()};
  std::vector<std::string> switches = project_->GetSwitches();
  std::transform(
      switches.begin(), switches.end(), std::back_inserter(argv),
      [](const std::string& arg) -> const char* { return arg.c_str(); });

  const std::vector<std::string>& entrypoint_args =
      project_->dart_entrypoint_arguments();
  std::vector<const char*> entrypoint_argv;
  std::transform(
      entrypoint_args.begin(), entrypoint_args.end(),
      std::back_inserter(entrypoint_argv),
      [](const std::string& arg) -> const char* { return arg.c_str(); });

  // Configure task runners.
  FlutterTaskRunnerDescription platform_task_runner = {};
  platform_task_runner.struct_size = sizeof(FlutterTaskRunnerDescription);
  platform_task_runner.user_data = task_runner_.get();
  platform_task_runner.runs_task_on_current_thread_callback =
      [](void* user_data) -> bool {
    return static_cast<TaskRunner*>(user_data)->RunsTasksOnCurrentThread();
  };
  platform_task_runner.post_task_callback = [](FlutterTask task,
                                               uint64_t target_time_nanos,
                                               void* user_data) -> void {
    static_cast<TaskRunner*>(user_data)->PostFlutterTask(task,
                                                         target_time_nanos);
  };
  FlutterCustomTaskRunners custom_task_runners = {};
  custom_task_runners.struct_size = sizeof(FlutterCustomTaskRunners);
  custom_task_runners.platform_task_runner = &platform_task_runner;
  custom_task_runners.thread_priority_setter =
      &WindowsPlatformThreadPrioritySetter;

  if (project_->ui_thread_policy() ==
      FlutterUIThreadPolicy::RunOnPlatformThread) {
    FML_LOG(WARNING)
        << "Running with merged platform and UI thread. Experimental.";
    custom_task_runners.ui_task_runner = &platform_task_runner;
  }

  FlutterProjectArgs args = {};
  args.struct_size = sizeof(FlutterProjectArgs);
  args.shutdown_dart_vm_when_done = true;
  args.assets_path = assets_path_string.c_str();
  args.icu_data_path = icu_path_string.c_str();
  args.command_line_argc = static_cast<int>(argv.size());
  args.command_line_argv = argv.empty() ? nullptr : argv.data();
  args.engine_id = reinterpret_cast<int64_t>(this);

  // Fail if conflicting non-default entrypoints are specified in the method
  // argument and the project.
  //
  // TODO(cbracken): https://github.com/flutter/flutter/issues/109285
  // The entrypoint method parameter should eventually be removed from this
  // method and only the entrypoint specified in project_ should be used.
  if (!project_->dart_entrypoint().empty() && !entrypoint.empty() &&
      project_->dart_entrypoint() != entrypoint) {
    FML_LOG(ERROR) << "Conflicting entrypoints were specified in "
                      "FlutterDesktopEngineProperties.dart_entrypoint and "
                      "FlutterDesktopEngineRun(engine, entry_point). ";
    return false;
  }
  if (!entrypoint.empty()) {
    args.custom_dart_entrypoint = entrypoint.data();
  } else if (!project_->dart_entrypoint().empty()) {
    args.custom_dart_entrypoint = project_->dart_entrypoint().c_str();
  }
  args.dart_entrypoint_argc = static_cast<int>(entrypoint_argv.size());
  args.dart_entrypoint_argv =
      entrypoint_argv.empty() ? nullptr : entrypoint_argv.data();
  args.platform_message_callback =
      [](const FlutterPlatformMessage* engine_message,
         void* user_data) -> void {
    auto host = static_cast<FlutterWindowsEngine*>(user_data);
    return host->HandlePlatformMessage(engine_message);
  };
  args.vsync_callback = [](void* user_data, intptr_t baton) -> void {
    auto host = static_cast<FlutterWindowsEngine*>(user_data);
    host->OnVsync(baton);
  };
  args.on_pre_engine_restart_callback = [](void* user_data) {
    auto host = static_cast<FlutterWindowsEngine*>(user_data);
    host->OnPreEngineRestart();
  };
  args.update_semantics_callback2 = [](const FlutterSemanticsUpdate2* update,
                                       void* user_data) {
    auto host = static_cast<FlutterWindowsEngine*>(user_data);

    // TODO(loicsharma): Remove implicit view assumption.
    // https://github.com/flutter/flutter/issues/142845
    auto view = host->view(kImplicitViewId);
    if (!view) {
      return;
    }

    auto accessibility_bridge = view->accessibility_bridge().lock();
    if (!accessibility_bridge) {
      return;
    }

    for (size_t i = 0; i < update->node_count; i++) {
      const FlutterSemanticsNode2* node = update->nodes[i];
      accessibility_bridge->AddFlutterSemanticsNodeUpdate(*node);
    }

    for (size_t i = 0; i < update->custom_action_count; i++) {
      const FlutterSemanticsCustomAction2* action = update->custom_actions[i];
      accessibility_bridge->AddFlutterSemanticsCustomActionUpdate(*action);
    }

    accessibility_bridge->CommitUpdates();
  };
  args.root_isolate_create_callback = [](void* user_data) {
    auto host = static_cast<FlutterWindowsEngine*>(user_data);
    if (host->root_isolate_create_callback_) {
      host->root_isolate_create_callback_();
    }
  };
  args.channel_update_callback = [](const FlutterChannelUpdate* update,
                                    void* user_data) {
    auto host = static_cast<FlutterWindowsEngine*>(user_data);
    if (SAFE_ACCESS(update, channel, nullptr) != nullptr) {
      std::string channel_name(update->channel);
      host->OnChannelUpdate(std::move(channel_name),
                            SAFE_ACCESS(update, listening, false));
    }
  };
  args.view_focus_change_request_callback =
      [](const FlutterViewFocusChangeRequest* request, void* user_data) {
        auto host = static_cast<FlutterWindowsEngine*>(user_data);
        host->OnViewFocusChangeRequest(request);
      };

  args.custom_task_runners = &custom_task_runners;

  if (!platform_view_plugin_) {
    platform_view_plugin_ = std::make_unique<PlatformViewPlugin>(
        messenger_wrapper_.get(), task_runner_.get());
  }
  if (egl_manager_) {
    auto resolver = [](const char* name) -> void* {
      return reinterpret_cast<void*>(::eglGetProcAddress(name));
    };

    // TODO(schectman) Pass the platform view manager to the compositor
    // constructors: https://github.com/flutter/flutter/issues/143375
    compositor_ =
        std::make_unique<CompositorOpenGL>(this, resolver, enable_impeller_);
  } else {
    compositor_ = std::make_unique<CompositorSoftware>();
  }

  FlutterCompositor compositor = {};
  compositor.struct_size = sizeof(FlutterCompositor);
  compositor.user_data = this;
  compositor.create_backing_store_callback =
      [](const FlutterBackingStoreConfig* config,
         FlutterBackingStore* backing_store_out, void* user_data) -> bool {
    auto host = static_cast<FlutterWindowsEngine*>(user_data);

    return host->compositor_->CreateBackingStore(*config, backing_store_out);
  };

  compositor.collect_backing_store_callback =
      [](const FlutterBackingStore* backing_store, void* user_data) -> bool {
    auto host = static_cast<FlutterWindowsEngine*>(user_data);

    return host->compositor_->CollectBackingStore(backing_store);
  };

  compositor.present_view_callback =
      [](const FlutterPresentViewInfo* info) -> bool {
    auto host = static_cast<FlutterWindowsEngine*>(info->user_data);

    return host->Present(info);
  };
  args.compositor = &compositor;

  if (aot_data_) {
    args.aot_data = aot_data_.get();
  }

  // The platform thread creates OpenGL contexts. These
  // must be released to be used by the engine's threads.
  FML_DCHECK(!egl_manager_ || !egl_manager_->HasContextCurrent());

  FlutterRendererConfig renderer_config;

  if (enable_impeller_) {
    // Impeller does not support a Software backend. Avoid falling back and
    // confusing the engine on which renderer is selected.
    if (!egl_manager_) {
      FML_LOG(ERROR) << "Could not create surface manager. Impeller backend "
                        "does not support software rendering.";
      return false;
    }
    renderer_config = GetOpenGLRendererConfig();
  } else {
    renderer_config =
        egl_manager_ ? GetOpenGLRendererConfig() : GetSoftwareRendererConfig();
  }

  auto result = embedder_api_.Run(FLUTTER_ENGINE_VERSION, &renderer_config,
                                  &args, this, &engine_);
  if (result != kSuccess || engine_ == nullptr) {
    FML_LOG(ERROR) << "Failed to start Flutter engine: error " << result;
    return false;
  }

  // Configure device frame rate displayed via devtools.
  FlutterEngineDisplay display = {};
  display.struct_size = sizeof(FlutterEngineDisplay);
  display.display_id = 0;
  display.single_display = true;
  display.refresh_rate =
      1.0 / (static_cast<double>(FrameInterval().count()) / 1000000000.0);

  std::vector<FlutterEngineDisplay> displays = {display};
  embedder_api_.NotifyDisplayUpdate(engine_,
                                    kFlutterEngineDisplaysUpdateTypeStartup,
                                    displays.data(), displays.size());

  SendSystemLocales();

  settings_plugin_->StartWatching();
  settings_plugin_->SendSettings();

  InitializeKeyboard();

  return true;
}

bool FlutterWindowsEngine::Stop() {
  if (engine_) {
    for (const auto& [callback, registrar] :
         plugin_registrar_destruction_callbacks_) {
      callback(registrar);
    }
    FlutterEngineResult result = embedder_api_.Shutdown(engine_);
    engine_ = nullptr;
    return (result == kSuccess);
  }
  return false;
}

std::unique_ptr<FlutterWindowsView> FlutterWindowsEngine::CreateView(
    std::unique_ptr<WindowBindingHandler> window) {
  auto view_id = next_view_id_;
  auto view = std::make_unique<FlutterWindowsView>(
      view_id, this, std::move(window), windows_proc_table_);

  view->CreateRenderSurface();

  next_view_id_++;

  {
    // Add the view to the embedder. This must happen before the engine
    // is notified the view exists and starts presenting to it.
    std::unique_lock write_lock(views_mutex_);
    FML_DCHECK(views_.find(view_id) == views_.end());
    views_[view_id] = view.get();
  }

  if (!view->IsImplicitView()) {
    FML_DCHECK(running());

    struct Captures {
      fml::AutoResetWaitableEvent latch;
      bool added;
    };
    Captures captures = {};

    FlutterWindowMetricsEvent metrics = view->CreateWindowMetricsEvent();

    FlutterAddViewInfo info = {};
    info.struct_size = sizeof(FlutterAddViewInfo);
    info.view_id = view_id;
    info.view_metrics = &metrics;
    info.user_data = &captures;
    info.add_view_callback = [](const FlutterAddViewResult* result) {
      Captures* captures = reinterpret_cast<Captures*>(result->user_data);
      captures->added = result->added;
      captures->latch.Signal();
    };

    FlutterEngineResult result = embedder_api_.AddView(engine_, &info);
    if (result != kSuccess) {
      FML_LOG(ERROR)
          << "Starting the add view operation failed. FlutterEngineAddView "
             "returned an unexpected result: "
          << result << ". This indicates a bug in the Windows embedder.";
      FML_DCHECK(false);
      return nullptr;
    }

    // Block the platform thread until the engine has added the view.
    // TODO(loicsharma): This blocks the platform thread eagerly and can
    // cause unnecessary delay in input processing. Instead, this should block
    // lazily only when the app does an operation which needs the view.
    // https://github.com/flutter/flutter/issues/146248
    captures.latch.Wait();

    if (!captures.added) {
      // Adding the view failed. Update the embedder's state to match the
      // engine's state. This is unexpected and indicates a bug in the Windows
      // embedder.
      FML_LOG(ERROR) << "FlutterEngineAddView failed to add view";
      std::unique_lock write_lock(views_mutex_);
      views_.erase(view_id);
      return nullptr;
    }
  }

  return std::move(view);
}

void FlutterWindowsEngine::RemoveView(FlutterViewId view_id) {
  FML_DCHECK(running());

  // Notify the engine to stop rendering to the view if it isn't the implicit
  // view. The engine and framework assume the implicit view always exists and
  // can continue presenting.
  if (view_id != kImplicitViewId) {
    struct Captures {
      fml::AutoResetWaitableEvent latch;
      bool removed;
    };
    Captures captures = {};

    FlutterRemoveViewInfo info = {};
    info.struct_size = sizeof(FlutterRemoveViewInfo);
    info.view_id = view_id;
    info.user_data = &captures;
    info.remove_view_callback = [](const FlutterRemoveViewResult* result) {
      // This is invoked on an engine thread. If
      // |FlutterRemoveViewResult.removed| is `true`, the engine guarantees the
      // view won't be presented.
      Captures* captures = reinterpret_cast<Captures*>(result->user_data);
      captures->removed = result->removed;
      captures->latch.Signal();
    };

    FlutterEngineResult result = embedder_api_.RemoveView(engine_, &info);
    if (result != kSuccess) {
      FML_LOG(ERROR) << "Starting the remove view operation failed. "
                        "FlutterEngineRemoveView "
                        "returned an unexpected result: "
                     << result
                     << ". This indicates a bug in the Windows embedder.";
      FML_DCHECK(false);
      return;
    }

    // Block the platform thread until the engine has removed the view.
    // TODO(loicsharma): This blocks the platform thread eagerly and can
    // cause unnecessary delay in input processing. Instead, this should block
    // lazily only when an operation needs the view.
    // https://github.com/flutter/flutter/issues/146248
    captures.latch.Wait();

    if (!captures.removed) {
      // Removing the view failed. This is unexpected and indicates a bug in the
      // Windows embedder.
      FML_LOG(ERROR) << "FlutterEngineRemoveView failed to remove view";
      return;
    }
  }

  {
    // The engine no longer presents to the view. Remove the view from the
    // embedder.
    std::unique_lock write_lock(views_mutex_);

    FML_DCHECK(views_.find(view_id) != views_.end());
    views_.erase(view_id);
  }
}

void FlutterWindowsEngine::OnVsync(intptr_t baton) {
  std::chrono::nanoseconds current_time =
      std::chrono::nanoseconds(embedder_api_.GetCurrentTime());
  std::chrono::nanoseconds frame_interval = FrameInterval();
  auto next = SnapToNextTick(current_time, start_time_, frame_interval);
  embedder_api_.OnVsync(engine_, baton, next.count(),
                        (next + frame_interval).count());
}

std::chrono::nanoseconds FlutterWindowsEngine::FrameInterval() {
  if (frame_interval_override_.has_value()) {
    return frame_interval_override_.value();
  }
  uint64_t interval = 16600000;

  DWM_TIMING_INFO timing_info = {};
  timing_info.cbSize = sizeof(timing_info);
  HRESULT result = DwmGetCompositionTimingInfo(NULL, &timing_info);
  if (result == S_OK && timing_info.rateRefresh.uiDenominator > 0 &&
      timing_info.rateRefresh.uiNumerator > 0) {
    interval = static_cast<double>(timing_info.rateRefresh.uiDenominator *
                                   1000000000.0) /
               static_cast<double>(timing_info.rateRefresh.uiNumerator);
  }

  return std::chrono::nanoseconds(interval);
}

FlutterWindowsView* FlutterWindowsEngine::view(FlutterViewId view_id) const {
  std::shared_lock read_lock(views_mutex_);

  auto iterator = views_.find(view_id);
  if (iterator == views_.end()) {
    return nullptr;
  }

  return iterator->second;
}

// Returns the currently configured Plugin Registrar.
FlutterDesktopPluginRegistrarRef FlutterWindowsEngine::GetRegistrar() {
  return plugin_registrar_.get();
}

void FlutterWindowsEngine::AddPluginRegistrarDestructionCallback(
    FlutterDesktopOnPluginRegistrarDestroyed callback,
    FlutterDesktopPluginRegistrarRef registrar) {
  plugin_registrar_destruction_callbacks_[callback] = registrar;
}

void FlutterWindowsEngine::SendWindowMetricsEvent(
    const FlutterWindowMetricsEvent& event) {
  if (engine_) {
    embedder_api_.SendWindowMetricsEvent(engine_, &event);
  }
}

void FlutterWindowsEngine::SendPointerEvent(const FlutterPointerEvent& event) {
  if (engine_) {
    embedder_api_.SendPointerEvent(engine_, &event, 1);
  }
}

void FlutterWindowsEngine::SendKeyEvent(const FlutterKeyEvent& event,
                                        FlutterKeyEventCallback callback,
                                        void* user_data) {
  if (engine_) {
    embedder_api_.SendKeyEvent(engine_, &event, callback, user_data);
  }
}

void FlutterWindowsEngine::SendViewFocusEvent(
    const FlutterViewFocusEvent& event) {
  if (engine_) {
    embedder_api_.SendViewFocusEvent(engine_, &event);
  }
}

bool FlutterWindowsEngine::SendPlatformMessage(
    const char* channel,
    const uint8_t* message,
    const size_t message_size,
    const FlutterDesktopBinaryReply reply,
    void* user_data) {
  FlutterPlatformMessageResponseHandle* response_handle = nullptr;
  if (reply != nullptr && user_data != nullptr) {
    FlutterEngineResult result =
        embedder_api_.PlatformMessageCreateResponseHandle(
            engine_, reply, user_data, &response_handle);
    if (result != kSuccess) {
      FML_LOG(ERROR) << "Failed to create response handle";
      return false;
    }
  }

  FlutterPlatformMessage platform_message = {
      sizeof(FlutterPlatformMessage),
      channel,
      message,
      message_size,
      response_handle,
  };

  FlutterEngineResult message_result =
      embedder_api_.SendPlatformMessage(engine_, &platform_message);
  if (response_handle != nullptr) {
    embedder_api_.PlatformMessageReleaseResponseHandle(engine_,
                                                       response_handle);
  }
  return message_result == kSuccess;
}

void FlutterWindowsEngine::SendPlatformMessageResponse(
    const FlutterDesktopMessageResponseHandle* handle,
    const uint8_t* data,
    size_t data_length) {
  embedder_api_.SendPlatformMessageResponse(engine_, handle, data, data_length);
}

void FlutterWindowsEngine::HandlePlatformMessage(
    const FlutterPlatformMessage* engine_message) {
  if (engine_message->struct_size != sizeof(FlutterPlatformMessage)) {
    FML_LOG(ERROR) << "Invalid message size received. Expected: "
                   << sizeof(FlutterPlatformMessage) << " but received "
                   << engine_message->struct_size;
    return;
  }

  auto message = ConvertToDesktopMessage(*engine_message);

  message_dispatcher_->HandleMessage(message, [this] {}, [this] {});
}

void FlutterWindowsEngine::ReloadSystemFonts() {
  embedder_api_.ReloadSystemFonts(engine_);
}

void FlutterWindowsEngine::ScheduleFrame() {
  embedder_api_.ScheduleFrame(engine_);
}

void FlutterWindowsEngine::SetNextFrameCallback(fml::closure callback) {
  next_frame_callback_ = std::move(callback);

  embedder_api_.SetNextFrameCallback(
      engine_,
      [](void* user_data) {
        // Embedder callback runs on raster thread. Switch back to platform
        // thread.
        FlutterWindowsEngine* self =
            static_cast<FlutterWindowsEngine*>(user_data);

        self->task_runner_->PostTask(std::move(self->next_frame_callback_));
      },
      this);
}

<<<<<<< HEAD
void FlutterWindowsEngine::SetLifecycleState(flutter::AppLifecycleState state) {
  if (lifecycle_manager_) {
    lifecycle_manager_->SetLifecycleState(state);
  }
}

void FlutterWindowsEngine::ForwardToHostWindowController(HWND hwnd,
                                                         UINT message,
                                                         WPARAM wparam,
                                                         LPARAM lparam) const {
  if (!host_window_controller_) {
    return;
  }
  if (!FlutterHostWindow::GetThisFromHandle(hwnd)) {
    if (FlutterWindowsView* const view = GetViewFromTopLevelWindow(hwnd)) {
      host_window_controller_->CreateHostWindowFromExisting(hwnd, view);
    } else {
      FML_LOG(ERROR)
          << "Failed to retrieve FlutterWindowsView from top-level window: "
             "the view's native window must be a child of the top-level "
             "window.";
      return;
    }
  }
  host_window_controller_->HandleMessage(hwnd, message, wparam, lparam);
}

FlutterWindowsView* FlutterWindowsEngine::GetViewFromTopLevelWindow(
    HWND hwnd) const {
  std::shared_lock read_lock(views_mutex_);
  auto const iterator =
      std::find_if(views_.begin(), views_.end(), [hwnd](auto const& pair) {
        FlutterWindowsView* const view = pair.second;
        return GetParent(view->GetWindowHandle()) == hwnd;
      });
  if (iterator != views_.end()) {
    return iterator->second;
  }
  return nullptr;
}

=======
>>>>>>> b1d0ffb6
void FlutterWindowsEngine::SendSystemLocales() {
  std::vector<LanguageInfo> languages =
      GetPreferredLanguageInfo(*windows_proc_table_);
  std::vector<FlutterLocale> flutter_locales;
  flutter_locales.reserve(languages.size());
  for (const auto& info : languages) {
    flutter_locales.push_back(CovertToFlutterLocale(info));
  }
  // Convert the locale list to the locale pointer list that must be provided.
  std::vector<const FlutterLocale*> flutter_locale_list;
  flutter_locale_list.reserve(flutter_locales.size());
  std::transform(flutter_locales.begin(), flutter_locales.end(),
                 std::back_inserter(flutter_locale_list),
                 [](const auto& arg) -> const auto* { return &arg; });
  embedder_api_.UpdateLocales(engine_, flutter_locale_list.data(),
                              flutter_locale_list.size());
}

void FlutterWindowsEngine::InitializeKeyboard() {
  auto internal_plugin_messenger = internal_plugin_registrar_->messenger();
  KeyboardKeyEmbedderHandler::GetKeyStateHandler get_key_state = GetKeyState;
  KeyboardKeyEmbedderHandler::MapVirtualKeyToScanCode map_vk_to_scan =
      [](UINT virtual_key, bool extended) {
        return MapVirtualKey(virtual_key,
                             extended ? MAPVK_VK_TO_VSC_EX : MAPVK_VK_TO_VSC);
      };
  keyboard_key_handler_ = std::move(CreateKeyboardKeyHandler(
      internal_plugin_messenger, get_key_state, map_vk_to_scan));
  text_input_plugin_ =
      std::move(CreateTextInputPlugin(internal_plugin_messenger));
}

std::unique_ptr<KeyboardHandlerBase>
FlutterWindowsEngine::CreateKeyboardKeyHandler(
    BinaryMessenger* messenger,
    KeyboardKeyEmbedderHandler::GetKeyStateHandler get_key_state,
    KeyboardKeyEmbedderHandler::MapVirtualKeyToScanCode map_vk_to_scan) {
  auto keyboard_key_handler = std::make_unique<KeyboardKeyHandler>(messenger);
  keyboard_key_handler->AddDelegate(
      std::make_unique<KeyboardKeyEmbedderHandler>(
          [this](const FlutterKeyEvent& event, FlutterKeyEventCallback callback,
                 void* user_data) {
            return SendKeyEvent(event, callback, user_data);
          },
          get_key_state, map_vk_to_scan));
  keyboard_key_handler->AddDelegate(
      std::make_unique<KeyboardKeyChannelHandler>(messenger));
  keyboard_key_handler->InitKeyboardChannel();
  return keyboard_key_handler;
}

std::unique_ptr<TextInputPlugin> FlutterWindowsEngine::CreateTextInputPlugin(
    BinaryMessenger* messenger) {
  return std::make_unique<TextInputPlugin>(messenger, this);
}

bool FlutterWindowsEngine::RegisterExternalTexture(int64_t texture_id) {
  return (embedder_api_.RegisterExternalTexture(engine_, texture_id) ==
          kSuccess);
}

bool FlutterWindowsEngine::UnregisterExternalTexture(int64_t texture_id) {
  return (embedder_api_.UnregisterExternalTexture(engine_, texture_id) ==
          kSuccess);
}

bool FlutterWindowsEngine::MarkExternalTextureFrameAvailable(
    int64_t texture_id) {
  return (embedder_api_.MarkExternalTextureFrameAvailable(
              engine_, texture_id) == kSuccess);
}

bool FlutterWindowsEngine::PostRasterThreadTask(fml::closure callback) const {
  struct Captures {
    fml::closure callback;
  };
  auto captures = new Captures();
  captures->callback = std::move(callback);
  if (embedder_api_.PostRenderThreadTask(
          engine_,
          [](void* opaque) {
            auto captures = reinterpret_cast<Captures*>(opaque);
            captures->callback();
            delete captures;
          },
          captures) == kSuccess) {
    return true;
  }
  delete captures;
  return false;
}

bool FlutterWindowsEngine::DispatchSemanticsAction(
    uint64_t target,
    FlutterSemanticsAction action,
    fml::MallocMapping data) {
  return (embedder_api_.DispatchSemanticsAction(engine_, target, action,
                                                data.GetMapping(),
                                                data.GetSize()) == kSuccess);
}

void FlutterWindowsEngine::UpdateSemanticsEnabled(bool enabled) {
  if (engine_ && semantics_enabled_ != enabled) {
    std::shared_lock read_lock(views_mutex_);

    semantics_enabled_ = enabled;
    embedder_api_.UpdateSemanticsEnabled(engine_, enabled);
    for (auto iterator = views_.begin(); iterator != views_.end(); iterator++) {
      iterator->second->UpdateSemanticsEnabled(enabled);
    }
  }
}

void FlutterWindowsEngine::OnPreEngineRestart() {
  // Reset the keyboard's state on hot restart.
  InitializeKeyboard();
}

std::string FlutterWindowsEngine::GetExecutableName() const {
  std::pair<bool, std::string> result = fml::paths::GetExecutablePath();
  if (result.first) {
    const std::string& executable_path = result.second;
    size_t last_separator = executable_path.find_last_of("/\\");
    if (last_separator == std::string::npos ||
        last_separator == executable_path.size() - 1) {
      return executable_path;
    }
    return executable_path.substr(last_separator + 1);
  }
  return "Flutter";
}

void FlutterWindowsEngine::UpdateAccessibilityFeatures() {
  UpdateHighContrastMode();
}

void FlutterWindowsEngine::UpdateHighContrastMode() {
  high_contrast_enabled_ = windows_proc_table_->GetHighContrastEnabled();

  SendAccessibilityFeatures();
  settings_plugin_->UpdateHighContrastMode(high_contrast_enabled_);
}

void FlutterWindowsEngine::SendAccessibilityFeatures() {
  int flags = 0;

  if (high_contrast_enabled_) {
    flags |=
        FlutterAccessibilityFeature::kFlutterAccessibilityFeatureHighContrast;
  }

  embedder_api_.UpdateAccessibilityFeatures(
      engine_, static_cast<FlutterAccessibilityFeature>(flags));
}

void FlutterWindowsEngine::RequestApplicationQuit(HWND hwnd,
                                                  WPARAM wparam,
                                                  LPARAM lparam,
                                                  AppExitType exit_type) {
  platform_handler_->RequestAppExit(hwnd, wparam, lparam, exit_type, 0);
}

void FlutterWindowsEngine::OnQuit(std::optional<HWND> hwnd,
                                  std::optional<WPARAM> wparam,
                                  std::optional<LPARAM> lparam,
                                  UINT exit_code) {
  lifecycle_manager_->Quit(hwnd, wparam, lparam, exit_code);
}

void FlutterWindowsEngine::OnDwmCompositionChanged() {
  std::shared_lock read_lock(views_mutex_);

  for (auto iterator = views_.begin(); iterator != views_.end(); iterator++) {
    iterator->second->OnDwmCompositionChanged();
  }
}

void FlutterWindowsEngine::OnWindowStateEvent(HWND hwnd,
                                              WindowStateEvent event) {
  lifecycle_manager_->OnWindowStateEvent(hwnd, event);
}

std::optional<LRESULT> FlutterWindowsEngine::ProcessExternalWindowMessage(
    HWND hwnd,
    UINT message,
    WPARAM wparam,
    LPARAM lparam) {
  if (lifecycle_manager_) {
    return lifecycle_manager_->ExternalWindowMessage(hwnd, message, wparam,
                                                     lparam);
  }
  return std::nullopt;
}

void FlutterWindowsEngine::OnChannelUpdate(std::string name, bool listening) {
  if (name == "flutter/platform" && listening) {
    lifecycle_manager_->BeginProcessingExit();
  } else if (name == "flutter/lifecycle" && listening) {
    lifecycle_manager_->BeginProcessingLifecycle();
  }
}

void FlutterWindowsEngine::OnViewFocusChangeRequest(
    const FlutterViewFocusChangeRequest* request) {
  std::shared_lock read_lock(views_mutex_);

  auto iterator = views_.find(request->view_id);
  if (iterator == views_.end()) {
    return;
  }

  FlutterWindowsView* view = iterator->second;
  view->Focus();
}

bool FlutterWindowsEngine::Present(const FlutterPresentViewInfo* info) {
  // This runs on the raster thread. Lock the views map for the entirety of the
  // present operation to block the platform thread from destroying the
  // view during the present.
  std::shared_lock read_lock(views_mutex_);

  auto iterator = views_.find(info->view_id);
  if (iterator == views_.end()) {
    return false;
  }

  FlutterWindowsView* view = iterator->second;

  return compositor_->Present(view, info->layers, info->layers_count);
}

}  // namespace flutter<|MERGE_RESOLUTION|>--- conflicted
+++ resolved
@@ -813,7 +813,6 @@
       this);
 }
 
-<<<<<<< HEAD
 void FlutterWindowsEngine::SetLifecycleState(flutter::AppLifecycleState state) {
   if (lifecycle_manager_) {
     lifecycle_manager_->SetLifecycleState(state);
@@ -855,8 +854,6 @@
   return nullptr;
 }
 
-=======
->>>>>>> b1d0ffb6
 void FlutterWindowsEngine::SendSystemLocales() {
   std::vector<LanguageInfo> languages =
       GetPreferredLanguageInfo(*windows_proc_table_);
