--- conflicted
+++ resolved
@@ -799,13 +799,6 @@
         self->task_runner_->PostTask(std::move(self->next_frame_callback_));
       },
       this);
-}
-
-<<<<<<< HEAD
-void FlutterWindowsEngine::SetLifecycleState(flutter::AppLifecycleState state) {
-  if (lifecycle_manager_) {
-    lifecycle_manager_->SetLifecycleState(state);
-  }
 }
 
 HCURSOR FlutterWindowsEngine::GetCursorByName(
@@ -846,8 +839,6 @@
   return windows_proc_table_->LoadCursor(nullptr, idc_name);
 }
 
-=======
->>>>>>> ea4cdcf3
 void FlutterWindowsEngine::SendSystemLocales() {
   std::vector<LanguageInfo> languages =
       GetPreferredLanguageInfo(*windows_proc_table_);
