// Copyright 2013 The Flutter Authors. All rights reserved.
// Use of this source code is governed by a BSD-style license that can be
// found in the LICENSE file.

#include "flutter/shell/platform/windows/flutter_windows_engine.h"

#include <dwmapi.h>

#include <filesystem>
#include <shared_mutex>
#include <sstream>

#include "flutter/fml/logging.h"
#include "flutter/fml/paths.h"
#include "flutter/fml/platform/win/wstring_conversion.h"
#include "flutter/fml/synchronization/waitable_event.h"
#include "flutter/shell/platform/common/client_wrapper/binary_messenger_impl.h"
#include "flutter/shell/platform/common/client_wrapper/include/flutter/standard_message_codec.h"
#include "flutter/shell/platform/common/path_utils.h"
#include "flutter/shell/platform/embedder/embedder_struct_macros.h"
#include "flutter/shell/platform/windows/accessibility_bridge_windows.h"
#include "flutter/shell/platform/windows/compositor_opengl.h"
#include "flutter/shell/platform/windows/compositor_software.h"
#include "flutter/shell/platform/windows/flutter_windows_view.h"
#include "flutter/shell/platform/windows/keyboard_key_channel_handler.h"
#include "flutter/shell/platform/windows/system_utils.h"
#include "flutter/shell/platform/windows/task_runner.h"
#include "flutter/third_party/accessibility/ax/ax_node.h"

// winbase.h defines GetCurrentTime as a macro.
#undef GetCurrentTime

static constexpr char kAccessibilityChannelName[] = "flutter/accessibility";

namespace flutter {

namespace {

// Lifted from vsync_waiter_fallback.cc
static std::chrono::nanoseconds SnapToNextTick(
    std::chrono::nanoseconds value,
    std::chrono::nanoseconds tick_phase,
    std::chrono::nanoseconds tick_interval) {
  std::chrono::nanoseconds offset = (tick_phase - value) % tick_interval;
  if (offset != std::chrono::nanoseconds::zero())
    offset = offset + tick_interval;
  return value + offset;
}

// Creates and returns a FlutterRendererConfig that renders to the view (if any)
// of a FlutterWindowsEngine, using OpenGL (via ANGLE).
// The user_data received by the render callbacks refers to the
// FlutterWindowsEngine.
FlutterRendererConfig GetOpenGLRendererConfig() {
  FlutterRendererConfig config = {};
  config.type = kOpenGL;
  config.open_gl.struct_size = sizeof(config.open_gl);
  config.open_gl.make_current = [](void* user_data) -> bool {
    auto host = static_cast<FlutterWindowsEngine*>(user_data);
    if (!host->egl_manager()) {
      return false;
    }
    return host->egl_manager()->render_context()->MakeCurrent();
  };
  config.open_gl.clear_current = [](void* user_data) -> bool {
    auto host = static_cast<FlutterWindowsEngine*>(user_data);
    if (!host->egl_manager()) {
      return false;
    }
    return host->egl_manager()->render_context()->ClearCurrent();
  };
  config.open_gl.present = [](void* user_data) -> bool { FML_UNREACHABLE(); };
  config.open_gl.fbo_reset_after_present = true;
  config.open_gl.fbo_with_frame_info_callback =
      [](void* user_data, const FlutterFrameInfo* info) -> uint32_t {
    FML_UNREACHABLE();
  };
  config.open_gl.gl_proc_resolver = [](void* user_data,
                                       const char* what) -> void* {
    return reinterpret_cast<void*>(eglGetProcAddress(what));
  };
  config.open_gl.make_resource_current = [](void* user_data) -> bool {
    auto host = static_cast<FlutterWindowsEngine*>(user_data);
    if (!host->egl_manager()) {
      return false;
    }
    return host->egl_manager()->resource_context()->MakeCurrent();
  };
  config.open_gl.gl_external_texture_frame_callback =
      [](void* user_data, int64_t texture_id, size_t width, size_t height,
         FlutterOpenGLTexture* texture) -> bool {
    auto host = static_cast<FlutterWindowsEngine*>(user_data);
    if (!host->texture_registrar()) {
      return false;
    }
    return host->texture_registrar()->PopulateTexture(texture_id, width, height,
                                                      texture);
  };
  return config;
}

// Creates and returns a FlutterRendererConfig that renders to the view (if any)
// of a FlutterWindowsEngine, using software rasterization.
// The user_data received by the render callbacks refers to the
// FlutterWindowsEngine.
FlutterRendererConfig GetSoftwareRendererConfig() {
  FlutterRendererConfig config = {};
  config.type = kSoftware;
  config.software.struct_size = sizeof(config.software);
  config.software.surface_present_callback =
      [](void* user_data, const void* allocation, size_t row_bytes,
         size_t height) {
        FML_UNREACHABLE();
        return false;
      };
  return config;
}

// Converts a FlutterPlatformMessage to an equivalent FlutterDesktopMessage.
static FlutterDesktopMessage ConvertToDesktopMessage(
    const FlutterPlatformMessage& engine_message) {
  FlutterDesktopMessage message = {};
  message.struct_size = sizeof(message);
  message.channel = engine_message.channel;
  message.message = engine_message.message;
  message.message_size = engine_message.message_size;
  message.response_handle = engine_message.response_handle;
  return message;
}

// Converts a LanguageInfo struct to a FlutterLocale struct. |info| must outlive
// the returned value, since the returned FlutterLocale has pointers into it.
FlutterLocale CovertToFlutterLocale(const LanguageInfo& info) {
  FlutterLocale locale = {};
  locale.struct_size = sizeof(FlutterLocale);
  locale.language_code = info.language.c_str();
  if (!info.region.empty()) {
    locale.country_code = info.region.c_str();
  }
  if (!info.script.empty()) {
    locale.script_code = info.script.c_str();
  }
  return locale;
}

}  // namespace

FlutterWindowsEngine::FlutterWindowsEngine(
    const FlutterProjectBundle& project,
    std::shared_ptr<WindowsProcTable> windows_proc_table)
    : project_(std::make_unique<FlutterProjectBundle>(project)),
      windows_proc_table_(std::move(windows_proc_table)),
      aot_data_(nullptr, nullptr),
      lifecycle_manager_(std::make_unique<WindowsLifecycleManager>(this)) {
  if (windows_proc_table_ == nullptr) {
    windows_proc_table_ = std::make_shared<WindowsProcTable>();
  }

  gl_ = egl::ProcTable::Create();

  embedder_api_.struct_size = sizeof(FlutterEngineProcTable);
  FlutterEngineGetProcAddresses(&embedder_api_);

  task_runner_ =
      std::make_unique<TaskRunner>(
          embedder_api_.GetCurrentTime, [this](const auto* task) {
            if (!engine_) {
              FML_LOG(ERROR)
                  << "Cannot post an engine task when engine is not running.";
              return;
            }
            if (embedder_api_.RunTask(engine_, task) != kSuccess) {
              FML_LOG(ERROR) << "Failed to post an engine task.";
            }
          });

  // Set up the legacy structs backing the API handles.
  messenger_ =
      fml::RefPtr<FlutterDesktopMessenger>(new FlutterDesktopMessenger());
  messenger_->SetEngine(this);
  plugin_registrar_ = std::make_unique<FlutterDesktopPluginRegistrar>();
  plugin_registrar_->engine = this;

  messenger_wrapper_ =
      std::make_unique<BinaryMessengerImpl>(messenger_->ToRef());
  message_dispatcher_ =
      std::make_unique<IncomingMessageDispatcher>(messenger_->ToRef());

  texture_registrar_ =
      std::make_unique<FlutterWindowsTextureRegistrar>(this, gl_);

  // Check for impeller support.
  auto& switches = project_->GetSwitches();
  enable_impeller_ = std::find(switches.begin(), switches.end(),
                               "--enable-impeller=true") != switches.end();

<<<<<<< HEAD
  enable_multi_window_ =
      std::find(switches.begin(), switches.end(),
                "--enable-multi-window=true") != switches.end();

  egl_manager_ = egl::Manager::Create();
=======
  egl_manager_ = egl::Manager::Create(
      static_cast<egl::GpuPreference>(project_->gpu_preference()));
>>>>>>> 39b4951f
  window_proc_delegate_manager_ = std::make_unique<WindowProcDelegateManager>();
  window_proc_delegate_manager_->RegisterTopLevelWindowProcDelegate(
      [](HWND hwnd, UINT msg, WPARAM wpar, LPARAM lpar, void* user_data,
         LRESULT* result) {
        BASE_DCHECK(user_data);
        FlutterWindowsEngine* that =
            static_cast<FlutterWindowsEngine*>(user_data);
        BASE_DCHECK(that->lifecycle_manager_);
        that->ForwardToHostWindowController(hwnd, msg, wpar, lpar);
        return that->lifecycle_manager_->WindowProc(hwnd, msg, wpar, lpar,
                                                    result);
      },
      static_cast<void*>(this));

  // Set up internal channels.
  // TODO: Replace this with an embedder.h API. See
  // https://github.com/flutter/flutter/issues/71099
  internal_plugin_registrar_ =
      std::make_unique<PluginRegistrar>(plugin_registrar_.get());

  accessibility_plugin_ = std::make_unique<AccessibilityPlugin>(this);
  AccessibilityPlugin::SetUp(messenger_wrapper_.get(),
                             accessibility_plugin_.get());

  cursor_handler_ =
      std::make_unique<CursorHandler>(messenger_wrapper_.get(), this);
  platform_handler_ =
      std::make_unique<PlatformHandler>(messenger_wrapper_.get(), this);
  if (enable_multi_window_) {
    host_window_controller_ =
        std::make_unique<FlutterHostWindowController>(this);
    windowing_handler_ = std::make_unique<WindowingHandler>(
        messenger_wrapper_.get(), host_window_controller_.get());
  }
  settings_plugin_ = std::make_unique<SettingsPlugin>(messenger_wrapper_.get(),
                                                      task_runner_.get());
}

FlutterWindowsEngine::~FlutterWindowsEngine() {
  messenger_->SetEngine(nullptr);
  host_window_controller_.reset();
  Stop();
}

void FlutterWindowsEngine::SetSwitches(
    const std::vector<std::string>& switches) {
  project_->SetSwitches(switches);
}

bool FlutterWindowsEngine::Run() {
  return Run("");
}

bool FlutterWindowsEngine::Run(std::string_view entrypoint) {
  if (!project_->HasValidPaths()) {
    FML_LOG(ERROR) << "Missing or unresolvable paths to assets.";
    return false;
  }
  std::string assets_path_string = project_->assets_path().u8string();
  std::string icu_path_string = project_->icu_path().u8string();
  if (embedder_api_.RunsAOTCompiledDartCode()) {
    aot_data_ = project_->LoadAotData(embedder_api_);
    if (!aot_data_) {
      FML_LOG(ERROR) << "Unable to start engine without AOT data.";
      return false;
    }
  }

  // FlutterProjectArgs is expecting a full argv, so when processing it for
  // flags the first item is treated as the executable and ignored. Add a dummy
  // value so that all provided arguments are used.
  std::string executable_name = GetExecutableName();
  std::vector<const char*> argv = {executable_name.c_str()};
  std::vector<std::string> switches = project_->GetSwitches();
  std::transform(
      switches.begin(), switches.end(), std::back_inserter(argv),
      [](const std::string& arg) -> const char* { return arg.c_str(); });

  const std::vector<std::string>& entrypoint_args =
      project_->dart_entrypoint_arguments();
  std::vector<const char*> entrypoint_argv;
  std::transform(
      entrypoint_args.begin(), entrypoint_args.end(),
      std::back_inserter(entrypoint_argv),
      [](const std::string& arg) -> const char* { return arg.c_str(); });

  // Configure task runners.
  FlutterTaskRunnerDescription platform_task_runner = {};
  platform_task_runner.struct_size = sizeof(FlutterTaskRunnerDescription);
  platform_task_runner.user_data = task_runner_.get();
  platform_task_runner.runs_task_on_current_thread_callback =
      [](void* user_data) -> bool {
    return static_cast<TaskRunner*>(user_data)->RunsTasksOnCurrentThread();
  };
  platform_task_runner.post_task_callback = [](FlutterTask task,
                                               uint64_t target_time_nanos,
                                               void* user_data) -> void {
    static_cast<TaskRunner*>(user_data)->PostFlutterTask(task,
                                                         target_time_nanos);
  };
  FlutterCustomTaskRunners custom_task_runners = {};
  custom_task_runners.struct_size = sizeof(FlutterCustomTaskRunners);
  custom_task_runners.platform_task_runner = &platform_task_runner;
  custom_task_runners.thread_priority_setter =
      &WindowsPlatformThreadPrioritySetter;

  FlutterProjectArgs args = {};
  args.struct_size = sizeof(FlutterProjectArgs);
  args.shutdown_dart_vm_when_done = true;
  args.assets_path = assets_path_string.c_str();
  args.icu_data_path = icu_path_string.c_str();
  args.command_line_argc = static_cast<int>(argv.size());
  args.command_line_argv = argv.empty() ? nullptr : argv.data();

  // Fail if conflicting non-default entrypoints are specified in the method
  // argument and the project.
  //
  // TODO(cbracken): https://github.com/flutter/flutter/issues/109285
  // The entrypoint method parameter should eventually be removed from this
  // method and only the entrypoint specified in project_ should be used.
  if (!project_->dart_entrypoint().empty() && !entrypoint.empty() &&
      project_->dart_entrypoint() != entrypoint) {
    FML_LOG(ERROR) << "Conflicting entrypoints were specified in "
                      "FlutterDesktopEngineProperties.dart_entrypoint and "
                      "FlutterDesktopEngineRun(engine, entry_point). ";
    return false;
  }
  if (!entrypoint.empty()) {
    args.custom_dart_entrypoint = entrypoint.data();
  } else if (!project_->dart_entrypoint().empty()) {
    args.custom_dart_entrypoint = project_->dart_entrypoint().c_str();
  }
  args.dart_entrypoint_argc = static_cast<int>(entrypoint_argv.size());
  args.dart_entrypoint_argv =
      entrypoint_argv.empty() ? nullptr : entrypoint_argv.data();
  args.platform_message_callback =
      [](const FlutterPlatformMessage* engine_message,
         void* user_data) -> void {
    auto host = static_cast<FlutterWindowsEngine*>(user_data);
    return host->HandlePlatformMessage(engine_message);
  };
  args.vsync_callback = [](void* user_data, intptr_t baton) -> void {
    auto host = static_cast<FlutterWindowsEngine*>(user_data);
    host->OnVsync(baton);
  };
  args.on_pre_engine_restart_callback = [](void* user_data) {
    auto host = static_cast<FlutterWindowsEngine*>(user_data);
    host->OnPreEngineRestart();
  };
  args.update_semantics_callback2 = [](const FlutterSemanticsUpdate2* update,
                                       void* user_data) {
    auto host = static_cast<FlutterWindowsEngine*>(user_data);

    // TODO(loicsharma): Remove implicit view assumption.
    // https://github.com/flutter/flutter/issues/142845
    auto view = host->view(kImplicitViewId);
    if (!view) {
      return;
    }

    auto accessibility_bridge = view->accessibility_bridge().lock();
    if (!accessibility_bridge) {
      return;
    }

    for (size_t i = 0; i < update->node_count; i++) {
      const FlutterSemanticsNode2* node = update->nodes[i];
      accessibility_bridge->AddFlutterSemanticsNodeUpdate(*node);
    }

    for (size_t i = 0; i < update->custom_action_count; i++) {
      const FlutterSemanticsCustomAction2* action = update->custom_actions[i];
      accessibility_bridge->AddFlutterSemanticsCustomActionUpdate(*action);
    }

    accessibility_bridge->CommitUpdates();
  };
  args.root_isolate_create_callback = [](void* user_data) {
    auto host = static_cast<FlutterWindowsEngine*>(user_data);
    if (host->root_isolate_create_callback_) {
      host->root_isolate_create_callback_();
    }
  };
  args.channel_update_callback = [](const FlutterChannelUpdate* update,
                                    void* user_data) {
    auto host = static_cast<FlutterWindowsEngine*>(user_data);
    if (SAFE_ACCESS(update, channel, nullptr) != nullptr) {
      std::string channel_name(update->channel);
      host->OnChannelUpdate(std::move(channel_name),
                            SAFE_ACCESS(update, listening, false));
    }
  };

  args.custom_task_runners = &custom_task_runners;

  if (!platform_view_plugin_) {
    platform_view_plugin_ = std::make_unique<PlatformViewPlugin>(
        messenger_wrapper_.get(), task_runner_.get());
  }
  if (egl_manager_) {
    auto resolver = [](const char* name) -> void* {
      return reinterpret_cast<void*>(::eglGetProcAddress(name));
    };

    // TODO(schectman) Pass the platform view manager to the compositor
    // constructors: https://github.com/flutter/flutter/issues/143375
    compositor_ =
        std::make_unique<CompositorOpenGL>(this, resolver, enable_impeller_);
  } else {
    compositor_ = std::make_unique<CompositorSoftware>();
  }

  FlutterCompositor compositor = {};
  compositor.struct_size = sizeof(FlutterCompositor);
  compositor.user_data = this;
  compositor.create_backing_store_callback =
      [](const FlutterBackingStoreConfig* config,
         FlutterBackingStore* backing_store_out, void* user_data) -> bool {
    auto host = static_cast<FlutterWindowsEngine*>(user_data);

    return host->compositor_->CreateBackingStore(*config, backing_store_out);
  };

  compositor.collect_backing_store_callback =
      [](const FlutterBackingStore* backing_store, void* user_data) -> bool {
    auto host = static_cast<FlutterWindowsEngine*>(user_data);

    return host->compositor_->CollectBackingStore(backing_store);
  };

  compositor.present_view_callback =
      [](const FlutterPresentViewInfo* info) -> bool {
    auto host = static_cast<FlutterWindowsEngine*>(info->user_data);

    return host->Present(info);
  };
  args.compositor = &compositor;

  if (aot_data_) {
    args.aot_data = aot_data_.get();
  }

  // The platform thread creates OpenGL contexts. These
  // must be released to be used by the engine's threads.
  FML_DCHECK(!egl_manager_ || !egl_manager_->HasContextCurrent());

  FlutterRendererConfig renderer_config;

  if (enable_impeller_) {
    // Impeller does not support a Software backend. Avoid falling back and
    // confusing the engine on which renderer is selected.
    if (!egl_manager_) {
      FML_LOG(ERROR) << "Could not create surface manager. Impeller backend "
                        "does not support software rendering.";
      return false;
    }
    renderer_config = GetOpenGLRendererConfig();
  } else {
    renderer_config =
        egl_manager_ ? GetOpenGLRendererConfig() : GetSoftwareRendererConfig();
  }

  auto result = embedder_api_.Run(FLUTTER_ENGINE_VERSION, &renderer_config,
                                  &args, this, &engine_);
  if (result != kSuccess || engine_ == nullptr) {
    FML_LOG(ERROR) << "Failed to start Flutter engine: error " << result;
    return false;
  }

  // Configure device frame rate displayed via devtools.
  FlutterEngineDisplay display = {};
  display.struct_size = sizeof(FlutterEngineDisplay);
  display.display_id = 0;
  display.single_display = true;
  display.refresh_rate =
      1.0 / (static_cast<double>(FrameInterval().count()) / 1000000000.0);

  std::vector<FlutterEngineDisplay> displays = {display};
  embedder_api_.NotifyDisplayUpdate(engine_,
                                    kFlutterEngineDisplaysUpdateTypeStartup,
                                    displays.data(), displays.size());

  SendSystemLocales();
  SetLifecycleState(flutter::AppLifecycleState::kResumed);

  settings_plugin_->StartWatching();
  settings_plugin_->SendSettings();

  InitializeKeyboard();

  return true;
}

bool FlutterWindowsEngine::Stop() {
  if (engine_) {
    for (const auto& [callback, registrar] :
         plugin_registrar_destruction_callbacks_) {
      callback(registrar);
    }
    FlutterEngineResult result = embedder_api_.Shutdown(engine_);
    engine_ = nullptr;
    return (result == kSuccess);
  }
  return false;
}

std::unique_ptr<FlutterWindowsView> FlutterWindowsEngine::CreateView(
    std::unique_ptr<WindowBindingHandler> window) {
  auto view_id = next_view_id_;
  auto view = std::make_unique<FlutterWindowsView>(
      view_id, this, std::move(window), windows_proc_table_);

  view->CreateRenderSurface();

  next_view_id_++;

  {
    // Add the view to the embedder. This must happen before the engine
    // is notified the view exists and starts presenting to it.
    std::unique_lock write_lock(views_mutex_);
    FML_DCHECK(views_.find(view_id) == views_.end());
    views_[view_id] = view.get();
  }

  if (!view->IsImplicitView()) {
    FML_DCHECK(running());

    struct Captures {
      fml::AutoResetWaitableEvent latch;
      bool added;
    };
    Captures captures = {};

    FlutterWindowMetricsEvent metrics = view->CreateWindowMetricsEvent();

    FlutterAddViewInfo info = {};
    info.struct_size = sizeof(FlutterAddViewInfo);
    info.view_id = view_id;
    info.view_metrics = &metrics;
    info.user_data = &captures;
    info.add_view_callback = [](const FlutterAddViewResult* result) {
      Captures* captures = reinterpret_cast<Captures*>(result->user_data);
      captures->added = result->added;
      captures->latch.Signal();
    };

    FlutterEngineResult result = embedder_api_.AddView(engine_, &info);
    if (result != kSuccess) {
      FML_LOG(ERROR)
          << "Starting the add view operation failed. FlutterEngineAddView "
             "returned an unexpected result: "
          << result << ". This indicates a bug in the Windows embedder.";
      FML_DCHECK(false);
      return nullptr;
    }

    // Block the platform thread until the engine has added the view.
    // TODO(loicsharma): This blocks the platform thread eagerly and can
    // cause unnecessary delay in input processing. Instead, this should block
    // lazily only when the app does an operation which needs the view.
    // https://github.com/flutter/flutter/issues/146248
    captures.latch.Wait();

    if (!captures.added) {
      // Adding the view failed. Update the embedder's state to match the
      // engine's state. This is unexpected and indicates a bug in the Windows
      // embedder.
      FML_LOG(ERROR) << "FlutterEngineAddView failed to add view";
      std::unique_lock write_lock(views_mutex_);
      views_.erase(view_id);
      return nullptr;
    }
  }

  return std::move(view);
}

void FlutterWindowsEngine::RemoveView(FlutterViewId view_id) {
  FML_DCHECK(running());

  // Notify the engine to stop rendering to the view if it isn't the implicit
  // view. The engine and framework assume the implicit view always exists and
  // can continue presenting.
  if (view_id != kImplicitViewId) {
    struct Captures {
      fml::AutoResetWaitableEvent latch;
      bool removed;
    };
    Captures captures = {};

    FlutterRemoveViewInfo info = {};
    info.struct_size = sizeof(FlutterRemoveViewInfo);
    info.view_id = view_id;
    info.user_data = &captures;
    info.remove_view_callback = [](const FlutterRemoveViewResult* result) {
      // This is invoked on an engine thread. If
      // |FlutterRemoveViewResult.removed| is `true`, the engine guarantees the
      // view won't be presented.
      Captures* captures = reinterpret_cast<Captures*>(result->user_data);
      captures->removed = result->removed;
      captures->latch.Signal();
    };

    FlutterEngineResult result = embedder_api_.RemoveView(engine_, &info);
    if (result != kSuccess) {
      FML_LOG(ERROR) << "Starting the remove view operation failed. "
                        "FlutterEngineRemoveView "
                        "returned an unexpected result: "
                     << result
                     << ". This indicates a bug in the Windows embedder.";
      FML_DCHECK(false);
      return;
    }

    // Block the platform thread until the engine has removed the view.
    // TODO(loicsharma): This blocks the platform thread eagerly and can
    // cause unnecessary delay in input processing. Instead, this should block
    // lazily only when an operation needs the view.
    // https://github.com/flutter/flutter/issues/146248
    captures.latch.Wait();

    if (!captures.removed) {
      // Removing the view failed. This is unexpected and indicates a bug in the
      // Windows embedder.
      FML_LOG(ERROR) << "FlutterEngineRemoveView failed to remove view";
      return;
    }
  }

  {
    // The engine no longer presents to the view. Remove the view from the
    // embedder.
    std::unique_lock write_lock(views_mutex_);

    FML_DCHECK(views_.find(view_id) != views_.end());
    views_.erase(view_id);
  }
}

void FlutterWindowsEngine::OnVsync(intptr_t baton) {
  std::chrono::nanoseconds current_time =
      std::chrono::nanoseconds(embedder_api_.GetCurrentTime());
  std::chrono::nanoseconds frame_interval = FrameInterval();
  auto next = SnapToNextTick(current_time, start_time_, frame_interval);
  embedder_api_.OnVsync(engine_, baton, next.count(),
                        (next + frame_interval).count());
}

std::chrono::nanoseconds FlutterWindowsEngine::FrameInterval() {
  if (frame_interval_override_.has_value()) {
    return frame_interval_override_.value();
  }
  uint64_t interval = 16600000;

  DWM_TIMING_INFO timing_info = {};
  timing_info.cbSize = sizeof(timing_info);
  HRESULT result = DwmGetCompositionTimingInfo(NULL, &timing_info);
  if (result == S_OK && timing_info.rateRefresh.uiDenominator > 0 &&
      timing_info.rateRefresh.uiNumerator > 0) {
    interval = static_cast<double>(timing_info.rateRefresh.uiDenominator *
                                   1000000000.0) /
               static_cast<double>(timing_info.rateRefresh.uiNumerator);
  }

  return std::chrono::nanoseconds(interval);
}

FlutterWindowsView* FlutterWindowsEngine::view(FlutterViewId view_id) const {
  std::shared_lock read_lock(views_mutex_);

  auto iterator = views_.find(view_id);
  if (iterator == views_.end()) {
    return nullptr;
  }

  return iterator->second;
}

// Returns the currently configured Plugin Registrar.
FlutterDesktopPluginRegistrarRef FlutterWindowsEngine::GetRegistrar() {
  return plugin_registrar_.get();
}

void FlutterWindowsEngine::AddPluginRegistrarDestructionCallback(
    FlutterDesktopOnPluginRegistrarDestroyed callback,
    FlutterDesktopPluginRegistrarRef registrar) {
  plugin_registrar_destruction_callbacks_[callback] = registrar;
}

void FlutterWindowsEngine::SendWindowMetricsEvent(
    const FlutterWindowMetricsEvent& event) {
  if (engine_) {
    embedder_api_.SendWindowMetricsEvent(engine_, &event);
  }
}

void FlutterWindowsEngine::SendPointerEvent(const FlutterPointerEvent& event) {
  if (engine_) {
    embedder_api_.SendPointerEvent(engine_, &event, 1);
  }
}

void FlutterWindowsEngine::SendKeyEvent(const FlutterKeyEvent& event,
                                        FlutterKeyEventCallback callback,
                                        void* user_data) {
  if (engine_) {
    embedder_api_.SendKeyEvent(engine_, &event, callback, user_data);
  }
}

bool FlutterWindowsEngine::SendPlatformMessage(
    const char* channel,
    const uint8_t* message,
    const size_t message_size,
    const FlutterDesktopBinaryReply reply,
    void* user_data) {
  FlutterPlatformMessageResponseHandle* response_handle = nullptr;
  if (reply != nullptr && user_data != nullptr) {
    FlutterEngineResult result =
        embedder_api_.PlatformMessageCreateResponseHandle(
            engine_, reply, user_data, &response_handle);
    if (result != kSuccess) {
      FML_LOG(ERROR) << "Failed to create response handle";
      return false;
    }
  }

  FlutterPlatformMessage platform_message = {
      sizeof(FlutterPlatformMessage),
      channel,
      message,
      message_size,
      response_handle,
  };

  FlutterEngineResult message_result =
      embedder_api_.SendPlatformMessage(engine_, &platform_message);
  if (response_handle != nullptr) {
    embedder_api_.PlatformMessageReleaseResponseHandle(engine_,
                                                       response_handle);
  }
  return message_result == kSuccess;
}

void FlutterWindowsEngine::SendPlatformMessageResponse(
    const FlutterDesktopMessageResponseHandle* handle,
    const uint8_t* data,
    size_t data_length) {
  embedder_api_.SendPlatformMessageResponse(engine_, handle, data, data_length);
}

void FlutterWindowsEngine::HandlePlatformMessage(
    const FlutterPlatformMessage* engine_message) {
  if (engine_message->struct_size != sizeof(FlutterPlatformMessage)) {
    FML_LOG(ERROR) << "Invalid message size received. Expected: "
                   << sizeof(FlutterPlatformMessage) << " but received "
                   << engine_message->struct_size;
    return;
  }

  auto message = ConvertToDesktopMessage(*engine_message);

  message_dispatcher_->HandleMessage(message, [this] {}, [this] {});
}

void FlutterWindowsEngine::ReloadSystemFonts() {
  embedder_api_.ReloadSystemFonts(engine_);
}

void FlutterWindowsEngine::ScheduleFrame() {
  embedder_api_.ScheduleFrame(engine_);
}

void FlutterWindowsEngine::SetNextFrameCallback(fml::closure callback) {
  next_frame_callback_ = std::move(callback);

  embedder_api_.SetNextFrameCallback(
      engine_,
      [](void* user_data) {
        // Embedder callback runs on raster thread. Switch back to platform
        // thread.
        FlutterWindowsEngine* self =
            static_cast<FlutterWindowsEngine*>(user_data);

        self->task_runner_->PostTask(std::move(self->next_frame_callback_));
      },
      this);
}

void FlutterWindowsEngine::SetLifecycleState(flutter::AppLifecycleState state) {
  if (lifecycle_manager_) {
    lifecycle_manager_->SetLifecycleState(state);
  }
}

void FlutterWindowsEngine::ForwardToHostWindowController(HWND hwnd,
                                                         UINT message,
                                                         WPARAM wparam,
                                                         LPARAM lparam) const {
  if (!host_window_controller_) {
    return;
  }
  if (!FlutterHostWindow::GetThisFromHandle(hwnd)) {
    if (FlutterWindowsView* const view = GetViewFromTopLevelWindow(hwnd)) {
      host_window_controller_->CreateHostWindowFromExisting(hwnd, view);
    } else {
      FML_LOG(ERROR)
          << "Failed to retrieve FlutterWindowsView from top-level window: "
             "the view's native window must be a child of the top-level "
             "window.";
      return;
    }
  }
  host_window_controller_->HandleMessage(hwnd, message, wparam, lparam);
}

FlutterWindowsView* FlutterWindowsEngine::GetViewFromTopLevelWindow(
    HWND hwnd) const {
  std::shared_lock read_lock(views_mutex_);
  auto const iterator =
      std::find_if(views_.begin(), views_.end(), [hwnd](auto const& pair) {
        FlutterWindowsView* const view = pair.second;
        return GetParent(view->GetWindowHandle()) == hwnd;
      });
  if (iterator != views_.end()) {
    return iterator->second;
  }
  return nullptr;
}

void FlutterWindowsEngine::SendSystemLocales() {
  std::vector<LanguageInfo> languages =
      GetPreferredLanguageInfo(*windows_proc_table_);
  std::vector<FlutterLocale> flutter_locales;
  flutter_locales.reserve(languages.size());
  for (const auto& info : languages) {
    flutter_locales.push_back(CovertToFlutterLocale(info));
  }
  // Convert the locale list to the locale pointer list that must be provided.
  std::vector<const FlutterLocale*> flutter_locale_list;
  flutter_locale_list.reserve(flutter_locales.size());
  std::transform(flutter_locales.begin(), flutter_locales.end(),
                 std::back_inserter(flutter_locale_list),
                 [](const auto& arg) -> const auto* { return &arg; });
  embedder_api_.UpdateLocales(engine_, flutter_locale_list.data(),
                              flutter_locale_list.size());
}

void FlutterWindowsEngine::InitializeKeyboard() {
  auto internal_plugin_messenger = internal_plugin_registrar_->messenger();
  KeyboardKeyEmbedderHandler::GetKeyStateHandler get_key_state = GetKeyState;
  KeyboardKeyEmbedderHandler::MapVirtualKeyToScanCode map_vk_to_scan =
      [](UINT virtual_key, bool extended) {
        return MapVirtualKey(virtual_key,
                             extended ? MAPVK_VK_TO_VSC_EX : MAPVK_VK_TO_VSC);
      };
  keyboard_key_handler_ = std::move(CreateKeyboardKeyHandler(
      internal_plugin_messenger, get_key_state, map_vk_to_scan));
  text_input_plugin_ =
      std::move(CreateTextInputPlugin(internal_plugin_messenger));
}

std::unique_ptr<KeyboardHandlerBase>
FlutterWindowsEngine::CreateKeyboardKeyHandler(
    BinaryMessenger* messenger,
    KeyboardKeyEmbedderHandler::GetKeyStateHandler get_key_state,
    KeyboardKeyEmbedderHandler::MapVirtualKeyToScanCode map_vk_to_scan) {
  auto keyboard_key_handler = std::make_unique<KeyboardKeyHandler>(messenger);
  keyboard_key_handler->AddDelegate(
      std::make_unique<KeyboardKeyEmbedderHandler>(
          [this](const FlutterKeyEvent& event, FlutterKeyEventCallback callback,
                 void* user_data) {
            return SendKeyEvent(event, callback, user_data);
          },
          get_key_state, map_vk_to_scan));
  keyboard_key_handler->AddDelegate(
      std::make_unique<KeyboardKeyChannelHandler>(messenger));
  keyboard_key_handler->InitKeyboardChannel();
  return keyboard_key_handler;
}

std::unique_ptr<TextInputPlugin> FlutterWindowsEngine::CreateTextInputPlugin(
    BinaryMessenger* messenger) {
  return std::make_unique<TextInputPlugin>(messenger, this);
}

bool FlutterWindowsEngine::RegisterExternalTexture(int64_t texture_id) {
  return (embedder_api_.RegisterExternalTexture(engine_, texture_id) ==
          kSuccess);
}

bool FlutterWindowsEngine::UnregisterExternalTexture(int64_t texture_id) {
  return (embedder_api_.UnregisterExternalTexture(engine_, texture_id) ==
          kSuccess);
}

bool FlutterWindowsEngine::MarkExternalTextureFrameAvailable(
    int64_t texture_id) {
  return (embedder_api_.MarkExternalTextureFrameAvailable(
              engine_, texture_id) == kSuccess);
}

bool FlutterWindowsEngine::PostRasterThreadTask(fml::closure callback) const {
  struct Captures {
    fml::closure callback;
  };
  auto captures = new Captures();
  captures->callback = std::move(callback);
  if (embedder_api_.PostRenderThreadTask(
          engine_,
          [](void* opaque) {
            auto captures = reinterpret_cast<Captures*>(opaque);
            captures->callback();
            delete captures;
          },
          captures) == kSuccess) {
    return true;
  }
  delete captures;
  return false;
}

bool FlutterWindowsEngine::DispatchSemanticsAction(
    uint64_t target,
    FlutterSemanticsAction action,
    fml::MallocMapping data) {
  return (embedder_api_.DispatchSemanticsAction(engine_, target, action,
                                                data.GetMapping(),
                                                data.GetSize()) == kSuccess);
}

void FlutterWindowsEngine::UpdateSemanticsEnabled(bool enabled) {
  if (engine_ && semantics_enabled_ != enabled) {
    std::shared_lock read_lock(views_mutex_);

    semantics_enabled_ = enabled;
    embedder_api_.UpdateSemanticsEnabled(engine_, enabled);
    for (auto iterator = views_.begin(); iterator != views_.end(); iterator++) {
      iterator->second->UpdateSemanticsEnabled(enabled);
    }
  }
}

void FlutterWindowsEngine::OnPreEngineRestart() {
  // Reset the keyboard's state on hot restart.
  InitializeKeyboard();
}

std::string FlutterWindowsEngine::GetExecutableName() const {
  std::pair<bool, std::string> result = fml::paths::GetExecutablePath();
  if (result.first) {
    const std::string& executable_path = result.second;
    size_t last_separator = executable_path.find_last_of("/\\");
    if (last_separator == std::string::npos ||
        last_separator == executable_path.size() - 1) {
      return executable_path;
    }
    return executable_path.substr(last_separator + 1);
  }
  return "Flutter";
}

void FlutterWindowsEngine::UpdateAccessibilityFeatures() {
  UpdateHighContrastMode();
}

void FlutterWindowsEngine::UpdateHighContrastMode() {
  high_contrast_enabled_ = windows_proc_table_->GetHighContrastEnabled();

  SendAccessibilityFeatures();
  settings_plugin_->UpdateHighContrastMode(high_contrast_enabled_);
}

void FlutterWindowsEngine::SendAccessibilityFeatures() {
  int flags = 0;

  if (high_contrast_enabled_) {
    flags |=
        FlutterAccessibilityFeature::kFlutterAccessibilityFeatureHighContrast;
  }

  embedder_api_.UpdateAccessibilityFeatures(
      engine_, static_cast<FlutterAccessibilityFeature>(flags));
}

void FlutterWindowsEngine::RequestApplicationQuit(HWND hwnd,
                                                  WPARAM wparam,
                                                  LPARAM lparam,
                                                  AppExitType exit_type) {
  platform_handler_->RequestAppExit(hwnd, wparam, lparam, exit_type, 0);
}

void FlutterWindowsEngine::OnQuit(std::optional<HWND> hwnd,
                                  std::optional<WPARAM> wparam,
                                  std::optional<LPARAM> lparam,
                                  UINT exit_code) {
  lifecycle_manager_->Quit(hwnd, wparam, lparam, exit_code);
}

void FlutterWindowsEngine::OnDwmCompositionChanged() {
  std::shared_lock read_lock(views_mutex_);

  for (auto iterator = views_.begin(); iterator != views_.end(); iterator++) {
    iterator->second->OnDwmCompositionChanged();
  }
}

void FlutterWindowsEngine::OnWindowStateEvent(HWND hwnd,
                                              WindowStateEvent event) {
  lifecycle_manager_->OnWindowStateEvent(hwnd, event);
}

std::optional<LRESULT> FlutterWindowsEngine::ProcessExternalWindowMessage(
    HWND hwnd,
    UINT message,
    WPARAM wparam,
    LPARAM lparam) {
  if (lifecycle_manager_) {
    return lifecycle_manager_->ExternalWindowMessage(hwnd, message, wparam,
                                                     lparam);
  }
  return std::nullopt;
}

void FlutterWindowsEngine::OnChannelUpdate(std::string name, bool listening) {
  if (name == "flutter/platform" && listening) {
    lifecycle_manager_->BeginProcessingExit();
  } else if (name == "flutter/lifecycle" && listening) {
    lifecycle_manager_->BeginProcessingLifecycle();
  }
}

bool FlutterWindowsEngine::Present(const FlutterPresentViewInfo* info) {
  // This runs on the raster thread. Lock the views map for the entirety of the
  // present operation to block the platform thread from destroying the
  // view during the present.
  std::shared_lock read_lock(views_mutex_);

  auto iterator = views_.find(info->view_id);
  if (iterator == views_.end()) {
    return false;
  }

  FlutterWindowsView* view = iterator->second;

  return compositor_->Present(view, info->layers, info->layers_count);
}

}  // namespace flutter<|MERGE_RESOLUTION|>--- conflicted
+++ resolved
@@ -194,16 +194,12 @@
   enable_impeller_ = std::find(switches.begin(), switches.end(),
                                "--enable-impeller=true") != switches.end();
 
-<<<<<<< HEAD
   enable_multi_window_ =
       std::find(switches.begin(), switches.end(),
                 "--enable-multi-window=true") != switches.end();
 
-  egl_manager_ = egl::Manager::Create();
-=======
   egl_manager_ = egl::Manager::Create(
       static_cast<egl::GpuPreference>(project_->gpu_preference()));
->>>>>>> 39b4951f
   window_proc_delegate_manager_ = std::make_unique<WindowProcDelegateManager>();
   window_proc_delegate_manager_->RegisterTopLevelWindowProcDelegate(
       [](HWND hwnd, UINT msg, WPARAM wpar, LPARAM lpar, void* user_data,
