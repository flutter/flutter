--- conflicted
+++ resolved
@@ -64,12 +64,11 @@
     return dart_entrypoint_arguments_;
   }
 
-<<<<<<< HEAD
+  // Whether the Impeller rendering engine is enabled.
   bool ImpellerEnabled() const { return impeller_enabled_; }
-=======
+
   // Returns the app's GPU preference.
   FlutterGpuPreference gpu_preference() const { return gpu_preference_; }
->>>>>>> dfb36f03
 
  private:
   std::filesystem::path assets_path_;
@@ -87,12 +86,10 @@
   // Engine switches.
   std::vector<std::string> engine_switches_;
 
-<<<<<<< HEAD
   bool impeller_enabled_ = false;
-=======
+
   // App's GPU preference.
   FlutterGpuPreference gpu_preference_;
->>>>>>> dfb36f03
 };
 
 }  // namespace flutter
