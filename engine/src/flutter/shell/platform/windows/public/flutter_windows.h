--- conflicted
+++ resolved
@@ -85,12 +85,8 @@
   ///
   /// When not provided, this value is treated as false. In a future release,
   /// this setting will become a no-op when the Skia backend is fully removed.
-<<<<<<< HEAD
-  bool enable_impeller = false;
-=======
   bool enable_impeller;
 
->>>>>>> 8d029254
 } FlutterDesktopEngineProperties;
 
 // ========== View Controller ==========
