--- conflicted
+++ resolved
@@ -20,15 +20,17 @@
   c_engine_properties.dart_entrypoint = project.dart_entrypoint().c_str();
   c_engine_properties.gpu_preference =
       static_cast<FlutterDesktopGpuPreference>(project.gpu_preference());
-<<<<<<< HEAD
-  c_engine_properties.enable_impeller = project.get_enable_impeller();
-=======
   c_engine_properties.ui_thread_policy =
       static_cast<FlutterDesktopUIThreadPolicy>(project.ui_thread_policy());
->>>>>>> d8100ac5
 
-  const std::vector<std::string>& entrypoint_args =
+  std::vector<std::string> entrypoint_args =
       project.dart_entrypoint_arguments();
+  if (project.get_enable_impeller()) {
+    entrypoint_args.push_back("--enable-impeller=true");
+  } else if (!std::find(entrypoint_args.begin(), entrypoint_args.end(),
+                        "--enable-impeller=true")) {
+    entrypoint_args.push_back("--enable-impeller=false");
+  }
   std::vector<const char*> entrypoint_argv;
   std::transform(
       entrypoint_args.begin(), entrypoint_args.end(),
