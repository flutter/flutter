--- conflicted
+++ resolved
@@ -81,7 +81,6 @@
     return dart_entrypoint_arguments_;
   }
 
-<<<<<<< HEAD
   // Sets the GPU usage preference for flutter engine.
   void set_gpu_preference(GpuPreference gpu_preference) {
     gpu_preference_ = gpu_preference;
@@ -90,7 +89,7 @@
   // Returns the project's GPU preference.
   // Defaults to NoPreference.
   GpuPreference gpu_preference() const { return gpu_preference_; }
-=======
+
   // Whether to enable the Impeller rendering engine.
   //
   // If not provided, defaults to false.
@@ -98,7 +97,6 @@
 
   /// Whether the Impeller rendering engine is enabled.
   bool get_enable_impeller() const { return enable_impeller_; }
->>>>>>> 8d029254
 
  private:
   // Accessors for internals are private, so that they can be changed if more
@@ -124,13 +122,10 @@
   std::string dart_entrypoint_;
   // The list of arguments to pass through to the Dart entrypoint.
   std::vector<std::string> dart_entrypoint_arguments_;
-<<<<<<< HEAD
   // The preference for GPU to be used by flutter engine.
   GpuPreference gpu_preference_ = GpuPreference::NoPreference;
-=======
   // Whether the Impeller rendering backend is enabled.
   bool enable_impeller_ = false;
->>>>>>> 8d029254
 };
 
 }  // namespace flutter
