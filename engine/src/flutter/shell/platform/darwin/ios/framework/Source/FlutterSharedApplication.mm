// Copyright 2013 The Flutter Authors. All rights reserved.
// Use of this source code is governed by a BSD-style license that can be
// found in the LICENSE file.

#import "flutter/shell/platform/darwin/ios/framework/Source/FlutterSharedApplication.h"

#include "flutter/fml/logging.h"
#import "flutter/shell/platform/darwin/common/framework/Headers/FlutterMacros.h"

FLUTTER_ASSERT_ARC

NSString* const kRestorationStateAppModificationKey = @"mod-date";

@implementation FlutterSharedApplication

+ (BOOL)isAppExtension {
  NSDictionary* nsExtension = [NSBundle.mainBundle objectForInfoDictionaryKey:@"NSExtension"];
  return [nsExtension isKindOfClass:[NSDictionary class]];
}

+ (BOOL)isAvailable {
  // If the bundle is an App Extension, the application is not available.
  // Therefore access to `UIApplication.sharedApplication` is not allowed.
  return !FlutterSharedApplication.isAppExtension;
}

+ (UIApplication*)application {
  if (FlutterSharedApplication.isAvailable) {
    return FlutterSharedApplication.sharedApplication;
  }
  return nil;
}

+ (UIApplication*)
    sharedApplication NS_EXTENSION_UNAVAILABLE_IOS("Accesses unavailable sharedApplication.") {
  return UIApplication.sharedApplication;
}

+ (BOOL)hasSceneDelegate {
  if (FlutterSharedApplication.isAvailable) {
    for (UIScene* scene in FlutterSharedApplication.sharedApplication.connectedScenes) {
      if (scene.delegate != nil) {
        return YES;
      }
    }
  }
  return NO;
}

<<<<<<< HEAD
+ (int64_t)lastAppModificationTime {
  NSDate* fileDate;
  NSError* error = nil;
  [[[NSBundle mainBundle] executableURL] getResourceValue:&fileDate
                                                   forKey:NSURLContentModificationDateKey
                                                    error:&error];
  NSAssert(error == nil, @"Cannot obtain modification date of main bundle: %@", error);
  return [fileDate timeIntervalSince1970];
=======
+ (BOOL)isFlutterDeepLinkingEnabled {
  // Developers may disable deep linking through their Info.plist if they are using a plugin that
  // handles deeplinking instead.
  NSNumber* isDeepLinkingEnabled =
      [[NSBundle mainBundle] objectForInfoDictionaryKey:@"FlutterDeepLinkingEnabled"];
  // if not set, return YES
  return isDeepLinkingEnabled ? [isDeepLinkingEnabled boolValue] : YES;
>>>>>>> 5bc7a9c1
}

@end<|MERGE_RESOLUTION|>--- conflicted
+++ resolved
@@ -47,7 +47,6 @@
   return NO;
 }
 
-<<<<<<< HEAD
 + (int64_t)lastAppModificationTime {
   NSDate* fileDate;
   NSError* error = nil;
@@ -56,7 +55,8 @@
                                                     error:&error];
   NSAssert(error == nil, @"Cannot obtain modification date of main bundle: %@", error);
   return [fileDate timeIntervalSince1970];
-=======
+}
+
 + (BOOL)isFlutterDeepLinkingEnabled {
   // Developers may disable deep linking through their Info.plist if they are using a plugin that
   // handles deeplinking instead.
@@ -64,7 +64,6 @@
       [[NSBundle mainBundle] objectForInfoDictionaryKey:@"FlutterDeepLinkingEnabled"];
   // if not set, return YES
   return isDeepLinkingEnabled ? [isDeepLinkingEnabled boolValue] : YES;
->>>>>>> 5bc7a9c1
 }
 
 @end