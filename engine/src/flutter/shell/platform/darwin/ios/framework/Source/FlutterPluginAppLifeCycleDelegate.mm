--- conflicted
+++ resolved
@@ -145,7 +145,9 @@
 
 - (BOOL)application:(UIApplication*)application
     didFinishLaunchingWithOptions:(NSDictionary*)launchOptions {
-<<<<<<< HEAD
+  if (_delegates.count > 0) {
+    self.didForwardApplicationDidLaunch = YES;
+  }
   return [self application:application
       didFinishLaunchingWithOptions:launchOptions
                  isFallbackForScene:NO];
@@ -175,13 +177,6 @@
                isFallbackForScene:(BOOL)isFallback {
   for (NSObject<FlutterApplicationLifeCycleDelegate>* delegate in _delegates) {
     if (!delegate || (isFallback && [self pluginSupportsSceneLifecycle:delegate])) {
-=======
-  if (_delegates.count > 0) {
-    self.didForwardApplicationDidLaunch = YES;
-  }
-  for (NSObject<FlutterApplicationLifeCycleDelegate>* delegate in [_delegates allObjects]) {
-    if (!delegate) {
->>>>>>> b48b3fe0
       continue;
     }
     if ([delegate respondsToSelector:@selector(application:didFinishLaunchingWithOptions:)]) {
