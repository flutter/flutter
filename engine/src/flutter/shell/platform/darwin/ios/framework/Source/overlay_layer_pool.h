// Copyright 2013 The Flutter Authors. All rights reserved.
// Use of this source code is governed by a BSD-style license that can be
// found in the LICENSE file.

#ifndef FLUTTER_SHELL_PLATFORM_DARWIN_IOS_FRAMEWORK_SOURCE_OVERLAY_LAYER_POOL_H_
#define FLUTTER_SHELL_PLATFORM_DARWIN_IOS_FRAMEWORK_SOURCE_OVERLAY_LAYER_POOL_H_

#include <Metal/Metal.h>
#include <memory>

#import <UIKit/UIKit.h>

#include "flow/surface.h"

#import "flutter/shell/platform/darwin/ios/ios_context.h"

namespace flutter {

class IOSSurface;

/// @brief State holder for a Flutter overlay layer.
struct OverlayLayer {
  OverlayLayer(UIView* overlay_view,
               UIView* overlay_view_wrapper,
               std::unique_ptr<IOSSurface> ios_surface,
               std::unique_ptr<Surface> surface);

  ~OverlayLayer() = default;

  UIView* overlay_view;
  UIView* overlay_view_wrapper;
  std::unique_ptr<IOSSurface> ios_surface;
  std::unique_ptr<Surface> surface;

  // Whether a frame for this layer was submitted.
  bool did_submit_last_frame;

  void UpdateViewState(UIView* flutter_view, SkRect rect, int64_t view_id, int64_t overlay_id);
};

/// @brief Storage for Overlay layers across frames.
///
/// Note: this class does not synchronize access to its layers or any layer removal. As it
/// is currently used, layers must be created on the platform thread but other methods of
/// it are called on the raster thread. This is safe as overlay layers are only ever added
/// while the raster thread is latched.
class OverlayLayerPool {
 public:
  OverlayLayerPool() = default;

  ~OverlayLayerPool() = default;

  /// @brief Gets a layer from the pool if available.
  ///
  /// The layer is marked as used until [RecycleLayers] is called.
  std::shared_ptr<OverlayLayer> GetNextLayer();

  /// @brief Create a new overlay layer.
  ///
  /// This method can only be called on the Platform thread.
<<<<<<< HEAD
  void CreateLayer(const std::shared_ptr<IOSContext>& ios_context, MTLPixelFormat pixel_format);
=======
  void CreateLayer(GrDirectContext* gr_context,
                   const std::shared_ptr<IOSContext>& ios_context,
                   MTLPixelFormat pixel_format,
                   CGFloat screenScale);
>>>>>>> 3d2ab872

  /// @brief Removes unused layers from the pool. Returns the unused layers.
  std::vector<std::shared_ptr<OverlayLayer>> RemoveUnusedLayers();

  /// @brief Marks the layers in the pool as available for reuse.
  void RecycleLayers();

  /// @brief The count of layers currently in the pool.
  size_t size() const;

 private:
  OverlayLayerPool(const OverlayLayerPool&) = delete;
  OverlayLayerPool& operator=(const OverlayLayerPool&) = delete;

  // The index of the entry in the layers_ vector that determines the beginning of the unused
  // layers. For example, consider the following vector:
  //  _____
  //  | 0 |
  /// |---|
  /// | 1 | <-- available_layer_index_
  /// |---|
  /// | 2 |
  /// |---|
  ///
  /// This indicates that entries starting from 1 can be reused meanwhile the entry at position 0
  /// cannot be reused.
  size_t available_layer_index_ = 0;
  std::vector<std::shared_ptr<OverlayLayer>> layers_;
};

}  // namespace flutter

#endif  // FLUTTER_SHELL_PLATFORM_DARWIN_IOS_FRAMEWORK_SOURCE_OVERLAY_LAYER_POOL_H_<|MERGE_RESOLUTION|>--- conflicted
+++ resolved
@@ -58,14 +58,9 @@
   /// @brief Create a new overlay layer.
   ///
   /// This method can only be called on the Platform thread.
-<<<<<<< HEAD
-  void CreateLayer(const std::shared_ptr<IOSContext>& ios_context, MTLPixelFormat pixel_format);
-=======
-  void CreateLayer(GrDirectContext* gr_context,
-                   const std::shared_ptr<IOSContext>& ios_context,
+  void CreateLayer(const std::shared_ptr<IOSContext>& ios_context,
                    MTLPixelFormat pixel_format,
                    CGFloat screenScale);
->>>>>>> 3d2ab872
 
   /// @brief Removes unused layers from the pool. Returns the unused layers.
   std::vector<std::shared_ptr<OverlayLayer>> RemoveUnusedLayers();
