// Copyright 2013 The Flutter Authors. All rights reserved.
// Use of this source code is governed by a BSD-style license that can be
// found in the LICENSE file.

#ifndef FLUTTER_SHELL_PLATFORM_DARWIN_IOS_FRAMEWORK_SOURCE_FLUTTERSHAREDAPPLICATION_H_
#define FLUTTER_SHELL_PLATFORM_DARWIN_IOS_FRAMEWORK_SOURCE_FLUTTERSHAREDAPPLICATION_H_

#import <UIKit/UIKit.h>

extern NSString* const kRestorationStateAppModificationKey;

@interface FlutterSharedApplication : NSObject

/**
 * Returns YES if the main bundle is an iOS App Extension.
 */
@property(class, nonatomic, readonly) BOOL isAppExtension;

/**
 * Returns YES if the UIApplication is available. UIApplication is not available for App Extensions.
 */
@property(class, nonatomic, readonly) BOOL isAvailable;

/**
 * Returns the `UIApplication.sharedApplication` is available. Otherwise returns nil.
 */
@property(class, nonatomic, readonly) UIApplication* application;

/**
 * Returns YES if any connected UIScene in the UIApplication has a delegate.
 */
@property(class, nonatomic, readonly) BOOL hasSceneDelegate;

<<<<<<< HEAD
@property(class, nonatomic, readonly) int64_t lastAppModificationTime;
=======
+ (BOOL)isFlutterDeepLinkingEnabled;
>>>>>>> 5bc7a9c1

@end

#endif  // FLUTTER_SHELL_PLATFORM_DARWIN_IOS_FRAMEWORK_SOURCE_FLUTTERSHAREDAPPLICATION_H_<|MERGE_RESOLUTION|>--- conflicted
+++ resolved
@@ -31,11 +31,9 @@
  */
 @property(class, nonatomic, readonly) BOOL hasSceneDelegate;
 
-<<<<<<< HEAD
 @property(class, nonatomic, readonly) int64_t lastAppModificationTime;
-=======
+
 + (BOOL)isFlutterDeepLinkingEnabled;
->>>>>>> 5bc7a9c1
 
 @end
 
