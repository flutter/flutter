// Copyright 2013 The Flutter Authors. All rights reserved.
// Use of this source code is governed by a BSD-style license that can be
// found in the LICENSE file.

#import "flutter/shell/platform/darwin/common/framework/Headers/FlutterMacros.h"
#import "flutter/shell/platform/darwin/ios/framework/Headers/FlutterPluginAppLifeCycleDelegate.h"
#import "flutter/shell/platform/darwin/ios/framework/Source/FlutterAppDelegate_Internal.h"
#import "flutter/shell/platform/darwin/ios/framework/Source/FlutterEngine_Internal.h"
#import "flutter/shell/platform/darwin/ios/framework/Source/FlutterPluginAppLifeCycleDelegate_internal.h"
#import "flutter/shell/platform/darwin/ios/framework/Source/FlutterSceneLifeCycle_Internal.h"
#import "flutter/shell/platform/darwin/ios/framework/Source/FlutterSharedApplication.h"

FLUTTER_ASSERT_ARC

@interface FlutterPluginSceneLifeCycleDelegate ()

/**
 * An array of weak pointers to `FlutterEngine`s that have views within this scene. Flutter
 * automatically adds engines to this array.
 *
 * This array is lazily cleaned up. `updateFlutterManagedEnginesInScene:` should be called before
 * use to ensure it is up-to-date.
 */
@property(nonatomic, strong) NSPointerArray* flutterManagedEngines;

/**
 * An array of weak pointers to `FlutterEngine`s that have views within this scene. Developers
 * manually add engines to this array.
 *
 * It is up to the developer to keep this list up-to-date.
 */
@property(nonatomic, strong) NSPointerArray* developerManagedEngines;

@property(nonatomic, strong) UISceneConnectionOptions* connectionOptions;
@property(nonatomic, assign) BOOL sceneWillConnectEventHandledByPlugin;
@property(nonatomic, assign) BOOL sceneWillConnectFallbackCalled;

@end

@implementation FlutterPluginSceneLifeCycleDelegate
- (instancetype)init {
  if (self = [super init]) {
<<<<<<< HEAD
    _engines = [NSPointerArray weakObjectsPointerArray];
    _sceneWillConnectFallbackCalled = NO;
    _sceneWillConnectEventHandledByPlugin = NO;
=======
    _flutterManagedEngines = [NSPointerArray weakObjectsPointerArray];
    _developerManagedEngines = [NSPointerArray weakObjectsPointerArray];
>>>>>>> 5c66c53a
  }
  return self;
}

#pragma mark - Manual Engine Registration

- (BOOL)registerSceneLifeCycleWithFlutterEngine:(FlutterEngine*)engine {
  // If the engine is Flutter-managed, remove it, since the developer as opted to manually register
  // it
  [self removeFlutterManagedEngine:engine];

  // Check if the engine is already in the array to avoid duplicates.
  if ([self manuallyRegisteredEngine:engine]) {
    return NO;
  }

  [self.developerManagedEngines addPointer:(__bridge void*)engine];

  [self compactNSPointerArray:self.developerManagedEngines];

  engine.manuallyRegisteredToScene = YES;

  return YES;
}

- (BOOL)unregisterSceneLifeCycleWithFlutterEngine:(FlutterEngine*)engine {
  NSUInteger index = [self.developerManagedEngines.allObjects indexOfObject:engine];
  if (index != NSNotFound) {
    [self.developerManagedEngines removePointerAtIndex:index];
    return YES;
  }
  return NO;
}

- (BOOL)manuallyRegisteredEngine:(FlutterEngine*)engine {
  return [self.developerManagedEngines.allObjects containsObject:engine];
}

#pragma mark - Automatic Flutter Engine Registration

- (BOOL)addFlutterManagedEngine:(FlutterEngine*)engine {
  // Check if the engine is already in the array to avoid duplicates.
  if ([self.flutterManagedEngines.allObjects containsObject:engine]) {
    return NO;
  }

  // If a manually registered engine, do not add, as it is being handled manually.
  if (engine.manuallyRegisteredToScene) {
    return NO;
  }

  [self.flutterManagedEngines addPointer:(__bridge void*)engine];

  [self compactNSPointerArray:self.flutterManagedEngines];
  return YES;
}

- (BOOL)removeFlutterManagedEngine:(FlutterEngine*)engine {
  NSUInteger index = [self.flutterManagedEngines.allObjects indexOfObject:engine];
  if (index != NSNotFound) {
    [self.flutterManagedEngines removePointerAtIndex:index];
    return YES;
  }
  return NO;
}

- (void)updateFlutterManagedEnginesInScene:(UIScene*)scene {
  // Removes engines that are no longer in the scene or have been deallocated.
  //
  // This also handles the case where a FlutterEngine's view has been moved to a different scene.
  for (NSUInteger i = 0; i < self.flutterManagedEngines.count; i++) {
    FlutterEngine* engine = (FlutterEngine*)[self.flutterManagedEngines pointerAtIndex:i];

    // The engine may be nil if it has been deallocated.
    if (engine == nil) {
      [self.flutterManagedEngines removePointerAtIndex:i];
      i--;
      continue;
    }

    // There aren't any events that inform us when a UIWindow changes scenes.
    // If a developer moves an entire UIWindow to a different scene and that window has a
    // FlutterView inside of it, its engine will still be in its original scene's
    // FlutterPluginSceneLifeCycleDelegate. The best we can do is move the engine to the correct
    // scene here. Due to this, when moving a UIWindow from one scene to another, its first scene
    // event may be lost. Since Flutter does not fully support multi-scene and this is an edge
    // case, this is a loss we can deal with. To workaround this, the developer can move the
    // UIView instead of the UIWindow, which will use willMoveToWindow to add/remove the engine from
    // the scene.
    UIWindowScene* actualScene = engine.viewController.view.window.windowScene;
    if (actualScene != nil && actualScene != scene) {
      [self.flutterManagedEngines removePointerAtIndex:i];
      i--;

      if ([actualScene.delegate conformsToProtocol:@protocol(FlutterSceneLifeCycleProvider)]) {
        id<FlutterSceneLifeCycleProvider> lifeCycleProvider =
            (id<FlutterSceneLifeCycleProvider>)actualScene.delegate;
        [lifeCycleProvider.sceneLifeCycleDelegate addFlutterManagedEngine:engine];
      }
      continue;
    }
  }
}

- (NSArray*)allEngines {
  return [_flutterManagedEngines.allObjects
      arrayByAddingObjectsFromArray:_developerManagedEngines.allObjects];
}

/**
 * Makes a best effort to get the FlutterPluginAppLifeCycleDelegate from the AppDelegate if
 * available. It may not be available if embedded in an iOS app extension or the AppDelegate doesn't
 * subclass FlutterAppDelegate.
 */
- (FlutterPluginAppLifeCycleDelegate*)applicationLifeCycleDelegate {
  id appDelegate = FlutterSharedApplication.application.delegate;
  if ([appDelegate respondsToSelector:@selector(lifeCycleDelegate)]) {
    id lifecycleDelegate = [appDelegate lifeCycleDelegate];
    if ([lifecycleDelegate isKindOfClass:[FlutterPluginAppLifeCycleDelegate class]]) {
      return lifecycleDelegate;
    }
  }
  return nil;
}

#pragma mark - Connecting and disconnecting the scene

- (void)engine:(FlutterEngine*)engine receivedConnectNotificationFor:(UIScene*)scene {
  // Connection options may be nil if the notification was received before the
  // `scene:willConnectToSession:options:` event. In which case, we can wait for the actual event.
  BOOL added = [self addFlutterManagedEngine:engine];
  if (!added) {
    // Don't send willConnectToSession event if engine is already tracked as it will be handled by
    // the actual event.
    return;
  }
  if (self.connectionOptions != nil) {
    [self scene:scene
        willConnectToSession:scene.session
               flutterEngine:engine
                     options:self.connectionOptions];
  }
}

- (void)scene:(UIScene*)scene
    willConnectToSession:(UISceneSession*)session
                 options:(UISceneConnectionOptions*)connectionOptions {
  self.connectionOptions = connectionOptions;
  if ([scene.delegate conformsToProtocol:@protocol(UIWindowSceneDelegate)]) {
    NSObject<UIWindowSceneDelegate>* sceneDelegate =
        (NSObject<UIWindowSceneDelegate>*)scene.delegate;
    if ([sceneDelegate.window.rootViewController isKindOfClass:[FlutterViewController class]]) {
      FlutterViewController* rootViewController =
          (FlutterViewController*)sceneDelegate.window.rootViewController;
      [self addFlutterManagedEngine:rootViewController.engine];
    }
  }

  [self updateFlutterManagedEnginesInScene:scene];

  for (FlutterEngine* engine in [self allEngines]) {
    [self scene:scene willConnectToSession:session flutterEngine:engine options:connectionOptions];
  }
}

- (void)scene:(UIScene*)scene
    willConnectToSession:(UISceneSession*)session
           flutterEngine:(FlutterEngine*)engine
                 options:(UISceneConnectionOptions*)connectionOptions {
  // Don't send connection options if a plugin has already used them.
  UISceneConnectionOptions* availableOptions = connectionOptions;
  if (self.sceneWillConnectEventHandledByPlugin) {
    availableOptions = nil;
  }
  BOOL handledByPlugin = [engine.sceneLifeCycleDelegate scene:scene
                                         willConnectToSession:session
                                                      options:availableOptions];

  // If no plugins handled this, give the application fallback a chance to handle it.
  // Only call the fallback once since it's per application.
  if (!handledByPlugin && !self.sceneWillConnectFallbackCalled) {
    self.sceneWillConnectFallbackCalled = YES;
    if ([[self applicationLifeCycleDelegate] sceneWillConnectFallback:connectionOptions]) {
      handledByPlugin = YES;
    }
  }
  if (handledByPlugin) {
    self.sceneWillConnectEventHandledByPlugin = YES;
  }

  if (!self.sceneWillConnectEventHandledByPlugin) {
    // Only process deeplinks if a plugin has not already done something to handle this event.
    [self handleDeeplinkingForEngine:engine options:connectionOptions];
  }
}

- (void)sceneDidDisconnect:(UIScene*)scene {
  [self updateFlutterManagedEnginesInScene:scene];
  for (FlutterEngine* engine in [self allEngines]) {
    [engine.sceneLifeCycleDelegate sceneDidDisconnect:scene];
  }
  // There is no application equivalent for this event and therefore no fallback.
}

#pragma mark - Transitioning to the foreground

- (void)sceneWillEnterForeground:(UIScene*)scene {
  [self updateFlutterManagedEnginesInScene:scene];
  for (FlutterEngine* engine in [self allEngines]) {
    [engine.sceneLifeCycleDelegate sceneWillEnterForeground:scene];
  }
  [[self applicationLifeCycleDelegate] sceneWillEnterForegroundFallback];
}

- (void)sceneDidBecomeActive:(UIScene*)scene {
  [self updateFlutterManagedEnginesInScene:scene];
  for (FlutterEngine* engine in [self allEngines]) {
    [engine.sceneLifeCycleDelegate sceneDidBecomeActive:scene];
  }
  [[self applicationLifeCycleDelegate] sceneDidBecomeActiveFallback];
}

#pragma mark - Transitioning to the background

- (void)sceneWillResignActive:(UIScene*)scene {
  [self updateFlutterManagedEnginesInScene:scene];
  for (FlutterEngine* engine in [self allEngines]) {
    [engine.sceneLifeCycleDelegate sceneWillResignActive:scene];
  }
  [[self applicationLifeCycleDelegate] sceneWillResignActiveFallback];
}

- (void)sceneDidEnterBackground:(UIScene*)scene {
  [self updateFlutterManagedEnginesInScene:scene];
  for (FlutterEngine* engine in [self allEngines]) {
    [engine.sceneLifeCycleDelegate sceneDidEnterBackground:scene];
  }
  [[self applicationLifeCycleDelegate] sceneDidEnterBackgroundFallback];
}

#pragma mark - Opening URLs

- (void)scene:(UIScene*)scene openURLContexts:(NSSet<UIOpenURLContext*>*)URLContexts {
  [self updateFlutterManagedEnginesInScene:scene];

  // Track engines that had this event handled by a plugin.
  NSMutableSet<FlutterEngine*>* enginesHandledByPlugin = [NSMutableSet set];
  for (FlutterEngine* engine in [self allEngines]) {
    if ([engine.sceneLifeCycleDelegate scene:scene openURLContexts:URLContexts]) {
      [enginesHandledByPlugin addObject:engine];
    }
  }

  // If no plugins handled this, give the application fallback a chance to handle it.
  if (enginesHandledByPlugin.count == 0) {
    if ([[self applicationLifeCycleDelegate] sceneFallbackOpenURLContexts:URLContexts]) {
      // If the application fallback handles it, don't do any deeplinking.
      return;
    }
  }

  // For any engine that was not handled by a plugin, do deeplinking.
  for (FlutterEngine* engine in [self allEngines]) {
    if ([enginesHandledByPlugin containsObject:engine]) {
      continue;
    }
    for (UIOpenURLContext* urlContext in URLContexts) {
      if ([self handleDeeplink:urlContext.URL flutterEngine:engine relayToSystemIfUnhandled:NO]) {
        break;
      }
    }
  }
}

#pragma mark - Continuing user activities

- (void)scene:(UIScene*)scene continueUserActivity:(NSUserActivity*)userActivity {
  [self updateFlutterManagedEnginesInScene:scene];

  // Track engines that had this event handled by a plugin.
  NSMutableSet<FlutterEngine*>* enginesHandledByPlugin = [NSMutableSet set];
  for (FlutterEngine* engine in [self allEngines]) {
    if ([engine.sceneLifeCycleDelegate scene:scene continueUserActivity:userActivity]) {
      [enginesHandledByPlugin addObject:engine];
    }
  }

  // If no plugins handled this, give the application fallback a chance to handle it.
  if (enginesHandledByPlugin.count == 0) {
    if ([[self applicationLifeCycleDelegate] sceneFallbackContinueUserActivity:userActivity]) {
      // If the application fallback handles it, don't do any deeplinking.
      return;
    }
  }

  // For any engine that was not handled by a plugin, do deeplinking.
  for (FlutterEngine* engine in [self allEngines]) {
    if ([enginesHandledByPlugin containsObject:engine]) {
      continue;
    }
    [self handleDeeplink:userActivity.webpageURL flutterEngine:engine relayToSystemIfUnhandled:YES];
  }
}

#pragma mark - Saving the state of the scene

- (NSUserActivity*)stateRestorationActivityForScene:(UIScene*)scene {
  // Saves state per FlutterViewController.
  NSUserActivity* activity = scene.userActivity;
  if (!activity) {
    activity = [[NSUserActivity alloc] initWithActivityType:scene.session.configuration.name];
  }

  [self updateFlutterManagedEnginesInScene:scene];
  int64_t appBundleModifiedTime = FlutterSharedApplication.lastAppModificationTime;
  for (FlutterEngine* engine in [self allEngines]) {
    FlutterViewController* vc = (FlutterViewController*)engine.viewController;
    NSString* restorationId = vc.restorationIdentifier;
    if (restorationId) {
      NSData* restorationData = [engine.restorationPlugin restorationData];
      if (restorationData) {
        [activity addUserInfoEntriesFromDictionary:@{restorationId : restorationData}];
        [activity addUserInfoEntriesFromDictionary:@{
          kRestorationStateAppModificationKey : [NSNumber numberWithLongLong:appBundleModifiedTime]
        }];
      }
    }
  }

  return activity;
}

- (void)scene:(UIScene*)scene
    restoreInteractionStateWithUserActivity:(NSUserActivity*)stateRestorationActivity {
  // Restores state per FlutterViewController.
  NSDictionary<NSString*, id>* userInfo = stateRestorationActivity.userInfo;
  [self updateFlutterManagedEnginesInScene:scene];
  int64_t appBundleModifiedTime = FlutterSharedApplication.lastAppModificationTime;
  NSNumber* stateDateNumber = userInfo[kRestorationStateAppModificationKey];
  int64_t stateDate = 0;
  if (stateDateNumber && [stateDateNumber isKindOfClass:[NSNumber class]]) {
    stateDate = [stateDateNumber longLongValue];
  }
  if (appBundleModifiedTime != stateDate) {
    // Don't restore state if the app has been re-installed since the state was last saved
    return;
  }

  for (FlutterEngine* engine in [self allEngines]) {
    UIViewController* vc = (UIViewController*)engine.viewController;
    NSString* restorationId = vc.restorationIdentifier;
    if (restorationId) {
      NSData* restorationData = userInfo[restorationId];
      if ([restorationData isKindOfClass:[NSData class]]) {
        [engine.restorationPlugin setRestorationData:restorationData];
      }
    }
  }
}

#pragma mark - Performing tasks

- (void)windowScene:(UIWindowScene*)windowScene
    performActionForShortcutItem:(UIApplicationShortcutItem*)shortcutItem
               completionHandler:(void (^)(BOOL succeeded))completionHandler {
  [self updateFlutterManagedEnginesInScene:windowScene];

  BOOL handledByPlugin = NO;
  for (FlutterEngine* engine in [self allEngines]) {
    BOOL result = [engine.sceneLifeCycleDelegate windowScene:windowScene
                                performActionForShortcutItem:shortcutItem
                                           completionHandler:completionHandler];
    if (result) {
      handledByPlugin = YES;
    }
  }
  if (!handledByPlugin) {
    [[self applicationLifeCycleDelegate]
        sceneFallbackPerformActionForShortcutItem:shortcutItem
                                completionHandler:completionHandler];
  }
}

#pragma mark - Helpers

- (void)handleDeeplinkingForEngine:(FlutterEngine*)engine
                           options:(UISceneConnectionOptions*)connectionOptions {
  //  If your app has opted into Scenes, and your app is not running, the system delivers the
  //  universal link to the scene(_:willConnectTo:options:) delegate method after launch, and to
  //  scene(_:continue:) when the universal link is tapped while your app is running or suspended in
  //  memory.
  for (NSUserActivity* userActivity in connectionOptions.userActivities) {
    if ([self handleDeeplink:userActivity.webpageURL
                       flutterEngine:engine
            relayToSystemIfUnhandled:YES]) {
      return;
    }
  }

  //  If your app has opted into Scenes, and your app isn’t running, the system delivers the URL to
  //  the scene:willConnectToSession:options: delegate method after launch, and to
  //  scene:openURLContexts: when your app opens a URL while running or suspended in memory.
  for (UIOpenURLContext* urlContext in connectionOptions.URLContexts) {
    if ([self handleDeeplink:urlContext.URL flutterEngine:engine relayToSystemIfUnhandled:YES]) {
      return;
    }
  }
}

- (BOOL)handleDeeplink:(NSURL*)url
               flutterEngine:(FlutterEngine*)engine
    relayToSystemIfUnhandled:(BOOL)throwBack {
  if (!url) {
    return NO;
  }
  // Don't process the link if deep linking is disabled.
  if (!FlutterSharedApplication.isFlutterDeepLinkingEnabled) {
    return NO;
  }
  // if deep linking is enabled, send it to the framework
  [engine sendDeepLinkToFramework:url
                completionHandler:^(BOOL success) {
                  if (!success && throwBack) {
                    // throw it back to iOS
                    [FlutterSharedApplication.application openURL:url
                                                          options:@{}
                                                completionHandler:nil];
                  }
                }];
  return YES;
}

+ (FlutterPluginSceneLifeCycleDelegate*)fromScene:(UIScene*)scene {
  if ([scene.delegate conformsToProtocol:@protocol(FlutterSceneLifeCycleProvider)]) {
    NSObject<FlutterSceneLifeCycleProvider>* sceneProvider =
        (NSObject<FlutterSceneLifeCycleProvider>*)scene.delegate;
    return sceneProvider.sceneLifeCycleDelegate;
  }

  // When embedded in a SwiftUI app, the scene delegate does not conform to
  // FlutterSceneLifeCycleProvider even if it does. However, after force casting it,
  // selectors respond and can be used.
  NSObject<FlutterSceneLifeCycleProvider>* sceneProvider =
      (NSObject<FlutterSceneLifeCycleProvider>*)scene.delegate;
  if ([sceneProvider respondsToSelector:@selector(sceneLifeCycleDelegate)]) {
    id sceneLifeCycleDelegate = sceneProvider.sceneLifeCycleDelegate;
    // Double check that the selector is the expected class.
    if ([sceneLifeCycleDelegate isKindOfClass:[FlutterPluginSceneLifeCycleDelegate class]]) {
      return (FlutterPluginSceneLifeCycleDelegate*)sceneLifeCycleDelegate;
    }
  }
  return nil;
}

- (void)compactNSPointerArray:(NSPointerArray*)array {
  // NSPointerArray is clever and assumes that unless a mutation operation has occurred on it that
  // has set one of its values to nil, nothing could have changed and it can skip compaction.
  // That's reasonable behaviour on a regular NSPointerArray but not for a weakObjectPointerArray.
  // As a workaround, we mutate it first. See: http://www.openradar.me/15396578
  [array addPointer:nil];
  [array compact];
}
@end

@implementation FlutterEnginePluginSceneLifeCycleDelegate {
  // Weak references to registered plugins.
  NSPointerArray* _delegates;
}

- (instancetype)init {
  if (self = [super init]) {
    _delegates = [NSPointerArray weakObjectsPointerArray];
  }
  return self;
}

- (void)addDelegate:(NSObject<FlutterSceneLifeCycleDelegate>*)delegate {
  [_delegates addPointer:(__bridge void*)delegate];

  // NSPointerArray is clever and assumes that unless a mutation operation has occurred on it that
  // has set one of its values to nil, nothing could have changed and it can skip compaction.
  // That's reasonable behaviour on a regular NSPointerArray but not for a weakObjectPointerArray.
  // As a workaround, we mutate it first. See: http://www.openradar.me/15396578
  [_delegates addPointer:nil];
  [_delegates compact];
}

#pragma mark - Connecting and disconnecting the scene

- (BOOL)scene:(UIScene*)scene
    willConnectToSession:(UISceneSession*)session
                 options:(UISceneConnectionOptions*)connectionOptions {
  BOOL handledByPlugin = NO;
  for (NSObject<FlutterSceneLifeCycleDelegate>* delegate in _delegates.allObjects) {
    if ([delegate respondsToSelector:_cmd]) {
      // If this event has already been consumed by a plugin, send the event with nil options.
      // Only allow one plugin to process the connection options.
      if ([delegate scene:scene
              willConnectToSession:session
                           options:(handledByPlugin ? nil : connectionOptions)]) {
        handledByPlugin = YES;
      }
    }
  }
  return handledByPlugin;
}

- (void)sceneDidDisconnect:(UIScene*)scene {
  for (NSObject<FlutterSceneLifeCycleDelegate>* delegate in _delegates.allObjects) {
    if ([delegate respondsToSelector:_cmd]) {
      [delegate sceneDidDisconnect:scene];
    }
  }
}

#pragma mark - Transitioning to the foreground

- (void)sceneWillEnterForeground:(UIScene*)scene {
  for (NSObject<FlutterSceneLifeCycleDelegate>* delegate in _delegates.allObjects) {
    if ([delegate respondsToSelector:_cmd]) {
      [delegate sceneWillEnterForeground:scene];
    }
  }
}

- (void)sceneDidBecomeActive:(UIScene*)scene {
  for (NSObject<FlutterSceneLifeCycleDelegate>* delegate in _delegates.allObjects) {
    if ([delegate respondsToSelector:_cmd]) {
      [delegate sceneDidBecomeActive:scene];
    }
  }
}

#pragma mark - Transitioning to the background

- (void)sceneWillResignActive:(UIScene*)scene {
  for (NSObject<FlutterSceneLifeCycleDelegate>* delegate in _delegates.allObjects) {
    if ([delegate respondsToSelector:_cmd]) {
      [delegate sceneWillResignActive:scene];
    }
  }
}

- (void)sceneDidEnterBackground:(UIScene*)scene {
  for (NSObject<FlutterSceneLifeCycleDelegate>* delegate in _delegates.allObjects) {
    if ([delegate respondsToSelector:_cmd]) {
      [delegate sceneDidEnterBackground:scene];
    }
  }
}

#pragma mark - Opening URLs

- (BOOL)scene:(UIScene*)scene openURLContexts:(NSSet<UIOpenURLContext*>*)URLContexts {
  for (NSObject<FlutterSceneLifeCycleDelegate>* delegate in _delegates.allObjects) {
    if ([delegate respondsToSelector:_cmd]) {
      if ([delegate scene:scene openURLContexts:URLContexts]) {
        // Only allow one plugin to process this event.
        return YES;
      }
    }
  }
  return NO;
}

#pragma mark - Continuing user activities

- (BOOL)scene:(UIScene*)scene continueUserActivity:(NSUserActivity*)userActivity {
  for (NSObject<FlutterSceneLifeCycleDelegate>* delegate in _delegates.allObjects) {
    if ([delegate respondsToSelector:_cmd]) {
      if ([delegate scene:scene continueUserActivity:userActivity]) {
        // Only allow one plugin to process this event.
        return YES;
      }
    }
  }
  return NO;
}

#pragma mark - Performing tasks

- (BOOL)windowScene:(UIWindowScene*)windowScene
    performActionForShortcutItem:(UIApplicationShortcutItem*)shortcutItem
               completionHandler:(void (^)(BOOL succeeded))completionHandler {
  for (NSObject<FlutterSceneLifeCycleDelegate>* delegate in _delegates.allObjects) {
    if ([delegate respondsToSelector:_cmd]) {
      if ([delegate windowScene:windowScene
              performActionForShortcutItem:shortcutItem
                         completionHandler:completionHandler]) {
        // Only allow one plugin to process this event.
        return YES;
      }
    }
  }
  return NO;
}
@end<|MERGE_RESOLUTION|>--- conflicted
+++ resolved
@@ -40,14 +40,10 @@
 @implementation FlutterPluginSceneLifeCycleDelegate
 - (instancetype)init {
   if (self = [super init]) {
-<<<<<<< HEAD
-    _engines = [NSPointerArray weakObjectsPointerArray];
+    _flutterManagedEngines = [NSPointerArray weakObjectsPointerArray];
+    _developerManagedEngines = [NSPointerArray weakObjectsPointerArray];
     _sceneWillConnectFallbackCalled = NO;
     _sceneWillConnectEventHandledByPlugin = NO;
-=======
-    _flutterManagedEngines = [NSPointerArray weakObjectsPointerArray];
-    _developerManagedEngines = [NSPointerArray weakObjectsPointerArray];
->>>>>>> 5c66c53a
   }
   return self;
 }
