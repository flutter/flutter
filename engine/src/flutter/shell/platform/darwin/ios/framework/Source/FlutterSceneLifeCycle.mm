// Copyright 2013 The Flutter Authors. All rights reserved.
// Use of this source code is governed by a BSD-style license that can be
// found in the LICENSE file.

#import "flutter/shell/platform/darwin/common/framework/Headers/FlutterMacros.h"
#import "flutter/shell/platform/darwin/ios/framework/Headers/FlutterPluginAppLifeCycleDelegate.h"
#import "flutter/shell/platform/darwin/ios/framework/Source/FlutterAppDelegate_Internal.h"
#import "flutter/shell/platform/darwin/ios/framework/Source/FlutterEngine_Internal.h"
#import "flutter/shell/platform/darwin/ios/framework/Source/FlutterPluginAppLifeCycleDelegate_internal.h"
#import "flutter/shell/platform/darwin/ios/framework/Source/FlutterSceneLifeCycle_Internal.h"
#import "flutter/shell/platform/darwin/ios/framework/Source/FlutterSharedApplication.h"

FLUTTER_ASSERT_ARC

@interface FlutterPluginSceneLifeCycleDelegate ()

/**
 * An array of weak pointers to `FlutterEngine`s that have views within this scene.
 *
 * This array is lazily cleaned up. `updateEnginesInScene:` should be called before use to ensure it
 * is up-to-date.
 */
@property(nonatomic, strong) NSPointerArray* engines;

@property(nonatomic, strong) UISceneConnectionOptions* connectionOptions;
@end

@implementation FlutterPluginSceneLifeCycleDelegate
- (instancetype)init {
  if (self = [super init]) {
    _engines = [NSPointerArray weakObjectsPointerArray];
  }
  return self;
}

- (void)addFlutterEngine:(FlutterEngine*)engine {
  // Check if the engine is already in the array to avoid duplicates.
  if ([self.engines.allObjects containsObject:engine]) {
    return;
  }

  [self.engines addPointer:(__bridge void*)engine];

  // NSPointerArray is clever and assumes that unless a mutation operation has occurred on it that
  // has set one of its values to nil, nothing could have changed and it can skip compaction.
  // That's reasonable behaviour on a regular NSPointerArray but not for a weakObjectPointerArray.
  // As a workaround, we mutate it first. See: http://www.openradar.me/15396578
  [self.engines addPointer:nil];
  [self.engines compact];
}

- (void)removeFlutterEngine:(FlutterEngine*)engine {
  NSUInteger index = [self.engines.allObjects indexOfObject:engine];
  if (index != NSNotFound) {
    [self.engines removePointerAtIndex:index];
  }
}

- (void)updateEnginesInScene:(UIScene*)scene {
  // Removes engines that are no longer in the scene or have been deallocated.
  //
  // This also handles the case where a FlutterEngine's view has been moved to a different scene.
  for (NSUInteger i = 0; i < self.engines.count; i++) {
    FlutterEngine* engine = (FlutterEngine*)[self.engines pointerAtIndex:i];

    // The engine may be nil if it has been deallocated.
    if (engine == nil) {
      [self.engines removePointerAtIndex:i];
      i--;
      continue;
    }

    // There aren't any events that inform us when a UIWindow changes scenes.
    // If a developer moves an entire UIWindow to a different scene and that window has a
    // FlutterView inside of it, its engine will still be in its original scene's
    // FlutterPluginSceneLifeCycleDelegate. The best we can do is move the engine to the correct
    // scene here. Due to this, when moving a UIWindow from one scene to another, its first scene
    // event may be lost. Since Flutter does not fully support multi-scene and this is an edge
    // case, this is a loss we can deal with. To workaround this, the developer can move the
    // UIView instead of the UIWindow, which will use willMoveToWindow to add/remove the engine from
    // the scene.
    UIWindowScene* actualScene = engine.viewController.view.window.windowScene;
    if (actualScene != nil && actualScene != scene) {
      [self.engines removePointerAtIndex:i];
      i--;

      if ([actualScene.delegate conformsToProtocol:@protocol(FlutterSceneLifeCycleProvider)]) {
        id<FlutterSceneLifeCycleProvider> lifeCycleProvider =
            (id<FlutterSceneLifeCycleProvider>)actualScene.delegate;
        [lifeCycleProvider.sceneLifeCycleDelegate addFlutterEngine:engine];
      }
      continue;
    }
  }
}

/**
 * Makes a best effort to get the FlutterPluginAppLifeCycleDelegate from the AppDelegate if
 * available. It may not be available if embedded in an iOS app extension or the AppDelegate doesn't
 * subclass FlutterAppDelegate.
 */
- (FlutterPluginAppLifeCycleDelegate*)applicationLifeCycleDelegate {
  id appDelegate = FlutterSharedApplication.application.delegate;
  if ([appDelegate respondsToSelector:@selector(lifeCycleDelegate)]) {
    id lifecycleDelegate = [appDelegate lifeCycleDelegate];
    if ([lifecycleDelegate isKindOfClass:[FlutterPluginAppLifeCycleDelegate class]]) {
      return lifecycleDelegate;
    }
  }
  return nil;
}

#pragma mark - Connecting and disconnecting the scene

- (void)engine:(FlutterEngine*)engine receivedConnectNotificationFor:(UIScene*)scene {
  // Connection options may be nil if the notification was received before the
  // `scene:willConnectToSession:options:` event. In which case, we can wait for the actual event.
  [self addFlutterEngine:engine];
  if (self.connectionOptions != nil) {
    [self scene:scene
        willConnectToSession:scene.session
               flutterEngine:engine
                     options:self.connectionOptions];
  }
}

- (void)scene:(UIScene*)scene
    willConnectToSession:(UISceneSession*)session
                 options:(UISceneConnectionOptions*)connectionOptions {
  self.connectionOptions = connectionOptions;

  [self updateEnginesInScene:scene];

  for (FlutterEngine* engine in _engines.allObjects) {
    [self scene:scene willConnectToSession:session flutterEngine:engine options:connectionOptions];
  }
}

- (void)scene:(UIScene*)scene
    willConnectToSession:(UISceneSession*)session
           flutterEngine:(FlutterEngine*)engine
                 options:(UISceneConnectionOptions*)connectionOptions {
  BOOL handledByPlugin = [engine.sceneLifeCycleDelegate scene:scene
                                         willConnectToSession:session
                                                      options:connectionOptions];
  if (!handledByPlugin) {
    // Only process deeplinks if a plugin has not already done something to handle this event.
    [self handleDeeplinkingForEngine:engine options:connectionOptions];
  }
}

- (void)sceneDidDisconnect:(UIScene*)scene {
  [self updateEnginesInScene:scene];
  for (FlutterEngine* engine in _engines.allObjects) {
    [engine.sceneLifeCycleDelegate sceneDidDisconnect:scene];
  }
  // There is no application equivalent for this event and therefore no fallback.
}

#pragma mark - Transitioning to the foreground

- (void)sceneWillEnterForeground:(UIScene*)scene {
  [self updateEnginesInScene:scene];
  for (FlutterEngine* engine in _engines.allObjects) {
    [engine.sceneLifeCycleDelegate sceneWillEnterForeground:scene];
  }
  [[self applicationLifeCycleDelegate] sceneWillEnterForegroundFallback];
}

- (void)sceneDidBecomeActive:(UIScene*)scene {
  [self updateEnginesInScene:scene];
  for (FlutterEngine* engine in _engines.allObjects) {
    [engine.sceneLifeCycleDelegate sceneDidBecomeActive:scene];
  }
  [[self applicationLifeCycleDelegate] sceneDidBecomeActiveFallback];
}

#pragma mark - Transitioning to the background

- (void)sceneWillResignActive:(UIScene*)scene {
  [self updateEnginesInScene:scene];
  for (FlutterEngine* engine in _engines.allObjects) {
    [engine.sceneLifeCycleDelegate sceneWillResignActive:scene];
  }
  [[self applicationLifeCycleDelegate] sceneWillResignActiveFallback];
}

- (void)sceneDidEnterBackground:(UIScene*)scene {
  [self updateEnginesInScene:scene];
  for (FlutterEngine* engine in _engines.allObjects) {
    [engine.sceneLifeCycleDelegate sceneDidEnterBackground:scene];
  }
  [[self applicationLifeCycleDelegate] sceneDidEnterBackgroundFallback];
}

#pragma mark - Opening URLs

- (void)scene:(UIScene*)scene openURLContexts:(NSSet<UIOpenURLContext*>*)URLContexts {
  [self updateEnginesInScene:scene];

  // Track engines that had this event handled by a plugin.
  NSMutableSet<FlutterEngine*>* enginesHandledByPlugin = [NSMutableSet set];
  for (FlutterEngine* engine in _engines.allObjects) {
    if ([engine.sceneLifeCycleDelegate scene:scene openURLContexts:URLContexts]) {
      [enginesHandledByPlugin addObject:engine];
    }
  }

  // If no plugins handled this, give the application fallback a chance to handle it.
  if (enginesHandledByPlugin.count == 0) {
    if ([[self applicationLifeCycleDelegate] sceneFallbackOpenURLContexts:URLContexts]) {
      // If the application fallback handles it, don't do any deeplinking.
      return;
    }
  }

  // For any engine that was not handled by a plugin, do deeplinking.
  for (FlutterEngine* engine in _engines.allObjects) {
    if ([enginesHandledByPlugin containsObject:engine]) {
      continue;
    }
    for (UIOpenURLContext* urlContext in URLContexts) {
      if ([self handleDeeplink:urlContext.URL flutterEngine:engine relayToSystemIfUnhandled:NO]) {
        break;
      }
    }
  }
}

#pragma mark - Continuing user activities

- (void)scene:(UIScene*)scene continueUserActivity:(NSUserActivity*)userActivity {
  [self updateEnginesInScene:scene];

  // Track engines that had this event handled by a plugin.
  NSMutableSet<FlutterEngine*>* enginesHandledByPlugin = [NSMutableSet set];
  for (FlutterEngine* engine in _engines.allObjects) {
    if ([engine.sceneLifeCycleDelegate scene:scene continueUserActivity:userActivity]) {
      [enginesHandledByPlugin addObject:engine];
    }
  }

  // If no plugins handled this, give the application fallback a chance to handle it.
  if (enginesHandledByPlugin.count == 0) {
    if ([[self applicationLifeCycleDelegate] sceneFallbackContinueUserActivity:userActivity]) {
      // If the application fallback handles it, don't do any deeplinking.
      return;
    }
  }

  // For any engine that was not handled by a plugin, do deeplinking.
  for (FlutterEngine* engine in _engines.allObjects) {
    if ([enginesHandledByPlugin containsObject:engine]) {
      continue;
    }
    [self handleDeeplink:userActivity.webpageURL flutterEngine:engine relayToSystemIfUnhandled:YES];
  }
}

#pragma mark - Performing tasks

- (void)windowScene:(UIWindowScene*)windowScene
    performActionForShortcutItem:(UIApplicationShortcutItem*)shortcutItem
               completionHandler:(void (^)(BOOL succeeded))completionHandler {
  [self updateEnginesInScene:windowScene];

  BOOL handledByPlugin = NO;
  for (FlutterEngine* engine in _engines.allObjects) {
    BOOL result = [engine.sceneLifeCycleDelegate windowScene:windowScene
                                performActionForShortcutItem:shortcutItem
                                           completionHandler:completionHandler];
    if (result) {
      handledByPlugin = YES;
    }
  }
  if (!handledByPlugin) {
    [[self applicationLifeCycleDelegate]
        sceneFallbackPerformActionForShortcutItem:shortcutItem
                                completionHandler:completionHandler];
  }
}

#pragma mark - Helpers

- (void)handleDeeplinkingForEngine:(FlutterEngine*)engine
                           options:(UISceneConnectionOptions*)connectionOptions {
  //  If your app has opted into Scenes, and your app is not running, the system delivers the
  //  universal link to the scene(_:willConnectTo:options:) delegate method after launch, and to
  //  scene(_:continue:) when the universal link is tapped while your app is running or suspended in
  //  memory.
  for (NSUserActivity* userActivity in connectionOptions.userActivities) {
    if ([self handleDeeplink:userActivity.webpageURL
                       flutterEngine:engine
            relayToSystemIfUnhandled:YES]) {
      return;
    }
  }

  //  If your app has opted into Scenes, and your app isn’t running, the system delivers the URL to
  //  the scene:willConnectToSession:options: delegate method after launch, and to
  //  scene:openURLContexts: when your app opens a URL while running or suspended in memory.
  for (UIOpenURLContext* urlContext in connectionOptions.URLContexts) {
    if ([self handleDeeplink:urlContext.URL flutterEngine:engine relayToSystemIfUnhandled:YES]) {
      return;
    }
  }
}

- (BOOL)handleDeeplink:(NSURL*)url
               flutterEngine:(FlutterEngine*)engine
    relayToSystemIfUnhandled:(BOOL)throwBack {
  if (!url) {
    return NO;
  }
  // Don't process the link if deep linking is disabled.
  if (!FlutterSharedApplication.isFlutterDeepLinkingEnabled) {
    return NO;
  }
  // if deep linking is enabled, send it to the framework
  [engine sendDeepLinkToFramework:url
                completionHandler:^(BOOL success) {
                  if (!success && throwBack) {
                    // throw it back to iOS
                    [FlutterSharedApplication.application openURL:url
                                                          options:@{}
                                                completionHandler:nil];
                  }
                }];
  return YES;
}

+ (FlutterPluginSceneLifeCycleDelegate*)fromScene:(UIScene*)scene {
  if ([scene.delegate conformsToProtocol:@protocol(FlutterSceneLifeCycleProvider)]) {
    NSObject<FlutterSceneLifeCycleProvider>* sceneProvider =
        (NSObject<FlutterSceneLifeCycleProvider>*)scene.delegate;
    return sceneProvider.sceneLifeCycleDelegate;
  }

  // When embedded in a SwiftUI app, the scene delegate does not conform to
  // FlutterSceneLifeCycleProvider even if it does. However, after force casting it,
  // selectors respond and can be used.
  NSObject<FlutterSceneLifeCycleProvider>* sceneProvider =
      (NSObject<FlutterSceneLifeCycleProvider>*)scene.delegate;
  if ([sceneProvider respondsToSelector:@selector(sceneLifeCycleDelegate)]) {
    id sceneLifeCycleDelegate = sceneProvider.sceneLifeCycleDelegate;
    // Double check that the selector is the expected class.
    if ([sceneLifeCycleDelegate isKindOfClass:[FlutterPluginSceneLifeCycleDelegate class]]) {
      return (FlutterPluginSceneLifeCycleDelegate*)sceneLifeCycleDelegate;
    }
  }
  return nil;
}
@end

@implementation FlutterEnginePluginSceneLifeCycleDelegate {
  // Weak references to registered plugins.
  NSPointerArray* _delegates;
}

- (instancetype)init {
  if (self = [super init]) {
    _delegates = [NSPointerArray weakObjectsPointerArray];
  }
  return self;
}

- (void)addDelegate:(NSObject<FlutterSceneLifeCycleDelegate>*)delegate {
  [_delegates addPointer:(__bridge void*)delegate];

  // NSPointerArray is clever and assumes that unless a mutation operation has occurred on it that
  // has set one of its values to nil, nothing could have changed and it can skip compaction.
  // That's reasonable behaviour on a regular NSPointerArray but not for a weakObjectPointerArray.
  // As a workaround, we mutate it first. See: http://www.openradar.me/15396578
  [_delegates addPointer:nil];
  [_delegates compact];
}

#pragma mark - Connecting and disconnecting the scene

- (BOOL)scene:(UIScene*)scene
    willConnectToSession:(UISceneSession*)session
                 options:(UISceneConnectionOptions*)connectionOptions {
  BOOL handledByPlugin = NO;
  for (NSObject<FlutterSceneLifeCycleDelegate>* delegate in _delegates.allObjects) {
    if ([delegate respondsToSelector:_cmd]) {
      // If this event has already been consumed by a plugin, send the event with nil options.
<<<<<<< HEAD
      if (handledByPlugin) {
        [delegate scene:scene willConnectToSession:session options:nil];
        continue;
      } else if ([delegate scene:scene willConnectToSession:session options:connectionOptions]) {
        // Only allow one plugin to process this event.
        handledByPlugin = YES;
=======
      // Only allow one plugin to process the connection options.
      if ([delegate scene:scene
              willConnectToSession:session
                           options:(consumedByPlugin ? nil : connectionOptions)]) {
        consumedByPlugin = YES;
>>>>>>> 23a9ce38
      }
    }
  }
  return handledByPlugin;
}

- (void)sceneDidDisconnect:(UIScene*)scene {
  for (NSObject<FlutterSceneLifeCycleDelegate>* delegate in _delegates.allObjects) {
    if ([delegate respondsToSelector:_cmd]) {
      [delegate sceneDidDisconnect:scene];
    }
  }
}

#pragma mark - Transitioning to the foreground

- (void)sceneWillEnterForeground:(UIScene*)scene {
  for (NSObject<FlutterSceneLifeCycleDelegate>* delegate in _delegates.allObjects) {
    if ([delegate respondsToSelector:_cmd]) {
      [delegate sceneWillEnterForeground:scene];
    }
  }
}

- (void)sceneDidBecomeActive:(UIScene*)scene {
  for (NSObject<FlutterSceneLifeCycleDelegate>* delegate in _delegates.allObjects) {
    if ([delegate respondsToSelector:_cmd]) {
      [delegate sceneDidBecomeActive:scene];
    }
  }
}

#pragma mark - Transitioning to the background

- (void)sceneWillResignActive:(UIScene*)scene {
  for (NSObject<FlutterSceneLifeCycleDelegate>* delegate in _delegates.allObjects) {
    if ([delegate respondsToSelector:_cmd]) {
      [delegate sceneWillResignActive:scene];
    }
  }
}

- (void)sceneDidEnterBackground:(UIScene*)scene {
  for (NSObject<FlutterSceneLifeCycleDelegate>* delegate in _delegates.allObjects) {
    if ([delegate respondsToSelector:_cmd]) {
      [delegate sceneDidEnterBackground:scene];
    }
  }
}

#pragma mark - Opening URLs

- (BOOL)scene:(UIScene*)scene openURLContexts:(NSSet<UIOpenURLContext*>*)URLContexts {
  for (NSObject<FlutterSceneLifeCycleDelegate>* delegate in _delegates.allObjects) {
    if ([delegate respondsToSelector:_cmd]) {
      if ([delegate scene:scene openURLContexts:URLContexts]) {
        // Only allow one plugin to process this event.
        return YES;
      }
    }
  }
  return NO;
}

#pragma mark - Continuing user activities

- (BOOL)scene:(UIScene*)scene continueUserActivity:(NSUserActivity*)userActivity {
  for (NSObject<FlutterSceneLifeCycleDelegate>* delegate in _delegates.allObjects) {
    if ([delegate respondsToSelector:_cmd]) {
      if ([delegate scene:scene continueUserActivity:userActivity]) {
        // Only allow one plugin to process this event.
        return YES;
      }
    }
  }
  return NO;
}

#pragma mark - Performing tasks

- (BOOL)windowScene:(UIWindowScene*)windowScene
    performActionForShortcutItem:(UIApplicationShortcutItem*)shortcutItem
               completionHandler:(void (^)(BOOL succeeded))completionHandler {
  for (NSObject<FlutterSceneLifeCycleDelegate>* delegate in _delegates.allObjects) {
    if ([delegate respondsToSelector:_cmd]) {
      if ([delegate windowScene:windowScene
              performActionForShortcutItem:shortcutItem
                         completionHandler:completionHandler]) {
        // Only allow one plugin to process this event.
        return YES;
      }
    }
  }
  return NO;
}
@end<|MERGE_RESOLUTION|>--- conflicted
+++ resolved
@@ -384,20 +384,11 @@
   for (NSObject<FlutterSceneLifeCycleDelegate>* delegate in _delegates.allObjects) {
     if ([delegate respondsToSelector:_cmd]) {
       // If this event has already been consumed by a plugin, send the event with nil options.
-<<<<<<< HEAD
-      if (handledByPlugin) {
-        [delegate scene:scene willConnectToSession:session options:nil];
-        continue;
-      } else if ([delegate scene:scene willConnectToSession:session options:connectionOptions]) {
-        // Only allow one plugin to process this event.
-        handledByPlugin = YES;
-=======
       // Only allow one plugin to process the connection options.
       if ([delegate scene:scene
               willConnectToSession:session
-                           options:(consumedByPlugin ? nil : connectionOptions)]) {
-        consumedByPlugin = YES;
->>>>>>> 23a9ce38
+                           options:(handledByPlugin ? nil : connectionOptions)]) {
+        handledByPlugin = YES;
       }
     }
   }
