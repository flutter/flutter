--- conflicted
+++ resolved
@@ -2072,10 +2072,7 @@
       : env_(env),
         android_path_(env->NewObject(path_class->obj(), path_constructor)) {}
 
-<<<<<<< HEAD
-  void MoveTo(const DlPoint& p2, bool will_be_closed) override {
-=======
-  void SetPathInfo(DlPathFillType type, bool is_convex) override {
+  void SetFillType(DlPathFillType type) {
     jfieldID fill_type_field_id;
     switch (type) {
       case DlPathFillType::kOdd:
@@ -2104,8 +2101,8 @@
                          fill_type_enum.obj());
     FML_CHECK(fml::jni::CheckException(env_));
   }
-  void MoveTo(const DlPoint& p2) override {
->>>>>>> 83483976
+
+  void MoveTo(const DlPoint& p2, bool will_be_closed) override {
     env_->CallVoidMethod(android_path_, path_move_to_method, p2.x, p2.y);
   }
   void LineTo(const DlPoint& p2) override {
@@ -2251,6 +2248,7 @@
 
         // Define and populate an Android Path with data from the DlPath
         AndroidPathReceiver receiver(env);
+        receiver.SetFillType(dlPath.GetFillType());
 
         // TODO(flar): https://github.com/flutter/flutter/issues/164808
         // Need to convert the fill type to the Android enum and
