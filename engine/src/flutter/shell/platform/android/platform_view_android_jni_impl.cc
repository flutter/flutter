// Copyright 2013 The Flutter Authors. All rights reserved.
// Use of this source code is governed by a BSD-style license that can be
// found in the LICENSE file.

#include "flutter/shell/platform/android/platform_view_android_jni_impl.h"

#include <android/hardware_buffer_jni.h>
#include <android/native_window_jni.h>
#include <dlfcn.h>
#include <jni.h>
#include <memory>
#include <utility>

#include "unicode/uchar.h"

#include "flutter/common/constants.h"
#include "flutter/flow/embedded_views.h"
#include "flutter/fml/mapping.h"
#include "flutter/fml/native_library.h"
#include "flutter/fml/platform/android/jni_util.h"
#include "flutter/fml/platform/android/jni_weak_ref.h"
#include "flutter/fml/platform/android/scoped_java_ref.h"
#include "flutter/impeller/toolkit/android/proc_table.h"
#include "flutter/lib/ui/plugins/callback_cache.h"
#include "flutter/shell/platform/android/android_shell_holder.h"
#include "flutter/shell/platform/android/apk_asset_provider.h"
#include "flutter/shell/platform/android/flutter_main.h"
#include "flutter/shell/platform/android/jni/platform_view_android_jni.h"
#include "flutter/shell/platform/android/platform_view_android.h"

#define ANDROID_SHELL_HOLDER \
  (reinterpret_cast<AndroidShellHolder*>(shell_holder))

namespace flutter {

static fml::jni::ScopedJavaGlobalRef<jclass>* g_flutter_callback_info_class =
    nullptr;

static fml::jni::ScopedJavaGlobalRef<jclass>* g_flutter_jni_class = nullptr;

static fml::jni::ScopedJavaGlobalRef<jclass>* g_java_weak_reference_class =
    nullptr;

static fml::jni::ScopedJavaGlobalRef<jclass>* g_texture_wrapper_class = nullptr;

static fml::jni::ScopedJavaGlobalRef<jclass>*
    g_image_consumer_texture_registry_interface = nullptr;

static fml::jni::ScopedJavaGlobalRef<jclass>* g_image_class = nullptr;

static fml::jni::ScopedJavaGlobalRef<jclass>* g_hardware_buffer_class = nullptr;

static fml::jni::ScopedJavaGlobalRef<jclass>* g_java_long_class = nullptr;

static fml::jni::ScopedJavaGlobalRef<jclass>* g_bitmap_class = nullptr;

static fml::jni::ScopedJavaGlobalRef<jclass>* g_bitmap_config_class = nullptr;

// Called By Native

static jmethodID g_flutter_callback_info_constructor = nullptr;

static jfieldID g_jni_shell_holder_field = nullptr;

#define FLUTTER_FOR_EACH_JNI_METHOD(V)                                        \
  V(g_handle_platform_message_method, handlePlatformMessage,                  \
    "(Ljava/lang/String;Ljava/nio/ByteBuffer;IJ)V")                           \
  V(g_handle_platform_message_response_method, handlePlatformMessageResponse, \
    "(ILjava/nio/ByteBuffer;)V")                                              \
  V(g_update_semantics_method, updateSemantics,                               \
    "(Ljava/nio/ByteBuffer;[Ljava/lang/String;[Ljava/nio/ByteBuffer;)V")      \
  V(g_set_application_locale_method, setApplicationLocale,                    \
    "(Ljava/lang/String;)V")                                                  \
  V(g_on_display_platform_view_method, onDisplayPlatformView,                 \
    "(IIIIIIILio/flutter/embedding/engine/mutatorsstack/"                     \
    "FlutterMutatorsStack;)V")                                                \
  V(g_on_begin_frame_method, onBeginFrame, "()V")                             \
  V(g_on_end_frame_method, onEndFrame, "()V")                                 \
  V(g_on_display_overlay_surface_method, onDisplayOverlaySurface, "(IIIII)V") \
  V(g_create_transaction_method, createTransaction,                           \
    "()Landroid/view/SurfaceControl$Transaction;")                            \
  V(g_swap_transaction_method, swapTransactions, "()V")                       \
  V(g_apply_transaction_method, applyTransactions, "()V")                     \
  V(g_create_overlay_surface2_method, createOverlaySurface2,                  \
    "()Lio/flutter/embedding/engine/FlutterOverlaySurface;")                  \
  V(g_destroy_overlay_surface2_method, destroyOverlaySurface2, "()V")         \
  V(g_on_display_platform_view2_method, onDisplayPlatformView2,               \
    "(IIIIIIILio/flutter/embedding/engine/mutatorsstack/"                     \
    "FlutterMutatorsStack;)V")                                                \
  V(g_hide_platform_view2_method, hidePlatformView2, "(I)V")                  \
  V(g_on_end_frame2_method, endFrame2, "()V")                                 \
  V(g_show_overlay_surface2_method, showOverlaySurface2, "()V")               \
  V(g_hide_overlay_surface2_method, hideOverlaySurface2, "()V")               \
  V(g_get_scaled_font_size_method, getScaledFontSize, "(FI)F")                \
  V(g_update_custom_accessibility_actions_method,                             \
    updateCustomAccessibilityActions,                                         \
    "(Ljava/nio/ByteBuffer;[Ljava/lang/String;)V")                            \
  V(g_on_first_frame_method, onFirstFrame, "()V")                             \
  V(g_on_engine_restart_method, onPreEngineRestart, "()V")                    \
  V(g_create_overlay_surface_method, createOverlaySurface,                    \
    "()Lio/flutter/embedding/engine/FlutterOverlaySurface;")                  \
  V(g_destroy_overlay_surfaces_method, destroyOverlaySurfaces, "()V")         \
  V(g_maybe_resize_surface_view, maybeResizeSurfaceView, "(II)V")             \
  //

#define FLUTTER_DECLARE_JNI(global_field, jni_name, jni_arg) \
  static jmethodID global_field = nullptr;

#define FLUTTER_BIND_JNI(global_field, jni_name, jni_arg)               \
  global_field =                                                        \
      env->GetMethodID(g_flutter_jni_class->obj(), #jni_name, jni_arg); \
  if (global_field == nullptr) {                                        \
    FML_LOG(ERROR) << "Could not locate " << #jni_name << " method.";   \
    return false;                                                       \
  }

static jmethodID g_jni_constructor = nullptr;

static jmethodID g_long_constructor = nullptr;

FLUTTER_FOR_EACH_JNI_METHOD(FLUTTER_DECLARE_JNI)

static jmethodID g_java_weak_reference_get_method = nullptr;

static jmethodID g_attach_to_gl_context_method = nullptr;

static jmethodID g_surface_texture_wrapper_should_update = nullptr;

static jmethodID g_update_tex_image_method = nullptr;

static jmethodID g_get_transform_matrix_method = nullptr;

static jmethodID g_detach_from_gl_context_method = nullptr;

static jmethodID g_acquire_latest_image_method = nullptr;

static jmethodID g_image_get_hardware_buffer_method = nullptr;

static jmethodID g_image_close_method = nullptr;

static jmethodID g_hardware_buffer_close_method = nullptr;

static jmethodID g_compute_platform_resolved_locale_method = nullptr;

static jmethodID g_request_dart_deferred_library_method = nullptr;

// Called By Java

static jmethodID g_overlay_surface_id_method = nullptr;

static jmethodID g_overlay_surface_surface_method = nullptr;

static jmethodID g_bitmap_create_bitmap_method = nullptr;

static jmethodID g_bitmap_copy_pixels_from_buffer_method = nullptr;

static jmethodID g_bitmap_config_value_of = nullptr;

// Mutators
static fml::jni::ScopedJavaGlobalRef<jclass>* g_mutators_stack_class = nullptr;
static jmethodID g_mutators_stack_init_method = nullptr;
static jmethodID g_mutators_stack_push_transform_method = nullptr;
static jmethodID g_mutators_stack_push_cliprect_method = nullptr;
static jmethodID g_mutators_stack_push_cliprrect_method = nullptr;
static jmethodID g_mutators_stack_push_opacity_method = nullptr;
static jmethodID g_mutators_stack_push_clippath_method = nullptr;

// android.graphics.Path class, methods, and nested classes.
static fml::jni::ScopedJavaGlobalRef<jclass>* path_class = nullptr;
static jmethodID path_constructor = nullptr;
static jmethodID path_move_to_method = nullptr;
static jmethodID path_line_to_method = nullptr;
static jmethodID path_quad_to_method = nullptr;
static jmethodID path_cubic_to_method = nullptr;
static jmethodID path_conic_to_method = nullptr;
static jmethodID path_close_method = nullptr;
static jmethodID path_set_fill_type_method = nullptr;

static fml::jni::ScopedJavaGlobalRef<jclass>* g_path_fill_type_class = nullptr;
static jfieldID g_path_fill_type_winding_field = nullptr;
static jfieldID g_path_fill_type_even_odd_field = nullptr;

// Called By Java
static jlong AttachJNI(JNIEnv* env, jclass clazz, jobject flutterJNI) {
  fml::jni::JavaObjectWeakGlobalRef java_object(env, flutterJNI);
  std::shared_ptr<PlatformViewAndroidJNI> jni_facade =
      std::make_shared<PlatformViewAndroidJNIImpl>(java_object);
  auto shell_holder = std::make_unique<AndroidShellHolder>(
      FlutterMain::Get().GetSettings(), jni_facade,
      FlutterMain::Get().GetAndroidRenderingAPI());
  if (shell_holder->IsValid()) {
    return reinterpret_cast<jlong>(shell_holder.release());
  } else {
    return 0;
  }
}

static void DestroyJNI(JNIEnv* env, jobject jcaller, jlong shell_holder) {
  delete ANDROID_SHELL_HOLDER;
}

// Signature is similar to RunBundleAndSnapshotFromLibrary but it can't change
// the bundle path or asset manager since we can only spawn with the same
// AOT.
//
// The shell_holder instance must be a pointer address to the current
// AndroidShellHolder whose Shell will be used to spawn a new Shell.
//
// This creates a Java Long that points to the newly created
// AndroidShellHolder's raw pointer, connects that Long to a newly created
// FlutterJNI instance, then returns the FlutterJNI instance.
static jobject SpawnJNI(JNIEnv* env,
                        jobject jcaller,
                        jlong shell_holder,
                        jstring jEntrypoint,
                        jstring jLibraryUrl,
                        jstring jInitialRoute,
                        jobject jEntrypointArgs,
                        jlong engineId) {
  jobject jni = env->NewObject(g_flutter_jni_class->obj(), g_jni_constructor);
  if (jni == nullptr) {
    FML_LOG(ERROR) << "Could not create a FlutterJNI instance";
    return nullptr;
  }

  fml::jni::JavaObjectWeakGlobalRef java_jni(env, jni);
  std::shared_ptr<PlatformViewAndroidJNI> jni_facade =
      std::make_shared<PlatformViewAndroidJNIImpl>(java_jni);

  auto entrypoint = fml::jni::JavaStringToString(env, jEntrypoint);
  auto libraryUrl = fml::jni::JavaStringToString(env, jLibraryUrl);
  auto initial_route = fml::jni::JavaStringToString(env, jInitialRoute);
  auto entrypoint_args = fml::jni::StringListToVector(env, jEntrypointArgs);

  auto spawned_shell_holder =
      ANDROID_SHELL_HOLDER->Spawn(jni_facade, entrypoint, libraryUrl,
                                  initial_route, entrypoint_args, engineId);

  if (spawned_shell_holder == nullptr || !spawned_shell_holder->IsValid()) {
    FML_LOG(ERROR) << "Could not spawn Shell";
    return nullptr;
  }

  jobject javaLong = env->CallStaticObjectMethod(
      g_java_long_class->obj(), g_long_constructor,
      reinterpret_cast<jlong>(spawned_shell_holder.release()));
  if (javaLong == nullptr) {
    FML_LOG(ERROR) << "Could not create a Long instance";
    return nullptr;
  }

  env->SetObjectField(jni, g_jni_shell_holder_field, javaLong);

  return jni;
}

static void SurfaceCreated(JNIEnv* env,
                           jobject jcaller,
                           jlong shell_holder,
                           jobject jsurface) {
  // Note: This frame ensures that any local references used by
  // ANativeWindow_fromSurface are released immediately. This is needed as a
  // workaround for https://code.google.com/p/android/issues/detail?id=68174
  fml::jni::ScopedJavaLocalFrame scoped_local_reference_frame(env);
  auto window = fml::MakeRefCounted<AndroidNativeWindow>(
      ANativeWindow_fromSurface(env, jsurface));
  ANDROID_SHELL_HOLDER->GetPlatformView()->NotifyCreated(std::move(window));
}

static void SurfaceWindowChanged(JNIEnv* env,
                                 jobject jcaller,
                                 jlong shell_holder,
                                 jobject jsurface) {
  // Note: This frame ensures that any local references used by
  // ANativeWindow_fromSurface are released immediately. This is needed as a
  // workaround for https://code.google.com/p/android/issues/detail?id=68174
  fml::jni::ScopedJavaLocalFrame scoped_local_reference_frame(env);
  auto window = fml::MakeRefCounted<AndroidNativeWindow>(
      ANativeWindow_fromSurface(env, jsurface));
  ANDROID_SHELL_HOLDER->GetPlatformView()->NotifySurfaceWindowChanged(
      std::move(window));
}

static void SurfaceChanged(JNIEnv* env,
                           jobject jcaller,
                           jlong shell_holder,
                           jint width,
                           jint height) {
  ANDROID_SHELL_HOLDER->GetPlatformView()->NotifyChanged(
      DlISize(width, height));
}

static void SurfaceDestroyed(JNIEnv* env, jobject jcaller, jlong shell_holder) {
  ANDROID_SHELL_HOLDER->GetPlatformView()->NotifyDestroyed();
}

static void RunBundleAndSnapshotFromLibrary(JNIEnv* env,
                                            jobject jcaller,
                                            jlong shell_holder,
                                            jstring jBundlePath,
                                            jstring jEntrypoint,
                                            jstring jLibraryUrl,
                                            jobject jAssetManager,
                                            jobject jEntrypointArgs,
                                            jlong engineId) {
  auto apk_asset_provider = std::make_unique<flutter::APKAssetProvider>(
      env,                                            // jni environment
      jAssetManager,                                  // asset manager
      fml::jni::JavaStringToString(env, jBundlePath)  // apk asset dir
  );
  auto entrypoint = fml::jni::JavaStringToString(env, jEntrypoint);
  auto libraryUrl = fml::jni::JavaStringToString(env, jLibraryUrl);
  auto entrypoint_args = fml::jni::StringListToVector(env, jEntrypointArgs);

  ANDROID_SHELL_HOLDER->Launch(std::move(apk_asset_provider), entrypoint,
                               libraryUrl, entrypoint_args, engineId);
}

static jobject LookupCallbackInformation(JNIEnv* env,
                                         /* unused */ jobject,
                                         jlong handle) {
  auto cbInfo = flutter::DartCallbackCache::GetCallbackInformation(handle);
  if (cbInfo == nullptr) {
    return nullptr;
  }
  return env->NewObject(g_flutter_callback_info_class->obj(),
                        g_flutter_callback_info_constructor,
                        env->NewStringUTF(cbInfo->name.c_str()),
                        env->NewStringUTF(cbInfo->class_name.c_str()),
                        env->NewStringUTF(cbInfo->library_path.c_str()));
}

static void SetViewportMetrics(JNIEnv* env,
                               jobject jcaller,
                               jlong shell_holder,
                               jfloat devicePixelRatio,
                               jint physicalWidth,
                               jint physicalHeight,
                               jint physicalPaddingTop,
                               jint physicalPaddingRight,
                               jint physicalPaddingBottom,
                               jint physicalPaddingLeft,
                               jint physicalViewInsetTop,
                               jint physicalViewInsetRight,
                               jint physicalViewInsetBottom,
                               jint physicalViewInsetLeft,
                               jint systemGestureInsetTop,
                               jint systemGestureInsetRight,
                               jint systemGestureInsetBottom,
                               jint systemGestureInsetLeft,
                               jint physicalTouchSlop,
                               jintArray javaDisplayFeaturesBounds,
                               jintArray javaDisplayFeaturesType,
                               jintArray javaDisplayFeaturesState,
<<<<<<< HEAD
                               jint physicalDisplayCornerRadiusTopLeft,
                               jint physicalDisplayCornerRadiusTopRight,
                               jint physicalDisplayCornerRadiusBottomRight,
                               jint physicalDisplayCornerRadiusBottomLeft) {
=======
                               jint physicalMinWidth,
                               jint physicalMaxWidth,
                               jint physicalMinHeight,
                               jint physicalMaxHeight) {
>>>>>>> 2c90366b
  // Convert java->c++. javaDisplayFeaturesBounds, javaDisplayFeaturesType and
  // javaDisplayFeaturesState cannot be null
  jsize rectSize = env->GetArrayLength(javaDisplayFeaturesBounds);
  std::vector<int> boundsIntVector(rectSize);
  env->GetIntArrayRegion(javaDisplayFeaturesBounds, 0, rectSize,
                         &boundsIntVector[0]);
  std::vector<double> displayFeaturesBounds(boundsIntVector.begin(),
                                            boundsIntVector.end());
  jsize typeSize = env->GetArrayLength(javaDisplayFeaturesType);
  std::vector<int> displayFeaturesType(typeSize);
  env->GetIntArrayRegion(javaDisplayFeaturesType, 0, typeSize,
                         &displayFeaturesType[0]);

  jsize stateSize = env->GetArrayLength(javaDisplayFeaturesState);
  std::vector<int> displayFeaturesState(stateSize);
  env->GetIntArrayRegion(javaDisplayFeaturesState, 0, stateSize,
                         &displayFeaturesState[0]);

  // TODO(boetger): update for https://github.com/flutter/flutter/issues/149033
  const flutter::ViewportMetrics metrics{
      static_cast<double>(devicePixelRatio),  // p_device_pixel_ratio
      static_cast<double>(physicalWidth),     // p_physical_width
      static_cast<double>(physicalHeight),    // p_physical_height
      static_cast<double>(physicalMinWidth),  // p_physical_min_width_constraint
      static_cast<double>(physicalMaxWidth),  // p_physical_max_width_constraint
      static_cast<double>(
          physicalMinHeight),  // p_physical_min_height_constraint
      static_cast<double>(
          physicalMaxHeight),  // p_physical_max_height_constraint
      static_cast<double>(physicalPaddingTop),     // p_physical_padding_top
      static_cast<double>(physicalPaddingRight),   // p_physical_padding_right
      static_cast<double>(physicalPaddingBottom),  // p_physical_padding_bottom
      static_cast<double>(physicalPaddingLeft),    // p_physical_padding_left
      static_cast<double>(physicalViewInsetTop),   // p_physical_view_inset_top
      static_cast<double>(
          physicalViewInsetRight),  // p_physical_view_inset_right
      static_cast<double>(
          physicalViewInsetBottom),  // p_physical_view_inset_bottom
      static_cast<double>(physicalViewInsetLeft),  // p_physical_view_inset_left
      static_cast<double>(
          systemGestureInsetTop),  // p_physical_system_gesture_inset_top
      static_cast<double>(
          systemGestureInsetRight),  // p_physical_system_gesture_inset_right
      static_cast<double>(
          systemGestureInsetBottom),  // p_physical_system_gesture_inset_bottom
      static_cast<double>(
          systemGestureInsetLeft),  // p_physical_system_gesture_inset_left
      static_cast<double>(physicalTouchSlop),  // p_physical_touch_slop
      displayFeaturesBounds,  // p_physical_display_features_bounds
      displayFeaturesType,    // p_physical_display_features_type
      displayFeaturesState,   // p_physical_display_features_state
      0,                      // p_display_id,
      static_cast<double>(
          physicalDisplayCornerRadiusTopLeft),  // p_physical_display_corner_radius_top_left
      static_cast<double>(
          physicalDisplayCornerRadiusTopRight),  // p_physical_display_corner_radius_top_right
      static_cast<double>(
          physicalDisplayCornerRadiusBottomRight),  // p_physical_display_corner_radius_bottom_right
      static_cast<double>(
          physicalDisplayCornerRadiusBottomLeft),  // p_physical_display_corner_radius_bottom_left
  };

  ANDROID_SHELL_HOLDER->GetPlatformView()->SetViewportMetrics(
      kFlutterImplicitViewId, metrics);
}

static void UpdateDisplayMetrics(JNIEnv* env,
                                 jobject jcaller,
                                 jlong shell_holder) {
  ANDROID_SHELL_HOLDER->UpdateDisplayMetrics();
}

static bool IsSurfaceControlEnabled(JNIEnv* env,
                                    jobject jcaller,
                                    jlong shell_holder) {
  return ANDROID_SHELL_HOLDER->IsSurfaceControlEnabled();
}

static jobject GetBitmap(JNIEnv* env, jobject jcaller, jlong shell_holder) {
  auto screenshot = ANDROID_SHELL_HOLDER->Screenshot(
      Rasterizer::ScreenshotType::UncompressedImage, false);
  if (screenshot.data == nullptr) {
    return nullptr;
  }

  jstring argb = env->NewStringUTF("ARGB_8888");
  if (argb == nullptr) {
    return nullptr;
  }

  jobject bitmap_config = env->CallStaticObjectMethod(
      g_bitmap_config_class->obj(), g_bitmap_config_value_of, argb);
  if (bitmap_config == nullptr) {
    return nullptr;
  }

  auto bitmap = env->CallStaticObjectMethod(
      g_bitmap_class->obj(), g_bitmap_create_bitmap_method,
      screenshot.frame_size.width, screenshot.frame_size.height, bitmap_config);

  fml::jni::ScopedJavaLocalRef<jobject> buffer(
      env,
      env->NewDirectByteBuffer(const_cast<uint8_t*>(screenshot.data->bytes()),
                               screenshot.data->size()));

  env->CallVoidMethod(bitmap, g_bitmap_copy_pixels_from_buffer_method,
                      buffer.obj());

  return bitmap;
}

static void DispatchPlatformMessage(JNIEnv* env,
                                    jobject jcaller,
                                    jlong shell_holder,
                                    jstring channel,
                                    jobject message,
                                    jint position,
                                    jint responseId) {
  ANDROID_SHELL_HOLDER->GetPlatformView()->DispatchPlatformMessage(
      env,                                         //
      fml::jni::JavaStringToString(env, channel),  //
      message,                                     //
      position,                                    //
      responseId                                   //
  );
}

static void DispatchEmptyPlatformMessage(JNIEnv* env,
                                         jobject jcaller,
                                         jlong shell_holder,
                                         jstring channel,
                                         jint responseId) {
  ANDROID_SHELL_HOLDER->GetPlatformView()->DispatchEmptyPlatformMessage(
      env,                                         //
      fml::jni::JavaStringToString(env, channel),  //
      responseId                                   //
  );
}

static void CleanupMessageData(JNIEnv* env,
                               jobject jcaller,
                               jlong message_data) {
  // Called from any thread.
  free(reinterpret_cast<void*>(message_data));
}

static void DispatchPointerDataPacket(JNIEnv* env,
                                      jobject jcaller,
                                      jlong shell_holder,
                                      jobject buffer,
                                      jint position) {
  uint8_t* data = static_cast<uint8_t*>(env->GetDirectBufferAddress(buffer));
  auto packet = std::make_unique<flutter::PointerDataPacket>(data, position);
  ANDROID_SHELL_HOLDER->GetPlatformView()->DispatchPointerDataPacket(
      std::move(packet));
}

static void DispatchSemanticsAction(JNIEnv* env,
                                    jobject jcaller,
                                    jlong shell_holder,
                                    jint id,
                                    jint action,
                                    jobject args,
                                    jint args_position) {
  ANDROID_SHELL_HOLDER->GetPlatformView()->DispatchSemanticsAction(
      env,           //
      id,            //
      action,        //
      args,          //
      args_position  //
  );
}

static void SetSemanticsEnabled(JNIEnv* env,
                                jobject jcaller,
                                jlong shell_holder,
                                jboolean enabled) {
  ANDROID_SHELL_HOLDER->GetPlatformView()->SetSemanticsEnabled(enabled);
}

static void SetAccessibilityFeatures(JNIEnv* env,
                                     jobject jcaller,
                                     jlong shell_holder,
                                     jint flags) {
  ANDROID_SHELL_HOLDER->GetPlatformView()->SetAccessibilityFeatures(flags);
}

static jboolean GetIsSoftwareRendering(JNIEnv* env, jobject jcaller) {
  return FlutterMain::Get().GetSettings().enable_software_rendering;
}

static void RegisterTexture(JNIEnv* env,
                            jobject jcaller,
                            jlong shell_holder,
                            jlong texture_id,
                            jobject surface_texture) {
  ANDROID_SHELL_HOLDER->GetPlatformView()->RegisterExternalTexture(
      static_cast<int64_t>(texture_id),                             //
      fml::jni::ScopedJavaGlobalRef<jobject>(env, surface_texture)  //
  );
}

static void RegisterImageTexture(JNIEnv* env,
                                 jobject jcaller,
                                 jlong shell_holder,
                                 jlong texture_id,
                                 jobject image_texture_entry,
                                 jboolean reset_on_background) {
  ImageExternalTexture::ImageLifecycle lifecycle =
      reset_on_background ? ImageExternalTexture::ImageLifecycle::kReset
                          : ImageExternalTexture::ImageLifecycle::kKeepAlive;

  ANDROID_SHELL_HOLDER->GetPlatformView()->RegisterImageTexture(
      static_cast<int64_t>(texture_id),                                  //
      fml::jni::ScopedJavaGlobalRef<jobject>(env, image_texture_entry),  //
      lifecycle                                                          //
  );
}

static void UnregisterTexture(JNIEnv* env,
                              jobject jcaller,
                              jlong shell_holder,
                              jlong texture_id) {
  ANDROID_SHELL_HOLDER->GetPlatformView()->UnregisterTexture(
      static_cast<int64_t>(texture_id));
}

static void MarkTextureFrameAvailable(JNIEnv* env,
                                      jobject jcaller,
                                      jlong shell_holder,
                                      jlong texture_id) {
  ANDROID_SHELL_HOLDER->GetPlatformView()->MarkTextureFrameAvailable(
      static_cast<int64_t>(texture_id));
}

static void ScheduleFrame(JNIEnv* env, jobject jcaller, jlong shell_holder) {
  ANDROID_SHELL_HOLDER->GetPlatformView()->ScheduleFrame();
}

static void InvokePlatformMessageResponseCallback(JNIEnv* env,
                                                  jobject jcaller,
                                                  jlong shell_holder,
                                                  jint responseId,
                                                  jobject message,
                                                  jint position) {
  uint8_t* response_data =
      static_cast<uint8_t*>(env->GetDirectBufferAddress(message));
  FML_DCHECK(response_data != nullptr);
  auto mapping = std::make_unique<fml::MallocMapping>(
      fml::MallocMapping::Copy(response_data, response_data + position));
  ANDROID_SHELL_HOLDER->GetPlatformMessageHandler()
      ->InvokePlatformMessageResponseCallback(responseId, std::move(mapping));
}

static void InvokePlatformMessageEmptyResponseCallback(JNIEnv* env,
                                                       jobject jcaller,
                                                       jlong shell_holder,
                                                       jint responseId) {
  ANDROID_SHELL_HOLDER->GetPlatformMessageHandler()
      ->InvokePlatformMessageEmptyResponseCallback(responseId);
}

static void NotifyLowMemoryWarning(JNIEnv* env,
                                   jobject obj,
                                   jlong shell_holder) {
  ANDROID_SHELL_HOLDER->NotifyLowMemoryWarning();
}

static jboolean FlutterTextUtilsIsEmoji(JNIEnv* env,
                                        jobject obj,
                                        jint codePoint) {
  return u_hasBinaryProperty(codePoint, UProperty::UCHAR_EMOJI);
}

static jboolean FlutterTextUtilsIsEmojiModifier(JNIEnv* env,
                                                jobject obj,
                                                jint codePoint) {
  return u_hasBinaryProperty(codePoint, UProperty::UCHAR_EMOJI_MODIFIER);
}

static jboolean FlutterTextUtilsIsEmojiModifierBase(JNIEnv* env,
                                                    jobject obj,
                                                    jint codePoint) {
  return u_hasBinaryProperty(codePoint, UProperty::UCHAR_EMOJI_MODIFIER_BASE);
}

static jboolean FlutterTextUtilsIsVariationSelector(JNIEnv* env,
                                                    jobject obj,
                                                    jint codePoint) {
  return u_hasBinaryProperty(codePoint, UProperty::UCHAR_VARIATION_SELECTOR);
}

static jboolean FlutterTextUtilsIsRegionalIndicator(JNIEnv* env,
                                                    jobject obj,
                                                    jint codePoint) {
  return u_hasBinaryProperty(codePoint, UProperty::UCHAR_REGIONAL_INDICATOR);
}

static void LoadLoadingUnitFailure(intptr_t loading_unit_id,
                                   const std::string& message,
                                   bool transient) {
  // TODO(garyq): Implement
}

static void DeferredComponentInstallFailure(JNIEnv* env,
                                            jobject obj,
                                            jint jLoadingUnitId,
                                            jstring jError,
                                            jboolean jTransient) {
  LoadLoadingUnitFailure(static_cast<intptr_t>(jLoadingUnitId),
                         fml::jni::JavaStringToString(env, jError),
                         static_cast<bool>(jTransient));
}

static void LoadDartDeferredLibrary(JNIEnv* env,
                                    jobject obj,
                                    jlong shell_holder,
                                    jint jLoadingUnitId,
                                    jobjectArray jSearchPaths) {
  // Convert java->c++
  intptr_t loading_unit_id = static_cast<intptr_t>(jLoadingUnitId);
  std::vector<std::string> search_paths =
      fml::jni::StringArrayToVector(env, jSearchPaths);

  // Use dlopen here to directly check if handle is nullptr before creating a
  // NativeLibrary.
  void* handle = nullptr;
  while (handle == nullptr && !search_paths.empty()) {
    std::string path = search_paths.back();
    handle = ::dlopen(path.c_str(), RTLD_NOW);
    search_paths.pop_back();
  }
  if (handle == nullptr) {
    LoadLoadingUnitFailure(loading_unit_id,
                           "No lib .so found for provided search paths.", true);
    return;
  }
  fml::RefPtr<fml::NativeLibrary> native_lib =
      fml::NativeLibrary::CreateWithHandle(handle, false);

  // Resolve symbols.
  std::unique_ptr<const fml::SymbolMapping> data_mapping =
      std::make_unique<const fml::SymbolMapping>(
          native_lib, DartSnapshot::kIsolateDataSymbol);
  std::unique_ptr<const fml::SymbolMapping> instructions_mapping =
      std::make_unique<const fml::SymbolMapping>(
          native_lib, DartSnapshot::kIsolateInstructionsSymbol);

  ANDROID_SHELL_HOLDER->GetPlatformView()->LoadDartDeferredLibrary(
      loading_unit_id, std::move(data_mapping),
      std::move(instructions_mapping));
}

static void UpdateJavaAssetManager(JNIEnv* env,
                                   jobject obj,
                                   jlong shell_holder,
                                   jobject jAssetManager,
                                   jstring jAssetBundlePath) {
  auto asset_resolver = std::make_unique<flutter::APKAssetProvider>(
      env,                                                   // jni environment
      jAssetManager,                                         // asset manager
      fml::jni::JavaStringToString(env, jAssetBundlePath));  // apk asset dir

  ANDROID_SHELL_HOLDER->GetPlatformView()->UpdateAssetResolverByType(
      std::move(asset_resolver),
      AssetResolver::AssetResolverType::kApkAssetProvider);
}

bool RegisterApi(JNIEnv* env) {
  static const JNINativeMethod flutter_jni_methods[] = {
      // Start of methods from FlutterJNI
      {
          .name = "nativeAttach",
          .signature = "(Lio/flutter/embedding/engine/FlutterJNI;)J",
          .fnPtr = reinterpret_cast<void*>(&AttachJNI),
      },
      {
          .name = "nativeDestroy",
          .signature = "(J)V",
          .fnPtr = reinterpret_cast<void*>(&DestroyJNI),
      },
      {
          .name = "nativeSpawn",
          .signature = "(JLjava/lang/String;Ljava/lang/String;Ljava/lang/"
                       "String;Ljava/util/List;J)Lio/flutter/"
                       "embedding/engine/FlutterJNI;",
          .fnPtr = reinterpret_cast<void*>(&SpawnJNI),
      },
      {
          .name = "nativeRunBundleAndSnapshotFromLibrary",
          .signature = "(JLjava/lang/String;Ljava/lang/String;"
                       "Ljava/lang/String;Landroid/content/res/"
                       "AssetManager;Ljava/util/List;J)V",
          .fnPtr = reinterpret_cast<void*>(&RunBundleAndSnapshotFromLibrary),
      },
      {
          .name = "nativeDispatchEmptyPlatformMessage",
          .signature = "(JLjava/lang/String;I)V",
          .fnPtr = reinterpret_cast<void*>(&DispatchEmptyPlatformMessage),
      },
      {
          .name = "nativeCleanupMessageData",
          .signature = "(J)V",
          .fnPtr = reinterpret_cast<void*>(&CleanupMessageData),
      },
      {
          .name = "nativeDispatchPlatformMessage",
          .signature = "(JLjava/lang/String;Ljava/nio/ByteBuffer;II)V",
          .fnPtr = reinterpret_cast<void*>(&DispatchPlatformMessage),
      },
      {
          .name = "nativeInvokePlatformMessageResponseCallback",
          .signature = "(JILjava/nio/ByteBuffer;I)V",
          .fnPtr =
              reinterpret_cast<void*>(&InvokePlatformMessageResponseCallback),
      },
      {
          .name = "nativeInvokePlatformMessageEmptyResponseCallback",
          .signature = "(JI)V",
          .fnPtr = reinterpret_cast<void*>(
              &InvokePlatformMessageEmptyResponseCallback),
      },
      {
          .name = "nativeNotifyLowMemoryWarning",
          .signature = "(J)V",
          .fnPtr = reinterpret_cast<void*>(&NotifyLowMemoryWarning),
      },

      // Start of methods from FlutterView
      {
          .name = "nativeGetBitmap",
          .signature = "(J)Landroid/graphics/Bitmap;",
          .fnPtr = reinterpret_cast<void*>(&GetBitmap),
      },
      {
          .name = "nativeSurfaceCreated",
          .signature = "(JLandroid/view/Surface;)V",
          .fnPtr = reinterpret_cast<void*>(&SurfaceCreated),
      },
      {
          .name = "nativeSurfaceWindowChanged",
          .signature = "(JLandroid/view/Surface;)V",
          .fnPtr = reinterpret_cast<void*>(&SurfaceWindowChanged),
      },
      {
          .name = "nativeSurfaceChanged",
          .signature = "(JII)V",
          .fnPtr = reinterpret_cast<void*>(&SurfaceChanged),
      },
      {
          .name = "nativeSurfaceDestroyed",
          .signature = "(J)V",
          .fnPtr = reinterpret_cast<void*>(&SurfaceDestroyed),
      },
      {
          .name = "nativeSetViewportMetrics",
          .signature = "(JFIIIIIIIIIIIIIII[I[I[IIIII)V",
          .fnPtr = reinterpret_cast<void*>(&SetViewportMetrics),
      },
      {
          .name = "nativeDispatchPointerDataPacket",
          .signature = "(JLjava/nio/ByteBuffer;I)V",
          .fnPtr = reinterpret_cast<void*>(&DispatchPointerDataPacket),
      },
      {
          .name = "nativeDispatchSemanticsAction",
          .signature = "(JIILjava/nio/ByteBuffer;I)V",
          .fnPtr = reinterpret_cast<void*>(&DispatchSemanticsAction),
      },
      {
          .name = "nativeSetSemanticsEnabled",
          .signature = "(JZ)V",
          .fnPtr = reinterpret_cast<void*>(&SetSemanticsEnabled),
      },
      {
          .name = "nativeSetAccessibilityFeatures",
          .signature = "(JI)V",
          .fnPtr = reinterpret_cast<void*>(&SetAccessibilityFeatures),
      },
      {
          .name = "nativeGetIsSoftwareRenderingEnabled",
          .signature = "()Z",
          .fnPtr = reinterpret_cast<void*>(&GetIsSoftwareRendering),
      },
      {
          .name = "nativeRegisterTexture",
          .signature = "(JJLjava/lang/ref/"
                       "WeakReference;)V",
          .fnPtr = reinterpret_cast<void*>(&RegisterTexture),
      },
      {
          .name = "nativeRegisterImageTexture",
          .signature = "(JJLjava/lang/ref/"
                       "WeakReference;Z)V",
          .fnPtr = reinterpret_cast<void*>(&RegisterImageTexture),
      },
      {
          .name = "nativeMarkTextureFrameAvailable",
          .signature = "(JJ)V",
          .fnPtr = reinterpret_cast<void*>(&MarkTextureFrameAvailable),
      },
      {
          .name = "nativeScheduleFrame",
          .signature = "(J)V",
          .fnPtr = reinterpret_cast<void*>(&ScheduleFrame),
      },
      {
          .name = "nativeUnregisterTexture",
          .signature = "(JJ)V",
          .fnPtr = reinterpret_cast<void*>(&UnregisterTexture),
      },
      // Methods for Dart callback functionality.
      {
          .name = "nativeLookupCallbackInformation",
          .signature = "(J)Lio/flutter/view/FlutterCallbackInformation;",
          .fnPtr = reinterpret_cast<void*>(&LookupCallbackInformation),
      },

      // Start of methods for FlutterTextUtils
      {
          .name = "nativeFlutterTextUtilsIsEmoji",
          .signature = "(I)Z",
          .fnPtr = reinterpret_cast<void*>(&FlutterTextUtilsIsEmoji),
      },
      {
          .name = "nativeFlutterTextUtilsIsEmojiModifier",
          .signature = "(I)Z",
          .fnPtr = reinterpret_cast<void*>(&FlutterTextUtilsIsEmojiModifier),
      },
      {
          .name = "nativeFlutterTextUtilsIsEmojiModifierBase",
          .signature = "(I)Z",
          .fnPtr =
              reinterpret_cast<void*>(&FlutterTextUtilsIsEmojiModifierBase),
      },
      {
          .name = "nativeFlutterTextUtilsIsVariationSelector",
          .signature = "(I)Z",
          .fnPtr =
              reinterpret_cast<void*>(&FlutterTextUtilsIsVariationSelector),
      },
      {
          .name = "nativeFlutterTextUtilsIsRegionalIndicator",
          .signature = "(I)Z",
          .fnPtr =
              reinterpret_cast<void*>(&FlutterTextUtilsIsRegionalIndicator),
      },
      {
          .name = "nativeLoadDartDeferredLibrary",
          .signature = "(JI[Ljava/lang/String;)V",
          .fnPtr = reinterpret_cast<void*>(&LoadDartDeferredLibrary),
      },
      {
          .name = "nativeUpdateJavaAssetManager",
          .signature =
              "(JLandroid/content/res/AssetManager;Ljava/lang/String;)V",
          .fnPtr = reinterpret_cast<void*>(&UpdateJavaAssetManager),
      },
      {
          .name = "nativeDeferredComponentInstallFailure",
          .signature = "(ILjava/lang/String;Z)V",
          .fnPtr = reinterpret_cast<void*>(&DeferredComponentInstallFailure),
      },
      {
          .name = "nativeUpdateDisplayMetrics",
          .signature = "(J)V",
          .fnPtr = reinterpret_cast<void*>(&UpdateDisplayMetrics),
      },
      {
          .name = "nativeIsSurfaceControlEnabled",
          .signature = "(J)Z",
          .fnPtr = reinterpret_cast<void*>(&IsSurfaceControlEnabled),
      }};

  if (env->RegisterNatives(g_flutter_jni_class->obj(), flutter_jni_methods,
                           std::size(flutter_jni_methods)) != 0) {
    FML_LOG(ERROR) << "Failed to RegisterNatives with FlutterJNI";
    return false;
  }

  g_jni_shell_holder_field = env->GetFieldID(
      g_flutter_jni_class->obj(), "nativeShellHolderId", "Ljava/lang/Long;");

  if (g_jni_shell_holder_field == nullptr) {
    FML_LOG(ERROR) << "Could not locate FlutterJNI's nativeShellHolderId field";
    return false;
  }

  g_jni_constructor =
      env->GetMethodID(g_flutter_jni_class->obj(), "<init>", "()V");

  if (g_jni_constructor == nullptr) {
    FML_LOG(ERROR) << "Could not locate FlutterJNI's constructor";
    return false;
  }

  g_long_constructor = env->GetStaticMethodID(g_java_long_class->obj(),
                                              "valueOf", "(J)Ljava/lang/Long;");
  if (g_long_constructor == nullptr) {
    FML_LOG(ERROR) << "Could not locate Long's constructor";
    return false;
  }

  FLUTTER_FOR_EACH_JNI_METHOD(FLUTTER_BIND_JNI)

  fml::jni::ScopedJavaLocalRef<jclass> overlay_surface_class(
      env, env->FindClass("io/flutter/embedding/engine/FlutterOverlaySurface"));
  if (overlay_surface_class.is_null()) {
    FML_LOG(ERROR) << "Could not locate FlutterOverlaySurface class";
    return false;
  }
  g_overlay_surface_id_method =
      env->GetMethodID(overlay_surface_class.obj(), "getId", "()I");
  if (g_overlay_surface_id_method == nullptr) {
    FML_LOG(ERROR) << "Could not locate FlutterOverlaySurface#getId() method";
    return false;
  }
  g_overlay_surface_surface_method = env->GetMethodID(
      overlay_surface_class.obj(), "getSurface", "()Landroid/view/Surface;");
  if (g_overlay_surface_surface_method == nullptr) {
    FML_LOG(ERROR)
        << "Could not locate FlutterOverlaySurface#getSurface() method";
    return false;
  }

  g_bitmap_class = new fml::jni::ScopedJavaGlobalRef<jclass>(
      env, env->FindClass("android/graphics/Bitmap"));
  if (g_bitmap_class->is_null()) {
    FML_LOG(ERROR) << "Could not locate Bitmap Class";
    return false;
  }

  g_bitmap_create_bitmap_method = env->GetStaticMethodID(
      g_bitmap_class->obj(), "createBitmap",
      "(IILandroid/graphics/Bitmap$Config;)Landroid/graphics/Bitmap;");
  if (g_bitmap_create_bitmap_method == nullptr) {
    FML_LOG(ERROR) << "Could not locate Bitmap.createBitmap method";
    return false;
  }

  g_bitmap_copy_pixels_from_buffer_method = env->GetMethodID(
      g_bitmap_class->obj(), "copyPixelsFromBuffer", "(Ljava/nio/Buffer;)V");
  if (g_bitmap_copy_pixels_from_buffer_method == nullptr) {
    FML_LOG(ERROR) << "Could not locate Bitmap.copyPixelsFromBuffer method";
    return false;
  }

  g_bitmap_config_class = new fml::jni::ScopedJavaGlobalRef<jclass>(
      env, env->FindClass("android/graphics/Bitmap$Config"));
  if (g_bitmap_config_class->is_null()) {
    FML_LOG(ERROR) << "Could not locate Bitmap.Config Class";
    return false;
  }

  g_bitmap_config_value_of = env->GetStaticMethodID(
      g_bitmap_config_class->obj(), "valueOf",
      "(Ljava/lang/String;)Landroid/graphics/Bitmap$Config;");
  if (g_bitmap_config_value_of == nullptr) {
    FML_LOG(ERROR) << "Could not locate Bitmap.Config.valueOf method";
    return false;
  }

  return true;
}

bool PlatformViewAndroid::Register(JNIEnv* env) {
  if (env == nullptr) {
    FML_LOG(ERROR) << "No JNIEnv provided";
    return false;
  }

  g_flutter_callback_info_class = new fml::jni::ScopedJavaGlobalRef<jclass>(
      env, env->FindClass("io/flutter/view/FlutterCallbackInformation"));
  if (g_flutter_callback_info_class->is_null()) {
    FML_LOG(ERROR) << "Could not locate FlutterCallbackInformation class";
    return false;
  }

  g_flutter_callback_info_constructor = env->GetMethodID(
      g_flutter_callback_info_class->obj(), "<init>",
      "(Ljava/lang/String;Ljava/lang/String;Ljava/lang/String;)V");
  if (g_flutter_callback_info_constructor == nullptr) {
    FML_LOG(ERROR) << "Could not locate FlutterCallbackInformation constructor";
    return false;
  }

  g_flutter_jni_class = new fml::jni::ScopedJavaGlobalRef<jclass>(
      env, env->FindClass("io/flutter/embedding/engine/FlutterJNI"));
  if (g_flutter_jni_class->is_null()) {
    FML_LOG(ERROR) << "Failed to find FlutterJNI Class.";
    return false;
  }

  g_mutators_stack_class = new fml::jni::ScopedJavaGlobalRef<jclass>(
      env,
      env->FindClass(
          "io/flutter/embedding/engine/mutatorsstack/FlutterMutatorsStack"));
  if (g_mutators_stack_class == nullptr) {
    FML_LOG(ERROR) << "Could not locate FlutterMutatorsStack";
    return false;
  }

  g_mutators_stack_init_method =
      env->GetMethodID(g_mutators_stack_class->obj(), "<init>", "()V");
  if (g_mutators_stack_init_method == nullptr) {
    FML_LOG(ERROR) << "Could not locate FlutterMutatorsStack.init method";
    return false;
  }

  g_mutators_stack_push_transform_method =
      env->GetMethodID(g_mutators_stack_class->obj(), "pushTransform", "([F)V");
  if (g_mutators_stack_push_transform_method == nullptr) {
    FML_LOG(ERROR)
        << "Could not locate FlutterMutatorsStack.pushTransform method";
    return false;
  }

  g_mutators_stack_push_cliprect_method = env->GetMethodID(
      g_mutators_stack_class->obj(), "pushClipRect", "(IIII)V");
  if (g_mutators_stack_push_cliprect_method == nullptr) {
    FML_LOG(ERROR)
        << "Could not locate FlutterMutatorsStack.pushClipRect method";
    return false;
  }

  g_mutators_stack_push_cliprrect_method = env->GetMethodID(
      g_mutators_stack_class->obj(), "pushClipRRect", "(IIII[F)V");
  if (g_mutators_stack_push_cliprrect_method == nullptr) {
    FML_LOG(ERROR)
        << "Could not locate FlutterMutatorsStack.pushClipRRect method";
    return false;
  }

  g_mutators_stack_push_opacity_method =
      env->GetMethodID(g_mutators_stack_class->obj(), "pushOpacity", "(F)V");
  if (g_mutators_stack_push_opacity_method == nullptr) {
    FML_LOG(ERROR)
        << "Could not locate FlutterMutatorsStack.pushOpacity method";
    return false;
  }

  g_mutators_stack_push_clippath_method =
      env->GetMethodID(g_mutators_stack_class->obj(), "pushClipPath",
                       "(Landroid/graphics/Path;)V");
  if (g_mutators_stack_push_clippath_method == nullptr) {
    FML_LOG(ERROR)
        << "Could not locate FlutterMutatorsStack.pushClipPath method";
    return false;
  }

  g_java_weak_reference_class = new fml::jni::ScopedJavaGlobalRef<jclass>(
      env, env->FindClass("java/lang/ref/WeakReference"));
  if (g_java_weak_reference_class->is_null()) {
    FML_LOG(ERROR) << "Could not locate WeakReference class";
    return false;
  }

  g_java_weak_reference_get_method = env->GetMethodID(
      g_java_weak_reference_class->obj(), "get", "()Ljava/lang/Object;");
  if (g_java_weak_reference_get_method == nullptr) {
    FML_LOG(ERROR) << "Could not locate WeakReference.get method";
    return false;
  }

  g_texture_wrapper_class = new fml::jni::ScopedJavaGlobalRef<jclass>(
      env, env->FindClass(
               "io/flutter/embedding/engine/renderer/SurfaceTextureWrapper"));
  if (g_texture_wrapper_class->is_null()) {
    FML_LOG(ERROR) << "Could not locate SurfaceTextureWrapper class";
    return false;
  }

  g_attach_to_gl_context_method = env->GetMethodID(
      g_texture_wrapper_class->obj(), "attachToGLContext", "(I)V");

  if (g_attach_to_gl_context_method == nullptr) {
    FML_LOG(ERROR) << "Could not locate attachToGlContext method";
    return false;
  }

  g_surface_texture_wrapper_should_update =
      env->GetMethodID(g_texture_wrapper_class->obj(), "shouldUpdate", "()Z");

  if (g_surface_texture_wrapper_should_update == nullptr) {
    FML_LOG(ERROR)
        << "Could not locate SurfaceTextureWrapper.shouldUpdate method";
    return false;
  }

  g_update_tex_image_method =
      env->GetMethodID(g_texture_wrapper_class->obj(), "updateTexImage", "()V");

  if (g_update_tex_image_method == nullptr) {
    FML_LOG(ERROR) << "Could not locate updateTexImage method";
    return false;
  }

  g_get_transform_matrix_method = env->GetMethodID(
      g_texture_wrapper_class->obj(), "getTransformMatrix", "([F)V");

  if (g_get_transform_matrix_method == nullptr) {
    FML_LOG(ERROR) << "Could not locate getTransformMatrix method";
    return false;
  }

  g_detach_from_gl_context_method = env->GetMethodID(
      g_texture_wrapper_class->obj(), "detachFromGLContext", "()V");

  if (g_detach_from_gl_context_method == nullptr) {
    FML_LOG(ERROR) << "Could not locate detachFromGlContext method";
    return false;
  }
  g_image_consumer_texture_registry_interface =
      new fml::jni::ScopedJavaGlobalRef<jclass>(
          env, env->FindClass("io/flutter/view/TextureRegistry$ImageConsumer"));
  if (g_image_consumer_texture_registry_interface->is_null()) {
    FML_LOG(ERROR) << "Could not locate TextureRegistry.ImageConsumer class";
    return false;
  }

  g_acquire_latest_image_method =
      env->GetMethodID(g_image_consumer_texture_registry_interface->obj(),
                       "acquireLatestImage", "()Landroid/media/Image;");
  if (g_acquire_latest_image_method == nullptr) {
    FML_LOG(ERROR) << "Could not locate acquireLatestImage on "
                      "TextureRegistry.ImageConsumer class";
    return false;
  }

  g_image_class = new fml::jni::ScopedJavaGlobalRef<jclass>(
      env, env->FindClass("android/media/Image"));
  if (g_image_class->is_null()) {
    FML_LOG(ERROR) << "Could not locate Image class";
    return false;
  }

  // Ensure we don't have any pending exceptions.
  FML_CHECK(fml::jni::CheckException(env));

  g_image_get_hardware_buffer_method =
      env->GetMethodID(g_image_class->obj(), "getHardwareBuffer",
                       "()Landroid/hardware/HardwareBuffer;");

  if (g_image_get_hardware_buffer_method == nullptr) {
    // Continue on as this method may not exist at API <= 29.
    fml::jni::ClearException(env, true);
  }

  g_image_close_method = env->GetMethodID(g_image_class->obj(), "close", "()V");

  if (g_image_close_method == nullptr) {
    FML_LOG(ERROR) << "Could not locate close on Image class";
    return false;
  }

  // Ensure we don't have any pending exceptions.
  FML_CHECK(fml::jni::CheckException(env));
  g_hardware_buffer_class = new fml::jni::ScopedJavaGlobalRef<jclass>(
      env, env->FindClass("android/hardware/HardwareBuffer"));

  if (!g_hardware_buffer_class->is_null()) {
    g_hardware_buffer_close_method =
        env->GetMethodID(g_hardware_buffer_class->obj(), "close", "()V");
    if (g_hardware_buffer_close_method == nullptr) {
      // Continue on as this class may not exist at API <= 26.
      fml::jni::ClearException(env, true);
    }
  } else {
    // Continue on as this class may not exist at API <= 26.
    fml::jni::ClearException(env, true);
  }

  g_compute_platform_resolved_locale_method = env->GetMethodID(
      g_flutter_jni_class->obj(), "computePlatformResolvedLocale",
      "([Ljava/lang/String;)[Ljava/lang/String;");

  if (g_compute_platform_resolved_locale_method == nullptr) {
    FML_LOG(ERROR) << "Could not locate computePlatformResolvedLocale method";
    return false;
  }

  g_request_dart_deferred_library_method = env->GetMethodID(
      g_flutter_jni_class->obj(), "requestDartDeferredLibrary", "(I)V");

  if (g_request_dart_deferred_library_method == nullptr) {
    FML_LOG(ERROR) << "Could not locate requestDartDeferredLibrary method";
    return false;
  }

  g_java_long_class = new fml::jni::ScopedJavaGlobalRef<jclass>(
      env, env->FindClass("java/lang/Long"));
  if (g_java_long_class->is_null()) {
    FML_LOG(ERROR) << "Could not locate java.lang.Long class";
    return false;
  }

  // Android path class and methods.
  path_class = new fml::jni::ScopedJavaGlobalRef<jclass>(
      env, env->FindClass("android/graphics/Path"));
  if (path_class->is_null()) {
    FML_LOG(ERROR) << "Could not locate android.graphics.Path class";
    return false;
  }

  path_constructor = env->GetMethodID(path_class->obj(), "<init>", "()V");
  if (path_constructor == nullptr) {
    FML_LOG(ERROR) << "Could not locate android.graphics.Path constructor";
    return false;
  }

  path_set_fill_type_method = env->GetMethodID(
      path_class->obj(), "setFillType", "(Landroid/graphics/Path$FillType;)V");
  if (path_set_fill_type_method == nullptr) {
    FML_LOG(ERROR)
        << "Could not locate android.graphics.Path.setFillType method";
    return false;
  }

  path_move_to_method = env->GetMethodID(path_class->obj(), "moveTo", "(FF)V");
  if (path_move_to_method == nullptr) {
    FML_LOG(ERROR) << "Could not locate android.graphics.Path.moveTo method";
    return false;
  }
  path_line_to_method = env->GetMethodID(path_class->obj(), "lineTo", "(FF)V");
  if (path_line_to_method == nullptr) {
    FML_LOG(ERROR) << "Could not locate android.graphics.Path.lineTo method";
    return false;
  }
  path_quad_to_method =
      env->GetMethodID(path_class->obj(), "quadTo", "(FFFF)V");
  if (path_quad_to_method == nullptr) {
    FML_LOG(ERROR) << "Could not locate android.graphics.Path.quadTo method";
    return false;
  }
  path_cubic_to_method =
      env->GetMethodID(path_class->obj(), "cubicTo", "(FFFFFF)V");
  if (path_cubic_to_method == nullptr) {
    FML_LOG(ERROR) << "Could not locate android.graphics.Path.cubicTo method";
    return false;
  }
  // Ensure we don't have any pending exceptions.
  FML_CHECK(fml::jni::CheckException(env));

  path_conic_to_method =
      env->GetMethodID(path_class->obj(), "conicTo", "(FFFFF)V");
  if (path_conic_to_method == nullptr) {
    // Continue on as this method may not exist at API <= 34.
    fml::jni::ClearException(env, true);
  }
  path_close_method = env->GetMethodID(path_class->obj(), "close", "()V");
  if (path_close_method == nullptr) {
    FML_LOG(ERROR) << "Could not locate android.graphics.Path.close method";
    return false;
  }

  g_path_fill_type_class = new fml::jni::ScopedJavaGlobalRef<jclass>(
      env, env->FindClass("android/graphics/Path$FillType"));
  if (g_path_fill_type_class->is_null()) {
    FML_LOG(ERROR) << "Could not locate android.graphics.Path$FillType class";
    return false;
  }

  g_path_fill_type_winding_field =
      env->GetStaticFieldID(g_path_fill_type_class->obj(), "WINDING",
                            "Landroid/graphics/Path$FillType;");
  if (g_path_fill_type_winding_field == nullptr) {
    FML_LOG(ERROR) << "Could not locate Path.FillType.WINDING field";
    return false;
  }

  g_path_fill_type_even_odd_field =
      env->GetStaticFieldID(g_path_fill_type_class->obj(), "EVEN_ODD",
                            "Landroid/graphics/Path$FillType;");
  if (g_path_fill_type_even_odd_field == nullptr) {
    FML_LOG(ERROR) << "Could not locate Path.FillType.EVEN_ODD field";
    return false;
  }

  return RegisterApi(env);
}

PlatformViewAndroidJNIImpl::PlatformViewAndroidJNIImpl(
    const fml::jni::JavaObjectWeakGlobalRef& java_object)
    : java_object_(java_object) {}

PlatformViewAndroidJNIImpl::~PlatformViewAndroidJNIImpl() = default;

void PlatformViewAndroidJNIImpl::FlutterViewHandlePlatformMessage(
    std::unique_ptr<flutter::PlatformMessage> message,
    int responseId) {
  // Called from any thread.
  JNIEnv* env = fml::jni::AttachCurrentThread();

  auto java_object = java_object_.get(env);
  if (java_object.is_null()) {
    return;
  }

  fml::jni::ScopedJavaLocalRef<jstring> java_channel =
      fml::jni::StringToJavaString(env, message->channel());

  if (message->hasData()) {
    fml::jni::ScopedJavaLocalRef<jobject> message_array(
        env, env->NewDirectByteBuffer(
                 const_cast<uint8_t*>(message->data().GetMapping()),
                 message->data().GetSize()));
    // Message data is deleted in CleanupMessageData.
    fml::MallocMapping mapping = message->releaseData();
    env->CallVoidMethod(java_object.obj(), g_handle_platform_message_method,
                        java_channel.obj(), message_array.obj(), responseId,
                        reinterpret_cast<jlong>(mapping.Release()));
  } else {
    env->CallVoidMethod(java_object.obj(), g_handle_platform_message_method,
                        java_channel.obj(), nullptr, responseId, nullptr);
  }

  FML_CHECK(fml::jni::CheckException(env));
}

void PlatformViewAndroidJNIImpl::FlutterViewSetApplicationLocale(
    std::string locale) {
  JNIEnv* env = fml::jni::AttachCurrentThread();

  auto java_object = java_object_.get(env);
  if (java_object.is_null()) {
    return;
  }

  fml::jni::ScopedJavaLocalRef<jstring> jlocale =
      fml::jni::StringToJavaString(env, locale);

  env->CallVoidMethod(java_object.obj(), g_set_application_locale_method,
                      jlocale.obj());

  FML_CHECK(fml::jni::CheckException(env));
}

void PlatformViewAndroidJNIImpl::FlutterViewHandlePlatformMessageResponse(
    int responseId,
    std::unique_ptr<fml::Mapping> data) {
  // We are on the platform thread. Attempt to get the strong reference to
  // the Java object.
  JNIEnv* env = fml::jni::AttachCurrentThread();

  auto java_object = java_object_.get(env);
  if (java_object.is_null()) {
    // The Java object was collected before this message response got to
    // it. Drop the response on the floor.
    return;
  }
  if (data == nullptr) {  // Empty response.
    env->CallVoidMethod(java_object.obj(),
                        g_handle_platform_message_response_method, responseId,
                        nullptr);
  } else {
    // Convert the vector to a Java byte array.
    fml::jni::ScopedJavaLocalRef<jobject> data_array(
        env, env->NewDirectByteBuffer(const_cast<uint8_t*>(data->GetMapping()),
                                      data->GetSize()));

    env->CallVoidMethod(java_object.obj(),
                        g_handle_platform_message_response_method, responseId,
                        data_array.obj());
  }

  FML_CHECK(fml::jni::CheckException(env));
}

double PlatformViewAndroidJNIImpl::FlutterViewGetScaledFontSize(
    double font_size,
    int configuration_id) const {
  JNIEnv* env = fml::jni::AttachCurrentThread();

  auto java_object = java_object_.get(env);
  if (java_object.is_null()) {
    return -3;
  }

  const jfloat scaledSize = env->CallFloatMethod(
      java_object.obj(), g_get_scaled_font_size_method,
      static_cast<jfloat>(font_size), static_cast<jint>(configuration_id));
  FML_CHECK(fml::jni::CheckException(env));
  return static_cast<double>(scaledSize);
}

void PlatformViewAndroidJNIImpl::FlutterViewUpdateSemantics(
    std::vector<uint8_t> buffer,
    std::vector<std::string> strings,
    std::vector<std::vector<uint8_t>> string_attribute_args) {
  JNIEnv* env = fml::jni::AttachCurrentThread();

  auto java_object = java_object_.get(env);
  if (java_object.is_null()) {
    return;
  }

  fml::jni::ScopedJavaLocalRef<jobject> direct_buffer(
      env, env->NewDirectByteBuffer(buffer.data(), buffer.size()));
  fml::jni::ScopedJavaLocalRef<jobjectArray> jstrings =
      fml::jni::VectorToStringArray(env, strings);
  fml::jni::ScopedJavaLocalRef<jobjectArray> jstring_attribute_args =
      fml::jni::VectorToBufferArray(env, string_attribute_args);

  env->CallVoidMethod(java_object.obj(), g_update_semantics_method,
                      direct_buffer.obj(), jstrings.obj(),
                      jstring_attribute_args.obj());

  FML_CHECK(fml::jni::CheckException(env));
}

void PlatformViewAndroidJNIImpl::FlutterViewUpdateCustomAccessibilityActions(
    std::vector<uint8_t> actions_buffer,
    std::vector<std::string> strings) {
  JNIEnv* env = fml::jni::AttachCurrentThread();

  auto java_object = java_object_.get(env);
  if (java_object.is_null()) {
    return;
  }

  fml::jni::ScopedJavaLocalRef<jobject> direct_actions_buffer(
      env,
      env->NewDirectByteBuffer(actions_buffer.data(), actions_buffer.size()));

  fml::jni::ScopedJavaLocalRef<jobjectArray> jstrings =
      fml::jni::VectorToStringArray(env, strings);

  env->CallVoidMethod(java_object.obj(),
                      g_update_custom_accessibility_actions_method,
                      direct_actions_buffer.obj(), jstrings.obj());

  FML_CHECK(fml::jni::CheckException(env));
}

void PlatformViewAndroidJNIImpl::FlutterViewOnFirstFrame() {
  JNIEnv* env = fml::jni::AttachCurrentThread();

  auto java_object = java_object_.get(env);
  if (java_object.is_null()) {
    return;
  }

  env->CallVoidMethod(java_object.obj(), g_on_first_frame_method);

  FML_CHECK(fml::jni::CheckException(env));
}

void PlatformViewAndroidJNIImpl::FlutterViewOnPreEngineRestart() {
  JNIEnv* env = fml::jni::AttachCurrentThread();

  auto java_object = java_object_.get(env);
  if (java_object.is_null()) {
    return;
  }

  env->CallVoidMethod(java_object.obj(), g_on_engine_restart_method);

  FML_CHECK(fml::jni::CheckException(env));
}

void PlatformViewAndroidJNIImpl::SurfaceTextureAttachToGLContext(
    JavaLocalRef surface_texture,
    int textureId) {
  JNIEnv* env = fml::jni::AttachCurrentThread();

  if (surface_texture.is_null()) {
    return;
  }

  fml::jni::ScopedJavaLocalRef<jobject> surface_texture_local_ref(
      env, env->CallObjectMethod(surface_texture.obj(),
                                 g_java_weak_reference_get_method));

  if (surface_texture_local_ref.is_null()) {
    return;
  }

  env->CallVoidMethod(surface_texture_local_ref.obj(),
                      g_attach_to_gl_context_method, textureId);

  FML_CHECK(fml::jni::CheckException(env));
}

bool PlatformViewAndroidJNIImpl::SurfaceTextureShouldUpdate(
    JavaLocalRef surface_texture) {
  JNIEnv* env = fml::jni::AttachCurrentThread();

  if (surface_texture.is_null()) {
    return false;
  }

  fml::jni::ScopedJavaLocalRef<jobject> surface_texture_local_ref(
      env, env->CallObjectMethod(surface_texture.obj(),
                                 g_java_weak_reference_get_method));
  if (surface_texture_local_ref.is_null()) {
    return false;
  }

  jboolean shouldUpdate = env->CallBooleanMethod(
      surface_texture_local_ref.obj(), g_surface_texture_wrapper_should_update);

  FML_CHECK(fml::jni::CheckException(env));

  return shouldUpdate;
}

void PlatformViewAndroidJNIImpl::SurfaceTextureUpdateTexImage(
    JavaLocalRef surface_texture) {
  JNIEnv* env = fml::jni::AttachCurrentThread();

  if (surface_texture.is_null()) {
    return;
  }

  fml::jni::ScopedJavaLocalRef<jobject> surface_texture_local_ref(
      env, env->CallObjectMethod(surface_texture.obj(),
                                 g_java_weak_reference_get_method));
  if (surface_texture_local_ref.is_null()) {
    return;
  }

  env->CallVoidMethod(surface_texture_local_ref.obj(),
                      g_update_tex_image_method);

  FML_CHECK(fml::jni::CheckException(env));
}

SkM44 PlatformViewAndroidJNIImpl::SurfaceTextureGetTransformMatrix(
    JavaLocalRef surface_texture) {
  JNIEnv* env = fml::jni::AttachCurrentThread();

  if (surface_texture.is_null()) {
    return {};
  }

  fml::jni::ScopedJavaLocalRef<jobject> surface_texture_local_ref(
      env, env->CallObjectMethod(surface_texture.obj(),
                                 g_java_weak_reference_get_method));
  if (surface_texture_local_ref.is_null()) {
    return {};
  }

  fml::jni::ScopedJavaLocalRef<jfloatArray> transformMatrix(
      env, env->NewFloatArray(16));

  env->CallVoidMethod(surface_texture_local_ref.obj(),
                      g_get_transform_matrix_method, transformMatrix.obj());
  FML_CHECK(fml::jni::CheckException(env));

  float* m = env->GetFloatArrayElements(transformMatrix.obj(), nullptr);

  static_assert(sizeof(SkScalar) == sizeof(float));
  const auto transform = SkM44::ColMajor(m);

  env->ReleaseFloatArrayElements(transformMatrix.obj(), m, JNI_ABORT);

  return transform;
}

void PlatformViewAndroidJNIImpl::SurfaceTextureDetachFromGLContext(
    JavaLocalRef surface_texture) {
  JNIEnv* env = fml::jni::AttachCurrentThread();

  if (surface_texture.is_null()) {
    return;
  }

  fml::jni::ScopedJavaLocalRef<jobject> surface_texture_local_ref(
      env, env->CallObjectMethod(surface_texture.obj(),
                                 g_java_weak_reference_get_method));
  if (surface_texture_local_ref.is_null()) {
    return;
  }

  env->CallVoidMethod(surface_texture_local_ref.obj(),
                      g_detach_from_gl_context_method);

  FML_CHECK(fml::jni::CheckException(env));
}

JavaLocalRef
PlatformViewAndroidJNIImpl::ImageProducerTextureEntryAcquireLatestImage(
    JavaLocalRef image_producer_texture_entry) {
  JNIEnv* env = fml::jni::AttachCurrentThread();

  if (image_producer_texture_entry.is_null()) {
    // Return null.
    return JavaLocalRef();
  }

  // Convert the weak reference to ImageTextureEntry into a strong local
  // reference.
  fml::jni::ScopedJavaLocalRef<jobject> image_producer_texture_entry_local_ref(
      env, env->CallObjectMethod(image_producer_texture_entry.obj(),
                                 g_java_weak_reference_get_method));

  if (image_producer_texture_entry_local_ref.is_null()) {
    // Return null.
    return JavaLocalRef();
  }

  JavaLocalRef r = JavaLocalRef(
      env, env->CallObjectMethod(image_producer_texture_entry_local_ref.obj(),
                                 g_acquire_latest_image_method));
  if (fml::jni::CheckException(env)) {
    return r;
  }
  // Return null.
  return JavaLocalRef();
}

JavaLocalRef PlatformViewAndroidJNIImpl::ImageGetHardwareBuffer(
    JavaLocalRef image) {
  FML_CHECK(g_image_get_hardware_buffer_method != nullptr);
  JNIEnv* env = fml::jni::AttachCurrentThread();
  if (image.is_null()) {
    // Return null.
    return JavaLocalRef();
  }
  JavaLocalRef r = JavaLocalRef(
      env,
      env->CallObjectMethod(image.obj(), g_image_get_hardware_buffer_method));
  FML_CHECK(fml::jni::CheckException(env));
  return r;
}

void PlatformViewAndroidJNIImpl::ImageClose(JavaLocalRef image) {
  JNIEnv* env = fml::jni::AttachCurrentThread();
  if (image.is_null()) {
    return;
  }
  env->CallVoidMethod(image.obj(), g_image_close_method);
  FML_CHECK(fml::jni::CheckException(env));
}

void PlatformViewAndroidJNIImpl::HardwareBufferClose(
    JavaLocalRef hardware_buffer) {
  FML_CHECK(g_hardware_buffer_close_method != nullptr);
  JNIEnv* env = fml::jni::AttachCurrentThread();
  if (hardware_buffer.is_null()) {
    return;
  }
  env->CallVoidMethod(hardware_buffer.obj(), g_hardware_buffer_close_method);
  FML_CHECK(fml::jni::CheckException(env));
}

void PlatformViewAndroidJNIImpl::FlutterViewOnDisplayPlatformView(
    int view_id,
    int x,
    int y,
    int width,
    int height,
    int viewWidth,
    int viewHeight,
    MutatorsStack mutators_stack) {
  JNIEnv* env = fml::jni::AttachCurrentThread();
  auto java_object = java_object_.get(env);
  if (java_object.is_null()) {
    return;
  }

  jobject mutatorsStack = env->NewObject(g_mutators_stack_class->obj(),
                                         g_mutators_stack_init_method);

  std::vector<std::shared_ptr<Mutator>>::const_iterator iter =
      mutators_stack.Begin();
  while (iter != mutators_stack.End()) {
    switch ((*iter)->GetType()) {
      case MutatorType::kTransform: {
        const DlMatrix& matrix = (*iter)->GetMatrix();
        DlScalar matrix_array[9]{
            matrix.m[0], matrix.m[4], matrix.m[12],  //
            matrix.m[1], matrix.m[5], matrix.m[13],  //
            matrix.m[3], matrix.m[7], matrix.m[15],
        };
        fml::jni::ScopedJavaLocalRef<jfloatArray> transformMatrix(
            env, env->NewFloatArray(9));

        env->SetFloatArrayRegion(transformMatrix.obj(), 0, 9, matrix_array);
        env->CallVoidMethod(mutatorsStack,
                            g_mutators_stack_push_transform_method,
                            transformMatrix.obj());
        break;
      }
      case MutatorType::kClipRect: {
        const DlRect& rect = (*iter)->GetRect();
        env->CallVoidMethod(mutatorsStack,
                            g_mutators_stack_push_cliprect_method,
                            static_cast<int>(rect.GetLeft()),   //
                            static_cast<int>(rect.GetTop()),    //
                            static_cast<int>(rect.GetRight()),  //
                            static_cast<int>(rect.GetBottom()));
        break;
      }
      case MutatorType::kClipRRect: {
        const DlRoundRect& rrect = (*iter)->GetRRect();
        const DlRect& rect = rrect.GetBounds();
        const DlRoundingRadii radii = rrect.GetRadii();
        SkScalar radiis[8] = {
            radii.top_left.width,     radii.top_left.height,
            radii.top_right.width,    radii.top_right.height,
            radii.bottom_right.width, radii.bottom_right.height,
            radii.bottom_left.width,  radii.bottom_left.height,
        };
        fml::jni::ScopedJavaLocalRef<jfloatArray> radiisArray(
            env, env->NewFloatArray(8));
        env->SetFloatArrayRegion(radiisArray.obj(), 0, 8, radiis);
        env->CallVoidMethod(mutatorsStack,
                            g_mutators_stack_push_cliprrect_method,
                            static_cast<int>(rect.GetLeft()),    //
                            static_cast<int>(rect.GetTop()),     //
                            static_cast<int>(rect.GetRight()),   //
                            static_cast<int>(rect.GetBottom()),  //
                            radiisArray.obj());
        break;
      }
      case MutatorType::kClipRSE: {
        const DlRoundRect& rrect = (*iter)->GetRSEApproximation();
        const DlRect& rect = rrect.GetBounds();
        const DlRoundingRadii radii = rrect.GetRadii();
        SkScalar radiis[8] = {
            radii.top_left.width,     radii.top_left.height,
            radii.top_right.width,    radii.top_right.height,
            radii.bottom_right.width, radii.bottom_right.height,
            radii.bottom_left.width,  radii.bottom_left.height,
        };
        fml::jni::ScopedJavaLocalRef<jfloatArray> radiisArray(
            env, env->NewFloatArray(8));
        env->SetFloatArrayRegion(radiisArray.obj(), 0, 8, radiis);
        env->CallVoidMethod(mutatorsStack,
                            g_mutators_stack_push_cliprrect_method,
                            static_cast<int>(rect.GetLeft()),    //
                            static_cast<int>(rect.GetTop()),     //
                            static_cast<int>(rect.GetRight()),   //
                            static_cast<int>(rect.GetBottom()),  //
                            radiisArray.obj());
        break;
      }
      // TODO(cyanglaz): Implement other mutators.
      // https://github.com/flutter/flutter/issues/58426
      case MutatorType::kClipPath:
      case MutatorType::kOpacity:
      case MutatorType::kBackdropFilter:
      case MutatorType::kBackdropClipRect:
      case MutatorType::kBackdropClipRRect:
      case MutatorType::kBackdropClipRSuperellipse:
      case MutatorType::kBackdropClipPath:
        break;
    }
    ++iter;
  }

  env->CallVoidMethod(java_object.obj(), g_on_display_platform_view_method,
                      view_id, x, y, width, height, viewWidth, viewHeight,
                      mutatorsStack);

  FML_CHECK(fml::jni::CheckException(env));
}

void PlatformViewAndroidJNIImpl::FlutterViewDisplayOverlaySurface(
    int surface_id,
    int x,
    int y,
    int width,
    int height) {
  JNIEnv* env = fml::jni::AttachCurrentThread();

  auto java_object = java_object_.get(env);
  if (java_object.is_null()) {
    return;
  }

  env->CallVoidMethod(java_object.obj(), g_on_display_overlay_surface_method,
                      surface_id, x, y, width, height);

  FML_CHECK(fml::jni::CheckException(env));
}

void PlatformViewAndroidJNIImpl::FlutterViewBeginFrame() {
  JNIEnv* env = fml::jni::AttachCurrentThread();

  auto java_object = java_object_.get(env);
  if (java_object.is_null()) {
    return;
  }

  env->CallVoidMethod(java_object.obj(), g_on_begin_frame_method);

  FML_CHECK(fml::jni::CheckException(env));
}

void PlatformViewAndroidJNIImpl::FlutterViewEndFrame() {
  JNIEnv* env = fml::jni::AttachCurrentThread();

  auto java_object = java_object_.get(env);
  if (java_object.is_null()) {
    return;
  }

  env->CallVoidMethod(java_object.obj(), g_on_end_frame_method);

  FML_CHECK(fml::jni::CheckException(env));
}

std::unique_ptr<PlatformViewAndroidJNI::OverlayMetadata>
PlatformViewAndroidJNIImpl::FlutterViewCreateOverlaySurface() {
  JNIEnv* env = fml::jni::AttachCurrentThread();

  auto java_object = java_object_.get(env);
  if (java_object.is_null()) {
    return nullptr;
  }

  fml::jni::ScopedJavaLocalRef<jobject> overlay(
      env, env->CallObjectMethod(java_object.obj(),
                                 g_create_overlay_surface_method));
  FML_CHECK(fml::jni::CheckException(env));

  if (overlay.is_null()) {
    return std::make_unique<PlatformViewAndroidJNI::OverlayMetadata>(0,
                                                                     nullptr);
  }

  jint overlay_id =
      env->CallIntMethod(overlay.obj(), g_overlay_surface_id_method);

  jobject overlay_surface =
      env->CallObjectMethod(overlay.obj(), g_overlay_surface_surface_method);

  auto overlay_window = fml::MakeRefCounted<AndroidNativeWindow>(
      ANativeWindow_fromSurface(env, overlay_surface));

  return std::make_unique<PlatformViewAndroidJNI::OverlayMetadata>(
      overlay_id, std::move(overlay_window));
}

void PlatformViewAndroidJNIImpl::FlutterViewDestroyOverlaySurfaces() {
  JNIEnv* env = fml::jni::AttachCurrentThread();

  auto java_object = java_object_.get(env);
  if (java_object.is_null()) {
    return;
  }

  env->CallVoidMethod(java_object.obj(), g_destroy_overlay_surfaces_method);

  FML_CHECK(fml::jni::CheckException(env));
}

std::unique_ptr<std::vector<std::string>>
PlatformViewAndroidJNIImpl::FlutterViewComputePlatformResolvedLocale(
    std::vector<std::string> supported_locales_data) {
  JNIEnv* env = fml::jni::AttachCurrentThread();

  std::unique_ptr<std::vector<std::string>> out =
      std::make_unique<std::vector<std::string>>();

  auto java_object = java_object_.get(env);
  if (java_object.is_null()) {
    return out;
  }
  fml::jni::ScopedJavaLocalRef<jobjectArray> j_locales_data =
      fml::jni::VectorToStringArray(env, supported_locales_data);
  jobjectArray result = static_cast<jobjectArray>(env->CallObjectMethod(
      java_object.obj(), g_compute_platform_resolved_locale_method,
      j_locales_data.obj()));

  FML_CHECK(fml::jni::CheckException(env));

  int length = env->GetArrayLength(result);
  for (int i = 0; i < length; i++) {
    out->emplace_back(fml::jni::JavaStringToString(
        env, static_cast<jstring>(env->GetObjectArrayElement(result, i))));
  }
  return out;
}

double PlatformViewAndroidJNIImpl::GetDisplayRefreshRate() {
  JNIEnv* env = fml::jni::AttachCurrentThread();

  auto java_object = java_object_.get(env);
  if (java_object.is_null()) {
    return kUnknownDisplayRefreshRate;
  }

  fml::jni::ScopedJavaLocalRef<jclass> clazz(
      env, env->GetObjectClass(java_object.obj()));
  if (clazz.is_null()) {
    return kUnknownDisplayRefreshRate;
  }

  jfieldID fid = env->GetStaticFieldID(clazz.obj(), "refreshRateFPS", "F");
  return static_cast<double>(env->GetStaticFloatField(clazz.obj(), fid));
}

double PlatformViewAndroidJNIImpl::GetDisplayWidth() {
  JNIEnv* env = fml::jni::AttachCurrentThread();

  auto java_object = java_object_.get(env);
  if (java_object.is_null()) {
    return -1;
  }

  fml::jni::ScopedJavaLocalRef<jclass> clazz(
      env, env->GetObjectClass(java_object.obj()));
  if (clazz.is_null()) {
    return -1;
  }

  jfieldID fid = env->GetStaticFieldID(clazz.obj(), "displayWidth", "F");
  return static_cast<double>(env->GetStaticFloatField(clazz.obj(), fid));
}

double PlatformViewAndroidJNIImpl::GetDisplayHeight() {
  JNIEnv* env = fml::jni::AttachCurrentThread();

  auto java_object = java_object_.get(env);
  if (java_object.is_null()) {
    return -1;
  }

  fml::jni::ScopedJavaLocalRef<jclass> clazz(
      env, env->GetObjectClass(java_object.obj()));
  if (clazz.is_null()) {
    return -1;
  }

  jfieldID fid = env->GetStaticFieldID(clazz.obj(), "displayHeight", "F");
  return static_cast<double>(env->GetStaticFloatField(clazz.obj(), fid));
}

double PlatformViewAndroidJNIImpl::GetDisplayDensity() {
  JNIEnv* env = fml::jni::AttachCurrentThread();

  auto java_object = java_object_.get(env);
  if (java_object.is_null()) {
    return -1;
  }

  fml::jni::ScopedJavaLocalRef<jclass> clazz(
      env, env->GetObjectClass(java_object.obj()));
  if (clazz.is_null()) {
    return -1;
  }

  jfieldID fid = env->GetStaticFieldID(clazz.obj(), "displayDensity", "F");
  return static_cast<double>(env->GetStaticFloatField(clazz.obj(), fid));
}

bool PlatformViewAndroidJNIImpl::RequestDartDeferredLibrary(
    int loading_unit_id) {
  JNIEnv* env = fml::jni::AttachCurrentThread();

  auto java_object = java_object_.get(env);
  if (java_object.is_null()) {
    return true;
  }

  env->CallVoidMethod(java_object.obj(), g_request_dart_deferred_library_method,
                      loading_unit_id);

  FML_CHECK(fml::jni::CheckException(env));
  return true;
}

// New Platform View Support.

ASurfaceTransaction* PlatformViewAndroidJNIImpl::createTransaction() {
  JNIEnv* env = fml::jni::AttachCurrentThread();

  auto java_object = java_object_.get(env);
  if (java_object.is_null()) {
    return nullptr;
  }

  fml::jni::ScopedJavaLocalRef<jobject> transaction(
      env,
      env->CallObjectMethod(java_object.obj(), g_create_transaction_method));
  if (transaction.is_null()) {
    return nullptr;
  }
  FML_CHECK(fml::jni::CheckException(env));

  return impeller::android::GetProcTable().ASurfaceTransaction_fromJava(
      env, transaction.obj());
}

void PlatformViewAndroidJNIImpl::swapTransaction() {
  JNIEnv* env = fml::jni::AttachCurrentThread();

  auto java_object = java_object_.get(env);
  if (java_object.is_null()) {
    return;
  }

  env->CallVoidMethod(java_object.obj(), g_swap_transaction_method);

  FML_CHECK(fml::jni::CheckException(env));
}

void PlatformViewAndroidJNIImpl::applyTransaction() {
  JNIEnv* env = fml::jni::AttachCurrentThread();

  auto java_object = java_object_.get(env);
  if (java_object.is_null()) {
    return;
  }

  env->CallVoidMethod(java_object.obj(), g_apply_transaction_method);

  FML_CHECK(fml::jni::CheckException(env));
}

std::unique_ptr<PlatformViewAndroidJNI::OverlayMetadata>
PlatformViewAndroidJNIImpl::createOverlaySurface2() {
  JNIEnv* env = fml::jni::AttachCurrentThread();

  auto java_object = java_object_.get(env);
  if (java_object.is_null()) {
    return nullptr;
  }

  fml::jni::ScopedJavaLocalRef<jobject> overlay(
      env, env->CallObjectMethod(java_object.obj(),
                                 g_create_overlay_surface2_method));
  FML_CHECK(fml::jni::CheckException(env));

  if (overlay.is_null()) {
    return std::make_unique<PlatformViewAndroidJNI::OverlayMetadata>(0,
                                                                     nullptr);
  }

  jint overlay_id =
      env->CallIntMethod(overlay.obj(), g_overlay_surface_id_method);

  jobject overlay_surface =
      env->CallObjectMethod(overlay.obj(), g_overlay_surface_surface_method);

  auto overlay_window = fml::MakeRefCounted<AndroidNativeWindow>(
      ANativeWindow_fromSurface(env, overlay_surface));

  return std::make_unique<PlatformViewAndroidJNI::OverlayMetadata>(
      overlay_id, std::move(overlay_window));
}

void PlatformViewAndroidJNIImpl::destroyOverlaySurface2() {
  JNIEnv* env = fml::jni::AttachCurrentThread();

  auto java_object = java_object_.get(env);
  if (java_object.is_null()) {
    return;
  }

  env->CallVoidMethod(java_object.obj(), g_destroy_overlay_surface2_method);

  FML_CHECK(fml::jni::CheckException(env));
}

namespace {
class AndroidPathReceiver final : public DlPathReceiver {
 public:
  explicit AndroidPathReceiver(JNIEnv* env)
      : env_(env),
        android_path_(env->NewObject(path_class->obj(), path_constructor)) {}

  void SetFillType(DlPathFillType type) {
    jfieldID fill_type_field_id;
    switch (type) {
      case DlPathFillType::kOdd:
        fill_type_field_id = g_path_fill_type_even_odd_field;
        break;
      case DlPathFillType::kNonZero:
        fill_type_field_id = g_path_fill_type_winding_field;
        break;
      default:
        // DlPathFillType does not have corresponding kInverseEvenOdd or
        // kInverseWinding fill types.
        return;
    }

    // Get the static enum field value (Path.FillType.WINDING or
    // Path.FillType.EVEN_ODD)
    fml::jni::ScopedJavaLocalRef<jobject> fill_type_enum =
        fml::jni::ScopedJavaLocalRef<jobject>(
            env_, env_->GetStaticObjectField(g_path_fill_type_class->obj(),
                                             fill_type_field_id));
    FML_CHECK(fml::jni::CheckException(env_));
    FML_CHECK(!fill_type_enum.is_null());

    // Call Path.setFillType(Path.FillType)
    env_->CallVoidMethod(android_path_, path_set_fill_type_method,
                         fill_type_enum.obj());
    FML_CHECK(fml::jni::CheckException(env_));
  }

  void MoveTo(const DlPoint& p2, bool will_be_closed) override {
    env_->CallVoidMethod(android_path_, path_move_to_method, p2.x, p2.y);
  }
  void LineTo(const DlPoint& p2) override {
    env_->CallVoidMethod(android_path_, path_line_to_method, p2.x, p2.y);
  }
  void QuadTo(const DlPoint& cp, const DlPoint& p2) override {
    env_->CallVoidMethod(android_path_, path_quad_to_method,  //
                         cp.x, cp.y, p2.x, p2.y);
  }
  bool ConicTo(const DlPoint& cp, const DlPoint& p2, DlScalar weight) override {
    if (!path_conic_to_method) {
      return false;
    }
    env_->CallVoidMethod(android_path_, path_conic_to_method,  //
                         cp.x, cp.y, p2.x, p2.y, weight);
    return true;
  };
  void CubicTo(const DlPoint& cp1,
               const DlPoint& cp2,
               const DlPoint& p2) override {
    env_->CallVoidMethod(android_path_, path_cubic_to_method,  //
                         cp1.x, cp1.y, cp2.x, cp2.y, p2.x, p2.y);
  }
  void Close() override {
    env_->CallVoidMethod(android_path_, path_close_method);
  }

  jobject TakePath() const { return android_path_; }

 private:
  JNIEnv* env_;
  jobject android_path_;
};
}  // namespace

void PlatformViewAndroidJNIImpl::onDisplayPlatformView2(
    int32_t view_id,
    int32_t x,
    int32_t y,
    int32_t width,
    int32_t height,
    int32_t viewWidth,
    int32_t viewHeight,
    MutatorsStack mutators_stack) {
  JNIEnv* env = fml::jni::AttachCurrentThread();
  auto java_object = java_object_.get(env);
  if (java_object.is_null()) {
    return;
  }

  jobject mutatorsStack = env->NewObject(g_mutators_stack_class->obj(),
                                         g_mutators_stack_init_method);

  std::vector<std::shared_ptr<Mutator>>::const_iterator iter =
      mutators_stack.Begin();
  while (iter != mutators_stack.End()) {
    switch ((*iter)->GetType()) {
      case MutatorType::kTransform: {
        const DlMatrix& matrix = (*iter)->GetMatrix();
        DlScalar matrix_array[9]{
            matrix.m[0], matrix.m[4], matrix.m[12],  //
            matrix.m[1], matrix.m[5], matrix.m[13],  //
            matrix.m[3], matrix.m[7], matrix.m[15],
        };
        fml::jni::ScopedJavaLocalRef<jfloatArray> transformMatrix(
            env, env->NewFloatArray(9));

        env->SetFloatArrayRegion(transformMatrix.obj(), 0, 9, matrix_array);
        env->CallVoidMethod(mutatorsStack,
                            g_mutators_stack_push_transform_method,
                            transformMatrix.obj());
        break;
      }
      case MutatorType::kClipRect: {
        const DlRect& rect = (*iter)->GetRect();
        env->CallVoidMethod(mutatorsStack,
                            g_mutators_stack_push_cliprect_method,
                            static_cast<int>(rect.GetLeft()),   //
                            static_cast<int>(rect.GetTop()),    //
                            static_cast<int>(rect.GetRight()),  //
                            static_cast<int>(rect.GetBottom()));
        break;
      }
      case MutatorType::kClipRRect: {
        const DlRoundRect& rrect = (*iter)->GetRRect();
        const DlRect& rect = rrect.GetBounds();
        const DlRoundingRadii& radii = rrect.GetRadii();
        SkScalar radiis[8] = {
            radii.top_left.width,     radii.top_left.height,
            radii.top_right.width,    radii.top_right.height,
            radii.bottom_right.width, radii.bottom_right.height,
            radii.bottom_left.width,  radii.bottom_left.height,
        };
        fml::jni::ScopedJavaLocalRef<jfloatArray> radiisArray(
            env, env->NewFloatArray(8));
        env->SetFloatArrayRegion(radiisArray.obj(), 0, 8, radiis);
        env->CallVoidMethod(mutatorsStack,
                            g_mutators_stack_push_cliprrect_method,
                            static_cast<int>(rect.GetLeft()),    //
                            static_cast<int>(rect.GetTop()),     //
                            static_cast<int>(rect.GetRight()),   //
                            static_cast<int>(rect.GetBottom()),  //
                            radiisArray.obj());
        break;
      }
      case MutatorType::kClipRSE: {
        const DlRoundRect& rrect = (*iter)->GetRSEApproximation();
        const DlRect& rect = rrect.GetBounds();
        const DlRoundingRadii& radii = rrect.GetRadii();
        SkScalar radiis[8] = {
            radii.top_left.width,     radii.top_left.height,
            radii.top_right.width,    radii.top_right.height,
            radii.bottom_right.width, radii.bottom_right.height,
            radii.bottom_left.width,  radii.bottom_left.height,
        };
        fml::jni::ScopedJavaLocalRef<jfloatArray> radiisArray(
            env, env->NewFloatArray(8));
        env->SetFloatArrayRegion(radiisArray.obj(), 0, 8, radiis);
        env->CallVoidMethod(mutatorsStack,
                            g_mutators_stack_push_cliprrect_method,
                            static_cast<int>(rect.GetLeft()),    //
                            static_cast<int>(rect.GetTop()),     //
                            static_cast<int>(rect.GetRight()),   //
                            static_cast<int>(rect.GetBottom()),  //
                            radiisArray.obj());
        break;
      }
      case MutatorType::kOpacity: {
        float opacity = (*iter)->GetAlphaFloat();
        env->CallVoidMethod(mutatorsStack, g_mutators_stack_push_opacity_method,
                            opacity);
        break;
      }
      case MutatorType::kClipPath: {
        auto& dlPath = (*iter)->GetPath();
        // The layer mutator mechanism should have already caught and
        // redirected these simplified path cases, which is important because
        // the conics they generate (in the case of oval and rrect) will
        // not match the results of an impeller path conversion very closely.
        FML_DCHECK(!dlPath.IsRect());
        FML_DCHECK(!dlPath.IsOval());
        FML_DCHECK(!dlPath.IsRoundRect());

        // Define and populate an Android Path with data from the DlPath
        AndroidPathReceiver receiver(env);
        receiver.SetFillType(dlPath.GetFillType());

        // TODO(flar): https://github.com/flutter/flutter/issues/164808
        // Need to convert the fill type to the Android enum and
        // call setFillType on the path...
        dlPath.Dispatch(receiver);

        env->CallVoidMethod(mutatorsStack,
                            g_mutators_stack_push_clippath_method,
                            receiver.TakePath());
        break;
      }
      // TODO(cyanglaz): Implement other mutators.
      // https://github.com/flutter/flutter/issues/58426
      case MutatorType::kBackdropFilter:
      case MutatorType::kBackdropClipRect:
      case MutatorType::kBackdropClipRRect:
      case MutatorType::kBackdropClipRSuperellipse:
      case MutatorType::kBackdropClipPath:
        break;
    }
    ++iter;
  }

  env->CallVoidMethod(java_object.obj(), g_on_display_platform_view2_method,
                      view_id, x, y, width, height, viewWidth, viewHeight,
                      mutatorsStack);

  FML_CHECK(fml::jni::CheckException(env));
}

void PlatformViewAndroidJNIImpl::hidePlatformView2(int32_t view_id) {
  JNIEnv* env = fml::jni::AttachCurrentThread();
  auto java_object = java_object_.get(env);
  if (java_object.is_null()) {
    return;
  }

  env->CallVoidMethod(java_object.obj(), g_hide_platform_view2_method, view_id);
}

void PlatformViewAndroidJNIImpl::onEndFrame2() {
  JNIEnv* env = fml::jni::AttachCurrentThread();

  auto java_object = java_object_.get(env);
  if (java_object.is_null()) {
    return;
  }

  env->CallVoidMethod(java_object.obj(), g_on_end_frame2_method);

  FML_CHECK(fml::jni::CheckException(env));
}

void PlatformViewAndroidJNIImpl::showOverlaySurface2() {
  JNIEnv* env = fml::jni::AttachCurrentThread();

  auto java_object = java_object_.get(env);
  if (java_object.is_null()) {
    return;
  }

  env->CallVoidMethod(java_object.obj(), g_show_overlay_surface2_method);
  FML_CHECK(fml::jni::CheckException(env));
}

void PlatformViewAndroidJNIImpl::hideOverlaySurface2() {
  JNIEnv* env = fml::jni::AttachCurrentThread();

  auto java_object = java_object_.get(env);
  if (java_object.is_null()) {
    return;
  }

  env->CallVoidMethod(java_object.obj(), g_hide_overlay_surface2_method);
  FML_CHECK(fml::jni::CheckException(env));
}

void PlatformViewAndroidJNIImpl::MaybeResizeSurfaceView(int32_t width,
                                                        int32_t height) const {
  JNIEnv* env = fml::jni::AttachCurrentThread();

  auto java_object = java_object_.get(env);
  if (java_object.is_null()) {
    return;
  }

  env->CallVoidMethod(java_object.obj(), g_maybe_resize_surface_view, width,
                      height);
  FML_CHECK(fml::jni::CheckException(env));
}

}  // namespace flutter<|MERGE_RESOLUTION|>--- conflicted
+++ resolved
@@ -352,17 +352,14 @@
                                jintArray javaDisplayFeaturesBounds,
                                jintArray javaDisplayFeaturesType,
                                jintArray javaDisplayFeaturesState,
-<<<<<<< HEAD
+                               jint physicalMinWidth,
+                               jint physicalMaxWidth,
+                               jint physicalMinHeight,
+                               jint physicalMaxHeight,
                                jint physicalDisplayCornerRadiusTopLeft,
                                jint physicalDisplayCornerRadiusTopRight,
                                jint physicalDisplayCornerRadiusBottomRight,
                                jint physicalDisplayCornerRadiusBottomLeft) {
-=======
-                               jint physicalMinWidth,
-                               jint physicalMaxWidth,
-                               jint physicalMinHeight,
-                               jint physicalMaxHeight) {
->>>>>>> 2c90366b
   // Convert java->c++. javaDisplayFeaturesBounds, javaDisplayFeaturesType and
   // javaDisplayFeaturesState cannot be null
   jsize rectSize = env->GetArrayLength(javaDisplayFeaturesBounds);
