// Copyright 2013 The Flutter Authors. All rights reserved.
// Use of this source code is governed by a BSD-style license that can be
// found in the LICENSE file.

#include "flutter/shell/platform/android/platform_view_android_jni_impl.h"

#include <android/hardware_buffer_jni.h>
#include <android/native_window_jni.h>
#include <dlfcn.h>
#include <jni.h>
#include <memory>
#include <utility>

#include "unicode/uchar.h"

#include "flutter/common/constants.h"
#include "flutter/flow/embedded_views.h"
#include "flutter/fml/mapping.h"
#include "flutter/fml/native_library.h"
#include "flutter/fml/platform/android/jni_util.h"
#include "flutter/fml/platform/android/jni_weak_ref.h"
#include "flutter/fml/platform/android/scoped_java_ref.h"
#include "flutter/impeller/toolkit/android/proc_table.h"
#include "flutter/lib/ui/plugins/callback_cache.h"
#include "flutter/shell/platform/android/android_shell_holder.h"
#include "flutter/shell/platform/android/apk_asset_provider.h"
#include "flutter/shell/platform/android/flutter_main.h"
#include "flutter/shell/platform/android/jni/platform_view_android_jni.h"
#include "flutter/shell/platform/android/platform_view_android.h"

#define ANDROID_SHELL_HOLDER \
  (reinterpret_cast<AndroidShellHolder*>(shell_holder))

namespace flutter {

static fml::jni::ScopedJavaGlobalRef<jclass>* g_flutter_callback_info_class =
    nullptr;

static fml::jni::ScopedJavaGlobalRef<jclass>* g_flutter_jni_class = nullptr;

static fml::jni::ScopedJavaGlobalRef<jclass>* g_java_weak_reference_class =
    nullptr;

static fml::jni::ScopedJavaGlobalRef<jclass>* g_texture_wrapper_class = nullptr;

static fml::jni::ScopedJavaGlobalRef<jclass>*
    g_image_consumer_texture_registry_interface = nullptr;

static fml::jni::ScopedJavaGlobalRef<jclass>* g_image_class = nullptr;

static fml::jni::ScopedJavaGlobalRef<jclass>* g_hardware_buffer_class = nullptr;

static fml::jni::ScopedJavaGlobalRef<jclass>* g_java_long_class = nullptr;

static fml::jni::ScopedJavaGlobalRef<jclass>* g_bitmap_class = nullptr;

static fml::jni::ScopedJavaGlobalRef<jclass>* g_bitmap_config_class = nullptr;

// Called By Native

static jmethodID g_flutter_callback_info_constructor = nullptr;

static jfieldID g_jni_shell_holder_field = nullptr;

#define FLUTTER_FOR_EACH_JNI_METHOD(V)                                        \
  V(g_handle_platform_message_method, handlePlatformMessage,                  \
    "(Ljava/lang/String;Ljava/nio/ByteBuffer;IJ)V")                           \
  V(g_handle_platform_message_response_method, handlePlatformMessageResponse, \
    "(ILjava/nio/ByteBuffer;)V")                                              \
  V(g_update_semantics_method, updateSemantics,                               \
    "(Ljava/nio/ByteBuffer;[Ljava/lang/String;[Ljava/nio/ByteBuffer;)V")      \
  V(g_set_application_locale_method, setApplicationLocale,                    \
    "(Ljava/lang/String;)V")                                                  \
  V(g_on_display_platform_view_method, onDisplayPlatformView,                 \
    "(IIIIIIILio/flutter/embedding/engine/mutatorsstack/"                     \
    "FlutterMutatorsStack;)V")                                                \
  V(g_on_begin_frame_method, onBeginFrame, "()V")                             \
  V(g_on_end_frame_method, onEndFrame, "()V")                                 \
  V(g_on_display_overlay_surface_method, onDisplayOverlaySurface, "(IIIII)V") \
  V(g_create_transaction_method, createTransaction,                           \
    "()Landroid/view/SurfaceControl$Transaction;")                            \
  V(g_swap_transaction_method, swapTransactions, "()V")                       \
  V(g_apply_transaction_method, applyTransactions, "()V")                     \
  V(g_create_overlay_surface2_method, createOverlaySurface2,                  \
    "()Lio/flutter/embedding/engine/FlutterOverlaySurface;")                  \
  V(g_destroy_overlay_surface2_method, destroyOverlaySurface2, "()V")         \
  V(g_on_display_platform_view2_method, onDisplayPlatformView2,               \
    "(IIIIIIILio/flutter/embedding/engine/mutatorsstack/"                     \
    "FlutterMutatorsStack;)V")                                                \
  V(g_hide_platform_view2_method, hidePlatformView2, "(I)V")                  \
  V(g_on_end_frame2_method, endFrame2, "()V")                                 \
  V(g_show_overlay_surface2_method, showOverlaySurface2, "()V")               \
  V(g_hide_overlay_surface2_method, hideOverlaySurface2, "()V")               \
  V(g_get_scaled_font_size_method, getScaledFontSize, "(FI)F")                \
  V(g_update_custom_accessibility_actions_method,                             \
    updateCustomAccessibilityActions,                                         \
    "(Ljava/nio/ByteBuffer;[Ljava/lang/String;)V")                            \
  V(g_on_first_frame_method, onFirstFrame, "()V")                             \
  V(g_on_engine_restart_method, onPreEngineRestart, "()V")                    \
  V(g_create_overlay_surface_method, createOverlaySurface,                    \
    "()Lio/flutter/embedding/engine/FlutterOverlaySurface;")                  \
  V(g_destroy_overlay_surfaces_method, destroyOverlaySurfaces, "()V")

//

#define FLUTTER_DECLARE_JNI(global_field, jni_name, jni_arg) \
  static jmethodID global_field = nullptr;

#define FLUTTER_BIND_JNI(global_field, jni_name, jni_arg)               \
  global_field =                                                        \
      env->GetMethodID(g_flutter_jni_class->obj(), #jni_name, jni_arg); \
  if (global_field == nullptr) {                                        \
    FML_LOG(ERROR) << "Could not locate " << #jni_name << " method.";   \
    return false;                                                       \
  }

static jmethodID g_jni_constructor = nullptr;

static jmethodID g_long_constructor = nullptr;

FLUTTER_FOR_EACH_JNI_METHOD(FLUTTER_DECLARE_JNI)

static jmethodID g_java_weak_reference_get_method = nullptr;

static jmethodID g_attach_to_gl_context_method = nullptr;

static jmethodID g_surface_texture_wrapper_should_update = nullptr;

static jmethodID g_update_tex_image_method = nullptr;

static jmethodID g_get_transform_matrix_method = nullptr;

static jmethodID g_detach_from_gl_context_method = nullptr;

static jmethodID g_acquire_latest_image_method = nullptr;

static jmethodID g_image_get_hardware_buffer_method = nullptr;

static jmethodID g_image_close_method = nullptr;

static jmethodID g_hardware_buffer_close_method = nullptr;

static jmethodID g_compute_platform_resolved_locale_method = nullptr;

static jmethodID g_request_dart_deferred_library_method = nullptr;

// Called By Java

static jmethodID g_overlay_surface_id_method = nullptr;

static jmethodID g_overlay_surface_surface_method = nullptr;

static jmethodID g_bitmap_create_bitmap_method = nullptr;

static jmethodID g_bitmap_copy_pixels_from_buffer_method = nullptr;

static jmethodID g_bitmap_config_value_of = nullptr;

// Mutators
static fml::jni::ScopedJavaGlobalRef<jclass>* g_mutators_stack_class = nullptr;
static jmethodID g_mutators_stack_init_method = nullptr;
static jmethodID g_mutators_stack_push_transform_method = nullptr;
static jmethodID g_mutators_stack_push_cliprect_method = nullptr;
static jmethodID g_mutators_stack_push_cliprrect_method = nullptr;
static jmethodID g_mutators_stack_push_opacity_method = nullptr;
static jmethodID g_mutators_stack_push_clippath_method = nullptr;

// android.graphics.Path class, methods, and nested classes.
static fml::jni::ScopedJavaGlobalRef<jclass>* path_class = nullptr;
static jmethodID path_constructor = nullptr;
static jmethodID path_move_to_method = nullptr;
static jmethodID path_line_to_method = nullptr;
static jmethodID path_quad_to_method = nullptr;
static jmethodID path_cubic_to_method = nullptr;
static jmethodID path_conic_to_method = nullptr;
static jmethodID path_close_method = nullptr;
static jmethodID path_set_fill_type_method = nullptr;

static fml::jni::ScopedJavaGlobalRef<jclass>* g_path_fill_type_class = nullptr;
static jfieldID g_path_fill_type_winding_field = nullptr;
static jfieldID g_path_fill_type_even_odd_field = nullptr;

// Called By Java
static jlong AttachJNI(JNIEnv* env, jclass clazz, jobject flutterJNI) {
  fml::jni::JavaObjectWeakGlobalRef java_object(env, flutterJNI);
  std::shared_ptr<PlatformViewAndroidJNI> jni_facade =
      std::make_shared<PlatformViewAndroidJNIImpl>(java_object);
  auto shell_holder = std::make_unique<AndroidShellHolder>(
      FlutterMain::Get().GetSettings(), jni_facade,
      FlutterMain::Get().GetAndroidRenderingAPI());
  if (shell_holder->IsValid()) {
    return reinterpret_cast<jlong>(shell_holder.release());
  } else {
    return 0;
  }
}

static void DestroyJNI(JNIEnv* env, jobject jcaller, jlong shell_holder) {
  delete ANDROID_SHELL_HOLDER;
}

// Signature is similar to RunBundleAndSnapshotFromLibrary but it can't change
// the bundle path or asset manager since we can only spawn with the same
// AOT.
//
// The shell_holder instance must be a pointer address to the current
// AndroidShellHolder whose Shell will be used to spawn a new Shell.
//
// This creates a Java Long that points to the newly created
// AndroidShellHolder's raw pointer, connects that Long to a newly created
// FlutterJNI instance, then returns the FlutterJNI instance.
static jobject SpawnJNI(JNIEnv* env,
                        jobject jcaller,
                        jlong shell_holder,
                        jstring jEntrypoint,
                        jstring jLibraryUrl,
                        jstring jInitialRoute,
                        jobject jEntrypointArgs,
                        jlong engineId) {
  jobject jni = env->NewObject(g_flutter_jni_class->obj(), g_jni_constructor);
  if (jni == nullptr) {
    FML_LOG(ERROR) << "Could not create a FlutterJNI instance";
    return nullptr;
  }

  fml::jni::JavaObjectWeakGlobalRef java_jni(env, jni);
  std::shared_ptr<PlatformViewAndroidJNI> jni_facade =
      std::make_shared<PlatformViewAndroidJNIImpl>(java_jni);

  auto entrypoint = fml::jni::JavaStringToString(env, jEntrypoint);
  auto libraryUrl = fml::jni::JavaStringToString(env, jLibraryUrl);
  auto initial_route = fml::jni::JavaStringToString(env, jInitialRoute);
  auto entrypoint_args = fml::jni::StringListToVector(env, jEntrypointArgs);

  auto spawned_shell_holder =
      ANDROID_SHELL_HOLDER->Spawn(jni_facade, entrypoint, libraryUrl,
                                  initial_route, entrypoint_args, engineId);

  if (spawned_shell_holder == nullptr || !spawned_shell_holder->IsValid()) {
    FML_LOG(ERROR) << "Could not spawn Shell";
    return nullptr;
  }

  jobject javaLong = env->CallStaticObjectMethod(
      g_java_long_class->obj(), g_long_constructor,
      reinterpret_cast<jlong>(spawned_shell_holder.release()));
  if (javaLong == nullptr) {
    FML_LOG(ERROR) << "Could not create a Long instance";
    return nullptr;
  }

  env->SetObjectField(jni, g_jni_shell_holder_field, javaLong);

  return jni;
}

static void SurfaceCreated(JNIEnv* env,
                           jobject jcaller,
                           jlong shell_holder,
                           jobject jsurface) {
  // Note: This frame ensures that any local references used by
  // ANativeWindow_fromSurface are released immediately. This is needed as a
  // workaround for https://code.google.com/p/android/issues/detail?id=68174
  fml::jni::ScopedJavaLocalFrame scoped_local_reference_frame(env);
  auto window = fml::MakeRefCounted<AndroidNativeWindow>(
      ANativeWindow_fromSurface(env, jsurface));
  ANDROID_SHELL_HOLDER->GetPlatformView()->NotifyCreated(std::move(window));
}

static void SurfaceWindowChanged(JNIEnv* env,
                                 jobject jcaller,
                                 jlong shell_holder,
                                 jobject jsurface) {
  // Note: This frame ensures that any local references used by
  // ANativeWindow_fromSurface are released immediately. This is needed as a
  // workaround for https://code.google.com/p/android/issues/detail?id=68174
  fml::jni::ScopedJavaLocalFrame scoped_local_reference_frame(env);
  auto window = fml::MakeRefCounted<AndroidNativeWindow>(
      ANativeWindow_fromSurface(env, jsurface));
  ANDROID_SHELL_HOLDER->GetPlatformView()->NotifySurfaceWindowChanged(
      std::move(window));
}

static void SurfaceChanged(JNIEnv* env,
                           jobject jcaller,
                           jlong shell_holder,
                           jint width,
                           jint height) {
  ANDROID_SHELL_HOLDER->GetPlatformView()->NotifyChanged(
      DlISize(width, height));
}

static void SurfaceDestroyed(JNIEnv* env, jobject jcaller, jlong shell_holder) {
  ANDROID_SHELL_HOLDER->GetPlatformView()->NotifyDestroyed();
}

static void RunBundleAndSnapshotFromLibrary(JNIEnv* env,
                                            jobject jcaller,
                                            jlong shell_holder,
                                            jstring jBundlePath,
                                            jstring jEntrypoint,
                                            jstring jLibraryUrl,
                                            jobject jAssetManager,
                                            jobject jEntrypointArgs,
                                            jlong engineId) {
  auto apk_asset_provider = std::make_unique<flutter::APKAssetProvider>(
      env,                                            // jni environment
      jAssetManager,                                  // asset manager
      fml::jni::JavaStringToString(env, jBundlePath)  // apk asset dir
  );
  auto entrypoint = fml::jni::JavaStringToString(env, jEntrypoint);
  auto libraryUrl = fml::jni::JavaStringToString(env, jLibraryUrl);
  auto entrypoint_args = fml::jni::StringListToVector(env, jEntrypointArgs);

  ANDROID_SHELL_HOLDER->Launch(std::move(apk_asset_provider), entrypoint,
                               libraryUrl, entrypoint_args, engineId);
}

static jobject LookupCallbackInformation(JNIEnv* env,
                                         /* unused */ jobject,
                                         jlong handle) {
  auto cbInfo = flutter::DartCallbackCache::GetCallbackInformation(handle);
  if (cbInfo == nullptr) {
    return nullptr;
  }
  return env->NewObject(g_flutter_callback_info_class->obj(),
                        g_flutter_callback_info_constructor,
                        env->NewStringUTF(cbInfo->name.c_str()),
                        env->NewStringUTF(cbInfo->class_name.c_str()),
                        env->NewStringUTF(cbInfo->library_path.c_str()));
}

static void SetViewportMetrics(JNIEnv* env,
                               jobject jcaller,
                               jlong shell_holder,
                               jfloat devicePixelRatio,
                               jint physicalWidth,
                               jint physicalHeight,
                               jint physicalPaddingTop,
                               jint physicalPaddingRight,
                               jint physicalPaddingBottom,
                               jint physicalPaddingLeft,
                               jint physicalViewInsetTop,
                               jint physicalViewInsetRight,
                               jint physicalViewInsetBottom,
                               jint physicalViewInsetLeft,
                               jint systemGestureInsetTop,
                               jint systemGestureInsetRight,
                               jint systemGestureInsetBottom,
                               jint systemGestureInsetLeft,
                               jint physicalTouchSlop,
                               jintArray javaDisplayFeaturesBounds,
                               jintArray javaDisplayFeaturesType,
<<<<<<< HEAD
                               jintArray javaDisplayFeaturesState,
                               jint physicalMinWidth,
                               jint physicalMaxWidth,
                               jint physicalMinHeight,
                               jint physicalMaxHeight,
                               jint physicalDisplayCornerRadiusTopLeft,
                               jint physicalDisplayCornerRadiusTopRight,
                               jint physicalDisplayCornerRadiusBottomRight,
                               jint physicalDisplayCornerRadiusBottomLeft) {
=======
                               jintArray javaDisplayFeaturesState) {
>>>>>>> 109b65f0
  // Convert java->c++. javaDisplayFeaturesBounds, javaDisplayFeaturesType and
  // javaDisplayFeaturesState cannot be null
  jsize rectSize = env->GetArrayLength(javaDisplayFeaturesBounds);
  std::vector<int> boundsIntVector(rectSize);
  env->GetIntArrayRegion(javaDisplayFeaturesBounds, 0, rectSize,
                         &boundsIntVector[0]);
  std::vector<double> displayFeaturesBounds(boundsIntVector.begin(),
                                            boundsIntVector.end());
  jsize typeSize = env->GetArrayLength(javaDisplayFeaturesType);
  std::vector<int> displayFeaturesType(typeSize);
  env->GetIntArrayRegion(javaDisplayFeaturesType, 0, typeSize,
                         &displayFeaturesType[0]);

  jsize stateSize = env->GetArrayLength(javaDisplayFeaturesState);
  std::vector<int> displayFeaturesState(stateSize);
  env->GetIntArrayRegion(javaDisplayFeaturesState, 0, stateSize,
                         &displayFeaturesState[0]);

  // TODO(boetger): update for https://github.com/flutter/flutter/issues/149033
  const flutter::ViewportMetrics metrics{
      static_cast<double>(devicePixelRatio),  // p_device_pixel_ratio
      static_cast<double>(physicalWidth),     // p_physical_width
      static_cast<double>(physicalHeight),    // p_physical_height
      static_cast<double>(physicalWidth),     // p_physical_min_width_constraint
      static_cast<double>(physicalWidth),     // p_physical_max_width_constraint
      static_cast<double>(physicalHeight),  // p_physical_min_height_constraint
      static_cast<double>(physicalHeight),  // p_physical_max_height_constraint
      static_cast<double>(physicalPaddingTop),     // p_physical_padding_top
      static_cast<double>(physicalPaddingRight),   // p_physical_padding_right
      static_cast<double>(physicalPaddingBottom),  // p_physical_padding_bottom
      static_cast<double>(physicalPaddingLeft),    // p_physical_padding_left
      static_cast<double>(physicalViewInsetTop),   // p_physical_view_inset_top
      static_cast<double>(
          physicalViewInsetRight),  // p_physical_view_inset_right
      static_cast<double>(
          physicalViewInsetBottom),  // p_physical_view_inset_bottom
      static_cast<double>(physicalViewInsetLeft),  // p_physical_view_inset_left
      static_cast<double>(
          systemGestureInsetTop),  // p_physical_system_gesture_inset_top
      static_cast<double>(
          systemGestureInsetRight),  // p_physical_system_gesture_inset_right
      static_cast<double>(
          systemGestureInsetBottom),  // p_physical_system_gesture_inset_bottom
      static_cast<double>(
          systemGestureInsetLeft),  // p_physical_system_gesture_inset_left
      static_cast<double>(physicalTouchSlop),  // p_physical_touch_slop
      displayFeaturesBounds,  // p_physical_display_features_bounds
      displayFeaturesType,    // p_physical_display_features_type
      displayFeaturesState,   // p_physical_display_features_state
      0,                      // p_display_id,
      static_cast<double>(
          physicalDisplayCornerRadiusTopLeft),  // p_physical_display_corner_radius_top_left
      static_cast<double>(
          physicalDisplayCornerRadiusTopRight),  // p_physical_display_corner_radius_top_right
      static_cast<double>(
          physicalDisplayCornerRadiusBottomRight),  // p_physical_display_corner_radius_bottom_right
      static_cast<double>(
          physicalDisplayCornerRadiusBottomLeft),  // p_physical_display_corner_radius_bottom_left
  };

  ANDROID_SHELL_HOLDER->GetPlatformView()->SetViewportMetrics(
      kFlutterImplicitViewId, metrics);
}

static void UpdateDisplayMetrics(JNIEnv* env,
                                 jobject jcaller,
                                 jlong shell_holder) {
  ANDROID_SHELL_HOLDER->UpdateDisplayMetrics();
}

static bool IsSurfaceControlEnabled(JNIEnv* env,
                                    jobject jcaller,
                                    jlong shell_holder) {
  return ANDROID_SHELL_HOLDER->IsSurfaceControlEnabled();
}

static jobject GetBitmap(JNIEnv* env, jobject jcaller, jlong shell_holder) {
  auto screenshot = ANDROID_SHELL_HOLDER->Screenshot(
      Rasterizer::ScreenshotType::UncompressedImage, false);
  if (screenshot.data == nullptr) {
    return nullptr;
  }

  jstring argb = env->NewStringUTF("ARGB_8888");
  if (argb == nullptr) {
    return nullptr;
  }

  jobject bitmap_config = env->CallStaticObjectMethod(
      g_bitmap_config_class->obj(), g_bitmap_config_value_of, argb);
  if (bitmap_config == nullptr) {
    return nullptr;
  }

  auto bitmap = env->CallStaticObjectMethod(
      g_bitmap_class->obj(), g_bitmap_create_bitmap_method,
      screenshot.frame_size.width, screenshot.frame_size.height, bitmap_config);

  fml::jni::ScopedJavaLocalRef<jobject> buffer(
      env,
      env->NewDirectByteBuffer(const_cast<uint8_t*>(screenshot.data->bytes()),
                               screenshot.data->size()));

  env->CallVoidMethod(bitmap, g_bitmap_copy_pixels_from_buffer_method,
                      buffer.obj());

  return bitmap;
}

static void DispatchPlatformMessage(JNIEnv* env,
                                    jobject jcaller,
                                    jlong shell_holder,
                                    jstring channel,
                                    jobject message,
                                    jint position,
                                    jint responseId) {
  ANDROID_SHELL_HOLDER->GetPlatformView()->DispatchPlatformMessage(
      env,                                         //
      fml::jni::JavaStringToString(env, channel),  //
      message,                                     //
      position,                                    //
      responseId                                   //
  );
}

static void DispatchEmptyPlatformMessage(JNIEnv* env,
                                         jobject jcaller,
                                         jlong shell_holder,
                                         jstring channel,
                                         jint responseId) {
  ANDROID_SHELL_HOLDER->GetPlatformView()->DispatchEmptyPlatformMessage(
      env,                                         //
      fml::jni::JavaStringToString(env, channel),  //
      responseId                                   //
  );
}

static void CleanupMessageData(JNIEnv* env,
                               jobject jcaller,
                               jlong message_data) {
  // Called from any thread.
  free(reinterpret_cast<void*>(message_data));
}

static void DispatchPointerDataPacket(JNIEnv* env,
                                      jobject jcaller,
                                      jlong shell_holder,
                                      jobject buffer,
                                      jint position) {
  uint8_t* data = static_cast<uint8_t*>(env->GetDirectBufferAddress(buffer));
  auto packet = std::make_unique<flutter::PointerDataPacket>(data, position);
  ANDROID_SHELL_HOLDER->GetPlatformView()->DispatchPointerDataPacket(
      std::move(packet));
}

static void DispatchSemanticsAction(JNIEnv* env,
                                    jobject jcaller,
                                    jlong shell_holder,
                                    jint id,
                                    jint action,
                                    jobject args,
                                    jint args_position) {
  ANDROID_SHELL_HOLDER->GetPlatformView()->DispatchSemanticsAction(
      env,           //
      id,            //
      action,        //
      args,          //
      args_position  //
  );
}

static void SetSemanticsEnabled(JNIEnv* env,
                                jobject jcaller,
                                jlong shell_holder,
                                jboolean enabled) {
  ANDROID_SHELL_HOLDER->GetPlatformView()->SetSemanticsEnabled(enabled);
}

static void SetAccessibilityFeatures(JNIEnv* env,
                                     jobject jcaller,
                                     jlong shell_holder,
                                     jint flags) {
  ANDROID_SHELL_HOLDER->GetPlatformView()->SetAccessibilityFeatures(flags);
}

static jboolean GetIsSoftwareRendering(JNIEnv* env, jobject jcaller) {
  return FlutterMain::Get().GetSettings().enable_software_rendering;
}

static void RegisterTexture(JNIEnv* env,
                            jobject jcaller,
                            jlong shell_holder,
                            jlong texture_id,
                            jobject surface_texture) {
  ANDROID_SHELL_HOLDER->GetPlatformView()->RegisterExternalTexture(
      static_cast<int64_t>(texture_id),                             //
      fml::jni::ScopedJavaGlobalRef<jobject>(env, surface_texture)  //
  );
}

static void RegisterImageTexture(JNIEnv* env,
                                 jobject jcaller,
                                 jlong shell_holder,
                                 jlong texture_id,
                                 jobject image_texture_entry,
                                 jboolean reset_on_background) {
  ImageExternalTexture::ImageLifecycle lifecycle =
      reset_on_background ? ImageExternalTexture::ImageLifecycle::kReset
                          : ImageExternalTexture::ImageLifecycle::kKeepAlive;

  ANDROID_SHELL_HOLDER->GetPlatformView()->RegisterImageTexture(
      static_cast<int64_t>(texture_id),                                  //
      fml::jni::ScopedJavaGlobalRef<jobject>(env, image_texture_entry),  //
      lifecycle                                                          //
  );
}

static void UnregisterTexture(JNIEnv* env,
                              jobject jcaller,
                              jlong shell_holder,
                              jlong texture_id) {
  ANDROID_SHELL_HOLDER->GetPlatformView()->UnregisterTexture(
      static_cast<int64_t>(texture_id));
}

static void MarkTextureFrameAvailable(JNIEnv* env,
                                      jobject jcaller,
                                      jlong shell_holder,
                                      jlong texture_id) {
  ANDROID_SHELL_HOLDER->GetPlatformView()->MarkTextureFrameAvailable(
      static_cast<int64_t>(texture_id));
}

static void ScheduleFrame(JNIEnv* env, jobject jcaller, jlong shell_holder) {
  ANDROID_SHELL_HOLDER->GetPlatformView()->ScheduleFrame();
}

static void InvokePlatformMessageResponseCallback(JNIEnv* env,
                                                  jobject jcaller,
                                                  jlong shell_holder,
                                                  jint responseId,
                                                  jobject message,
                                                  jint position) {
  uint8_t* response_data =
      static_cast<uint8_t*>(env->GetDirectBufferAddress(message));
  FML_DCHECK(response_data != nullptr);
  auto mapping = std::make_unique<fml::MallocMapping>(
      fml::MallocMapping::Copy(response_data, response_data + position));
  ANDROID_SHELL_HOLDER->GetPlatformMessageHandler()
      ->InvokePlatformMessageResponseCallback(responseId, std::move(mapping));
}

static void InvokePlatformMessageEmptyResponseCallback(JNIEnv* env,
                                                       jobject jcaller,
                                                       jlong shell_holder,
                                                       jint responseId) {
  ANDROID_SHELL_HOLDER->GetPlatformMessageHandler()
      ->InvokePlatformMessageEmptyResponseCallback(responseId);
}

static void NotifyLowMemoryWarning(JNIEnv* env,
                                   jobject obj,
                                   jlong shell_holder) {
  ANDROID_SHELL_HOLDER->NotifyLowMemoryWarning();
}

static jboolean FlutterTextUtilsIsEmoji(JNIEnv* env,
                                        jobject obj,
                                        jint codePoint) {
  return u_hasBinaryProperty(codePoint, UProperty::UCHAR_EMOJI);
}

static jboolean FlutterTextUtilsIsEmojiModifier(JNIEnv* env,
                                                jobject obj,
                                                jint codePoint) {
  return u_hasBinaryProperty(codePoint, UProperty::UCHAR_EMOJI_MODIFIER);
}

static jboolean FlutterTextUtilsIsEmojiModifierBase(JNIEnv* env,
                                                    jobject obj,
                                                    jint codePoint) {
  return u_hasBinaryProperty(codePoint, UProperty::UCHAR_EMOJI_MODIFIER_BASE);
}

static jboolean FlutterTextUtilsIsVariationSelector(JNIEnv* env,
                                                    jobject obj,
                                                    jint codePoint) {
  return u_hasBinaryProperty(codePoint, UProperty::UCHAR_VARIATION_SELECTOR);
}

static jboolean FlutterTextUtilsIsRegionalIndicator(JNIEnv* env,
                                                    jobject obj,
                                                    jint codePoint) {
  return u_hasBinaryProperty(codePoint, UProperty::UCHAR_REGIONAL_INDICATOR);
}

static void LoadLoadingUnitFailure(intptr_t loading_unit_id,
                                   const std::string& message,
                                   bool transient) {
  // TODO(garyq): Implement
}

static void DeferredComponentInstallFailure(JNIEnv* env,
                                            jobject obj,
                                            jint jLoadingUnitId,
                                            jstring jError,
                                            jboolean jTransient) {
  LoadLoadingUnitFailure(static_cast<intptr_t>(jLoadingUnitId),
                         fml::jni::JavaStringToString(env, jError),
                         static_cast<bool>(jTransient));
}

static void LoadDartDeferredLibrary(JNIEnv* env,
                                    jobject obj,
                                    jlong shell_holder,
                                    jint jLoadingUnitId,
                                    jobjectArray jSearchPaths) {
  // Convert java->c++
  intptr_t loading_unit_id = static_cast<intptr_t>(jLoadingUnitId);
  std::vector<std::string> search_paths =
      fml::jni::StringArrayToVector(env, jSearchPaths);

  // Use dlopen here to directly check if handle is nullptr before creating a
  // NativeLibrary.
  void* handle = nullptr;
  while (handle == nullptr && !search_paths.empty()) {
    std::string path = search_paths.back();
    handle = ::dlopen(path.c_str(), RTLD_NOW);
    search_paths.pop_back();
  }
  if (handle == nullptr) {
    LoadLoadingUnitFailure(loading_unit_id,
                           "No lib .so found for provided search paths.", true);
    return;
  }
  fml::RefPtr<fml::NativeLibrary> native_lib =
      fml::NativeLibrary::CreateWithHandle(handle, false);

  // Resolve symbols.
  std::unique_ptr<const fml::SymbolMapping> data_mapping =
      std::make_unique<const fml::SymbolMapping>(
          native_lib, DartSnapshot::kIsolateDataSymbol);
  std::unique_ptr<const fml::SymbolMapping> instructions_mapping =
      std::make_unique<const fml::SymbolMapping>(
          native_lib, DartSnapshot::kIsolateInstructionsSymbol);

  ANDROID_SHELL_HOLDER->GetPlatformView()->LoadDartDeferredLibrary(
      loading_unit_id, std::move(data_mapping),
      std::move(instructions_mapping));
}

static void UpdateJavaAssetManager(JNIEnv* env,
                                   jobject obj,
                                   jlong shell_holder,
                                   jobject jAssetManager,
                                   jstring jAssetBundlePath) {
  auto asset_resolver = std::make_unique<flutter::APKAssetProvider>(
      env,                                                   // jni environment
      jAssetManager,                                         // asset manager
      fml::jni::JavaStringToString(env, jAssetBundlePath));  // apk asset dir

  ANDROID_SHELL_HOLDER->GetPlatformView()->UpdateAssetResolverByType(
      std::move(asset_resolver),
      AssetResolver::AssetResolverType::kApkAssetProvider);
}

bool RegisterApi(JNIEnv* env) {
  static const JNINativeMethod flutter_jni_methods[] = {
      // Start of methods from FlutterJNI
      {
          .name = "nativeAttach",
          .signature = "(Lio/flutter/embedding/engine/FlutterJNI;)J",
          .fnPtr = reinterpret_cast<void*>(&AttachJNI),
      },
      {
          .name = "nativeDestroy",
          .signature = "(J)V",
          .fnPtr = reinterpret_cast<void*>(&DestroyJNI),
      },
      {
          .name = "nativeSpawn",
          .signature = "(JLjava/lang/String;Ljava/lang/String;Ljava/lang/"
                       "String;Ljava/util/List;J)Lio/flutter/"
                       "embedding/engine/FlutterJNI;",
          .fnPtr = reinterpret_cast<void*>(&SpawnJNI),
      },
      {
          .name = "nativeRunBundleAndSnapshotFromLibrary",
          .signature = "(JLjava/lang/String;Ljava/lang/String;"
                       "Ljava/lang/String;Landroid/content/res/"
                       "AssetManager;Ljava/util/List;J)V",
          .fnPtr = reinterpret_cast<void*>(&RunBundleAndSnapshotFromLibrary),
      },
      {
          .name = "nativeDispatchEmptyPlatformMessage",
          .signature = "(JLjava/lang/String;I)V",
          .fnPtr = reinterpret_cast<void*>(&DispatchEmptyPlatformMessage),
      },
      {
          .name = "nativeCleanupMessageData",
          .signature = "(J)V",
          .fnPtr = reinterpret_cast<void*>(&CleanupMessageData),
      },
      {
          .name = "nativeDispatchPlatformMessage",
          .signature = "(JLjava/lang/String;Ljava/nio/ByteBuffer;II)V",
          .fnPtr = reinterpret_cast<void*>(&DispatchPlatformMessage),
      },
      {
          .name = "nativeInvokePlatformMessageResponseCallback",
          .signature = "(JILjava/nio/ByteBuffer;I)V",
          .fnPtr =
              reinterpret_cast<void*>(&InvokePlatformMessageResponseCallback),
      },
      {
          .name = "nativeInvokePlatformMessageEmptyResponseCallback",
          .signature = "(JI)V",
          .fnPtr = reinterpret_cast<void*>(
              &InvokePlatformMessageEmptyResponseCallback),
      },
      {
          .name = "nativeNotifyLowMemoryWarning",
          .signature = "(J)V",
          .fnPtr = reinterpret_cast<void*>(&NotifyLowMemoryWarning),
      },

      // Start of methods from FlutterView
      {
          .name = "nativeGetBitmap",
          .signature = "(J)Landroid/graphics/Bitmap;",
          .fnPtr = reinterpret_cast<void*>(&GetBitmap),
      },
      {
          .name = "nativeSurfaceCreated",
          .signature = "(JLandroid/view/Surface;)V",
          .fnPtr = reinterpret_cast<void*>(&SurfaceCreated),
      },
      {
          .name = "nativeSurfaceWindowChanged",
          .signature = "(JLandroid/view/Surface;)V",
          .fnPtr = reinterpret_cast<void*>(&SurfaceWindowChanged),
      },
      {
          .name = "nativeSurfaceChanged",
          .signature = "(JII)V",
          .fnPtr = reinterpret_cast<void*>(&SurfaceChanged),
      },
      {
          .name = "nativeSurfaceDestroyed",
          .signature = "(J)V",
          .fnPtr = reinterpret_cast<void*>(&SurfaceDestroyed),
      },
      {
          .name = "nativeSetViewportMetrics",
<<<<<<< HEAD
          .signature = "(JFIIIIIIIIIIIIIII[I[I[IIIIIIIII)V",
=======
          .signature = "(JFIIIIIIIIIIIIIII[I[I[I)V",
>>>>>>> 109b65f0
          .fnPtr = reinterpret_cast<void*>(&SetViewportMetrics),
      },
      {
          .name = "nativeDispatchPointerDataPacket",
          .signature = "(JLjava/nio/ByteBuffer;I)V",
          .fnPtr = reinterpret_cast<void*>(&DispatchPointerDataPacket),
      },
      {
          .name = "nativeDispatchSemanticsAction",
          .signature = "(JIILjava/nio/ByteBuffer;I)V",
          .fnPtr = reinterpret_cast<void*>(&DispatchSemanticsAction),
      },
      {
          .name = "nativeSetSemanticsEnabled",
          .signature = "(JZ)V",
          .fnPtr = reinterpret_cast<void*>(&SetSemanticsEnabled),
      },
      {
          .name = "nativeSetAccessibilityFeatures",
          .signature = "(JI)V",
          .fnPtr = reinterpret_cast<void*>(&SetAccessibilityFeatures),
      },
      {
          .name = "nativeGetIsSoftwareRenderingEnabled",
          .signature = "()Z",
          .fnPtr = reinterpret_cast<void*>(&GetIsSoftwareRendering),
      },
      {
          .name = "nativeRegisterTexture",
          .signature = "(JJLjava/lang/ref/"
                       "WeakReference;)V",
          .fnPtr = reinterpret_cast<void*>(&RegisterTexture),
      },
      {
          .name = "nativeRegisterImageTexture",
          .signature = "(JJLjava/lang/ref/"
                       "WeakReference;Z)V",
          .fnPtr = reinterpret_cast<void*>(&RegisterImageTexture),
      },
      {
          .name = "nativeMarkTextureFrameAvailable",
          .signature = "(JJ)V",
          .fnPtr = reinterpret_cast<void*>(&MarkTextureFrameAvailable),
      },
      {
          .name = "nativeScheduleFrame",
          .signature = "(J)V",
          .fnPtr = reinterpret_cast<void*>(&ScheduleFrame),
      },
      {
          .name = "nativeUnregisterTexture",
          .signature = "(JJ)V",
          .fnPtr = reinterpret_cast<void*>(&UnregisterTexture),
      },
      // Methods for Dart callback functionality.
      {
          .name = "nativeLookupCallbackInformation",
          .signature = "(J)Lio/flutter/view/FlutterCallbackInformation;",
          .fnPtr = reinterpret_cast<void*>(&LookupCallbackInformation),
      },

      // Start of methods for FlutterTextUtils
      {
          .name = "nativeFlutterTextUtilsIsEmoji",
          .signature = "(I)Z",
          .fnPtr = reinterpret_cast<void*>(&FlutterTextUtilsIsEmoji),
      },
      {
          .name = "nativeFlutterTextUtilsIsEmojiModifier",
          .signature = "(I)Z",
          .fnPtr = reinterpret_cast<void*>(&FlutterTextUtilsIsEmojiModifier),
      },
      {
          .name = "nativeFlutterTextUtilsIsEmojiModifierBase",
          .signature = "(I)Z",
          .fnPtr =
              reinterpret_cast<void*>(&FlutterTextUtilsIsEmojiModifierBase),
      },
      {
          .name = "nativeFlutterTextUtilsIsVariationSelector",
          .signature = "(I)Z",
          .fnPtr =
              reinterpret_cast<void*>(&FlutterTextUtilsIsVariationSelector),
      },
      {
          .name = "nativeFlutterTextUtilsIsRegionalIndicator",
          .signature = "(I)Z",
          .fnPtr =
              reinterpret_cast<void*>(&FlutterTextUtilsIsRegionalIndicator),
      },
      {
          .name = "nativeLoadDartDeferredLibrary",
          .signature = "(JI[Ljava/lang/String;)V",
          .fnPtr = reinterpret_cast<void*>(&LoadDartDeferredLibrary),
      },
      {
          .name = "nativeUpdateJavaAssetManager",
          .signature =
              "(JLandroid/content/res/AssetManager;Ljava/lang/String;)V",
          .fnPtr = reinterpret_cast<void*>(&UpdateJavaAssetManager),
      },
      {
          .name = "nativeDeferredComponentInstallFailure",
          .signature = "(ILjava/lang/String;Z)V",
          .fnPtr = reinterpret_cast<void*>(&DeferredComponentInstallFailure),
      },
      {
          .name = "nativeUpdateDisplayMetrics",
          .signature = "(J)V",
          .fnPtr = reinterpret_cast<void*>(&UpdateDisplayMetrics),
      },
      {
          .name = "nativeIsSurfaceControlEnabled",
          .signature = "(J)Z",
          .fnPtr = reinterpret_cast<void*>(&IsSurfaceControlEnabled),
      }};

  if (env->RegisterNatives(g_flutter_jni_class->obj(), flutter_jni_methods,
                           std::size(flutter_jni_methods)) != 0) {
    FML_LOG(ERROR) << "Failed to RegisterNatives with FlutterJNI";
    return false;
  }

  g_jni_shell_holder_field = env->GetFieldID(
      g_flutter_jni_class->obj(), "nativeShellHolderId", "Ljava/lang/Long;");

  if (g_jni_shell_holder_field == nullptr) {
    FML_LOG(ERROR) << "Could not locate FlutterJNI's nativeShellHolderId field";
    return false;
  }

  g_jni_constructor =
      env->GetMethodID(g_flutter_jni_class->obj(), "<init>", "()V");

  if (g_jni_constructor == nullptr) {
    FML_LOG(ERROR) << "Could not locate FlutterJNI's constructor";
    return false;
  }

  g_long_constructor = env->GetStaticMethodID(g_java_long_class->obj(),
                                              "valueOf", "(J)Ljava/lang/Long;");
  if (g_long_constructor == nullptr) {
    FML_LOG(ERROR) << "Could not locate Long's constructor";
    return false;
  }

  FLUTTER_FOR_EACH_JNI_METHOD(FLUTTER_BIND_JNI)

  fml::jni::ScopedJavaLocalRef<jclass> overlay_surface_class(
      env, env->FindClass("io/flutter/embedding/engine/FlutterOverlaySurface"));
  if (overlay_surface_class.is_null()) {
    FML_LOG(ERROR) << "Could not locate FlutterOverlaySurface class";
    return false;
  }
  g_overlay_surface_id_method =
      env->GetMethodID(overlay_surface_class.obj(), "getId", "()I");
  if (g_overlay_surface_id_method == nullptr) {
    FML_LOG(ERROR) << "Could not locate FlutterOverlaySurface#getId() method";
    return false;
  }
  g_overlay_surface_surface_method = env->GetMethodID(
      overlay_surface_class.obj(), "getSurface", "()Landroid/view/Surface;");
  if (g_overlay_surface_surface_method == nullptr) {
    FML_LOG(ERROR)
        << "Could not locate FlutterOverlaySurface#getSurface() method";
    return false;
  }

  g_bitmap_class = new fml::jni::ScopedJavaGlobalRef<jclass>(
      env, env->FindClass("android/graphics/Bitmap"));
  if (g_bitmap_class->is_null()) {
    FML_LOG(ERROR) << "Could not locate Bitmap Class";
    return false;
  }

  g_bitmap_create_bitmap_method = env->GetStaticMethodID(
      g_bitmap_class->obj(), "createBitmap",
      "(IILandroid/graphics/Bitmap$Config;)Landroid/graphics/Bitmap;");
  if (g_bitmap_create_bitmap_method == nullptr) {
    FML_LOG(ERROR) << "Could not locate Bitmap.createBitmap method";
    return false;
  }

  g_bitmap_copy_pixels_from_buffer_method = env->GetMethodID(
      g_bitmap_class->obj(), "copyPixelsFromBuffer", "(Ljava/nio/Buffer;)V");
  if (g_bitmap_copy_pixels_from_buffer_method == nullptr) {
    FML_LOG(ERROR) << "Could not locate Bitmap.copyPixelsFromBuffer method";
    return false;
  }

  g_bitmap_config_class = new fml::jni::ScopedJavaGlobalRef<jclass>(
      env, env->FindClass("android/graphics/Bitmap$Config"));
  if (g_bitmap_config_class->is_null()) {
    FML_LOG(ERROR) << "Could not locate Bitmap.Config Class";
    return false;
  }

  g_bitmap_config_value_of = env->GetStaticMethodID(
      g_bitmap_config_class->obj(), "valueOf",
      "(Ljava/lang/String;)Landroid/graphics/Bitmap$Config;");
  if (g_bitmap_config_value_of == nullptr) {
    FML_LOG(ERROR) << "Could not locate Bitmap.Config.valueOf method";
    return false;
  }

  return true;
}

bool PlatformViewAndroid::Register(JNIEnv* env) {
  if (env == nullptr) {
    FML_LOG(ERROR) << "No JNIEnv provided";
    return false;
  }

  g_flutter_callback_info_class = new fml::jni::ScopedJavaGlobalRef<jclass>(
      env, env->FindClass("io/flutter/view/FlutterCallbackInformation"));
  if (g_flutter_callback_info_class->is_null()) {
    FML_LOG(ERROR) << "Could not locate FlutterCallbackInformation class";
    return false;
  }

  g_flutter_callback_info_constructor = env->GetMethodID(
      g_flutter_callback_info_class->obj(), "<init>",
      "(Ljava/lang/String;Ljava/lang/String;Ljava/lang/String;)V");
  if (g_flutter_callback_info_constructor == nullptr) {
    FML_LOG(ERROR) << "Could not locate FlutterCallbackInformation constructor";
    return false;
  }

  g_flutter_jni_class = new fml::jni::ScopedJavaGlobalRef<jclass>(
      env, env->FindClass("io/flutter/embedding/engine/FlutterJNI"));
  if (g_flutter_jni_class->is_null()) {
    FML_LOG(ERROR) << "Failed to find FlutterJNI Class.";
    return false;
  }

  g_mutators_stack_class = new fml::jni::ScopedJavaGlobalRef<jclass>(
      env,
      env->FindClass(
          "io/flutter/embedding/engine/mutatorsstack/FlutterMutatorsStack"));
  if (g_mutators_stack_class == nullptr) {
    FML_LOG(ERROR) << "Could not locate FlutterMutatorsStack";
    return false;
  }

  g_mutators_stack_init_method =
      env->GetMethodID(g_mutators_stack_class->obj(), "<init>", "()V");
  if (g_mutators_stack_init_method == nullptr) {
    FML_LOG(ERROR) << "Could not locate FlutterMutatorsStack.init method";
    return false;
  }

  g_mutators_stack_push_transform_method =
      env->GetMethodID(g_mutators_stack_class->obj(), "pushTransform", "([F)V");
  if (g_mutators_stack_push_transform_method == nullptr) {
    FML_LOG(ERROR)
        << "Could not locate FlutterMutatorsStack.pushTransform method";
    return false;
  }

  g_mutators_stack_push_cliprect_method = env->GetMethodID(
      g_mutators_stack_class->obj(), "pushClipRect", "(IIII)V");
  if (g_mutators_stack_push_cliprect_method == nullptr) {
    FML_LOG(ERROR)
        << "Could not locate FlutterMutatorsStack.pushClipRect method";
    return false;
  }

  g_mutators_stack_push_cliprrect_method = env->GetMethodID(
      g_mutators_stack_class->obj(), "pushClipRRect", "(IIII[F)V");
  if (g_mutators_stack_push_cliprrect_method == nullptr) {
    FML_LOG(ERROR)
        << "Could not locate FlutterMutatorsStack.pushClipRRect method";
    return false;
  }

  g_mutators_stack_push_opacity_method =
      env->GetMethodID(g_mutators_stack_class->obj(), "pushOpacity", "(F)V");
  if (g_mutators_stack_push_opacity_method == nullptr) {
    FML_LOG(ERROR)
        << "Could not locate FlutterMutatorsStack.pushOpacity method";
    return false;
  }

  g_mutators_stack_push_clippath_method =
      env->GetMethodID(g_mutators_stack_class->obj(), "pushClipPath",
                       "(Landroid/graphics/Path;)V");
  if (g_mutators_stack_push_clippath_method == nullptr) {
    FML_LOG(ERROR)
        << "Could not locate FlutterMutatorsStack.pushClipPath method";
    return false;
  }

  g_java_weak_reference_class = new fml::jni::ScopedJavaGlobalRef<jclass>(
      env, env->FindClass("java/lang/ref/WeakReference"));
  if (g_java_weak_reference_class->is_null()) {
    FML_LOG(ERROR) << "Could not locate WeakReference class";
    return false;
  }

  g_java_weak_reference_get_method = env->GetMethodID(
      g_java_weak_reference_class->obj(), "get", "()Ljava/lang/Object;");
  if (g_java_weak_reference_get_method == nullptr) {
    FML_LOG(ERROR) << "Could not locate WeakReference.get method";
    return false;
  }

  g_texture_wrapper_class = new fml::jni::ScopedJavaGlobalRef<jclass>(
      env, env->FindClass(
               "io/flutter/embedding/engine/renderer/SurfaceTextureWrapper"));
  if (g_texture_wrapper_class->is_null()) {
    FML_LOG(ERROR) << "Could not locate SurfaceTextureWrapper class";
    return false;
  }

  g_attach_to_gl_context_method = env->GetMethodID(
      g_texture_wrapper_class->obj(), "attachToGLContext", "(I)V");

  if (g_attach_to_gl_context_method == nullptr) {
    FML_LOG(ERROR) << "Could not locate attachToGlContext method";
    return false;
  }

  g_surface_texture_wrapper_should_update =
      env->GetMethodID(g_texture_wrapper_class->obj(), "shouldUpdate", "()Z");

  if (g_surface_texture_wrapper_should_update == nullptr) {
    FML_LOG(ERROR)
        << "Could not locate SurfaceTextureWrapper.shouldUpdate method";
    return false;
  }

  g_update_tex_image_method =
      env->GetMethodID(g_texture_wrapper_class->obj(), "updateTexImage", "()V");

  if (g_update_tex_image_method == nullptr) {
    FML_LOG(ERROR) << "Could not locate updateTexImage method";
    return false;
  }

  g_get_transform_matrix_method = env->GetMethodID(
      g_texture_wrapper_class->obj(), "getTransformMatrix", "([F)V");

  if (g_get_transform_matrix_method == nullptr) {
    FML_LOG(ERROR) << "Could not locate getTransformMatrix method";
    return false;
  }

  g_detach_from_gl_context_method = env->GetMethodID(
      g_texture_wrapper_class->obj(), "detachFromGLContext", "()V");

  if (g_detach_from_gl_context_method == nullptr) {
    FML_LOG(ERROR) << "Could not locate detachFromGlContext method";
    return false;
  }
  g_image_consumer_texture_registry_interface =
      new fml::jni::ScopedJavaGlobalRef<jclass>(
          env, env->FindClass("io/flutter/view/TextureRegistry$ImageConsumer"));
  if (g_image_consumer_texture_registry_interface->is_null()) {
    FML_LOG(ERROR) << "Could not locate TextureRegistry.ImageConsumer class";
    return false;
  }

  g_acquire_latest_image_method =
      env->GetMethodID(g_image_consumer_texture_registry_interface->obj(),
                       "acquireLatestImage", "()Landroid/media/Image;");
  if (g_acquire_latest_image_method == nullptr) {
    FML_LOG(ERROR) << "Could not locate acquireLatestImage on "
                      "TextureRegistry.ImageConsumer class";
    return false;
  }

  g_image_class = new fml::jni::ScopedJavaGlobalRef<jclass>(
      env, env->FindClass("android/media/Image"));
  if (g_image_class->is_null()) {
    FML_LOG(ERROR) << "Could not locate Image class";
    return false;
  }

  // Ensure we don't have any pending exceptions.
  FML_CHECK(fml::jni::CheckException(env));

  g_image_get_hardware_buffer_method =
      env->GetMethodID(g_image_class->obj(), "getHardwareBuffer",
                       "()Landroid/hardware/HardwareBuffer;");

  if (g_image_get_hardware_buffer_method == nullptr) {
    // Continue on as this method may not exist at API <= 29.
    fml::jni::ClearException(env, true);
  }

  g_image_close_method = env->GetMethodID(g_image_class->obj(), "close", "()V");

  if (g_image_close_method == nullptr) {
    FML_LOG(ERROR) << "Could not locate close on Image class";
    return false;
  }

  // Ensure we don't have any pending exceptions.
  FML_CHECK(fml::jni::CheckException(env));
  g_hardware_buffer_class = new fml::jni::ScopedJavaGlobalRef<jclass>(
      env, env->FindClass("android/hardware/HardwareBuffer"));

  if (!g_hardware_buffer_class->is_null()) {
    g_hardware_buffer_close_method =
        env->GetMethodID(g_hardware_buffer_class->obj(), "close", "()V");
    if (g_hardware_buffer_close_method == nullptr) {
      // Continue on as this class may not exist at API <= 26.
      fml::jni::ClearException(env, true);
    }
  } else {
    // Continue on as this class may not exist at API <= 26.
    fml::jni::ClearException(env, true);
  }

  g_compute_platform_resolved_locale_method = env->GetMethodID(
      g_flutter_jni_class->obj(), "computePlatformResolvedLocale",
      "([Ljava/lang/String;)[Ljava/lang/String;");

  if (g_compute_platform_resolved_locale_method == nullptr) {
    FML_LOG(ERROR) << "Could not locate computePlatformResolvedLocale method";
    return false;
  }

  g_request_dart_deferred_library_method = env->GetMethodID(
      g_flutter_jni_class->obj(), "requestDartDeferredLibrary", "(I)V");

  if (g_request_dart_deferred_library_method == nullptr) {
    FML_LOG(ERROR) << "Could not locate requestDartDeferredLibrary method";
    return false;
  }

  g_java_long_class = new fml::jni::ScopedJavaGlobalRef<jclass>(
      env, env->FindClass("java/lang/Long"));
  if (g_java_long_class->is_null()) {
    FML_LOG(ERROR) << "Could not locate java.lang.Long class";
    return false;
  }

  // Android path class and methods.
  path_class = new fml::jni::ScopedJavaGlobalRef<jclass>(
      env, env->FindClass("android/graphics/Path"));
  if (path_class->is_null()) {
    FML_LOG(ERROR) << "Could not locate android.graphics.Path class";
    return false;
  }

  path_constructor = env->GetMethodID(path_class->obj(), "<init>", "()V");
  if (path_constructor == nullptr) {
    FML_LOG(ERROR) << "Could not locate android.graphics.Path constructor";
    return false;
  }

  path_set_fill_type_method = env->GetMethodID(
      path_class->obj(), "setFillType", "(Landroid/graphics/Path$FillType;)V");
  if (path_set_fill_type_method == nullptr) {
    FML_LOG(ERROR)
        << "Could not locate android.graphics.Path.setFillType method";
    return false;
  }

  path_move_to_method = env->GetMethodID(path_class->obj(), "moveTo", "(FF)V");
  if (path_move_to_method == nullptr) {
    FML_LOG(ERROR) << "Could not locate android.graphics.Path.moveTo method";
    return false;
  }
  path_line_to_method = env->GetMethodID(path_class->obj(), "lineTo", "(FF)V");
  if (path_line_to_method == nullptr) {
    FML_LOG(ERROR) << "Could not locate android.graphics.Path.lineTo method";
    return false;
  }
  path_quad_to_method =
      env->GetMethodID(path_class->obj(), "quadTo", "(FFFF)V");
  if (path_quad_to_method == nullptr) {
    FML_LOG(ERROR) << "Could not locate android.graphics.Path.quadTo method";
    return false;
  }
  path_cubic_to_method =
      env->GetMethodID(path_class->obj(), "cubicTo", "(FFFFFF)V");
  if (path_cubic_to_method == nullptr) {
    FML_LOG(ERROR) << "Could not locate android.graphics.Path.cubicTo method";
    return false;
  }
  // Ensure we don't have any pending exceptions.
  FML_CHECK(fml::jni::CheckException(env));

  path_conic_to_method =
      env->GetMethodID(path_class->obj(), "conicTo", "(FFFFF)V");
  if (path_conic_to_method == nullptr) {
    // Continue on as this method may not exist at API <= 34.
    fml::jni::ClearException(env, true);
  }
  path_close_method = env->GetMethodID(path_class->obj(), "close", "()V");
  if (path_close_method == nullptr) {
    FML_LOG(ERROR) << "Could not locate android.graphics.Path.close method";
    return false;
  }

  g_path_fill_type_class = new fml::jni::ScopedJavaGlobalRef<jclass>(
      env, env->FindClass("android/graphics/Path$FillType"));
  if (g_path_fill_type_class->is_null()) {
    FML_LOG(ERROR) << "Could not locate android.graphics.Path$FillType class";
    return false;
  }

  g_path_fill_type_winding_field =
      env->GetStaticFieldID(g_path_fill_type_class->obj(), "WINDING",
                            "Landroid/graphics/Path$FillType;");
  if (g_path_fill_type_winding_field == nullptr) {
    FML_LOG(ERROR) << "Could not locate Path.FillType.WINDING field";
    return false;
  }

  g_path_fill_type_even_odd_field =
      env->GetStaticFieldID(g_path_fill_type_class->obj(), "EVEN_ODD",
                            "Landroid/graphics/Path$FillType;");
  if (g_path_fill_type_even_odd_field == nullptr) {
    FML_LOG(ERROR) << "Could not locate Path.FillType.EVEN_ODD field";
    return false;
  }

  return RegisterApi(env);
}

PlatformViewAndroidJNIImpl::PlatformViewAndroidJNIImpl(
    const fml::jni::JavaObjectWeakGlobalRef& java_object)
    : java_object_(java_object) {}

PlatformViewAndroidJNIImpl::~PlatformViewAndroidJNIImpl() = default;

void PlatformViewAndroidJNIImpl::FlutterViewHandlePlatformMessage(
    std::unique_ptr<flutter::PlatformMessage> message,
    int responseId) {
  // Called from any thread.
  JNIEnv* env = fml::jni::AttachCurrentThread();

  auto java_object = java_object_.get(env);
  if (java_object.is_null()) {
    return;
  }

  fml::jni::ScopedJavaLocalRef<jstring> java_channel =
      fml::jni::StringToJavaString(env, message->channel());

  if (message->hasData()) {
    fml::jni::ScopedJavaLocalRef<jobject> message_array(
        env, env->NewDirectByteBuffer(
                 const_cast<uint8_t*>(message->data().GetMapping()),
                 message->data().GetSize()));
    // Message data is deleted in CleanupMessageData.
    fml::MallocMapping mapping = message->releaseData();
    env->CallVoidMethod(java_object.obj(), g_handle_platform_message_method,
                        java_channel.obj(), message_array.obj(), responseId,
                        reinterpret_cast<jlong>(mapping.Release()));
  } else {
    env->CallVoidMethod(java_object.obj(), g_handle_platform_message_method,
                        java_channel.obj(), nullptr, responseId, nullptr);
  }

  FML_CHECK(fml::jni::CheckException(env));
}

void PlatformViewAndroidJNIImpl::FlutterViewSetApplicationLocale(
    std::string locale) {
  JNIEnv* env = fml::jni::AttachCurrentThread();

  auto java_object = java_object_.get(env);
  if (java_object.is_null()) {
    return;
  }

  fml::jni::ScopedJavaLocalRef<jstring> jlocale =
      fml::jni::StringToJavaString(env, locale);

  env->CallVoidMethod(java_object.obj(), g_set_application_locale_method,
                      jlocale.obj());

  FML_CHECK(fml::jni::CheckException(env));
}

void PlatformViewAndroidJNIImpl::FlutterViewHandlePlatformMessageResponse(
    int responseId,
    std::unique_ptr<fml::Mapping> data) {
  // We are on the platform thread. Attempt to get the strong reference to
  // the Java object.
  JNIEnv* env = fml::jni::AttachCurrentThread();

  auto java_object = java_object_.get(env);
  if (java_object.is_null()) {
    // The Java object was collected before this message response got to
    // it. Drop the response on the floor.
    return;
  }
  if (data == nullptr) {  // Empty response.
    env->CallVoidMethod(java_object.obj(),
                        g_handle_platform_message_response_method, responseId,
                        nullptr);
  } else {
    // Convert the vector to a Java byte array.
    fml::jni::ScopedJavaLocalRef<jobject> data_array(
        env, env->NewDirectByteBuffer(const_cast<uint8_t*>(data->GetMapping()),
                                      data->GetSize()));

    env->CallVoidMethod(java_object.obj(),
                        g_handle_platform_message_response_method, responseId,
                        data_array.obj());
  }

  FML_CHECK(fml::jni::CheckException(env));
}

double PlatformViewAndroidJNIImpl::FlutterViewGetScaledFontSize(
    double font_size,
    int configuration_id) const {
  JNIEnv* env = fml::jni::AttachCurrentThread();

  auto java_object = java_object_.get(env);
  if (java_object.is_null()) {
    return -3;
  }

  const jfloat scaledSize = env->CallFloatMethod(
      java_object.obj(), g_get_scaled_font_size_method,
      static_cast<jfloat>(font_size), static_cast<jint>(configuration_id));
  FML_CHECK(fml::jni::CheckException(env));
  return static_cast<double>(scaledSize);
}

void PlatformViewAndroidJNIImpl::FlutterViewUpdateSemantics(
    std::vector<uint8_t> buffer,
    std::vector<std::string> strings,
    std::vector<std::vector<uint8_t>> string_attribute_args) {
  JNIEnv* env = fml::jni::AttachCurrentThread();

  auto java_object = java_object_.get(env);
  if (java_object.is_null()) {
    return;
  }

  fml::jni::ScopedJavaLocalRef<jobject> direct_buffer(
      env, env->NewDirectByteBuffer(buffer.data(), buffer.size()));
  fml::jni::ScopedJavaLocalRef<jobjectArray> jstrings =
      fml::jni::VectorToStringArray(env, strings);
  fml::jni::ScopedJavaLocalRef<jobjectArray> jstring_attribute_args =
      fml::jni::VectorToBufferArray(env, string_attribute_args);

  env->CallVoidMethod(java_object.obj(), g_update_semantics_method,
                      direct_buffer.obj(), jstrings.obj(),
                      jstring_attribute_args.obj());

  FML_CHECK(fml::jni::CheckException(env));
}

void PlatformViewAndroidJNIImpl::FlutterViewUpdateCustomAccessibilityActions(
    std::vector<uint8_t> actions_buffer,
    std::vector<std::string> strings) {
  JNIEnv* env = fml::jni::AttachCurrentThread();

  auto java_object = java_object_.get(env);
  if (java_object.is_null()) {
    return;
  }

  fml::jni::ScopedJavaLocalRef<jobject> direct_actions_buffer(
      env,
      env->NewDirectByteBuffer(actions_buffer.data(), actions_buffer.size()));

  fml::jni::ScopedJavaLocalRef<jobjectArray> jstrings =
      fml::jni::VectorToStringArray(env, strings);

  env->CallVoidMethod(java_object.obj(),
                      g_update_custom_accessibility_actions_method,
                      direct_actions_buffer.obj(), jstrings.obj());

  FML_CHECK(fml::jni::CheckException(env));
}

void PlatformViewAndroidJNIImpl::FlutterViewOnFirstFrame() {
  JNIEnv* env = fml::jni::AttachCurrentThread();

  auto java_object = java_object_.get(env);
  if (java_object.is_null()) {
    return;
  }

  env->CallVoidMethod(java_object.obj(), g_on_first_frame_method);

  FML_CHECK(fml::jni::CheckException(env));
}

void PlatformViewAndroidJNIImpl::FlutterViewOnPreEngineRestart() {
  JNIEnv* env = fml::jni::AttachCurrentThread();

  auto java_object = java_object_.get(env);
  if (java_object.is_null()) {
    return;
  }

  env->CallVoidMethod(java_object.obj(), g_on_engine_restart_method);

  FML_CHECK(fml::jni::CheckException(env));
}

void PlatformViewAndroidJNIImpl::SurfaceTextureAttachToGLContext(
    JavaLocalRef surface_texture,
    int textureId) {
  JNIEnv* env = fml::jni::AttachCurrentThread();

  if (surface_texture.is_null()) {
    return;
  }

  fml::jni::ScopedJavaLocalRef<jobject> surface_texture_local_ref(
      env, env->CallObjectMethod(surface_texture.obj(),
                                 g_java_weak_reference_get_method));

  if (surface_texture_local_ref.is_null()) {
    return;
  }

  env->CallVoidMethod(surface_texture_local_ref.obj(),
                      g_attach_to_gl_context_method, textureId);

  FML_CHECK(fml::jni::CheckException(env));
}

bool PlatformViewAndroidJNIImpl::SurfaceTextureShouldUpdate(
    JavaLocalRef surface_texture) {
  JNIEnv* env = fml::jni::AttachCurrentThread();

  if (surface_texture.is_null()) {
    return false;
  }

  fml::jni::ScopedJavaLocalRef<jobject> surface_texture_local_ref(
      env, env->CallObjectMethod(surface_texture.obj(),
                                 g_java_weak_reference_get_method));
  if (surface_texture_local_ref.is_null()) {
    return false;
  }

  jboolean shouldUpdate = env->CallBooleanMethod(
      surface_texture_local_ref.obj(), g_surface_texture_wrapper_should_update);

  FML_CHECK(fml::jni::CheckException(env));

  return shouldUpdate;
}

void PlatformViewAndroidJNIImpl::SurfaceTextureUpdateTexImage(
    JavaLocalRef surface_texture) {
  JNIEnv* env = fml::jni::AttachCurrentThread();

  if (surface_texture.is_null()) {
    return;
  }

  fml::jni::ScopedJavaLocalRef<jobject> surface_texture_local_ref(
      env, env->CallObjectMethod(surface_texture.obj(),
                                 g_java_weak_reference_get_method));
  if (surface_texture_local_ref.is_null()) {
    return;
  }

  env->CallVoidMethod(surface_texture_local_ref.obj(),
                      g_update_tex_image_method);

  FML_CHECK(fml::jni::CheckException(env));
}

SkM44 PlatformViewAndroidJNIImpl::SurfaceTextureGetTransformMatrix(
    JavaLocalRef surface_texture) {
  JNIEnv* env = fml::jni::AttachCurrentThread();

  if (surface_texture.is_null()) {
    return {};
  }

  fml::jni::ScopedJavaLocalRef<jobject> surface_texture_local_ref(
      env, env->CallObjectMethod(surface_texture.obj(),
                                 g_java_weak_reference_get_method));
  if (surface_texture_local_ref.is_null()) {
    return {};
  }

  fml::jni::ScopedJavaLocalRef<jfloatArray> transformMatrix(
      env, env->NewFloatArray(16));

  env->CallVoidMethod(surface_texture_local_ref.obj(),
                      g_get_transform_matrix_method, transformMatrix.obj());
  FML_CHECK(fml::jni::CheckException(env));

  float* m = env->GetFloatArrayElements(transformMatrix.obj(), nullptr);

  static_assert(sizeof(SkScalar) == sizeof(float));
  const auto transform = SkM44::ColMajor(m);

  env->ReleaseFloatArrayElements(transformMatrix.obj(), m, JNI_ABORT);

  return transform;
}

void PlatformViewAndroidJNIImpl::SurfaceTextureDetachFromGLContext(
    JavaLocalRef surface_texture) {
  JNIEnv* env = fml::jni::AttachCurrentThread();

  if (surface_texture.is_null()) {
    return;
  }

  fml::jni::ScopedJavaLocalRef<jobject> surface_texture_local_ref(
      env, env->CallObjectMethod(surface_texture.obj(),
                                 g_java_weak_reference_get_method));
  if (surface_texture_local_ref.is_null()) {
    return;
  }

  env->CallVoidMethod(surface_texture_local_ref.obj(),
                      g_detach_from_gl_context_method);

  FML_CHECK(fml::jni::CheckException(env));
}

JavaLocalRef
PlatformViewAndroidJNIImpl::ImageProducerTextureEntryAcquireLatestImage(
    JavaLocalRef image_producer_texture_entry) {
  JNIEnv* env = fml::jni::AttachCurrentThread();

  if (image_producer_texture_entry.is_null()) {
    // Return null.
    return JavaLocalRef();
  }

  // Convert the weak reference to ImageTextureEntry into a strong local
  // reference.
  fml::jni::ScopedJavaLocalRef<jobject> image_producer_texture_entry_local_ref(
      env, env->CallObjectMethod(image_producer_texture_entry.obj(),
                                 g_java_weak_reference_get_method));

  if (image_producer_texture_entry_local_ref.is_null()) {
    // Return null.
    return JavaLocalRef();
  }

  JavaLocalRef r = JavaLocalRef(
      env, env->CallObjectMethod(image_producer_texture_entry_local_ref.obj(),
                                 g_acquire_latest_image_method));
  if (fml::jni::CheckException(env)) {
    return r;
  }
  // Return null.
  return JavaLocalRef();
}

JavaLocalRef PlatformViewAndroidJNIImpl::ImageGetHardwareBuffer(
    JavaLocalRef image) {
  FML_CHECK(g_image_get_hardware_buffer_method != nullptr);
  JNIEnv* env = fml::jni::AttachCurrentThread();
  if (image.is_null()) {
    // Return null.
    return JavaLocalRef();
  }
  JavaLocalRef r = JavaLocalRef(
      env,
      env->CallObjectMethod(image.obj(), g_image_get_hardware_buffer_method));
  FML_CHECK(fml::jni::CheckException(env));
  return r;
}

void PlatformViewAndroidJNIImpl::ImageClose(JavaLocalRef image) {
  JNIEnv* env = fml::jni::AttachCurrentThread();
  if (image.is_null()) {
    return;
  }
  env->CallVoidMethod(image.obj(), g_image_close_method);
  FML_CHECK(fml::jni::CheckException(env));
}

void PlatformViewAndroidJNIImpl::HardwareBufferClose(
    JavaLocalRef hardware_buffer) {
  FML_CHECK(g_hardware_buffer_close_method != nullptr);
  JNIEnv* env = fml::jni::AttachCurrentThread();
  if (hardware_buffer.is_null()) {
    return;
  }
  env->CallVoidMethod(hardware_buffer.obj(), g_hardware_buffer_close_method);
  FML_CHECK(fml::jni::CheckException(env));
}

void PlatformViewAndroidJNIImpl::FlutterViewOnDisplayPlatformView(
    int view_id,
    int x,
    int y,
    int width,
    int height,
    int viewWidth,
    int viewHeight,
    MutatorsStack mutators_stack) {
  JNIEnv* env = fml::jni::AttachCurrentThread();
  auto java_object = java_object_.get(env);
  if (java_object.is_null()) {
    return;
  }

  jobject mutatorsStack = env->NewObject(g_mutators_stack_class->obj(),
                                         g_mutators_stack_init_method);

  std::vector<std::shared_ptr<Mutator>>::const_iterator iter =
      mutators_stack.Begin();
  while (iter != mutators_stack.End()) {
    switch ((*iter)->GetType()) {
      case MutatorType::kTransform: {
        const DlMatrix& matrix = (*iter)->GetMatrix();
        DlScalar matrix_array[9]{
            matrix.m[0], matrix.m[4], matrix.m[12],  //
            matrix.m[1], matrix.m[5], matrix.m[13],  //
            matrix.m[3], matrix.m[7], matrix.m[15],
        };
        fml::jni::ScopedJavaLocalRef<jfloatArray> transformMatrix(
            env, env->NewFloatArray(9));

        env->SetFloatArrayRegion(transformMatrix.obj(), 0, 9, matrix_array);
        env->CallVoidMethod(mutatorsStack,
                            g_mutators_stack_push_transform_method,
                            transformMatrix.obj());
        break;
      }
      case MutatorType::kClipRect: {
        const DlRect& rect = (*iter)->GetRect();
        env->CallVoidMethod(mutatorsStack,
                            g_mutators_stack_push_cliprect_method,
                            static_cast<int>(rect.GetLeft()),   //
                            static_cast<int>(rect.GetTop()),    //
                            static_cast<int>(rect.GetRight()),  //
                            static_cast<int>(rect.GetBottom()));
        break;
      }
      case MutatorType::kClipRRect: {
        const DlRoundRect& rrect = (*iter)->GetRRect();
        const DlRect& rect = rrect.GetBounds();
        const DlRoundingRadii radii = rrect.GetRadii();
        SkScalar radiis[8] = {
            radii.top_left.width,     radii.top_left.height,
            radii.top_right.width,    radii.top_right.height,
            radii.bottom_right.width, radii.bottom_right.height,
            radii.bottom_left.width,  radii.bottom_left.height,
        };
        fml::jni::ScopedJavaLocalRef<jfloatArray> radiisArray(
            env, env->NewFloatArray(8));
        env->SetFloatArrayRegion(radiisArray.obj(), 0, 8, radiis);
        env->CallVoidMethod(mutatorsStack,
                            g_mutators_stack_push_cliprrect_method,
                            static_cast<int>(rect.GetLeft()),    //
                            static_cast<int>(rect.GetTop()),     //
                            static_cast<int>(rect.GetRight()),   //
                            static_cast<int>(rect.GetBottom()),  //
                            radiisArray.obj());
        break;
      }
      case MutatorType::kClipRSE: {
        const DlRoundRect& rrect = (*iter)->GetRSEApproximation();
        const DlRect& rect = rrect.GetBounds();
        const DlRoundingRadii radii = rrect.GetRadii();
        SkScalar radiis[8] = {
            radii.top_left.width,     radii.top_left.height,
            radii.top_right.width,    radii.top_right.height,
            radii.bottom_right.width, radii.bottom_right.height,
            radii.bottom_left.width,  radii.bottom_left.height,
        };
        fml::jni::ScopedJavaLocalRef<jfloatArray> radiisArray(
            env, env->NewFloatArray(8));
        env->SetFloatArrayRegion(radiisArray.obj(), 0, 8, radiis);
        env->CallVoidMethod(mutatorsStack,
                            g_mutators_stack_push_cliprrect_method,
                            static_cast<int>(rect.GetLeft()),    //
                            static_cast<int>(rect.GetTop()),     //
                            static_cast<int>(rect.GetRight()),   //
                            static_cast<int>(rect.GetBottom()),  //
                            radiisArray.obj());
        break;
      }
      // TODO(cyanglaz): Implement other mutators.
      // https://github.com/flutter/flutter/issues/58426
      case MutatorType::kClipPath:
      case MutatorType::kOpacity:
      case MutatorType::kBackdropFilter:
      case MutatorType::kBackdropClipRect:
      case MutatorType::kBackdropClipRRect:
      case MutatorType::kBackdropClipRSuperellipse:
      case MutatorType::kBackdropClipPath:
        break;
    }
    ++iter;
  }

  env->CallVoidMethod(java_object.obj(), g_on_display_platform_view_method,
                      view_id, x, y, width, height, viewWidth, viewHeight,
                      mutatorsStack);

  FML_CHECK(fml::jni::CheckException(env));
}

void PlatformViewAndroidJNIImpl::FlutterViewDisplayOverlaySurface(
    int surface_id,
    int x,
    int y,
    int width,
    int height) {
  JNIEnv* env = fml::jni::AttachCurrentThread();

  auto java_object = java_object_.get(env);
  if (java_object.is_null()) {
    return;
  }

  env->CallVoidMethod(java_object.obj(), g_on_display_overlay_surface_method,
                      surface_id, x, y, width, height);

  FML_CHECK(fml::jni::CheckException(env));
}

void PlatformViewAndroidJNIImpl::FlutterViewBeginFrame() {
  JNIEnv* env = fml::jni::AttachCurrentThread();

  auto java_object = java_object_.get(env);
  if (java_object.is_null()) {
    return;
  }

  env->CallVoidMethod(java_object.obj(), g_on_begin_frame_method);

  FML_CHECK(fml::jni::CheckException(env));
}

void PlatformViewAndroidJNIImpl::FlutterViewEndFrame() {
  JNIEnv* env = fml::jni::AttachCurrentThread();

  auto java_object = java_object_.get(env);
  if (java_object.is_null()) {
    return;
  }

  env->CallVoidMethod(java_object.obj(), g_on_end_frame_method);

  FML_CHECK(fml::jni::CheckException(env));
}

std::unique_ptr<PlatformViewAndroidJNI::OverlayMetadata>
PlatformViewAndroidJNIImpl::FlutterViewCreateOverlaySurface() {
  JNIEnv* env = fml::jni::AttachCurrentThread();

  auto java_object = java_object_.get(env);
  if (java_object.is_null()) {
    return nullptr;
  }

  fml::jni::ScopedJavaLocalRef<jobject> overlay(
      env, env->CallObjectMethod(java_object.obj(),
                                 g_create_overlay_surface_method));
  FML_CHECK(fml::jni::CheckException(env));

  if (overlay.is_null()) {
    return std::make_unique<PlatformViewAndroidJNI::OverlayMetadata>(0,
                                                                     nullptr);
  }

  jint overlay_id =
      env->CallIntMethod(overlay.obj(), g_overlay_surface_id_method);

  jobject overlay_surface =
      env->CallObjectMethod(overlay.obj(), g_overlay_surface_surface_method);

  auto overlay_window = fml::MakeRefCounted<AndroidNativeWindow>(
      ANativeWindow_fromSurface(env, overlay_surface));

  return std::make_unique<PlatformViewAndroidJNI::OverlayMetadata>(
      overlay_id, std::move(overlay_window));
}

void PlatformViewAndroidJNIImpl::FlutterViewDestroyOverlaySurfaces() {
  JNIEnv* env = fml::jni::AttachCurrentThread();

  auto java_object = java_object_.get(env);
  if (java_object.is_null()) {
    return;
  }

  env->CallVoidMethod(java_object.obj(), g_destroy_overlay_surfaces_method);

  FML_CHECK(fml::jni::CheckException(env));
}

std::unique_ptr<std::vector<std::string>>
PlatformViewAndroidJNIImpl::FlutterViewComputePlatformResolvedLocale(
    std::vector<std::string> supported_locales_data) {
  JNIEnv* env = fml::jni::AttachCurrentThread();

  std::unique_ptr<std::vector<std::string>> out =
      std::make_unique<std::vector<std::string>>();

  auto java_object = java_object_.get(env);
  if (java_object.is_null()) {
    return out;
  }
  fml::jni::ScopedJavaLocalRef<jobjectArray> j_locales_data =
      fml::jni::VectorToStringArray(env, supported_locales_data);
  jobjectArray result = static_cast<jobjectArray>(env->CallObjectMethod(
      java_object.obj(), g_compute_platform_resolved_locale_method,
      j_locales_data.obj()));

  FML_CHECK(fml::jni::CheckException(env));

  int length = env->GetArrayLength(result);
  for (int i = 0; i < length; i++) {
    out->emplace_back(fml::jni::JavaStringToString(
        env, static_cast<jstring>(env->GetObjectArrayElement(result, i))));
  }
  return out;
}

double PlatformViewAndroidJNIImpl::GetDisplayRefreshRate() {
  JNIEnv* env = fml::jni::AttachCurrentThread();

  auto java_object = java_object_.get(env);
  if (java_object.is_null()) {
    return kUnknownDisplayRefreshRate;
  }

  fml::jni::ScopedJavaLocalRef<jclass> clazz(
      env, env->GetObjectClass(java_object.obj()));
  if (clazz.is_null()) {
    return kUnknownDisplayRefreshRate;
  }

  jfieldID fid = env->GetStaticFieldID(clazz.obj(), "refreshRateFPS", "F");
  return static_cast<double>(env->GetStaticFloatField(clazz.obj(), fid));
}

double PlatformViewAndroidJNIImpl::GetDisplayWidth() {
  JNIEnv* env = fml::jni::AttachCurrentThread();

  auto java_object = java_object_.get(env);
  if (java_object.is_null()) {
    return -1;
  }

  fml::jni::ScopedJavaLocalRef<jclass> clazz(
      env, env->GetObjectClass(java_object.obj()));
  if (clazz.is_null()) {
    return -1;
  }

  jfieldID fid = env->GetStaticFieldID(clazz.obj(), "displayWidth", "F");
  return static_cast<double>(env->GetStaticFloatField(clazz.obj(), fid));
}

double PlatformViewAndroidJNIImpl::GetDisplayHeight() {
  JNIEnv* env = fml::jni::AttachCurrentThread();

  auto java_object = java_object_.get(env);
  if (java_object.is_null()) {
    return -1;
  }

  fml::jni::ScopedJavaLocalRef<jclass> clazz(
      env, env->GetObjectClass(java_object.obj()));
  if (clazz.is_null()) {
    return -1;
  }

  jfieldID fid = env->GetStaticFieldID(clazz.obj(), "displayHeight", "F");
  return static_cast<double>(env->GetStaticFloatField(clazz.obj(), fid));
}

double PlatformViewAndroidJNIImpl::GetDisplayDensity() {
  JNIEnv* env = fml::jni::AttachCurrentThread();

  auto java_object = java_object_.get(env);
  if (java_object.is_null()) {
    return -1;
  }

  fml::jni::ScopedJavaLocalRef<jclass> clazz(
      env, env->GetObjectClass(java_object.obj()));
  if (clazz.is_null()) {
    return -1;
  }

  jfieldID fid = env->GetStaticFieldID(clazz.obj(), "displayDensity", "F");
  return static_cast<double>(env->GetStaticFloatField(clazz.obj(), fid));
}

bool PlatformViewAndroidJNIImpl::RequestDartDeferredLibrary(
    int loading_unit_id) {
  JNIEnv* env = fml::jni::AttachCurrentThread();

  auto java_object = java_object_.get(env);
  if (java_object.is_null()) {
    return true;
  }

  env->CallVoidMethod(java_object.obj(), g_request_dart_deferred_library_method,
                      loading_unit_id);

  FML_CHECK(fml::jni::CheckException(env));
  return true;
}

// New Platform View Support.

ASurfaceTransaction* PlatformViewAndroidJNIImpl::createTransaction() {
  JNIEnv* env = fml::jni::AttachCurrentThread();

  auto java_object = java_object_.get(env);
  if (java_object.is_null()) {
    return nullptr;
  }

  fml::jni::ScopedJavaLocalRef<jobject> transaction(
      env,
      env->CallObjectMethod(java_object.obj(), g_create_transaction_method));
  if (transaction.is_null()) {
    return nullptr;
  }
  FML_CHECK(fml::jni::CheckException(env));

  return impeller::android::GetProcTable().ASurfaceTransaction_fromJava(
      env, transaction.obj());
}

void PlatformViewAndroidJNIImpl::swapTransaction() {
  JNIEnv* env = fml::jni::AttachCurrentThread();

  auto java_object = java_object_.get(env);
  if (java_object.is_null()) {
    return;
  }

  env->CallVoidMethod(java_object.obj(), g_swap_transaction_method);

  FML_CHECK(fml::jni::CheckException(env));
}

void PlatformViewAndroidJNIImpl::applyTransaction() {
  JNIEnv* env = fml::jni::AttachCurrentThread();

  auto java_object = java_object_.get(env);
  if (java_object.is_null()) {
    return;
  }

  env->CallVoidMethod(java_object.obj(), g_apply_transaction_method);

  FML_CHECK(fml::jni::CheckException(env));
}

std::unique_ptr<PlatformViewAndroidJNI::OverlayMetadata>
PlatformViewAndroidJNIImpl::createOverlaySurface2() {
  JNIEnv* env = fml::jni::AttachCurrentThread();

  auto java_object = java_object_.get(env);
  if (java_object.is_null()) {
    return nullptr;
  }

  fml::jni::ScopedJavaLocalRef<jobject> overlay(
      env, env->CallObjectMethod(java_object.obj(),
                                 g_create_overlay_surface2_method));
  FML_CHECK(fml::jni::CheckException(env));

  if (overlay.is_null()) {
    return std::make_unique<PlatformViewAndroidJNI::OverlayMetadata>(0,
                                                                     nullptr);
  }

  jint overlay_id =
      env->CallIntMethod(overlay.obj(), g_overlay_surface_id_method);

  jobject overlay_surface =
      env->CallObjectMethod(overlay.obj(), g_overlay_surface_surface_method);

  auto overlay_window = fml::MakeRefCounted<AndroidNativeWindow>(
      ANativeWindow_fromSurface(env, overlay_surface));

  return std::make_unique<PlatformViewAndroidJNI::OverlayMetadata>(
      overlay_id, std::move(overlay_window));
}

void PlatformViewAndroidJNIImpl::destroyOverlaySurface2() {
  JNIEnv* env = fml::jni::AttachCurrentThread();

  auto java_object = java_object_.get(env);
  if (java_object.is_null()) {
    return;
  }

  env->CallVoidMethod(java_object.obj(), g_destroy_overlay_surface2_method);

  FML_CHECK(fml::jni::CheckException(env));
}

namespace {
class AndroidPathReceiver final : public DlPathReceiver {
 public:
  explicit AndroidPathReceiver(JNIEnv* env)
      : env_(env),
        android_path_(env->NewObject(path_class->obj(), path_constructor)) {}

  void SetFillType(DlPathFillType type) {
    jfieldID fill_type_field_id;
    switch (type) {
      case DlPathFillType::kOdd:
        fill_type_field_id = g_path_fill_type_even_odd_field;
        break;
      case DlPathFillType::kNonZero:
        fill_type_field_id = g_path_fill_type_winding_field;
        break;
      default:
        // DlPathFillType does not have corresponding kInverseEvenOdd or
        // kInverseWinding fill types.
        return;
    }

    // Get the static enum field value (Path.FillType.WINDING or
    // Path.FillType.EVEN_ODD)
    fml::jni::ScopedJavaLocalRef<jobject> fill_type_enum =
        fml::jni::ScopedJavaLocalRef<jobject>(
            env_, env_->GetStaticObjectField(g_path_fill_type_class->obj(),
                                             fill_type_field_id));
    FML_CHECK(fml::jni::CheckException(env_));
    FML_CHECK(!fill_type_enum.is_null());

    // Call Path.setFillType(Path.FillType)
    env_->CallVoidMethod(android_path_, path_set_fill_type_method,
                         fill_type_enum.obj());
    FML_CHECK(fml::jni::CheckException(env_));
  }

  void MoveTo(const DlPoint& p2, bool will_be_closed) override {
    env_->CallVoidMethod(android_path_, path_move_to_method, p2.x, p2.y);
  }
  void LineTo(const DlPoint& p2) override {
    env_->CallVoidMethod(android_path_, path_line_to_method, p2.x, p2.y);
  }
  void QuadTo(const DlPoint& cp, const DlPoint& p2) override {
    env_->CallVoidMethod(android_path_, path_quad_to_method,  //
                         cp.x, cp.y, p2.x, p2.y);
  }
  bool ConicTo(const DlPoint& cp, const DlPoint& p2, DlScalar weight) override {
    if (!path_conic_to_method) {
      return false;
    }
    env_->CallVoidMethod(android_path_, path_conic_to_method,  //
                         cp.x, cp.y, p2.x, p2.y, weight);
    return true;
  };
  void CubicTo(const DlPoint& cp1,
               const DlPoint& cp2,
               const DlPoint& p2) override {
    env_->CallVoidMethod(android_path_, path_cubic_to_method,  //
                         cp1.x, cp1.y, cp2.x, cp2.y, p2.x, p2.y);
  }
  void Close() override {
    env_->CallVoidMethod(android_path_, path_close_method);
  }

  jobject TakePath() const { return android_path_; }

 private:
  JNIEnv* env_;
  jobject android_path_;
};
}  // namespace

void PlatformViewAndroidJNIImpl::onDisplayPlatformView2(
    int32_t view_id,
    int32_t x,
    int32_t y,
    int32_t width,
    int32_t height,
    int32_t viewWidth,
    int32_t viewHeight,
    MutatorsStack mutators_stack) {
  JNIEnv* env = fml::jni::AttachCurrentThread();
  auto java_object = java_object_.get(env);
  if (java_object.is_null()) {
    return;
  }

  jobject mutatorsStack = env->NewObject(g_mutators_stack_class->obj(),
                                         g_mutators_stack_init_method);

  std::vector<std::shared_ptr<Mutator>>::const_iterator iter =
      mutators_stack.Begin();
  while (iter != mutators_stack.End()) {
    switch ((*iter)->GetType()) {
      case MutatorType::kTransform: {
        const DlMatrix& matrix = (*iter)->GetMatrix();
        DlScalar matrix_array[9]{
            matrix.m[0], matrix.m[4], matrix.m[12],  //
            matrix.m[1], matrix.m[5], matrix.m[13],  //
            matrix.m[3], matrix.m[7], matrix.m[15],
        };
        fml::jni::ScopedJavaLocalRef<jfloatArray> transformMatrix(
            env, env->NewFloatArray(9));

        env->SetFloatArrayRegion(transformMatrix.obj(), 0, 9, matrix_array);
        env->CallVoidMethod(mutatorsStack,
                            g_mutators_stack_push_transform_method,
                            transformMatrix.obj());
        break;
      }
      case MutatorType::kClipRect: {
        const DlRect& rect = (*iter)->GetRect();
        env->CallVoidMethod(mutatorsStack,
                            g_mutators_stack_push_cliprect_method,
                            static_cast<int>(rect.GetLeft()),   //
                            static_cast<int>(rect.GetTop()),    //
                            static_cast<int>(rect.GetRight()),  //
                            static_cast<int>(rect.GetBottom()));
        break;
      }
      case MutatorType::kClipRRect: {
        const DlRoundRect& rrect = (*iter)->GetRRect();
        const DlRect& rect = rrect.GetBounds();
        const DlRoundingRadii& radii = rrect.GetRadii();
        SkScalar radiis[8] = {
            radii.top_left.width,     radii.top_left.height,
            radii.top_right.width,    radii.top_right.height,
            radii.bottom_right.width, radii.bottom_right.height,
            radii.bottom_left.width,  radii.bottom_left.height,
        };
        fml::jni::ScopedJavaLocalRef<jfloatArray> radiisArray(
            env, env->NewFloatArray(8));
        env->SetFloatArrayRegion(radiisArray.obj(), 0, 8, radiis);
        env->CallVoidMethod(mutatorsStack,
                            g_mutators_stack_push_cliprrect_method,
                            static_cast<int>(rect.GetLeft()),    //
                            static_cast<int>(rect.GetTop()),     //
                            static_cast<int>(rect.GetRight()),   //
                            static_cast<int>(rect.GetBottom()),  //
                            radiisArray.obj());
        break;
      }
      case MutatorType::kClipRSE: {
        const DlRoundRect& rrect = (*iter)->GetRSEApproximation();
        const DlRect& rect = rrect.GetBounds();
        const DlRoundingRadii& radii = rrect.GetRadii();
        SkScalar radiis[8] = {
            radii.top_left.width,     radii.top_left.height,
            radii.top_right.width,    radii.top_right.height,
            radii.bottom_right.width, radii.bottom_right.height,
            radii.bottom_left.width,  radii.bottom_left.height,
        };
        fml::jni::ScopedJavaLocalRef<jfloatArray> radiisArray(
            env, env->NewFloatArray(8));
        env->SetFloatArrayRegion(radiisArray.obj(), 0, 8, radiis);
        env->CallVoidMethod(mutatorsStack,
                            g_mutators_stack_push_cliprrect_method,
                            static_cast<int>(rect.GetLeft()),    //
                            static_cast<int>(rect.GetTop()),     //
                            static_cast<int>(rect.GetRight()),   //
                            static_cast<int>(rect.GetBottom()),  //
                            radiisArray.obj());
        break;
      }
      case MutatorType::kOpacity: {
        float opacity = (*iter)->GetAlphaFloat();
        env->CallVoidMethod(mutatorsStack, g_mutators_stack_push_opacity_method,
                            opacity);
        break;
      }
      case MutatorType::kClipPath: {
        auto& dlPath = (*iter)->GetPath();
        // The layer mutator mechanism should have already caught and
        // redirected these simplified path cases, which is important because
        // the conics they generate (in the case of oval and rrect) will
        // not match the results of an impeller path conversion very closely.
        FML_DCHECK(!dlPath.IsRect());
        FML_DCHECK(!dlPath.IsOval());
        FML_DCHECK(!dlPath.IsRoundRect());

        // Define and populate an Android Path with data from the DlPath
        AndroidPathReceiver receiver(env);
        receiver.SetFillType(dlPath.GetFillType());

        // TODO(flar): https://github.com/flutter/flutter/issues/164808
        // Need to convert the fill type to the Android enum and
        // call setFillType on the path...
        dlPath.Dispatch(receiver);

        env->CallVoidMethod(mutatorsStack,
                            g_mutators_stack_push_clippath_method,
                            receiver.TakePath());
        break;
      }
      // TODO(cyanglaz): Implement other mutators.
      // https://github.com/flutter/flutter/issues/58426
      case MutatorType::kBackdropFilter:
      case MutatorType::kBackdropClipRect:
      case MutatorType::kBackdropClipRRect:
      case MutatorType::kBackdropClipRSuperellipse:
      case MutatorType::kBackdropClipPath:
        break;
    }
    ++iter;
  }

  env->CallVoidMethod(java_object.obj(), g_on_display_platform_view2_method,
                      view_id, x, y, width, height, viewWidth, viewHeight,
                      mutatorsStack);

  FML_CHECK(fml::jni::CheckException(env));
}

void PlatformViewAndroidJNIImpl::hidePlatformView2(int32_t view_id) {
  JNIEnv* env = fml::jni::AttachCurrentThread();
  auto java_object = java_object_.get(env);
  if (java_object.is_null()) {
    return;
  }

  env->CallVoidMethod(java_object.obj(), g_hide_platform_view2_method, view_id);
}

void PlatformViewAndroidJNIImpl::onEndFrame2() {
  JNIEnv* env = fml::jni::AttachCurrentThread();

  auto java_object = java_object_.get(env);
  if (java_object.is_null()) {
    return;
  }

  env->CallVoidMethod(java_object.obj(), g_on_end_frame2_method);

  FML_CHECK(fml::jni::CheckException(env));
}

void PlatformViewAndroidJNIImpl::showOverlaySurface2() {
  JNIEnv* env = fml::jni::AttachCurrentThread();

  auto java_object = java_object_.get(env);
  if (java_object.is_null()) {
    return;
  }

  env->CallVoidMethod(java_object.obj(), g_show_overlay_surface2_method);
  FML_CHECK(fml::jni::CheckException(env));
}

void PlatformViewAndroidJNIImpl::hideOverlaySurface2() {
  JNIEnv* env = fml::jni::AttachCurrentThread();

  auto java_object = java_object_.get(env);
  if (java_object.is_null()) {
    return;
  }

  env->CallVoidMethod(java_object.obj(), g_hide_overlay_surface2_method);
  FML_CHECK(fml::jni::CheckException(env));
}

}  // namespace flutter<|MERGE_RESOLUTION|>--- conflicted
+++ resolved
@@ -351,19 +351,11 @@
                                jint physicalTouchSlop,
                                jintArray javaDisplayFeaturesBounds,
                                jintArray javaDisplayFeaturesType,
-<<<<<<< HEAD
                                jintArray javaDisplayFeaturesState,
-                               jint physicalMinWidth,
-                               jint physicalMaxWidth,
-                               jint physicalMinHeight,
-                               jint physicalMaxHeight,
                                jint physicalDisplayCornerRadiusTopLeft,
                                jint physicalDisplayCornerRadiusTopRight,
                                jint physicalDisplayCornerRadiusBottomRight,
                                jint physicalDisplayCornerRadiusBottomLeft) {
-=======
-                               jintArray javaDisplayFeaturesState) {
->>>>>>> 109b65f0
   // Convert java->c++. javaDisplayFeaturesBounds, javaDisplayFeaturesType and
   // javaDisplayFeaturesState cannot be null
   jsize rectSize = env->GetArrayLength(javaDisplayFeaturesBounds);
@@ -818,11 +810,7 @@
       },
       {
           .name = "nativeSetViewportMetrics",
-<<<<<<< HEAD
-          .signature = "(JFIIIIIIIIIIIIIII[I[I[IIIIIIIII)V",
-=======
-          .signature = "(JFIIIIIIIIIIIIIII[I[I[I)V",
->>>>>>> 109b65f0
+          .signature = "(JFIIIIIIIIIIIIIII[I[I[IIIII)V",
           .fnPtr = reinterpret_cast<void*>(&SetViewportMetrics),
       },
       {
