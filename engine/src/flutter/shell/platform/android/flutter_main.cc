--- conflicted
+++ resolved
@@ -312,8 +312,6 @@
       return kVulkanUnsupportedFallback;
     }
 
-<<<<<<< HEAD
-=======
     __system_property_get("ro.com.google.clientidbase", product_model);
     if (strcmp(product_model, kAndroidHuawei) == 0) {
       // Avoid using Vulkan on Huawei as AHB imports do not
@@ -321,7 +319,6 @@
       return kVulkanUnsupportedFallback;
     }
 
->>>>>>> 31b3a7d8
     if (__system_property_find("ro.vendor.mediatek.platform") != nullptr) {
       // Probably MediaTek. Avoid Vulkan.
       return kVulkanUnsupportedFallback;
