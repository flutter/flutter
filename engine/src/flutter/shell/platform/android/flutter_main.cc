--- conflicted
+++ resolved
@@ -312,15 +312,14 @@
       return kVulkanUnsupportedFallback;
     }
 
-<<<<<<< HEAD
     __system_property_get("ro.com.google.clientidbase", product_model);
     if (strcmp(product_model, kAndroidHuawei) == 0) {
       // Avoid using Vulkan on Huawei as AHB imports do not
       // consistently work.
-=======
+    }
+
     if (__system_property_find("ro.vendor.mediatek.platform") != nullptr) {
       // Probably MediaTek. Avoid Vulkan.
->>>>>>> e039a911
       return kVulkanUnsupportedFallback;
     }
 
