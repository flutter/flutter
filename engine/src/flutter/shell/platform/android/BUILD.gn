# Copyright 2013 The Flutter Authors. All rights reserved.
# Use of this source code is governed by a BSD-style license that can be
# found in the LICENSE file.

import("//build/config/android/config.gni")
import("//build/toolchain/clang.gni")
import("//flutter/build/bin_to_obj.gni")
import("//flutter/build/zip_bundle.gni")
import("//flutter/common/config.gni")
import("//flutter/impeller/tools/impeller.gni")
import("//flutter/lib/snapshot/gen_snapshot.gni")
import("//flutter/shell/config.gni")
import("//flutter/shell/gpu/gpu.gni")
import("//flutter/shell/version/version.gni")
import("//flutter/vulkan/config.gni")

shell_gpu_configuration("android_gpu_configuration") {
  enable_software = true
  enable_gl = true
  enable_vulkan = true
  enable_metal = false
}

source_set("image_generator") {
  sources = [
    "android_image_generator.cc",
    "android_image_generator.h",
  ]

  deps = [
    "//flutter/fml",
    "//flutter/lib/ui:ui",
    "//flutter/skia",
  ]

  libs = [
    "android",
    "jnigraphics",
  ]
}

executable("flutter_shell_native_unittests") {
  visibility = [ "*" ]
  testonly = true
  sources = [
    "android_context_gl_impeller_unittests.cc",
    "android_context_gl_unittests.cc",
    "android_shell_holder_unittests.cc",
    "apk_asset_provider_unittests.cc",
    "flutter_shell_native_unittests.cc",
    "image_lru_unittests.cc",
    "platform_view_android_unittests.cc",
  ]
  public_configs = [ "//flutter:config" ]
  deps = [
    ":flutter_shell_native_src",
    "//flutter/fml",
    "//flutter/shell/platform/android/jni:jni_mock",
    "//flutter/third_party/googletest:gmock",
    "//flutter/third_party/googletest:gtest",
  ]
}

shared_library("flutter_shell_native") {
  inputs = [ "android_exports.lst" ]
  output_name = "flutter"
  deps = [ ":flutter_shell_native_src" ]
  ldflags = [ "-Wl,--version-script=" +
              rebase_path("android_exports.lst", root_build_dir) ]
}

bin_to_assembly("icudtl_asm") {
  deps = []
  input = "//flutter/third_party/icu/flutter/icudtl.dat"
  symbol = "_binary_icudtl_dat_start"
  size_symbol = "_binary_icudtl_dat_size"
  executable = false
}

source_set("flutter_shell_native_src") {
  visibility = [ ":*" ]

  sources = [
    "android_context_gl_impeller.cc",
    "android_context_gl_impeller.h",
    "android_context_gl_skia.cc",
    "android_context_gl_skia.h",
    "android_context_vk_impeller.cc",
    "android_context_vk_impeller.h",
    "android_display.cc",
    "android_display.h",
    "android_egl_surface.cc",
    "android_egl_surface.h",
    "android_environment_gl.cc",
    "android_environment_gl.h",
    "android_shell_holder.cc",
    "android_shell_holder.h",
    "android_surface_gl_impeller.cc",
    "android_surface_gl_impeller.h",
    "android_surface_gl_skia.cc",
    "android_surface_gl_skia.h",
    "android_surface_software.cc",
    "android_surface_software.h",
    "android_surface_vk_impeller.cc",
    "android_surface_vk_impeller.h",
    "apk_asset_provider.cc",
    "apk_asset_provider.h",
    "flutter_main.cc",
    "flutter_main.h",
    "image_external_texture.cc",
    "image_external_texture.h",
    "image_external_texture_gl.cc",
    "image_external_texture_gl.h",
    "image_external_texture_gl_impeller.cc",
    "image_external_texture_gl_impeller.h",
    "image_external_texture_gl_skia.cc",
    "image_external_texture_gl_skia.h",
    "image_external_texture_vk_impeller.cc",
    "image_external_texture_vk_impeller.h",
    "image_lru.cc",
    "image_lru.h",
    "library_loader.cc",
    "platform_message_handler_android.cc",
    "platform_message_handler_android.h",
    "platform_message_response_android.cc",
    "platform_message_response_android.h",
    "platform_view_android.cc",
    "platform_view_android.h",
    "platform_view_android_jni_impl.cc",
    "platform_view_android_jni_impl.h",
    "surface_texture_external_texture.cc",
    "surface_texture_external_texture.h",
    "surface_texture_external_texture_gl_impeller.cc",
    "surface_texture_external_texture_gl_impeller.h",
    "surface_texture_external_texture_gl_skia.cc",
    "surface_texture_external_texture_gl_skia.h",
    "surface_texture_external_texture_vk_impeller.cc",
    "surface_texture_external_texture_vk_impeller.h",
    "vsync_waiter_android.cc",
    "vsync_waiter_android.h",
  ]

  sources += get_target_outputs(":icudtl_asm")

  public_deps = [
    ":android_gpu_configuration",
    ":icudtl_asm",
    ":image_generator",
    "//flutter/assets",
    "//flutter/common",
    "//flutter/common/graphics",
    "//flutter/flow",
    "//flutter/fml",
    "//flutter/impeller",
    "//flutter/impeller/toolkit/android",
    "//flutter/impeller/toolkit/egl",
    "//flutter/impeller/toolkit/gles",
    "//flutter/impeller/toolkit/glvk",
    "//flutter/lib/ui",
    "//flutter/runtime",
    "//flutter/runtime:libdart",
    "//flutter/shell/common",
    "//flutter/shell/platform/android/context",
    "//flutter/shell/platform/android/external_view_embedder",
    "//flutter/shell/platform/android/jni",
    "//flutter/shell/platform/android/platform_view_android_delegate",
    "//flutter/shell/platform/android/surface",
    "//flutter/shell/platform/android/surface:native_window",
    "//flutter/skia",
    "//flutter/txt",
    "//flutter/vulkan",
  ]

  public_configs = [ "//flutter:config" ]

  defines = []

  libs = [
    "android",
    "EGL",
    "GLESv2",
  ]
}

action("gen_android_build_config_java") {
  script = "//flutter/tools/gen_android_buildconfig.py"

  build_config_java = "$target_gen_dir/io/flutter/BuildConfig.java"

  outputs = [ build_config_java ]

  args = [
    "--out",
    rebase_path(build_config_java),
    "--runtime-mode",
    flutter_runtime_mode,
  ]
}

embedding_artifact_id = "flutter_embedding_$flutter_runtime_mode"
embedding_jar_filename = "$embedding_artifact_id.jar"
embedding_jar_path = "$root_out_dir/$embedding_jar_filename"

embedding_sources_jar_filename = "$embedding_artifact_id-sources.jar"
embedding_source_jar_path = "$root_out_dir/$embedding_sources_jar_filename"

android_java_sources = [
  "io/flutter/Build.java",
  "io/flutter/FlutterInjector.java",
  "io/flutter/Log.java",
  "io/flutter/app/FlutterApplication.java",
  "io/flutter/embedding/android/AndroidTouchProcessor.java",
  "io/flutter/embedding/android/ExclusiveAppComponent.java",
  "io/flutter/embedding/android/FlutterActivity.java",
  "io/flutter/embedding/android/FlutterActivityAndFragmentDelegate.java",
  "io/flutter/embedding/android/FlutterActivityLaunchConfigs.java",
  "io/flutter/embedding/android/FlutterEngineConfigurator.java",
  "io/flutter/embedding/android/FlutterEngineProvider.java",
  "io/flutter/embedding/android/FlutterFragment.java",
  "io/flutter/embedding/android/FlutterFragmentActivity.java",
  "io/flutter/embedding/android/FlutterImageView.java",
  "io/flutter/embedding/android/FlutterPlayStoreSplitApplication.java",
  "io/flutter/embedding/android/FlutterSurfaceView.java",
  "io/flutter/embedding/android/FlutterTextureView.java",
  "io/flutter/embedding/android/FlutterView.java",
  "io/flutter/embedding/android/FlutterViewDelegate.java",
  "io/flutter/embedding/android/KeyChannelResponder.java",
  "io/flutter/embedding/android/KeyData.java",
  "io/flutter/embedding/android/KeyEmbedderResponder.java",
  "io/flutter/embedding/android/KeyboardManager.java",
  "io/flutter/embedding/android/KeyboardMap.java",
  "io/flutter/embedding/android/MotionEventTracker.java",
  "io/flutter/embedding/android/RenderMode.java",
  "io/flutter/embedding/android/TransparencyMode.java",
  "io/flutter/embedding/android/WindowInfoRepositoryCallbackAdapterWrapper.java",
  "io/flutter/embedding/engine/FlutterEngine.java",
  "io/flutter/embedding/engine/FlutterEngineCache.java",
  "io/flutter/embedding/engine/FlutterEngineConnectionRegistry.java",
  "io/flutter/embedding/engine/FlutterEngineGroup.java",
  "io/flutter/embedding/engine/FlutterEngineGroupCache.java",
  "io/flutter/embedding/engine/FlutterJNI.java",
  "io/flutter/embedding/engine/FlutterOverlaySurface.java",
  "io/flutter/embedding/engine/FlutterShellArgs.java",
  "io/flutter/embedding/engine/dart/DartExecutor.java",
  "io/flutter/embedding/engine/dart/DartMessenger.java",
  "io/flutter/embedding/engine/dart/PlatformMessageHandler.java",
  "io/flutter/embedding/engine/dart/PlatformTaskQueue.java",
  "io/flutter/embedding/engine/deferredcomponents/DeferredComponentManager.java",
  "io/flutter/embedding/engine/deferredcomponents/PlayStoreDeferredComponentManager.java",
  "io/flutter/embedding/engine/loader/ApplicationInfoLoader.java",
  "io/flutter/embedding/engine/loader/FlutterApplicationInfo.java",
  "io/flutter/embedding/engine/loader/FlutterLoader.java",
  "io/flutter/embedding/engine/loader/ResourceExtractor.java",
  "io/flutter/embedding/engine/mutatorsstack/FlutterMutatorView.java",
  "io/flutter/embedding/engine/mutatorsstack/FlutterMutatorsStack.java",
  "io/flutter/embedding/engine/plugins/FlutterPlugin.java",
  "io/flutter/embedding/engine/plugins/PluginRegistry.java",
  "io/flutter/embedding/engine/plugins/activity/ActivityAware.java",
  "io/flutter/embedding/engine/plugins/activity/ActivityControlSurface.java",
  "io/flutter/embedding/engine/plugins/activity/ActivityPluginBinding.java",
  "io/flutter/embedding/engine/plugins/broadcastreceiver/BroadcastReceiverAware.java",
  "io/flutter/embedding/engine/plugins/broadcastreceiver/BroadcastReceiverControlSurface.java",
  "io/flutter/embedding/engine/plugins/broadcastreceiver/BroadcastReceiverPluginBinding.java",
  "io/flutter/embedding/engine/plugins/contentprovider/ContentProviderAware.java",
  "io/flutter/embedding/engine/plugins/contentprovider/ContentProviderControlSurface.java",
  "io/flutter/embedding/engine/plugins/contentprovider/ContentProviderPluginBinding.java",
  "io/flutter/embedding/engine/plugins/lifecycle/HiddenLifecycleReference.java",
  "io/flutter/embedding/engine/plugins/service/ServiceAware.java",
  "io/flutter/embedding/engine/plugins/service/ServiceControlSurface.java",
  "io/flutter/embedding/engine/plugins/service/ServicePluginBinding.java",
  "io/flutter/embedding/engine/plugins/util/GeneratedPluginRegister.java",
  "io/flutter/embedding/engine/renderer/FlutterRenderer.java",
  "io/flutter/embedding/engine/renderer/FlutterUiDisplayListener.java",
  "io/flutter/embedding/engine/renderer/RenderSurface.java",
  "io/flutter/embedding/engine/renderer/SurfaceTextureSurfaceProducer.java",
  "io/flutter/embedding/engine/renderer/SurfaceTextureWrapper.java",
  "io/flutter/embedding/engine/systemchannels/AccessibilityChannel.java",
  "io/flutter/embedding/engine/systemchannels/BackGestureChannel.java",
  "io/flutter/embedding/engine/systemchannels/DeferredComponentChannel.java",
  "io/flutter/embedding/engine/systemchannels/KeyEventChannel.java",
  "io/flutter/embedding/engine/systemchannels/KeyboardChannel.java",
  "io/flutter/embedding/engine/systemchannels/LifecycleChannel.java",
  "io/flutter/embedding/engine/systemchannels/LocalizationChannel.java",
  "io/flutter/embedding/engine/systemchannels/MouseCursorChannel.java",
  "io/flutter/embedding/engine/systemchannels/NavigationChannel.java",
  "io/flutter/embedding/engine/systemchannels/PlatformChannel.java",
  "io/flutter/embedding/engine/systemchannels/PlatformViewsChannel.java",
  "io/flutter/embedding/engine/systemchannels/PlatformViewsChannel2.java",
  "io/flutter/embedding/engine/systemchannels/ProcessTextChannel.java",
  "io/flutter/embedding/engine/systemchannels/RestorationChannel.java",
  "io/flutter/embedding/engine/systemchannels/ScribeChannel.java",
  "io/flutter/embedding/engine/systemchannels/SettingsChannel.java",
  "io/flutter/embedding/engine/systemchannels/SpellCheckChannel.java",
  "io/flutter/embedding/engine/systemchannels/SystemChannel.java",
  "io/flutter/embedding/engine/systemchannels/TextInputChannel.java",
  "io/flutter/plugin/common/ActivityLifecycleListener.java",
  "io/flutter/plugin/common/BasicMessageChannel.java",
  "io/flutter/plugin/common/BinaryCodec.java",
  "io/flutter/plugin/common/BinaryMessenger.java",
  "io/flutter/plugin/common/ErrorLogResult.java",
  "io/flutter/plugin/common/EventChannel.java",
  "io/flutter/plugin/common/FlutterException.java",
  "io/flutter/plugin/common/JSONMessageCodec.java",
  "io/flutter/plugin/common/JSONMethodCodec.java",
  "io/flutter/plugin/common/JSONUtil.java",
  "io/flutter/plugin/common/MessageCodec.java",
  "io/flutter/plugin/common/MethodCall.java",
  "io/flutter/plugin/common/MethodChannel.java",
  "io/flutter/plugin/common/MethodCodec.java",
  "io/flutter/plugin/common/PluginRegistry.java",
  "io/flutter/plugin/common/StandardMessageCodec.java",
  "io/flutter/plugin/common/StandardMethodCodec.java",
  "io/flutter/plugin/common/StringCodec.java",
  "io/flutter/plugin/editing/FlutterTextUtils.java",
  "io/flutter/plugin/editing/ImeSyncDeferringInsetsCallback.java",
  "io/flutter/plugin/editing/InputConnectionAdaptor.java",
  "io/flutter/plugin/editing/ListenableEditingState.java",
  "io/flutter/plugin/editing/ScribePlugin.java",
  "io/flutter/plugin/editing/SpellCheckPlugin.java",
  "io/flutter/plugin/editing/TextEditingDelta.java",
  "io/flutter/plugin/editing/TextInputPlugin.java",
  "io/flutter/plugin/localization/LocalizationPlugin.java",
  "io/flutter/plugin/mouse/MouseCursorPlugin.java",
  "io/flutter/plugin/platform/AccessibilityEventsDelegate.java",
  "io/flutter/plugin/platform/ImageReaderPlatformViewRenderTarget.java",
  "io/flutter/plugin/platform/PlatformOverlayView.java",
  "io/flutter/plugin/platform/PlatformPlugin.java",
  "io/flutter/plugin/platform/PlatformView.java",
  "io/flutter/plugin/platform/PlatformViewFactory.java",
  "io/flutter/plugin/platform/PlatformViewRegistry.java",
  "io/flutter/plugin/platform/PlatformViewRegistryImpl.java",
  "io/flutter/plugin/platform/PlatformViewRenderTarget.java",
  "io/flutter/plugin/platform/PlatformViewWrapper.java",
  "io/flutter/plugin/platform/PlatformViewsAccessibilityDelegate.java",
  "io/flutter/plugin/platform/PlatformViewsController.java",
  "io/flutter/plugin/platform/PlatformViewsController2.java",
  "io/flutter/plugin/platform/SingleViewFakeWindowViewGroup.java",
  "io/flutter/plugin/platform/SingleViewPresentation.java",
  "io/flutter/plugin/platform/SingleViewWindowManager.java",
  "io/flutter/plugin/platform/SurfaceProducerPlatformViewRenderTarget.java",
  "io/flutter/plugin/platform/SurfaceTexturePlatformViewRenderTarget.java",
  "io/flutter/plugin/platform/VirtualDisplayController.java",
  "io/flutter/plugin/platform/WindowManagerHandler.java",
  "io/flutter/plugin/text/ProcessTextPlugin.java",
  "io/flutter/util/HandlerCompat.java",
  "io/flutter/util/PathUtils.java",
  "io/flutter/util/Preconditions.java",
  "io/flutter/util/Predicate.java",
  "io/flutter/util/TraceSection.java",
  "io/flutter/util/ViewUtils.java",
  "io/flutter/view/AccessibilityBridge.java",
  "io/flutter/view/AccessibilityViewEmbedder.java",
  "io/flutter/view/FlutterCallbackInformation.java",
  "io/flutter/view/FlutterRunArguments.java",
  "io/flutter/view/TextureRegistry.java",
  "io/flutter/view/VsyncWaiter.java",
]

embedding_dependencies_jars = [
  "//flutter/third_party/android_embedding_dependencies/lib/activity-1.8.1.jar",
  "//flutter/third_party/android_embedding_dependencies/lib/annotation-jvm-1.8.0.jar",
  "//flutter/third_party/android_embedding_dependencies/lib/annotation-experimental-1.4.0.jar",
  "//flutter/third_party/android_embedding_dependencies/lib/annotations-23.0.0.jar",
  "//flutter/third_party/android_embedding_dependencies/lib/collection-1.1.0.jar",
  "//flutter/third_party/android_embedding_dependencies/lib/core-1.13.1.jar",
  "//flutter/third_party/android_embedding_dependencies/lib/core-1.10.3.jar",
  "//flutter/third_party/android_embedding_dependencies/lib/core-common-2.2.0.jar",
  "//flutter/third_party/android_embedding_dependencies/lib/core-runtime-2.2.0.jar",
  "//flutter/third_party/android_embedding_dependencies/lib/customview-1.0.0.jar",
  "//flutter/third_party/android_embedding_dependencies/lib/fragment-1.7.1.jar",
  "//flutter/third_party/android_embedding_dependencies/lib/kotlin-stdlib-1.8.22.jar",
  "//flutter/third_party/android_embedding_dependencies/lib/kotlin-stdlib-common-1.8.22.jar",
  "//flutter/third_party/android_embedding_dependencies/lib/kotlin-stdlib-jdk7-1.8.20.jar",
  "//flutter/third_party/android_embedding_dependencies/lib/kotlin-stdlib-jdk8-1.8.20.jar",
  "//flutter/third_party/android_embedding_dependencies/lib/kotlinx-coroutines-android-1.7.1.jar",
  "//flutter/third_party/android_embedding_dependencies/lib/kotlinx-coroutines-core-jvm-1.7.1.jar",
  "//flutter/third_party/android_embedding_dependencies/lib/lifecycle-common-2.7.0.jar",
  "//flutter/third_party/android_embedding_dependencies/lib/lifecycle-common-java8-2.7.0.jar",
  "//flutter/third_party/android_embedding_dependencies/lib/lifecycle-livedata-2.7.0.jar",
  "//flutter/third_party/android_embedding_dependencies/lib/lifecycle-livedata-core-2.7.0.jar",
  "//flutter/third_party/android_embedding_dependencies/lib/lifecycle-process-2.7.0.jar",
  "//flutter/third_party/android_embedding_dependencies/lib/lifecycle-runtime-2.7.0.jar",
  "//flutter/third_party/android_embedding_dependencies/lib/lifecycle-viewmodel-2.7.0.jar",
  "//flutter/third_party/android_embedding_dependencies/lib/loader-1.0.0.jar",
  "//flutter/third_party/android_embedding_dependencies/lib/savedstate-1.2.1.jar",
  "//flutter/third_party/android_embedding_dependencies/lib/tracing-1.2.0.jar",
  "//flutter/third_party/android_embedding_dependencies/lib/versionedparcelable-1.1.1.jar",
  "//flutter/third_party/android_embedding_dependencies/lib/viewpager-1.0.0.jar",
  "//flutter/third_party/android_embedding_dependencies/lib/window-1.2.0.jar",
  "//flutter/third_party/android_embedding_dependencies/lib/window-java-1.2.0.jar",
  "//flutter/third_party/android_embedding_dependencies/lib/relinker-1.4.5.jar",
]

action("check_imports") {
  script = "//flutter/tools/android_illegal_imports.py"

  sources = android_java_sources

  stamp_file = "$root_out_dir/check_android_imports"

  # File does not actually get created, but GN expects us to have an output here.
  outputs = [ stamp_file ]

  args = [
           "--stamp",
           rebase_path(stamp_file),
           "--files",
         ] + rebase_path(android_java_sources)
}

action("flutter_shell_java") {
  script = "//build/android/gyp/javac.py"
  depfile = "$target_gen_dir/$target_name.d"

  jar_path = embedding_jar_path
  source_jar_path = embedding_source_jar_path

  sources = android_java_sources

  sources += get_target_outputs(":gen_android_build_config_java")

  outputs = [
    depfile,
    jar_path,
    jar_path + ".md5.stamp",
    source_jar_path,
    source_jar_path + ".md5.stamp",
  ]

  lambda_jar = "$android_sdk_build_tools/core-lambda-stubs.jar"
  inputs = [
             android_sdk_jar,
             lambda_jar,
           ] + embedding_dependencies_jars

  _rebased_current_path = rebase_path(".")
  _rebased_jar_path = rebase_path(jar_path, root_build_dir)
  _rebased_source_jar_path = rebase_path(source_jar_path, root_build_dir)
  _rebased_depfile = rebase_path(depfile, root_build_dir)
  _rebased_android_sdk_jar = rebase_path(android_sdk_jar, root_build_dir)
  _rebased_lambda_jar = rebase_path(lambda_jar, root_build_dir)
  _rebased_classpath =
      [
        _rebased_android_sdk_jar,
        _rebased_lambda_jar,
      ] + rebase_path(embedding_dependencies_jars, root_build_dir)

  if (host_os == "mac") {
    _javacbin = rebase_path(
            "//flutter/third_party/java/openjdk/Contents/Home/bin/javac")
    _jarbin =
        rebase_path("//flutter/third_party/java/openjdk/Contents/Home/bin/jar")
  } else if (host_os == "win") {
    _javacbin = rebase_path("//flutter/third_party/java/openjdk/bin/javac.exe")
    _jarbin = rebase_path("//flutter/third_party/java/openjdk/bin/jar.exe")
  } else {
    _javacbin = rebase_path("//flutter/third_party/java/openjdk/bin/javac")
    _jarbin = rebase_path("//flutter/third_party/java/openjdk/bin/jar")
  }

  args = [
    "--depfile=$_rebased_depfile",
    "--jar-path=$_rebased_jar_path",
    "--jar-source-path=$_rebased_source_jar_path",
    "--jar-source-base-dir=$_rebased_current_path",
    "--classpath=$_rebased_classpath",
    "--bootclasspath=$_rebased_android_sdk_jar",
    "--java-version=1.8",  # Java 8 is required for backward compatibility.
    "--jar-bin=$_jarbin",
    "--javac-bin=$_javacbin",
  ]

  args += rebase_path(sources, root_build_dir)

  deps = [
    ":check_imports",
    ":gen_android_build_config_java",
  ]
}

action("android_jar") {
  script = "//build/android/gyp/create_flutter_jar.py"

  if (stripped_symbols) {
    engine_library = "lib.stripped/libflutter.so"
  } else {
    engine_library = "libflutter.so"
  }

  inputs = [
    "$root_build_dir/$embedding_jar_filename",
    "$root_build_dir/$engine_library",
  ]

  engine_artifact_id =
      string_replace(android_app_abi, "-", "_") + "_" + flutter_runtime_mode

  engine_jar_filename = "$engine_artifact_id.jar"

  outputs = [
    "$root_build_dir/flutter.jar",
    "$root_build_dir/$engine_jar_filename",
  ]

  args = [
    "--output",
    rebase_path("flutter.jar", root_build_dir, root_build_dir),
    "--output_native_jar",
    rebase_path(engine_jar_filename, root_build_dir, root_build_dir),
    "--dist_jar",
    rebase_path(embedding_jar_filename, root_build_dir, root_build_dir),
    "--native_lib",
    rebase_path("$engine_library", root_build_dir, root_build_dir),
    "--android_abi",
    "$android_app_abi",
  ]

  deps = [
    ":flutter_shell_java",
    ":flutter_shell_native",
    ":pom_embedding",
    ":pom_libflutter",
  ]

  if (impeller_enable_vulkan_validation_layers) {
    assert(impeller_enable_vulkan)

    # We use a different toolchain here so that vulkan validation layers are
    # built against API level 26, which they require, rather than the default.
    # This is safe because the Engine can do a version check before loading the
    # .so for the validation layers.
    apilevel26_toolchain = "//build/toolchain/android:clang_arm64_apilevel26"
    validation_layer_target =
        "//third_party/vulkan_validation_layers($apilevel26_toolchain)"
    deps += [ validation_layer_target ]
    if (stripped_symbols) {
      validation_library = "lib.stripped/libVkLayer_khronos_validation.so"
    } else {
      validation_layer_out_dir =
          get_label_info(validation_layer_target, "root_out_dir")
      validation_library = rebase_path(
              "$validation_layer_out_dir/libVkLayer_khronos_validation.so")
    }

    args += [
      "--native_lib",
      validation_library,
    ]
    if (current_cpu != "arm64") {
      # This may not be necessarily required anymore. It was kept to maintain
      # old behavior.
      assert(false, "Validation layers not supported for arch.")
    }
  }

  if (flutter_runtime_mode == "profile") {
    deps += [ "//flutter/shell/vmservice:vmservice_snapshot" ]
    args += [
      "--native_lib",
      rebase_path(
          "$root_gen_dir/flutter/shell/vmservice/android/libs/$android_app_abi/libvmservice_snapshot.so",
          root_build_dir,
          root_build_dir),
    ]
  }
}

action("pom_libflutter") {
  script = "//flutter/tools/androidx/generate_pom_file.py"

  inputs = [ "//flutter/tools/androidx/files.json" ]

  artifact_id =
      string_replace(android_app_abi, "-", "_") + "_" + flutter_runtime_mode

  outputs = [
    "$root_build_dir/$artifact_id.pom",
    "$root_build_dir/$artifact_id.maven-metadata.xml",
  ]

  args = [
    "--destination",
    rebase_path(root_build_dir),
    "--engine-version",
    engine_version,
    "--engine-artifact-id",
    artifact_id,
  ]
}

action("pom_embedding") {
  script = "//flutter/tools/androidx/generate_pom_file.py"

  inputs = [ "//flutter/tools/androidx/files.json" ]

  artifact_id = "flutter_embedding_$flutter_runtime_mode"

  outputs = [
    "$root_build_dir/$artifact_id.pom",
    "$root_build_dir/$artifact_id.maven-metadata.xml",
  ]

  args = [
    "--destination",
    rebase_path(root_build_dir),
    "--engine-version",
    engine_version,
    "--engine-artifact-id",
    artifact_id,
    "--include-embedding-dependencies",
    "true",
  ]
}

# TODO(jsimmons): remove this placeholder when it is no longer used by the LUCI recipes
group("robolectric_tests") {
  deps = [ ":android_jar" ]
}

zip_bundle("android_symbols") {
  output = "$android_zip_archive_dir/symbols.zip"
  files = [
    {
      source = "$root_build_dir/libflutter.so"
      destination = "libflutter.so"
    },
  ]

  deps = [ ":flutter_shell_native" ]
}

zip_bundle("flutter_jar_zip") {
  output = "$android_zip_archive_dir/artifacts.zip"
  files = [
    {
      source = "$root_build_dir/flutter.jar"
      destination = "flutter.jar"
    },
  ]

  deps = [ ":android_jar" ]
}

action("gen_android_javadoc") {
  script = "//flutter/tools/javadoc/gen_javadoc.py"
  sources = android_java_sources + embedding_dependencies_jars

  outputs = [ "$target_gen_dir/javadocs" ]
  args = [
    "--out-dir",
    rebase_path(outputs[0]),
    "--android-source-root",
    rebase_path("."),
    "--build-config-path",
    rebase_path(target_gen_dir),
    "--src-dir",
    rebase_path("//"),
    "--quiet",
  ]

  deps = [ ":gen_android_build_config_java" ]
}

zip_bundle("android_javadoc") {
  output = "android-javadoc.zip"
  javadoc_dir = get_target_outputs(":gen_android_javadoc")

  files = [
    {
      source = javadoc_dir[0]
      destination = "/"
    },
  ]
  deps = [ ":gen_android_javadoc" ]
}

generated_file("android_entitlement_config") {
  outputs = [ "$target_gen_dir/android_entitlements.txt" ]
  contents = [ "gen_snapshot" ]
  deps = []
}

if (target_cpu != "x86") {
  zip_bundle("gen_snapshot") {
    gen_snapshot_out_dir =
        get_label_info("$dart_src/runtime/bin:gen_snapshot($host_toolchain)",
                       "root_out_dir")

    # The source gen_snapshot binary from the build outputs.
    gen_snapshot_src = rebase_path("$gen_snapshot_out_dir/gen_snapshot")

    # The output gen_snapshot binary name in the archive.
    gen_snapshot_dest = "gen_snapshot"

    if (host_os == "mac") {
<<<<<<< HEAD
      gen_snapshot_src =
          rebase_path("$root_out_dir/gen_snapshot${gen_snapshot_suffix}")
=======
      gen_snapshot_src = rebase_path("$root_out_dir/universal/gen_snapshot")
>>>>>>> a79e7a98
    } else if (host_os == "win") {
      gen_snapshot_src = rebase_path("$root_out_dir/gen_snapshot.exe")
      gen_snapshot_dest = "gen_snapshot.exe"
    }

    if (host_os == "linux") {
      output = "$android_zip_archive_dir/linux-x64.zip"
    } else if (host_os == "mac") {
      output = "$android_zip_archive_dir/darwin-x64.zip"
    } else if (host_os == "win") {
      output = "$android_zip_archive_dir/windows-x64.zip"
    }

    files = [
      {
        source = gen_snapshot_src
        destination = gen_snapshot_dest
      },
    ]

    deps = [ "//flutter/lib/snapshot:generate_snapshot_bins" ]

    if (host_os == "mac") {
      deps += [ ":android_entitlement_config" ]
      files += [
        {
          source = "$target_gen_dir/android_entitlements.txt"
          destination = "entitlements.txt"
        },
      ]
    }
  }
}

if (host_os == "linux" && (target_cpu == "x64" || target_cpu == "arm64")) {
  zip_bundle("analyze_snapshot") {
    deps = [ "$dart_src/runtime/bin:analyze_snapshot($host_toolchain)" ]

    analyze_snapshot_bin = "analyze_snapshot"
    analyze_snapshot_out_dir =
        get_label_info(
            "$dart_src/runtime/bin:analyze_snapshot($host_toolchain)",
            "root_out_dir")
    analyze_snapshot_path =
        rebase_path("$analyze_snapshot_out_dir/$analyze_snapshot_bin")

    if (host_os == "linux") {
      output = "$android_zip_archive_dir/analyze-snapshot-linux-x64.zip"
    } else if (host_os == "mac") {
      output = "$android_zip_archive_dir/analyze-snapshot-darwin-x64.zip"
    } else if (host_os == "win") {
      output = "$android_zip_archive_dir/analyze-snapshot-windows-x64.zip"
      analyze_snapshot_bin = "analyze-snapshot.exe"
      analyze_snapshot_path = rebase_path("$root_out_dir/$analyze_snapshot_bin")
    }

    files = [
      {
        source = analyze_snapshot_path
        destination = analyze_snapshot_bin
      },
    ]
  }
}

group("android") {
  deps = [
    ":android_javadoc",
    ":android_symbols",
    ":flutter_jar_zip",
  ]
  if (target_cpu != "x86") {
    deps += [ ":gen_snapshot" ]
  }
}

# Renames embedding android artifacts and places them in the final
# expected folder structure.
action("embedding_jars") {
  script = "//flutter/build/android_artifacts.py"

  deps = [
    ":flutter_shell_java",
    ":pom_embedding",
  ]
  sources = [
    "$root_out_dir/flutter_embedding_$flutter_runtime_mode.jar",
    "$root_out_dir/flutter_embedding_$flutter_runtime_mode.pom",
  ]
  outputs = []
  args = []
  base_name = "$root_out_dir/zip_archives/download.flutter.io/io/flutter/" +
              "flutter_embedding_$flutter_runtime_mode/1.0.0-$engine_version/" +
              "flutter_embedding_$flutter_runtime_mode-1.0.0-${engine_version}"
  foreach(source, sources) {
    extension = get_path_info(source, "extension")
    name = get_path_info(source, "name")
    if (extension == "jar") {
      outputs += [
        "${base_name}.jar",
        "${base_name}-sources.jar",
      ]
      args += [
        "-i",
        "${name}.jar",
        rebase_path("${base_name}.jar"),
        "-i",
        "${name}-sources.jar",
        rebase_path("${base_name}-sources.jar"),
      ]
    } else {
      outputs += [ "${base_name}.${extension}" ]
      args += [
        "-i",
        rebase_path(source),
        rebase_path("${base_name}.${extension}"),
      ]
    }
  }
}

# Renames android artifacts and places them in the final
# expected folder structure.
action("abi_jars") {
  script = "//flutter/build/android_artifacts.py"
  deps = [
    ":android_jar",
    ":pom_libflutter",
  ]

  artifact_id =
      string_replace(android_app_abi, "-", "_") + "_" + flutter_runtime_mode
  sources = [
    "$root_out_dir/${artifact_id}.jar",
    "$root_out_dir/${artifact_id}.pom",
  ]
  outputs = []
  args = []
  base_name = "$root_out_dir/zip_archives/download.flutter.io/io/flutter/" +
              "${artifact_id}/1.0.0-$engine_version/" +
              "${artifact_id}-1.0.0-${engine_version}"
  foreach(source, sources) {
    extension = get_path_info(source, "extension")
    name = get_path_info(source, "name")
    outputs += [ "${base_name}.${extension}" ]
    args += [
      "-i",
      rebase_path(source),
      rebase_path("${base_name}.${extension}"),
    ]
  }
}<|MERGE_RESOLUTION|>--- conflicted
+++ resolved
@@ -693,12 +693,7 @@
     gen_snapshot_dest = "gen_snapshot"
 
     if (host_os == "mac") {
-<<<<<<< HEAD
-      gen_snapshot_src =
-          rebase_path("$root_out_dir/gen_snapshot${gen_snapshot_suffix}")
-=======
       gen_snapshot_src = rebase_path("$root_out_dir/universal/gen_snapshot")
->>>>>>> a79e7a98
     } else if (host_os == "win") {
       gen_snapshot_src = rebase_path("$root_out_dir/gen_snapshot.exe")
       gen_snapshot_dest = "gen_snapshot.exe"
