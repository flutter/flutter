--- conflicted
+++ resolved
@@ -1303,17 +1303,14 @@
         displayFeaturesBounds,
         displayFeaturesType,
         displayFeaturesState,
-<<<<<<< HEAD
+        viewportMetrics.minWidth,
+        viewportMetrics.maxWidth,
+        viewportMetrics.minHeight,
+        viewportMetrics.maxHeight,
         viewportMetrics.displayCornerRadiusTopLeft,
         viewportMetrics.displayCornerRadiusTopRight,
         viewportMetrics.displayCornerRadiusBottomRight,
         viewportMetrics.displayCornerRadiusBottomLeft);
-=======
-        viewportMetrics.minWidth,
-        viewportMetrics.maxWidth,
-        viewportMetrics.minHeight,
-        viewportMetrics.maxHeight);
->>>>>>> 2c90366b
   }
 
   public Bitmap getBitmap() {
