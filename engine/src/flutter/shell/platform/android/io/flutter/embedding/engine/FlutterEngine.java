// Copyright 2013 The Flutter Authors. All rights reserved.
// Use of this source code is governed by a BSD-style license that can be
// found in the LICENSE file.

package io.flutter.embedding.engine;

import android.content.Context;
import android.content.pm.PackageManager.NameNotFoundException;
import android.content.res.AssetManager;
import androidx.annotation.NonNull;
import androidx.annotation.Nullable;
import androidx.annotation.VisibleForTesting;
import io.flutter.FlutterInjector;
import io.flutter.Log;
import io.flutter.embedding.engine.dart.DartExecutor;
import io.flutter.embedding.engine.dart.DartExecutor.DartEntrypoint;
import io.flutter.embedding.engine.deferredcomponents.DeferredComponentManager;
import io.flutter.embedding.engine.loader.FlutterLoader;
import io.flutter.embedding.engine.plugins.PluginRegistry;
import io.flutter.embedding.engine.plugins.activity.ActivityControlSurface;
import io.flutter.embedding.engine.plugins.broadcastreceiver.BroadcastReceiverControlSurface;
import io.flutter.embedding.engine.plugins.contentprovider.ContentProviderControlSurface;
import io.flutter.embedding.engine.plugins.service.ServiceControlSurface;
import io.flutter.embedding.engine.plugins.util.GeneratedPluginRegister;
import io.flutter.embedding.engine.renderer.FlutterRenderer;
import io.flutter.embedding.engine.renderer.RenderSurface;
import io.flutter.embedding.engine.systemchannels.AccessibilityChannel;
import io.flutter.embedding.engine.systemchannels.BackGestureChannel;
import io.flutter.embedding.engine.systemchannels.DeferredComponentChannel;
import io.flutter.embedding.engine.systemchannels.LifecycleChannel;
import io.flutter.embedding.engine.systemchannels.LocalizationChannel;
import io.flutter.embedding.engine.systemchannels.MouseCursorChannel;
import io.flutter.embedding.engine.systemchannels.NavigationChannel;
import io.flutter.embedding.engine.systemchannels.PlatformChannel;
import io.flutter.embedding.engine.systemchannels.ProcessTextChannel;
import io.flutter.embedding.engine.systemchannels.RestorationChannel;
import io.flutter.embedding.engine.systemchannels.ScribeChannel;
import io.flutter.embedding.engine.systemchannels.SettingsChannel;
import io.flutter.embedding.engine.systemchannels.SpellCheckChannel;
import io.flutter.embedding.engine.systemchannels.SystemChannel;
import io.flutter.embedding.engine.systemchannels.TextInputChannel;
import io.flutter.plugin.localization.LocalizationPlugin;
import io.flutter.plugin.platform.PlatformViewRegistryImpl;
import io.flutter.plugin.platform.PlatformViewsController;
import io.flutter.plugin.platform.PlatformViewsController2;
import io.flutter.plugin.text.ProcessTextPlugin;
import io.flutter.util.ViewUtils;
import java.util.HashSet;
import java.util.List;
import java.util.Set;

/**
 * A single Flutter execution environment.
 *
 * <p>The {@code FlutterEngine} is the container through which Dart code can be run in an Android
 * application.
 *
 * <p>Dart code in a {@code FlutterEngine} can execute in the background, or it can be render to the
 * screen by using the accompanying {@link FlutterRenderer} and Dart code using the Flutter
 * framework on the Dart side. Rendering can be started and stopped, thus allowing a {@code
 * FlutterEngine} to move from UI interaction to data-only processing and then back to UI
 * interaction.
 *
 * <p>Multiple {@code FlutterEngine}s may exist, execute Dart code, and render UIs within a single
 * Android app. For better memory performance characteristics, construct multiple {@code
 * FlutterEngine}s via {@link io.flutter.embedding.engine.FlutterEngineGroup} rather than via {@code
 * FlutterEngine}'s constructor directly.
 *
 * <p>To start running Dart and/or Flutter within this {@code FlutterEngine}, get a reference to
 * this engine's {@link DartExecutor} and then use {@link
 * DartExecutor#executeDartEntrypoint(DartExecutor.DartEntrypoint)}. The {@link
 * DartExecutor#executeDartEntrypoint(DartExecutor.DartEntrypoint)} method must not be invoked twice
 * on the same {@code FlutterEngine}.
 *
 * <p>To start rendering Flutter content to the screen, use {@link #getRenderer()} to obtain a
 * {@link FlutterRenderer} and then attach a {@link RenderSurface}. Consider using a {@link
 * io.flutter.embedding.android.FlutterView} as a {@link RenderSurface}.
 *
 * <p>Instatiating the first {@code FlutterEngine} per process will also load the Flutter engine's
 * native library and start the Dart VM. Subsequent {@code FlutterEngine}s will run on the same VM
 * instance but will have their own Dart <a
 * href="https://api.dartlang.org/stable/dart-isolate/Isolate-class.html">Isolate</a> when the
 * {@link DartExecutor} is run. Each Isolate is a self-contained Dart environment and cannot
 * communicate with each other except via Isolate ports.
 */
public class FlutterEngine implements ViewUtils.DisplayUpdater {
  private static final String TAG = "FlutterEngine";

  @NonNull private final FlutterJNI flutterJNI;
  @NonNull private final FlutterRenderer renderer;
  @NonNull private final DartExecutor dartExecutor;
  @NonNull private final FlutterEngineConnectionRegistry pluginRegistry;
  @NonNull private final LocalizationPlugin localizationPlugin;

  // System channels.
  @NonNull private final AccessibilityChannel accessibilityChannel;
  @NonNull private final DeferredComponentChannel deferredComponentChannel;
  @NonNull private final LifecycleChannel lifecycleChannel;
  @NonNull private final LocalizationChannel localizationChannel;
  @NonNull private final MouseCursorChannel mouseCursorChannel;
  @NonNull private final NavigationChannel navigationChannel;
  @NonNull private final BackGestureChannel backGestureChannel;
  @NonNull private final RestorationChannel restorationChannel;
  @NonNull private final PlatformChannel platformChannel;
  @NonNull private final ProcessTextChannel processTextChannel;
  @NonNull private final ScribeChannel scribeChannel;
  @NonNull private final SettingsChannel settingsChannel;
  @NonNull private final SpellCheckChannel spellCheckChannel;
  @NonNull private final SystemChannel systemChannel;
  @NonNull private final TextInputChannel textInputChannel;

  // Platform Views.
  @NonNull private final PlatformViewsController platformViewsController;
  @NonNull private final PlatformViewsController2 platformViewsController2;

  // Engine Lifecycle.
  @NonNull private final Set<EngineLifecycleListener> engineLifecycleListeners = new HashSet<>();

  @NonNull
  private final EngineLifecycleListener engineLifecycleListener =
      new EngineLifecycleListener() {
        @SuppressWarnings("unused")
        public void onPreEngineRestart() {
          Log.v(TAG, "onPreEngineRestart()");
          for (EngineLifecycleListener lifecycleListener : engineLifecycleListeners) {
            lifecycleListener.onPreEngineRestart();
          }

          platformViewsController.onPreEngineRestart();
          platformViewsController2.onPreEngineRestart();
          restorationChannel.clearData();
        }

        @Override
        public void onEngineWillDestroy() {
          // This inner implementation doesn't do anything since FlutterEngine sent this
          // notification in the first place. It's meant for external listeners.
        }
      };

  /**
   * Constructs a new {@code FlutterEngine}.
   *
   * <p>A new {@code FlutterEngine} does not execute any Dart code automatically. See {@link
   * #getDartExecutor()} and {@link DartExecutor#executeDartEntrypoint(DartExecutor.DartEntrypoint)}
   * to begin executing Dart code within this {@code FlutterEngine}.
   *
   * <p>A new {@code FlutterEngine} will not display any UI until a {@link RenderSurface} is
   * registered. See {@link #getRenderer()} and {@link
   * FlutterRenderer#startRenderingToSurface(Surface, boolean)}.
   *
   * <p>A new {@code FlutterEngine} automatically attaches all plugins. See {@link #getPlugins()}.
   *
   * <p>A new {@code FlutterEngine} does come with all default system channels attached.
   *
   * <p>The first {@code FlutterEngine} instance constructed per process will also load the Flutter
   * native library and start a Dart VM.
   *
   * <p>In order to pass Dart VM initialization arguments (see {@link
   * io.flutter.embedding.engine.FlutterShellArgs}) when creating the VM, manually set the
   * initialization arguments by calling {@link
   * io.flutter.embedding.engine.loader.FlutterLoader#startInitialization(Context)} and {@link
   * io.flutter.embedding.engine.loader.FlutterLoader#ensureInitializationComplete(Context,
   * String[])} before constructing the engine.
   */
  public FlutterEngine(@NonNull Context context) {
    this(context, null);
  }

  /**
   * Same as {@link #FlutterEngine(Context)} with added support for passing Dart VM arguments.
   *
   * <p>If the Dart VM has already started, the given arguments will have no effect.
   */
  public FlutterEngine(@NonNull Context context, @Nullable String[] dartVmArgs) {
    this(context, /* flutterLoader */ null, /* flutterJNI */ null, dartVmArgs, true);
  }

  /**
   * Same as {@link #FlutterEngine(Context)} with added support for passing Dart VM arguments and
   * avoiding automatic plugin registration.
   *
   * <p>If the Dart VM has already started, the given arguments will have no effect.
   */
  public FlutterEngine(
      @NonNull Context context,
      @Nullable String[] dartVmArgs,
      boolean automaticallyRegisterPlugins) {
    this(
        context,
        /* flutterLoader */ null,
        /* flutterJNI */ null,
        dartVmArgs,
        automaticallyRegisterPlugins);
  }

  /**
   * Same as {@link #FlutterEngine(Context, String[], boolean)} with added support for configuring
   * whether the engine will receive restoration data.
   *
   * <p>The {@code waitForRestorationData} flag controls whether the engine delays responding to
   * requests from the framework for restoration data until that data has been provided to the
   * engine via {@code RestorationChannel.setRestorationData(byte[] data)}. If the flag is false,
   * the framework may temporarily initialize itself to default values before the restoration data
   * has been made available to the engine. Setting {@code waitForRestorationData} to true avoids
   * this extra work by delaying initialization until the data is available.
   *
   * <p>When {@code waitForRestorationData} is set, {@code
   * RestorationChannel.setRestorationData(byte[] data)} must be called at a later point in time. If
   * it later turns out that no restoration data is available to restore the framework from, that
   * method must still be called with null as an argument to indicate "no data".
   *
   * <p>If the framework never requests the restoration data, this flag has no effect.
   */
  public FlutterEngine(
      @NonNull Context context,
      @Nullable String[] dartVmArgs,
      boolean automaticallyRegisterPlugins,
      boolean waitForRestorationData) {
    this(
        context,
        /* flutterLoader */ null,
        /* flutterJNI */ null,
        new PlatformViewsController(),
        dartVmArgs,
        automaticallyRegisterPlugins,
        waitForRestorationData);
  }

  /**
   * Same as {@link #FlutterEngine(Context, FlutterLoader, FlutterJNI, String[], boolean)} but with
   * no Dart VM flags and automatically registers plugins.
   *
   * <p>{@code flutterJNI} should be a new instance that has never been attached to an engine
   * before.
   */
  public FlutterEngine(
      @NonNull Context context,
      @Nullable FlutterLoader flutterLoader,
      @NonNull FlutterJNI flutterJNI) {
    this(context, flutterLoader, flutterJNI, null, true);
  }

  /**
   * Same as {@link #FlutterEngine(Context, FlutterLoader, FlutterJNI)}, plus Dart VM flags in
   * {@code dartVmArgs}, and control over whether plugins are automatically registered with this
   * {@code FlutterEngine} in {@code automaticallyRegisterPlugins}. If plugins are automatically
   * registered, then they are registered during the execution of this constructor.
   */
  public FlutterEngine(
      @NonNull Context context,
      @Nullable FlutterLoader flutterLoader,
      @NonNull FlutterJNI flutterJNI,
      @Nullable String[] dartVmArgs,
      boolean automaticallyRegisterPlugins) {
    this(
        context,
        flutterLoader,
        flutterJNI,
        new PlatformViewsController(),
        dartVmArgs,
        automaticallyRegisterPlugins);
  }

  /**
   * Same as {@link #FlutterEngine(Context, FlutterLoader, FlutterJNI, String[], boolean)}, plus the
   * ability to provide a custom {@code PlatformViewsController}.
   */
  public FlutterEngine(
      @NonNull Context context,
      @Nullable FlutterLoader flutterLoader,
      @NonNull FlutterJNI flutterJNI,
      @NonNull PlatformViewsController platformViewsController,
      @Nullable String[] dartVmArgs,
      boolean automaticallyRegisterPlugins) {
    this(
        context,
        flutterLoader,
        flutterJNI,
        platformViewsController,
        dartVmArgs,
        automaticallyRegisterPlugins,
        false);
  }

  /** Fully configurable {@code FlutterEngine} constructor. */
  public FlutterEngine(
      @NonNull Context context,
      @Nullable FlutterLoader flutterLoader,
      @NonNull FlutterJNI flutterJNI,
      @NonNull PlatformViewsController platformViewsController,
      @Nullable String[] dartVmArgs,
      boolean automaticallyRegisterPlugins,
      boolean waitForRestorationData) {
    this(
        context,
        flutterLoader,
        flutterJNI,
        platformViewsController,
        dartVmArgs,
        automaticallyRegisterPlugins,
        waitForRestorationData,
        null);
  }

  @VisibleForTesting(otherwise = VisibleForTesting.PACKAGE_PRIVATE)
  public FlutterEngine(
      @NonNull Context context,
      @Nullable FlutterLoader flutterLoader,
      @NonNull FlutterJNI flutterJNI,
      @NonNull PlatformViewsController platformViewsController,
      @Nullable String[] dartVmArgs,
      boolean automaticallyRegisterPlugins,
      boolean waitForRestorationData,
      @Nullable FlutterEngineGroup group) {
    AssetManager assetManager;
    try {
      assetManager = context.createPackageContext(context.getPackageName(), 0).getAssets();
    } catch (NameNotFoundException e) {
      assetManager = context.getAssets();
    }

    FlutterInjector injector = FlutterInjector.instance();

    if (flutterJNI == null) {
      flutterJNI = injector.getFlutterJNIFactory().provideFlutterJNI();
    }
    this.flutterJNI = flutterJNI;

    this.dartExecutor = new DartExecutor(flutterJNI, assetManager);
    this.dartExecutor.onAttachedToJNI();

    DeferredComponentManager deferredComponentManager =
        FlutterInjector.instance().deferredComponentManager();

    accessibilityChannel = new AccessibilityChannel(dartExecutor, flutterJNI);
    deferredComponentChannel = new DeferredComponentChannel(dartExecutor);
    lifecycleChannel = new LifecycleChannel(dartExecutor);
    localizationChannel = new LocalizationChannel(dartExecutor);
    mouseCursorChannel = new MouseCursorChannel(dartExecutor);
    navigationChannel = new NavigationChannel(dartExecutor);
    backGestureChannel = new BackGestureChannel(dartExecutor);
    platformChannel = new PlatformChannel(dartExecutor);
    processTextChannel = new ProcessTextChannel(dartExecutor, context.getPackageManager());
    restorationChannel = new RestorationChannel(dartExecutor, waitForRestorationData);
    scribeChannel = new ScribeChannel(dartExecutor);
    settingsChannel = new SettingsChannel(dartExecutor);
    spellCheckChannel = new SpellCheckChannel(dartExecutor);
    systemChannel = new SystemChannel(dartExecutor);
    textInputChannel = new TextInputChannel(dartExecutor);

    if (deferredComponentManager != null) {
      deferredComponentManager.setDeferredComponentChannel(deferredComponentChannel);
    }

    this.localizationPlugin = new LocalizationPlugin(context, localizationChannel);

    if (flutterLoader == null) {
      flutterLoader = injector.flutterLoader();
    }

    if (!flutterJNI.isAttached()) {
      flutterLoader.startInitialization(context.getApplicationContext());
      flutterLoader.ensureInitializationComplete(context, dartVmArgs);
    }

    PlatformViewsController2 platformViewsController2 = new PlatformViewsController2();
<<<<<<< HEAD
    platformViewsController2.setRegistry(
        (PlatformViewRegistryImpl) platformViewsController.getRegistry());
=======
    platformViewsController2.setRegistry(platformViewsController.getRegistry());
>>>>>>> 829fe68e

    flutterJNI.addEngineLifecycleListener(engineLifecycleListener);
    flutterJNI.setPlatformViewsController(platformViewsController);
    flutterJNI.setPlatformViewsController2(platformViewsController2);
    flutterJNI.setLocalizationPlugin(localizationPlugin);
    flutterJNI.setDeferredComponentManager(injector.deferredComponentManager());

    // It should typically be a fresh, unattached JNI. But on a spawned engine, the JNI instance
    // is already attached to a native shell. In that case, the Java FlutterEngine is created around
    // an existing shell.
    if (!flutterJNI.isAttached()) {
      attachToJni();
    }

    this.renderer = new FlutterRenderer(flutterJNI);
    this.platformViewsController = platformViewsController;
    this.platformViewsController2 = platformViewsController2;

    this.pluginRegistry =
        new FlutterEngineConnectionRegistry(
            context.getApplicationContext(), this, flutterLoader, group);

    localizationPlugin.sendLocalesToFlutter(context.getResources().getConfiguration());

    // Only automatically register plugins if both constructor parameter and
    // loaded AndroidManifest config turn this feature on.
    if (automaticallyRegisterPlugins && flutterLoader.automaticallyRegisterPlugins()) {
      GeneratedPluginRegister.registerGeneratedPlugins(this);
    }

    ViewUtils.calculateMaximumDisplayMetrics(context, this);

    ProcessTextPlugin processTextPlugin = new ProcessTextPlugin(this.getProcessTextChannel());
    this.pluginRegistry.add(processTextPlugin);
  }

  private void attachToJni() {
    Log.v(TAG, "Attaching to JNI.");
    flutterJNI.attachToNative();

    if (!isAttachedToJni()) {
      throw new RuntimeException("FlutterEngine failed to attach to its native Object reference.");
    }
  }

  @SuppressWarnings("BooleanMethodIsAlwaysInverted")
  private boolean isAttachedToJni() {
    return flutterJNI.isAttached();
  }

  /**
   * Create a second {@link io.flutter.embedding.engine.FlutterEngine} based on this current one by
   * sharing as much resources together as possible to minimize startup latency and memory cost.
   *
   * @param context is a Context used to create the {@link
   *     io.flutter.embedding.engine.FlutterEngine}. Could be the same Context as the current engine
   *     or a different one. Generally, only an application Context is needed for the {@link
   *     io.flutter.embedding.engine.FlutterEngine} and its dependencies.
   * @param dartEntrypoint specifies the {@link DartEntrypoint} the new engine should run. It
   *     doesn't need to be the same entrypoint as the current engine but must be built in the same
   *     AOT or snapshot.
   * @param initialRoute The name of the initial Flutter `Navigator` `Route` to load. If this is
   *     null, it will default to the "/" route.
   * @param dartEntrypointArgs Arguments passed as a list of string to Dart's entrypoint function.
   * @return a new {@link io.flutter.embedding.engine.FlutterEngine}.
   */
  @NonNull
  /*package*/ FlutterEngine spawn(
      @NonNull Context context,
      @NonNull DartEntrypoint dartEntrypoint,
      @Nullable String initialRoute,
      @Nullable List<String> dartEntrypointArgs,
      @Nullable PlatformViewsController platformViewsController,
      boolean automaticallyRegisterPlugins,
      boolean waitForRestorationData) {
    if (!isAttachedToJni()) {
      throw new IllegalStateException(
          "Spawn can only be called on a fully constructed FlutterEngine");
    }

    FlutterJNI newFlutterJNI =
        flutterJNI.spawn(
            dartEntrypoint.dartEntrypointFunctionName,
            dartEntrypoint.dartEntrypointLibrary,
            initialRoute,
            dartEntrypointArgs);
    return new FlutterEngine(
        context, // Context.
        null, // FlutterLoader. A null value passed here causes the constructor to get it from the
        // FlutterInjector.
        newFlutterJNI, // FlutterJNI.
        platformViewsController, // PlatformViewsController.
        null, // String[]. The Dart VM has already started, this arguments will have no effect.
        automaticallyRegisterPlugins, // boolean.
        waitForRestorationData); // boolean
  }

  /**
   * Cleans up all components within this {@code FlutterEngine} and destroys the associated Dart
   * Isolate. All state held by the Dart Isolate, such as the Flutter Elements tree, is lost.
   *
   * <p>This {@code FlutterEngine} instance should be discarded after invoking this method.
   */
  public void destroy() {
    Log.v(TAG, "Destroying.");
    for (EngineLifecycleListener listener : engineLifecycleListeners) {
      listener.onEngineWillDestroy();
    }
    // The order that these things are destroyed is important.
    pluginRegistry.destroy();
    platformViewsController.onDetachedFromJNI();
    platformViewsController2.onDetachedFromJNI();
    dartExecutor.onDetachedFromJNI();
    flutterJNI.removeEngineLifecycleListener(engineLifecycleListener);
    flutterJNI.setDeferredComponentManager(null);
    flutterJNI.detachFromNativeAndReleaseResources();
    if (FlutterInjector.instance().deferredComponentManager() != null) {
      FlutterInjector.instance().deferredComponentManager().destroy();
      deferredComponentChannel.setDeferredComponentManager(null);
    }
  }

  /**
   * Adds a {@code listener} to be notified of Flutter engine lifecycle events, e.g., {@code
   * onPreEngineStart()}.
   */
  public void addEngineLifecycleListener(@NonNull EngineLifecycleListener listener) {
    engineLifecycleListeners.add(listener);
  }

  /**
   * Removes a {@code listener} that was previously added with {@link
   * #addEngineLifecycleListener(EngineLifecycleListener)}.
   */
  public void removeEngineLifecycleListener(@NonNull EngineLifecycleListener listener) {
    engineLifecycleListeners.remove(listener);
  }

  /**
   * The Dart execution context associated with this {@code FlutterEngine}.
   *
   * <p>The {@link DartExecutor} can be used to start executing Dart code from a given entrypoint.
   * See {@link DartExecutor#executeDartEntrypoint(DartExecutor.DartEntrypoint)}.
   *
   * <p>Use the {@link DartExecutor} to connect any desired message channels and method channels to
   * facilitate communication between Android and Dart/Flutter.
   */
  @NonNull
  public DartExecutor getDartExecutor() {
    return dartExecutor;
  }

  /**
   * The rendering system associated with this {@code FlutterEngine}.
   *
   * <p>To render a Flutter UI that is produced by this {@code FlutterEngine}'s Dart code, attach a
   * {@link RenderSurface} to this {@link FlutterRenderer}.
   */
  @NonNull
  public FlutterRenderer getRenderer() {
    return renderer;
  }

  /** System channel that sends accessibility requests and events from Flutter to Android. */
  @NonNull
  public AccessibilityChannel getAccessibilityChannel() {
    return accessibilityChannel;
  }

  /** System channel that sends Android lifecycle events to Flutter. */
  @NonNull
  public LifecycleChannel getLifecycleChannel() {
    return lifecycleChannel;
  }

  /** System channel that sends locale data from Android to Flutter. */
  @NonNull
  public LocalizationChannel getLocalizationChannel() {
    return localizationChannel;
  }

  /** System channel that sends Flutter navigation commands from Android to Flutter. */
  @NonNull
  public NavigationChannel getNavigationChannel() {
    return navigationChannel;
  }

  /** System channel that sends back gesture commands from Android to Flutter. */
  @NonNull
  public BackGestureChannel getBackGestureChannel() {
    return backGestureChannel;
  }

  /**
   * System channel that sends platform-oriented requests and information to Flutter, e.g., requests
   * to play sounds, requests for haptics, system chrome settings, etc.
   */
  @NonNull
  public PlatformChannel getPlatformChannel() {
    return platformChannel;
  }

  /** System channel that sends text processing requests from Flutter to Android. */
  @NonNull
  public ProcessTextChannel getProcessTextChannel() {
    return processTextChannel;
  }

  /**
   * System channel to exchange restoration data between framework and engine.
   *
   * <p>The engine can obtain the current restoration data from the framework via this channel to
   * store it on disk and - when the app is relaunched - provide the stored data back to the
   * framework to recreate the original state of the app.
   */
  @NonNull
  public RestorationChannel getRestorationChannel() {
    return restorationChannel;
  }

  /**
   * System channel that sends platform/user settings from Android to Flutter, e.g., time format,
   * scale factor, etc.
   */
  @NonNull
  public SettingsChannel getSettingsChannel() {
    return settingsChannel;
  }

  /** System channel that allows manual installation and state querying of deferred components. */
  @NonNull
  public DeferredComponentChannel getDeferredComponentChannel() {
    return deferredComponentChannel;
  }

  /** System channel that sends memory pressure warnings from Android to Flutter. */
  @NonNull
  public SystemChannel getSystemChannel() {
    return systemChannel;
  }

  /** System channel that sends and receives text input requests and state. */
  @NonNull
  public MouseCursorChannel getMouseCursorChannel() {
    return mouseCursorChannel;
  }

  /** System channel that sends and receives text input requests and state. */
  @NonNull
  public TextInputChannel getTextInputChannel() {
    return textInputChannel;
  }

  /** System channel that sends and receives Scribe requests and results. */
  @NonNull
  public ScribeChannel getScribeChannel() {
    return scribeChannel;
  }

  /** System channel that sends and receives spell check requests and results. */
  @NonNull
  public SpellCheckChannel getSpellCheckChannel() {
    return spellCheckChannel;
  }

  /**
   * Plugin registry, which registers plugins that want to be applied to this {@code FlutterEngine}.
   */
  @NonNull
  public PluginRegistry getPlugins() {
    return pluginRegistry;
  }

  /** The LocalizationPlugin this FlutterEngine created. */
  @NonNull
  public LocalizationPlugin getLocalizationPlugin() {
    return localizationPlugin;
  }

  /**
   * {@code PlatformViewsController}, which controls all platform views running within this {@code
   * FlutterEngine}.
   */
  @NonNull
  public PlatformViewsController getPlatformViewsController() {
    return platformViewsController;
  }

  @NonNull
  public PlatformViewsController2 getPlatformViewsController2() {
    return platformViewsController2;
  }

  @NonNull
  public ActivityControlSurface getActivityControlSurface() {
    return pluginRegistry;
  }

  @NonNull
  public ServiceControlSurface getServiceControlSurface() {
    return pluginRegistry;
  }

  @NonNull
  public BroadcastReceiverControlSurface getBroadcastReceiverControlSurface() {
    return pluginRegistry;
  }

  @NonNull
  public ContentProviderControlSurface getContentProviderControlSurface() {
    return pluginRegistry;
  }

  /** Lifecycle callbacks for Flutter engine lifecycle events. */
  public interface EngineLifecycleListener {
    /** Lifecycle callback invoked before a hot restart of the Flutter engine. */
    void onPreEngineRestart();
    /**
     * Lifecycle callback invoked before the Flutter engine is destroyed.
     *
     * <p>For the duration of the call, the Flutter engine is still valid.
     */
    void onEngineWillDestroy();
  }

  @Override
  public void updateDisplayMetrics(float width, float height, float density) {
    flutterJNI.updateDisplayMetrics(0 /* display ID */, width, height, density);
  }
}<|MERGE_RESOLUTION|>--- conflicted
+++ resolved
@@ -365,12 +365,7 @@
     }
 
     PlatformViewsController2 platformViewsController2 = new PlatformViewsController2();
-<<<<<<< HEAD
-    platformViewsController2.setRegistry(
-        (PlatformViewRegistryImpl) platformViewsController.getRegistry());
-=======
     platformViewsController2.setRegistry(platformViewsController.getRegistry());
->>>>>>> 829fe68e
 
     flutterJNI.addEngineLifecycleListener(engineLifecycleListener);
     flutterJNI.setPlatformViewsController(platformViewsController);
