--- conflicted
+++ resolved
@@ -74,13 +74,8 @@
     motionEventTracker = MotionEventTracker.getInstance();
   }
 
-<<<<<<< HEAD
-  public void setRegistry(@NonNull PlatformViewRegistryImpl registry) {
-    this.registry = registry;
-=======
   public void setRegistry(@NonNull PlatformViewRegistry registry) {
     this.registry = (PlatformViewRegistryImpl) registry;
->>>>>>> 829fe68e
   }
 
   @Override
