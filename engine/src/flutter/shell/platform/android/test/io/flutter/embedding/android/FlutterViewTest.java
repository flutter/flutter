// Copyright 2013 The Flutter Authors. All rights reserved.
// Use of this source code is governed by a BSD-style license that can be
// found in the LICENSE file.

package io.flutter.embedding.android;

import static junit.framework.TestCase.assertEquals;
import static junit.framework.TestCase.assertFalse;
import static junit.framework.TestCase.assertTrue;
import static org.mockito.ArgumentMatchers.any;
import static org.mockito.ArgumentMatchers.anyInt;
import static org.mockito.Mockito.clearInvocations;
import static org.mockito.Mockito.doNothing;
import static org.mockito.Mockito.doReturn;
import static org.mockito.Mockito.mock;
import static org.mockito.Mockito.spy;
import static org.mockito.Mockito.times;
import static org.mockito.Mockito.verify;
import static org.mockito.Mockito.when;

import android.annotation.SuppressLint;
import android.annotation.TargetApi;
import android.app.Activity;
import android.content.Context;
import android.content.res.Configuration;
import android.content.res.Resources;
import android.graphics.Canvas;
import android.graphics.Insets;
import android.graphics.Rect;
import android.graphics.Region;
import android.hardware.HardwareBuffer;
import android.hardware.display.DisplayManager;
import android.media.Image;
import android.media.Image.Plane;
import android.media.ImageReader;
import android.os.Build;
import android.provider.Settings;
import android.util.DisplayMetrics;
import android.view.DisplayCutout;
import android.view.Surface;
import android.view.View;
import android.view.WindowInsets;
import android.widget.FrameLayout;
import androidx.core.util.Consumer;
import androidx.test.core.app.ActivityScenario;
import androidx.test.core.app.ApplicationProvider;
import androidx.test.ext.junit.runners.AndroidJUnit4;
import androidx.window.layout.FoldingFeature;
import androidx.window.layout.WindowLayoutInfo;
import io.flutter.Build.API_LEVELS;
import io.flutter.embedding.engine.FlutterEngine;
import io.flutter.embedding.engine.FlutterJNI;
import io.flutter.embedding.engine.loader.FlutterLoader;
import io.flutter.embedding.engine.renderer.FlutterRenderer;
import io.flutter.embedding.engine.systemchannels.SettingsChannel;
import io.flutter.plugin.platform.PlatformViewsController;
import io.flutter.plugin.platform.PlatformViewsController2;
import java.lang.reflect.Method;
import java.util.Arrays;
import java.util.Collections;
import java.util.List;
import java.util.concurrent.atomic.AtomicReference;
import org.junit.Before;
import org.junit.Test;
import org.junit.runner.RunWith;
import org.mockito.ArgumentCaptor;
import org.mockito.Mock;
import org.mockito.MockitoAnnotations;
import org.mockito.Spy;
import org.mockito.invocation.InvocationOnMock;
import org.mockito.stubbing.Answer;
import org.robolectric.Shadows;
import org.robolectric.annotation.Config;
import org.robolectric.annotation.Implementation;
import org.robolectric.annotation.Implements;
import org.robolectric.shadows.ShadowDisplay;
import org.robolectric.shadows.ShadowViewGroup;

@RunWith(AndroidJUnit4.class)
@TargetApi(30)
public class FlutterViewTest {
  private final Context ctx = ApplicationProvider.getApplicationContext();
  @Mock FlutterJNI mockFlutterJni;
  @Mock FlutterLoader mockFlutterLoader;
  @Spy PlatformViewsController platformViewsController;
  @Spy PlatformViewsController2 platformViewsController2;

  @Before
  public void setUp() {
    MockitoAnnotations.openMocks(this);
    when(mockFlutterJni.isAttached()).thenReturn(true);
    // Uncomment the following line to enable logging output in test.
    // ShadowLog.stream = System.out;
  }

  @Test
  public void attachToFlutterEngine_alertsPlatformViews() {
    FlutterView flutterView = new FlutterView(ctx);
    FlutterEngine flutterEngine = spy(new FlutterEngine(ctx, mockFlutterLoader, mockFlutterJni));
    when(flutterEngine.getPlatformViewsController()).thenReturn(platformViewsController);
    when(flutterEngine.getPlatformViewsController2()).thenReturn(platformViewsController2);

    flutterView.attachToFlutterEngine(flutterEngine);

    verify(platformViewsController, times(1)).attachToView(flutterView);
    verify(platformViewsController2, times(1)).attachToView(flutterView);
  }

  @Test
  public void flutterView_importantForAutofillDoesNotExcludeDescendants() {
    FlutterView flutterView = new FlutterView(ctx);

    // Value should not exclude descendants because platform views are added as child views and
    // can be eligible for autofill (e.g. a WebView).
    assertEquals(View.IMPORTANT_FOR_AUTOFILL_YES, flutterView.getImportantForAutofill());
  }

  @Test
  public void detachFromFlutterEngine_alertsPlatformViews() {
    FlutterView flutterView = new FlutterView(ctx);
    FlutterEngine flutterEngine = spy(new FlutterEngine(ctx, mockFlutterLoader, mockFlutterJni));
    when(flutterEngine.getPlatformViewsController()).thenReturn(platformViewsController);
    when(flutterEngine.getPlatformViewsController2()).thenReturn(platformViewsController2);

    flutterView.attachToFlutterEngine(flutterEngine);
    flutterView.detachFromFlutterEngine();

    verify(platformViewsController, times(1)).detachFromView();
    verify(platformViewsController2, times(1)).detachFromView();
  }

  @Test
  public void detachFromFlutterEngine_turnsOffA11y() {
    FlutterView flutterView = new FlutterView(ctx);
    FlutterEngine flutterEngine = spy(new FlutterEngine(ctx, mockFlutterLoader, mockFlutterJni));
    FlutterRenderer flutterRenderer = spy(new FlutterRenderer(mockFlutterJni));
    when(flutterEngine.getRenderer()).thenReturn(flutterRenderer);

    flutterView.attachToFlutterEngine(flutterEngine);
    flutterView.detachFromFlutterEngine();

    verify(flutterRenderer, times(1)).setSemanticsEnabled(false);
  }

  @Test
  public void detachFromFlutterEngine_revertImageView() {
    FlutterView flutterView = new FlutterView(ctx);
    FlutterEngine flutterEngine = spy(new FlutterEngine(ctx, mockFlutterLoader, mockFlutterJni));

    flutterView.attachToFlutterEngine(flutterEngine);
    assertFalse(flutterView.renderSurface instanceof FlutterImageView);

    flutterView.convertToImageView();
    assertTrue(flutterView.renderSurface instanceof FlutterImageView);

    flutterView.detachFromFlutterEngine();
    assertFalse(flutterView.renderSurface instanceof FlutterImageView);
  }

  @Test
  public void detachFromFlutterEngine_removeImageView() {
    FlutterView flutterView = new FlutterView(ctx);
    FlutterEngine flutterEngine = spy(new FlutterEngine(ctx, mockFlutterLoader, mockFlutterJni));

    flutterView.attachToFlutterEngine(flutterEngine);
    flutterView.convertToImageView();
    assertEquals(flutterView.getChildCount(), 2);
    View view = flutterView.getChildAt(1);
    assertTrue(view instanceof FlutterImageView);

    flutterView.detachFromFlutterEngine();
    assertEquals(flutterView.getChildCount(), 1);
    view = flutterView.getChildAt(0);
    assertFalse(view instanceof FlutterImageView);
  }

  @Test
  public void detachFromFlutterEngine_closesImageView() {
    FlutterEngine flutterEngine = spy(new FlutterEngine(ctx, mockFlutterLoader, mockFlutterJni));

    FlutterRenderer flutterRenderer = spy(new FlutterRenderer(mockFlutterJni));
    when(flutterEngine.getRenderer()).thenReturn(flutterRenderer);

    FlutterImageView imageViewMock = mock(FlutterImageView.class);
    when(imageViewMock.getAttachedRenderer()).thenReturn(flutterRenderer);

    FlutterView flutterView = spy(new FlutterView(ctx));
    when(flutterView.createImageView()).thenReturn(imageViewMock);

    flutterView.attachToFlutterEngine(flutterEngine);

    assertFalse(flutterView.renderSurface == imageViewMock);

    flutterView.convertToImageView();
    assertTrue(flutterView.renderSurface == imageViewMock);

    flutterView.detachFromFlutterEngine();
    assertFalse(flutterView.renderSurface == imageViewMock);
    verify(imageViewMock, times(1)).closeImageReader();
  }

  @Test
  public void flutterImageView_revertImageViewAndAvoidNPE() {
    FlutterView flutterView = new FlutterView(ctx);
    FlutterEngine flutterEngine = spy(new FlutterEngine(ctx, mockFlutterLoader, mockFlutterJni));
    FlutterRenderer flutterRenderer = spy(new FlutterRenderer(mockFlutterJni));
    when(flutterEngine.getRenderer()).thenReturn(flutterRenderer);

    flutterView.attachToFlutterEngine(flutterEngine);
    flutterView.convertToImageView();
    assertTrue(flutterView.renderSurface instanceof FlutterImageView);

    // Register a `FlutterUiDisplayListener` callback.
    // During callback execution it will invoke `flutterImageView.detachFromRenderer()`.
    flutterView.revertImageView(
        () -> {
          // No-op
        });
    assertFalse(flutterView.renderSurface instanceof FlutterImageView);

    flutterView.detachFromFlutterEngine();
    assertEquals(null, flutterView.getCurrentImageSurface());

    // Invoke all registered `FlutterUiDisplayListener` callback
    mockFlutterJni.onFirstFrame();
  }

  @Test
  public void onConfigurationChanged_fizzlesWhenNullEngine() {
    FlutterView flutterView = new FlutterView(ctx);
    FlutterEngine flutterEngine = spy(new FlutterEngine(ctx, mockFlutterLoader, mockFlutterJni));

    Configuration configuration = ctx.getResources().getConfiguration();
    // 1 invocation of channels.
    flutterView.attachToFlutterEngine(flutterEngine);
    flutterView.onConfigurationChanged(configuration);
    flutterView.detachFromFlutterEngine();

    // Should fizzle.
    flutterView.onConfigurationChanged(configuration);

    verify(flutterEngine, times(1)).getLocalizationPlugin();
    verify(flutterEngine, times(2)).getSettingsChannel();
  }

  @SuppressWarnings("deprecation")
  // Robolectric.setupActivity
  // TODO(reidbaker): https://github.com/flutter/flutter/issues/133151
  @Test
  public void onConfigurationChanged_notifiesEngineOfDisplaySize() {
    try (ActivityScenario<Activity> scenario = ActivityScenario.launch(Activity.class)) {
      scenario.onActivity(
          activity -> {
            FlutterView flutterView = new FlutterView(activity);
            FlutterEngine flutterEngine =
                spy(new FlutterEngine(ctx, mockFlutterLoader, mockFlutterJni));

            Configuration configuration = ctx.getResources().getConfiguration();

            flutterView.attachToFlutterEngine(flutterEngine);
            flutterView.onConfigurationChanged(configuration);

            verify(flutterEngine, times(1))
                .updateDisplayMetrics(any(Float.class), any(Float.class), any(Float.class));
          });
    }
  }

  public void itSendsTextHidePasswordToFrameworkOnAttach() {
    // Setup test.
    AtomicReference<Boolean> reportedShowPassword = new AtomicReference<>();

    FlutterView flutterView = new FlutterView(ctx);
    FlutterEngine flutterEngine = spy(new FlutterEngine(ctx, mockFlutterLoader, mockFlutterJni));
    Settings.System.putInt(
        flutterView.getContext().getContentResolver(), Settings.System.TEXT_SHOW_PASSWORD, 0);

    SettingsChannel fakeSettingsChannel = mock(SettingsChannel.class);
    SettingsChannel.MessageBuilder fakeMessageBuilder = mock(SettingsChannel.MessageBuilder.class);
    when(fakeMessageBuilder.setTextScaleFactor(any(Float.class))).thenReturn(fakeMessageBuilder);
    when(fakeMessageBuilder.setPlatformBrightness(any(SettingsChannel.PlatformBrightness.class)))
        .thenReturn(fakeMessageBuilder);
    when(fakeMessageBuilder.setUse24HourFormat(any(Boolean.class))).thenReturn(fakeMessageBuilder);
    when(fakeMessageBuilder.setBrieflyShowPassword(any(Boolean.class)))
        .thenAnswer(
            new Answer<SettingsChannel.MessageBuilder>() {
              @Override
              public SettingsChannel.MessageBuilder answer(InvocationOnMock invocation)
                  throws Throwable {
                reportedShowPassword.set((Boolean) invocation.getArguments()[0]);
                return fakeMessageBuilder;
              }
            });
    when(fakeSettingsChannel.startMessage()).thenReturn(fakeMessageBuilder);
    when(flutterEngine.getSettingsChannel()).thenReturn(fakeSettingsChannel);

    flutterView.attachToFlutterEngine(flutterEngine);

    // Verify results.
    assertFalse(reportedShowPassword.get());
  }

  @SuppressWarnings("deprecation")
  // getSystemUiVisibility
  // This test uses the API 30+ Algorithm for window insets. The legacy algorithm is
  // set to -1 values, so it is clear if the wrong algorithm is used.
  @Test
  @TargetApi(30)
  @Config(sdk = 30)
  public void reportSystemInsetWhenNotFullscreen() {
    // Without custom shadows, the default system ui visibility flags is 0.
    FlutterView flutterView = new FlutterView(ctx);
    assertEquals(0, flutterView.getSystemUiVisibility());

    FlutterEngine flutterEngine = spy(new FlutterEngine(ctx, mockFlutterLoader, mockFlutterJni));
    FlutterRenderer flutterRenderer = spy(new FlutterRenderer(mockFlutterJni));
    when(flutterEngine.getRenderer()).thenReturn(flutterRenderer);

    // When we attach a new FlutterView to the engine without any system insets, the viewport
    // metrics
    // default to 0.
    flutterView.attachToFlutterEngine(flutterEngine);
    ArgumentCaptor<FlutterRenderer.ViewportMetrics> viewportMetricsCaptor =
        ArgumentCaptor.forClass(FlutterRenderer.ViewportMetrics.class);
    verify(flutterRenderer).setViewportMetrics(viewportMetricsCaptor.capture());
    assertEquals(0, viewportMetricsCaptor.getValue().viewPaddingTop);

    // Then we simulate the system applying a window inset.
    WindowInsets windowInsets =
        new WindowInsets.Builder()
            .setInsets(
                android.view.WindowInsets.Type.navigationBars()
                    | android.view.WindowInsets.Type.statusBars(),
                Insets.of(100, 100, 100, 100))
            .build();
    flutterView.onApplyWindowInsets(windowInsets);

    // Verify.
    verify(flutterRenderer, times(3)).setViewportMetrics(viewportMetricsCaptor.capture());
    // Top padding is reported as-is.
    validateViewportMetricPadding(viewportMetricsCaptor, 100, 100, 100, 100);
  }

  @SuppressWarnings("deprecation")
  // getSystemUiVisibility
  // This test uses the API 30+ Algorithm for window insets. This test requires API 34 or
  // higher to use the systemOverlays inset. The legacy algorithm is
  // set to -1 values, so it is clear if the wrong algorithm is used.
  @Test
  @TargetApi(34)
  @Config(minSdk = 34)
  public void reportSystemInsetWhenNotFullscreenForSystemBar() {
    // Without custom shadows, the default system ui visibility flags is 0.
    FlutterView flutterView = new FlutterView(ctx);
    assertEquals(0, flutterView.getSystemUiVisibility());

    FlutterEngine flutterEngine = spy(new FlutterEngine(ctx, mockFlutterLoader, mockFlutterJni));
    FlutterRenderer flutterRenderer = spy(new FlutterRenderer(mockFlutterJni));
    when(flutterEngine.getRenderer()).thenReturn(flutterRenderer);

    flutterView.attachToFlutterEngine(flutterEngine);
    ArgumentCaptor<FlutterRenderer.ViewportMetrics> viewportMetricsCaptor =
        ArgumentCaptor.forClass(FlutterRenderer.ViewportMetrics.class);
    verify(flutterRenderer).setViewportMetrics(viewportMetricsCaptor.capture());

    // When we attach a new FlutterView to the engine without any system insets, the viewport
    // metrics default to 0.
    assertEquals(0, viewportMetricsCaptor.getValue().viewPaddingTop);

    // Then we simulate the system applying a statusBar inset.
    WindowInsets statusBarwindowInsets =
        new WindowInsets.Builder()
            .setInsets(android.view.WindowInsets.Type.captionBar(), Insets.of(0, 50, 0, 0))
            .setInsets(android.view.WindowInsets.Type.statusBars(), Insets.of(0, 100, 0, 0))
            .build();
    flutterView.onApplyWindowInsets(statusBarwindowInsets);

    // Verify.
    verify(flutterRenderer, times(3)).setViewportMetrics(viewportMetricsCaptor.capture());
    // Confirm that the statusBar inset is used because it is the largest of the insets faked.
    validateViewportMetricPadding(viewportMetricsCaptor, 0, 100, 0, 0);
    clearInvocations(flutterRenderer);

    // Then we simulate the system applying a navigationBar window inset.
    WindowInsets navigationBarwindowInsets =
        new WindowInsets.Builder()
            .setInsets(android.view.WindowInsets.Type.systemOverlays(), Insets.of(0, 0, 0, 10))
            .setInsets(android.view.WindowInsets.Type.navigationBars(), Insets.of(0, 0, 0, 50))
            .build();
    flutterView.onApplyWindowInsets(navigationBarwindowInsets);

    // Verify.
    verify(flutterRenderer, times(2)).setViewportMetrics(viewportMetricsCaptor.capture());
    // Confirm that the navigationBar inset is used because it is the largest of the insets faked.
    validateViewportMetricPadding(viewportMetricsCaptor, 0, 0, 0, 50);
    clearInvocations(flutterRenderer);

    // Then we simulate the system applying a captionBar window inset.
    WindowInsets captionBarwindowInsets =
        new WindowInsets.Builder()
            .setInsets(android.view.WindowInsets.Type.statusBars(), Insets.of(0, 20, 0, 0))
            .setInsets(android.view.WindowInsets.Type.captionBar(), Insets.of(0, 60, 0, 0))
            .build();
    flutterView.onApplyWindowInsets(captionBarwindowInsets);
    // Verify.
    verify(flutterRenderer, times(2)).setViewportMetrics(viewportMetricsCaptor.capture());
    // Confirm that the captionBar inset is used because it is the largest of the insets faked.
    validateViewportMetricPadding(viewportMetricsCaptor, 0, 60, 0, 0);
    clearInvocations(flutterRenderer);

    // Then we simulate the system applying a systemOverlay window inset.
    WindowInsets systemOverlayWindowInsets =
        new WindowInsets.Builder()
            .setInsets(android.view.WindowInsets.Type.statusBars(), Insets.of(0, 100, 0, 0))
            .setInsets(android.view.WindowInsets.Type.systemOverlays(), Insets.of(0, 200, 0, 0))
            .build();
    flutterView.onApplyWindowInsets(systemOverlayWindowInsets);
    // Verify.
    verify(flutterRenderer, times(2)).setViewportMetrics(viewportMetricsCaptor.capture());
    // Confirm that the systemOverlay inset is used because it is the largest of the insets faked.
    validateViewportMetricPadding(viewportMetricsCaptor, 0, 200, 0, 0);
  }

  @SuppressWarnings("deprecation")
  // getSystemUiVisibility
  // This test uses the pre-API 30 Algorithm for window insets.
  @Test
  @TargetApi(28)
  @Config(sdk = 28)
  public void reportSystemInsetWhenNotFullscreenLegacy() {
    // Without custom shadows, the default system ui visibility flags is 0.
    FlutterView flutterView = new FlutterView(ctx);
    assertEquals(0, flutterView.getSystemUiVisibility());

    FlutterEngine flutterEngine = spy(new FlutterEngine(ctx, mockFlutterLoader, mockFlutterJni));
    FlutterRenderer flutterRenderer = spy(new FlutterRenderer(mockFlutterJni));
    when(flutterEngine.getRenderer()).thenReturn(flutterRenderer);

    // When we attach a new FlutterView to the engine without any system insets, the viewport
    // metrics
    // default to 0.
    flutterView.attachToFlutterEngine(flutterEngine);
    ArgumentCaptor<FlutterRenderer.ViewportMetrics> viewportMetricsCaptor =
        ArgumentCaptor.forClass(FlutterRenderer.ViewportMetrics.class);
    verify(flutterRenderer).setViewportMetrics(viewportMetricsCaptor.capture());
    assertEquals(0, viewportMetricsCaptor.getValue().viewPaddingTop);

    // Then we simulate the system applying a window inset.
    WindowInsets windowInsets = mock(WindowInsets.class);
    mockSystemWindowInsets(windowInsets, 100, 100, 100, 100);
    flutterView.onApplyWindowInsets(windowInsets);

    // Verify.
    verify(flutterRenderer, times(2)).setViewportMetrics(viewportMetricsCaptor.capture());
    // Top padding is reported as-is.
    validateViewportMetricPadding(viewportMetricsCaptor, 100, 100, 100, 0);
  }

  @SuppressWarnings("deprecation")
  // getSystemUiVisibility, getWindowSystemUiVisibility, required to test pre api 30 behavior.
  @Test
  @Config(minSdk = API_LEVELS.FLUTTER_MIN, maxSdk = 29, qualifiers = "land")
  public void systemInsetHandlesFullscreenNavbarRight() {
    FlutterView flutterView = spy(new FlutterView(ctx));
    setExpectedDisplayRotation(Surface.ROTATION_90);
    assertEquals(0, flutterView.getSystemUiVisibility());
    when(flutterView.getWindowSystemUiVisibility())
        .thenReturn(View.SYSTEM_UI_FLAG_FULLSCREEN | View.SYSTEM_UI_FLAG_HIDE_NAVIGATION);
    when(flutterView.getContext()).thenReturn(ctx);

    FlutterEngine flutterEngine = spy(new FlutterEngine(ctx, mockFlutterLoader, mockFlutterJni));
    FlutterRenderer flutterRenderer = spy(new FlutterRenderer(mockFlutterJni));
    when(flutterEngine.getRenderer()).thenReturn(flutterRenderer);

    // When we attach a new FlutterView to the engine without any system insets,
    // the viewport metrics default to 0.
    flutterView.attachToFlutterEngine(flutterEngine);
    ArgumentCaptor<FlutterRenderer.ViewportMetrics> viewportMetricsCaptor =
        ArgumentCaptor.forClass(FlutterRenderer.ViewportMetrics.class);
    verify(flutterRenderer).setViewportMetrics(viewportMetricsCaptor.capture());
    assertEquals(0, viewportMetricsCaptor.getValue().viewPaddingTop);

    // Then we simulate the system applying a window inset.
    WindowInsets windowInsets = mock(WindowInsets.class);
    mockSystemWindowInsets(windowInsets, 100, 100, 100, 100);
    mockSystemGestureInsetsIfNeed(windowInsets);

    flutterView.onApplyWindowInsets(windowInsets);

    verify(flutterRenderer, times(2)).setViewportMetrics(viewportMetricsCaptor.capture());
    // Top padding is removed due to full screen.
    // Right padding is zero because the rotation is 90deg
    // Bottom padding is removed due to hide navigation.
    validateViewportMetricPadding(viewportMetricsCaptor, 100, 0, 0, 0);
  }

  @Test
  @Config(minSdk = API_LEVELS.FLUTTER_MIN, maxSdk = API_LEVELS.API_29, qualifiers = "port")
  public void calculateShouldZeroSidesInPortrait() {
    FlutterView flutterView = spy(new FlutterView(ctx));
    assertEquals(FlutterView.ZeroSides.NONE, flutterView.calculateShouldZeroSides());
  }

  @Test
  @Config(minSdk = API_LEVELS.FLUTTER_MIN, maxSdk = API_LEVELS.API_29, qualifiers = "land")
  public void calculateShouldZeroSidesInLandscapeNeutralRotation() {
    FlutterView flutterView = spy(new FlutterView(ctx));
    setExpectedDisplayRotation(Surface.ROTATION_0);
    assertEquals(FlutterView.ZeroSides.BOTH, flutterView.calculateShouldZeroSides());

    setExpectedDisplayRotation(Surface.ROTATION_180);
    assertEquals(FlutterView.ZeroSides.BOTH, flutterView.calculateShouldZeroSides());
  }

  @Test
  @Config(minSdk = API_LEVELS.FLUTTER_MIN, maxSdk = API_LEVELS.API_29, qualifiers = "land")
  public void calculateShouldZeroSidesInLandscapeRotation90() {
    FlutterView flutterView = spy(new FlutterView(ctx));
    setExpectedDisplayRotation(Surface.ROTATION_90);
    assertEquals(FlutterView.ZeroSides.RIGHT, flutterView.calculateShouldZeroSides());
  }

  @Test
<<<<<<< HEAD
  @Config(minSdk = API_LEVELS.API_21, maxSdk = API_LEVELS.API_22, qualifiers = "land")
  public void calculateShouldZeroSidesInLandscapeRotation270API22() {
    FlutterView flutterView = spy(new FlutterView(ctx));
    setExpectedDisplayRotation(Surface.ROTATION_270);
    assertEquals(FlutterView.ZeroSides.RIGHT, flutterView.calculateShouldZeroSides());
  }

  @Test
  @Config(minSdk = API_LEVELS.FLUTTER_MIN, maxSdk = API_LEVELS.API_29, qualifiers = "land")
=======
  @Config(minSdk = API_LEVELS.API_23, maxSdk = API_LEVELS.API_29, qualifiers = "land")
>>>>>>> 3788c7a3
  public void calculateShouldZeroSidesInLandscapeRotation270API23Plus() {
    FlutterView flutterView = spy(new FlutterView(ctx));
    setExpectedDisplayRotation(Surface.ROTATION_270);
    assertEquals(FlutterView.ZeroSides.LEFT, flutterView.calculateShouldZeroSides());
  }

  @SuppressWarnings("deprecation")
  // getSystemUiVisibility, getWindowSystemUiVisibility required to test pre api 30 behavior.
  @Test
  @Config(minSdk = API_LEVELS.FLUTTER_MIN, maxSdk = 29, qualifiers = "land")
  public void systemInsetHandlesFullscreenNavbarLeft() {
    FlutterView flutterView = spy(new FlutterView(ctx));
    setExpectedDisplayRotation(Surface.ROTATION_270);
    assertEquals(0, flutterView.getSystemUiVisibility());
    when(flutterView.getWindowSystemUiVisibility())
        .thenReturn(View.SYSTEM_UI_FLAG_FULLSCREEN | View.SYSTEM_UI_FLAG_HIDE_NAVIGATION);
    when(flutterView.getContext()).thenReturn(ctx);

    FlutterEngine flutterEngine = spy(new FlutterEngine(ctx, mockFlutterLoader, mockFlutterJni));
    FlutterRenderer flutterRenderer = spy(new FlutterRenderer(mockFlutterJni));
    when(flutterEngine.getRenderer()).thenReturn(flutterRenderer);

    // When we attach a new FlutterView to the engine without any system insets,
    // the viewport metrics default to 0.
    flutterView.attachToFlutterEngine(flutterEngine);
    ArgumentCaptor<FlutterRenderer.ViewportMetrics> viewportMetricsCaptor =
        ArgumentCaptor.forClass(FlutterRenderer.ViewportMetrics.class);
    verify(flutterRenderer).setViewportMetrics(viewportMetricsCaptor.capture());
    assertEquals(0, viewportMetricsCaptor.getValue().viewPaddingTop);

    // Then we simulate the system applying a window inset.
    WindowInsets windowInsets = mock(WindowInsets.class);
    mockSystemWindowInsets(windowInsets, 100, 100, 100, 100);
    mockSystemGestureInsetsIfNeed(windowInsets);

    flutterView.onApplyWindowInsets(windowInsets);

    verify(flutterRenderer, times(2)).setViewportMetrics(viewportMetricsCaptor.capture());
    // Left padding is zero because the rotation is 270deg
    // Top padding is removed due to full screen.
    // Bottom padding is removed due to hide navigation.
    validateViewportMetricPadding(viewportMetricsCaptor, 0, 0, 100, 0);
  }

  @SuppressWarnings("deprecation")
  // getSystemUiVisibility, getWindowSystemUiVisibility required to test interop with api 30
  // behavior.
  // This test uses the API 30+ Algorithm for window insets. The legacy algorithm is
  // set to -1 values, so it is clear if the wrong algorithm is used.
  @Test
  @TargetApi(30)
  @Config(sdk = 30, qualifiers = "land")
  public void systemInsetGetInsetsFullscreen() {
    FlutterView flutterView = spy(new FlutterView(ctx));
    setExpectedDisplayRotation(Surface.ROTATION_270);
    assertEquals(0, flutterView.getSystemUiVisibility());
    when(flutterView.getWindowSystemUiVisibility())
        .thenReturn(View.SYSTEM_UI_FLAG_FULLSCREEN | View.SYSTEM_UI_FLAG_HIDE_NAVIGATION);
    when(flutterView.getContext()).thenReturn(ctx);

    FlutterEngine flutterEngine = spy(new FlutterEngine(ctx, mockFlutterLoader, mockFlutterJni));
    FlutterRenderer flutterRenderer = spy(new FlutterRenderer(mockFlutterJni));
    when(flutterEngine.getRenderer()).thenReturn(flutterRenderer);

    // When we attach a new FlutterView to the engine without any system insets,
    // the viewport metrics default to 0.
    flutterView.attachToFlutterEngine(flutterEngine);
    ArgumentCaptor<FlutterRenderer.ViewportMetrics> viewportMetricsCaptor =
        ArgumentCaptor.forClass(FlutterRenderer.ViewportMetrics.class);
    verify(flutterRenderer).setViewportMetrics(viewportMetricsCaptor.capture());
    assertEquals(0, viewportMetricsCaptor.getValue().viewPaddingTop);

    Insets insets = Insets.of(10, 20, 30, 40);
    // Then we simulate the system applying a window inset.
    WindowInsets windowInsets = mock(WindowInsets.class);
    mockSystemWindowInsets(windowInsets, -1, -1, -1, -1);
    when(windowInsets.getInsets(anyInt())).thenReturn(insets);

    flutterView.onApplyWindowInsets(windowInsets);

    verify(flutterRenderer, times(2)).setViewportMetrics(viewportMetricsCaptor.capture());
    validateViewportMetricPadding(viewportMetricsCaptor, 10, 20, 30, 40);
  }

  @SuppressWarnings("deprecation")
  // getSystemUiVisibility, getWindowSystemUiVisibility required to test pre api 30 behavior.
  // This test uses the pre-API 30 Algorithm for window insets.
  @Test
  @TargetApi(28)
  @Config(sdk = 28, qualifiers = "land")
  public void systemInsetGetInsetsFullscreenLegacy() {
    FlutterView flutterView = spy(new FlutterView(ctx));
    setExpectedDisplayRotation(Surface.ROTATION_270);
    assertEquals(0, flutterView.getSystemUiVisibility());
    when(flutterView.getWindowSystemUiVisibility())
        .thenReturn(View.SYSTEM_UI_FLAG_FULLSCREEN | View.SYSTEM_UI_FLAG_HIDE_NAVIGATION);
    when(flutterView.getContext()).thenReturn(ctx);

    FlutterEngine flutterEngine = spy(new FlutterEngine(ctx, mockFlutterLoader, mockFlutterJni));
    FlutterRenderer flutterRenderer = spy(new FlutterRenderer(mockFlutterJni));
    when(flutterEngine.getRenderer()).thenReturn(flutterRenderer);

    // When we attach a new FlutterView to the engine without any system insets,
    // the viewport metrics default to 0.
    flutterView.attachToFlutterEngine(flutterEngine);
    ArgumentCaptor<FlutterRenderer.ViewportMetrics> viewportMetricsCaptor =
        ArgumentCaptor.forClass(FlutterRenderer.ViewportMetrics.class);
    verify(flutterRenderer).setViewportMetrics(viewportMetricsCaptor.capture());
    assertEquals(0, viewportMetricsCaptor.getValue().viewPaddingTop);

    // Then we simulate the system applying a window inset.
    WindowInsets windowInsets = mock(WindowInsets.class);
    mockSystemWindowInsets(windowInsets, 102, 100, 103, 101);

    flutterView.onApplyWindowInsets(windowInsets);

    verify(flutterRenderer, times(2)).setViewportMetrics(viewportMetricsCaptor.capture());
    // Left padding is zero because the rotation is 270deg
    // Top padding is removed due to full screen.
    // Bottom padding is removed due to hide navigation.
    validateViewportMetricPadding(viewportMetricsCaptor, 0, 0, 103, 0);
  }

  @SuppressWarnings("deprecation")
  // getSystemUiVisibility, getWindowSystemUiVisibility, getSystemGestureInsets required
  // to test pre api 30 interop behavior.
  // This test uses the API 30+ Algorithm for window insets. The legacy algorithm is
  // set to -1 values, so it is clear if the wrong algorithm is used.
  @Test
  @TargetApi(30)
  @Config(sdk = 30, qualifiers = "land")
  public void systemInsetDisplayCutoutSimple() {
    FlutterView flutterView = spy(new FlutterView(ctx));
    assertEquals(0, flutterView.getSystemUiVisibility());
    when(flutterView.getWindowSystemUiVisibility()).thenReturn(0);
    when(flutterView.getContext()).thenReturn(ctx);

    FlutterEngine flutterEngine = spy(new FlutterEngine(ctx, mockFlutterLoader, mockFlutterJni));
    FlutterRenderer flutterRenderer = spy(new FlutterRenderer(mockFlutterJni));
    when(flutterEngine.getRenderer()).thenReturn(flutterRenderer);

    // When we attach a new FlutterView to the engine without any system insets,
    // the viewport metrics default to 0.
    flutterView.attachToFlutterEngine(flutterEngine);
    ArgumentCaptor<FlutterRenderer.ViewportMetrics> viewportMetricsCaptor =
        ArgumentCaptor.forClass(FlutterRenderer.ViewportMetrics.class);
    verify(flutterRenderer).setViewportMetrics(viewportMetricsCaptor.capture());
    assertEquals(0, viewportMetricsCaptor.getValue().viewPaddingTop);

    Insets insets = Insets.of(100, 100, 100, 100);
    Insets systemGestureInsets = Insets.of(110, 110, 110, 110);
    // Then we simulate the system applying a window inset.
    WindowInsets windowInsets = mock(WindowInsets.class);
    DisplayCutout displayCutout = mock(DisplayCutout.class);
    mockSystemWindowInsets(windowInsets, -1, -1, -1, -1);
    when(windowInsets.getInsets(anyInt())).thenReturn(insets);
    when(windowInsets.getSystemGestureInsets()).thenReturn(systemGestureInsets);
    when(windowInsets.getDisplayCutout()).thenReturn(displayCutout);

    Insets waterfallInsets = Insets.of(200, 0, 250, 0);
    when(displayCutout.getWaterfallInsets()).thenReturn(waterfallInsets);
    when(displayCutout.getSafeInsetLeft()).thenReturn(110);
    when(displayCutout.getSafeInsetTop()).thenReturn(120);
    when(displayCutout.getSafeInsetRight()).thenReturn(130);
    when(displayCutout.getSafeInsetBottom()).thenReturn(140);

    flutterView.onApplyWindowInsets(windowInsets);

    verify(flutterRenderer, times(2)).setViewportMetrics(viewportMetricsCaptor.capture());
    // Each dimension of the viewport metric paddings should be the maximum of the corresponding
    // dimension from the display cutout's safe insets and waterfall insets.
    validateViewportMetricPadding(viewportMetricsCaptor, 200, 120, 250, 140);

    assertEquals(100, viewportMetricsCaptor.getValue().viewInsetTop);
  }

  @SuppressWarnings("deprecation")
  @Test
  @Config(minSdk = 28)
  public void onApplyWindowInsetsSetsDisplayCutouts() {
    // Use an Activity context so that FlutterView.onAttachedToWindow completes.
    try (ActivityScenario<Activity> scenario = ActivityScenario.launch(Activity.class)) {
      scenario.onActivity(
          activity -> {
            FlutterView flutterView = spy(new FlutterView(activity));
            assertEquals(0, flutterView.getSystemUiVisibility());
            when(flutterView.getWindowSystemUiVisibility()).thenReturn(0);
            when(flutterView.getContext()).thenReturn(activity);

            FlutterEngine flutterEngine =
                spy(new FlutterEngine(ctx, mockFlutterLoader, mockFlutterJni));
            FlutterRenderer flutterRenderer = spy(new FlutterRenderer(mockFlutterJni));
            when(flutterEngine.getRenderer()).thenReturn(flutterRenderer);

            // When we attach a new FlutterView to the engine without any system insets,
            // the viewport metrics default to 0.
            flutterView.attachToFlutterEngine(flutterEngine);
            ArgumentCaptor<FlutterRenderer.ViewportMetrics> viewportMetricsCaptor =
                ArgumentCaptor.forClass(FlutterRenderer.ViewportMetrics.class);
            verify(flutterRenderer).setViewportMetrics(viewportMetricsCaptor.capture());
            assertEquals(0, viewportMetricsCaptor.getValue().viewPaddingTop);

            // Capture flutterView.setWindowInfoListenerDisplayFeatures.
            WindowInfoRepositoryCallbackAdapterWrapper windowInfoRepo =
                mock(WindowInfoRepositoryCallbackAdapterWrapper.class);
            doReturn(windowInfoRepo).when(flutterView).createWindowInfoRepo();
            ArgumentCaptor<Consumer<WindowLayoutInfo>> consumerCaptor =
                ArgumentCaptor.forClass(Consumer.class);
            flutterView.onAttachedToWindow();
            verify(windowInfoRepo)
                .addWindowLayoutInfoListener(any(), any(), consumerCaptor.capture());
            Consumer<WindowLayoutInfo> consumer = consumerCaptor.getValue();

            // Set display features in flutterView to ensure they are not overridden by display
            // cutouts.
            FoldingFeature displayFeature = mock(FoldingFeature.class);
            Rect featureBounds = new Rect(10, 20, 30, 40);
            when(displayFeature.getBounds()).thenReturn(featureBounds);
            when(displayFeature.getOcclusionType()).thenReturn(FoldingFeature.OcclusionType.FULL);
            when(displayFeature.getState()).thenReturn(FoldingFeature.State.FLAT);
            WindowLayoutInfo windowLayout =
                new WindowLayoutInfo(Collections.singletonList(displayFeature));
            clearInvocations(flutterRenderer);
            consumer.accept(windowLayout);

            // Assert the display feature is set.
            verify(flutterRenderer).setViewportMetrics(viewportMetricsCaptor.capture());
            List<FlutterRenderer.DisplayFeature> features =
                viewportMetricsCaptor.getValue().getDisplayFeatures();
            assertEquals(1, features.size());
            assertEquals(FlutterRenderer.DisplayFeatureType.HINGE, features.get(0).type);
            assertEquals(FlutterRenderer.DisplayFeatureState.POSTURE_FLAT, features.get(0).state);
            assertEquals(featureBounds, features.get(0).bounds);

            // Then we simulate the system applying a window inset.
            List<Rect> cutoutBoundingRects =
                Arrays.asList(new Rect(0, 200, 300, 400), new Rect(150, 0, 300, 150));
            WindowInsets windowInsets = setupMockDisplayCutout(cutoutBoundingRects);

            clearInvocations(flutterRenderer);
            flutterView.onApplyWindowInsets(windowInsets);
            verify(flutterRenderer).setViewportMetrics(viewportMetricsCaptor.capture());

            features = viewportMetricsCaptor.getValue().getDisplayFeatures();

            // Assert the old display feature is still present.
            assertEquals(1, features.size());
            assertEquals(FlutterRenderer.DisplayFeatureType.HINGE, features.get(0).type);
            assertEquals(FlutterRenderer.DisplayFeatureState.POSTURE_FLAT, features.get(0).state);
            assertEquals(featureBounds, features.get(0).bounds);

            List<FlutterRenderer.DisplayFeature> cutouts =
                viewportMetricsCaptor.getValue().getDisplayCutouts();
            // Asserts for display cutouts.
            assertEquals(2, cutouts.size());
            for (int i = 0; i < 2; i++) {
              assertEquals(cutoutBoundingRects.get(i), cutouts.get(i).bounds);
              assertEquals(FlutterRenderer.DisplayFeatureType.CUTOUT, cutouts.get(i).type);
              assertEquals(FlutterRenderer.DisplayFeatureState.UNKNOWN, cutouts.get(i).state);
            }
          });
    }
  }

  // getDefaultDisplay
  // TODO(jesswrd): https://github.com/flutter/flutter/issues/99421
  @Test
  public void itRegistersAndUnregistersToWindowManager() {
    try (ActivityScenario<Activity> scenario = ActivityScenario.launch(Activity.class)) {
      scenario.onActivity(
          activity -> {
            FlutterView flutterView = spy(new FlutterView(activity));
            WindowInfoRepositoryCallbackAdapterWrapper windowInfoRepo =
                mock(WindowInfoRepositoryCallbackAdapterWrapper.class);
            // For reasoning behing using doReturn instead of when, read "Important gotcha" at
            // https://www.javadoc.io/doc/org.mockito/mockito-core/1.10.19/org/mockito/Mockito.html#13
            doReturn(windowInfoRepo).when(flutterView).createWindowInfoRepo();

            // When a new FlutterView is attached to the window
            flutterView.onAttachedToWindow();

            // Then the WindowManager callback is registered
            verify(windowInfoRepo, times(1)).addWindowLayoutInfoListener(any(), any(), any());

            // When the FlutterView is detached from the window
            flutterView.onDetachedFromWindow();

            // Then the WindowManager callback is unregistered
            verify(windowInfoRepo, times(1)).removeWindowLayoutInfoListener(any());
          });
    }
  }

  // getDefaultDisplay
  // TODO(jesswrd): https://github.com/flutter/flutter/issues/99421
  @Test
  public void itSendsHingeDisplayFeatureToFlutter() {
    try (ActivityScenario<Activity> scenario = ActivityScenario.launch(Activity.class)) {
      scenario.onActivity(
          activity -> {
            FlutterView flutterView = spy(new FlutterView(activity));
            when(flutterView.getContext()).thenReturn(activity);
            WindowInfoRepositoryCallbackAdapterWrapper windowInfoRepo =
                mock(WindowInfoRepositoryCallbackAdapterWrapper.class);
            doReturn(windowInfoRepo).when(flutterView).createWindowInfoRepo();
            FlutterEngine flutterEngine =
                spy(new FlutterEngine(ctx, mockFlutterLoader, mockFlutterJni));
            FlutterRenderer flutterRenderer = spy(new FlutterRenderer(mockFlutterJni));
            when(flutterEngine.getRenderer()).thenReturn(flutterRenderer);

            // Display features should be empty on attaching to engine.
            flutterView.attachToFlutterEngine(flutterEngine);
            ArgumentCaptor<FlutterRenderer.ViewportMetrics> viewportMetricsCaptor =
                ArgumentCaptor.forClass(FlutterRenderer.ViewportMetrics.class);
            verify(flutterRenderer).setViewportMetrics(viewportMetricsCaptor.capture());
            assertEquals(
                Collections.emptyList(), viewportMetricsCaptor.getValue().getDisplayFeatures());
            clearInvocations(flutterRenderer);

            // Test that display features do not override cutouts.
            List<Rect> cutoutBoundingRects = Collections.singletonList(new Rect(0, 200, 300, 400));
            WindowInsets windowInsets = setupMockDisplayCutout(cutoutBoundingRects);
            flutterView.onApplyWindowInsets(windowInsets);
            verify(flutterRenderer).setViewportMetrics(viewportMetricsCaptor.capture());
            assertEquals(1, viewportMetricsCaptor.getValue().getDisplayCutouts().size());
            assertEquals(
                cutoutBoundingRects.get(0),
                viewportMetricsCaptor.getValue().getDisplayCutouts().get(0).bounds);
            clearInvocations(flutterRenderer);

            FoldingFeature displayFeature = mock(FoldingFeature.class);
            Rect featureRect = new Rect(0, 0, 100, 100);
            when(displayFeature.getBounds()).thenReturn(featureRect);
            when(displayFeature.getOcclusionType()).thenReturn(FoldingFeature.OcclusionType.FULL);
            when(displayFeature.getState()).thenReturn(FoldingFeature.State.FLAT);

            WindowLayoutInfo testWindowLayout =
                new WindowLayoutInfo(Collections.singletonList(displayFeature));

            // When FlutterView is attached to the engine and window, and a hinge display feature
            // exists
            flutterView.onAttachedToWindow();
            ArgumentCaptor<Consumer<WindowLayoutInfo>> wmConsumerCaptor =
                ArgumentCaptor.forClass(Consumer.class);
            verify(windowInfoRepo)
                .addWindowLayoutInfoListener(any(), any(), wmConsumerCaptor.capture());
            Consumer<WindowLayoutInfo> wmConsumer = wmConsumerCaptor.getValue();
            clearInvocations(flutterRenderer);
            wmConsumer.accept(testWindowLayout);

            // Then the Renderer receives the display feature
            verify(flutterRenderer).setViewportMetrics(viewportMetricsCaptor.capture());
            assertEquals(1, viewportMetricsCaptor.getValue().getDisplayFeatures().size());
            FlutterRenderer.DisplayFeature feature =
                viewportMetricsCaptor.getValue().getDisplayFeatures().get(0);
            assertEquals(FlutterRenderer.DisplayFeatureType.HINGE, feature.type);
            assertEquals(FlutterRenderer.DisplayFeatureState.POSTURE_FLAT, feature.state);
            assertEquals(featureRect, feature.bounds);

            // Assert the display cutout is unaffected.
            assertEquals(1, viewportMetricsCaptor.getValue().getDisplayCutouts().size());
            FlutterRenderer.DisplayFeature cutout =
                viewportMetricsCaptor.getValue().getDisplayCutouts().get(0);
            assertEquals(cutoutBoundingRects.get(0), cutout.bounds);
            assertEquals(FlutterRenderer.DisplayFeatureType.CUTOUT, cutout.type);
            assertEquals(FlutterRenderer.DisplayFeatureState.UNKNOWN, cutout.state);
          });
    }
  }

  @Test
  public void flutterImageView_acquiresImageAndInvalidates() {
    final ImageReader mockReader = mock(ImageReader.class);
    when(mockReader.getMaxImages()).thenReturn(2);

    final FlutterImageView imageView =
        spy(new FlutterImageView(ctx, mockReader, FlutterImageView.SurfaceKind.background));

    final FlutterJNI jni = mock(FlutterJNI.class);
    imageView.attachToRenderer(new FlutterRenderer(jni));

    final Image mockImage = mock(Image.class);
    when(mockReader.acquireLatestImage()).thenReturn(mockImage);

    assertTrue(imageView.acquireLatestImage());
    verify(mockReader, times(1)).acquireLatestImage();
    verify(imageView, times(1)).invalidate();
  }

  @Test
  @SuppressLint("WrongCall") /*View#onDraw*/
  public void flutterImageView_acquiresImageClosesPreviousImageUnlessNoNewImage() {
    final ImageReader mockReader = mock(ImageReader.class);
    when(mockReader.getMaxImages()).thenReturn(3);

    final Image mockImage = mock(Image.class);
    when(mockImage.getPlanes()).thenReturn(new Plane[0]);
    if (Build.VERSION.SDK_INT >= Build.VERSION_CODES.Q) {
      final HardwareBuffer mockHardwareBuffer = mock(HardwareBuffer.class);
      when(mockHardwareBuffer.getUsage()).thenReturn(HardwareBuffer.USAGE_GPU_SAMPLED_IMAGE);
      when(mockImage.getHardwareBuffer()).thenReturn(mockHardwareBuffer);
    }
    // Mock no latest image on the second time
    when(mockReader.acquireLatestImage())
        .thenReturn(mockImage)
        .thenReturn(null)
        .thenReturn(mockImage);

    final FlutterImageView imageView =
        spy(new FlutterImageView(ctx, mockReader, FlutterImageView.SurfaceKind.background));

    final FlutterJNI jni = mock(FlutterJNI.class);
    imageView.attachToRenderer(new FlutterRenderer(jni));
    doNothing().when(imageView).invalidate();

    assertTrue(imageView.acquireLatestImage()); // No previous, acquire latest image
    assertFalse(
        imageView.acquireLatestImage()); // Mock no image when acquire, don't close, and assertFalse
    assertTrue(imageView.acquireLatestImage()); // Acquire latest image and close previous
    assertTrue(imageView.acquireLatestImage()); // Acquire latest image and close previous
    assertTrue(imageView.acquireLatestImage()); // Acquire latest image and close previous
    verify(mockImage, times(3)).close(); // Close 3 times

    imageView.onDraw(mock(Canvas.class)); // Draw latest image

    assertTrue(imageView.acquireLatestImage()); // acquire latest image and close previous

    imageView.onDraw(mock(Canvas.class)); // Draw latest image
    imageView.onDraw(mock(Canvas.class)); // Draw latest image
    imageView.onDraw(mock(Canvas.class)); // Draw latest image

    verify(mockReader, times(6)).acquireLatestImage();
  }

  @Test
  public void flutterImageView_detachFromRendererClosesPreviousImage() {
    final ImageReader mockReader = mock(ImageReader.class);
    when(mockReader.getMaxImages()).thenReturn(2);

    final Image mockImage = mock(Image.class);
    when(mockReader.acquireLatestImage()).thenReturn(mockImage);

    final FlutterImageView imageView =
        spy(new FlutterImageView(ctx, mockReader, FlutterImageView.SurfaceKind.background));

    final FlutterJNI jni = mock(FlutterJNI.class);
    imageView.attachToRenderer(new FlutterRenderer(jni));

    doNothing().when(imageView).invalidate();
    imageView.acquireLatestImage();
    imageView.acquireLatestImage();
    verify(mockImage, times(1)).close();

    imageView.detachFromRenderer();
    // There's an acquireLatestImage() in detachFromRenderer(),
    // so it will be 2 times called close() inside detachFromRenderer()
    verify(mockImage, times(3)).close();
  }

  @Test
  public void flutterImageView_workaroundWithOnePixelWhenResizeWithZero() {
    final ImageReader mockReader = mock(ImageReader.class);
    when(mockReader.getMaxImages()).thenReturn(2);

    final FlutterImageView imageView =
        spy(new FlutterImageView(ctx, mockReader, FlutterImageView.SurfaceKind.background));

    final FlutterJNI jni = mock(FlutterJNI.class);
    imageView.attachToRenderer(new FlutterRenderer(jni));

    final Image mockImage = mock(Image.class);
    when(mockReader.acquireLatestImage()).thenReturn(mockImage);

    final int incorrectWidth = 0;
    final int incorrectHeight = -100;
    imageView.resizeIfNeeded(incorrectWidth, incorrectHeight);
    assertEquals(1, imageView.getImageReader().getWidth());
    assertEquals(1, imageView.getImageReader().getHeight());
  }

  @Test
  public void flutterImageView_closesReader() {
    final ImageReader mockReader = mock(ImageReader.class);
    when(mockReader.getMaxImages()).thenReturn(1);

    final FlutterImageView imageView =
        spy(new FlutterImageView(ctx, mockReader, FlutterImageView.SurfaceKind.background));

    imageView.closeImageReader();
    verify(mockReader, times(1)).close();
  }

  @Test
  public void flutterSurfaceView_GathersTransparentRegion() {
    final Region mockRegion = mock(Region.class);
    final FlutterSurfaceView surfaceView = new FlutterSurfaceView(ctx);

    surfaceView.setAlpha(0.0f);
    assertFalse(surfaceView.gatherTransparentRegion(mockRegion));
    verify(mockRegion, times(0)).op(anyInt(), anyInt(), anyInt(), anyInt(), any());

    surfaceView.setAlpha(1.0f);
    assertTrue(surfaceView.gatherTransparentRegion(mockRegion));
    verify(mockRegion, times(1)).op(0, 0, 0, 0, Region.Op.DIFFERENCE);
  }

  @Test
  @SuppressLint("PrivateApi")
  @Config(sdk = Build.VERSION_CODES.P)
  public void findViewByAccessibilityIdTraversal_returnsRootViewOnAndroid28() throws Exception {
    FlutterView flutterView = new FlutterView(ctx);

    Method getAccessibilityViewIdMethod = View.class.getDeclaredMethod("getAccessibilityViewId");
    Integer accessibilityViewId = (Integer) getAccessibilityViewIdMethod.invoke(flutterView);

    assertEquals(flutterView, flutterView.findViewByAccessibilityIdTraversal(accessibilityViewId));
  }

  @Test
  @Config(sdk = Build.VERSION_CODES.P)
  @SuppressLint("PrivateApi")
  public void findViewByAccessibilityIdTraversal_returnsChildViewOnAndroid28() throws Exception {
    FlutterView flutterView = new FlutterView(ctx);
    FrameLayout childView1 = new FrameLayout(ctx);
    flutterView.addView(childView1);

    FrameLayout childView2 = new FrameLayout(ctx);
    childView1.addView(childView2);

    Method getAccessibilityViewIdMethod = View.class.getDeclaredMethod("getAccessibilityViewId");
    Integer accessibilityViewId = (Integer) getAccessibilityViewIdMethod.invoke(childView2);

    assertEquals(childView2, flutterView.findViewByAccessibilityIdTraversal(accessibilityViewId));
  }

  @Test
  @Config(sdk = Build.VERSION_CODES.Q)
  @SuppressLint("PrivateApi")
  public void findViewByAccessibilityIdTraversal_returnsRootViewOnAndroid29() throws Exception {
    FlutterView flutterView = new FlutterView(ctx);

    Method getAccessibilityViewIdMethod = View.class.getDeclaredMethod("getAccessibilityViewId");
    Integer accessibilityViewId = (Integer) getAccessibilityViewIdMethod.invoke(flutterView);

    assertEquals(null, flutterView.findViewByAccessibilityIdTraversal(accessibilityViewId));
  }

  @Test
  public void itSendsTextShowPasswordToFrameworkOnAttach() {
    // Setup test.
    AtomicReference<Boolean> reportedShowPassword = new AtomicReference<>();

    FlutterView flutterView = new FlutterView(ctx);
    FlutterEngine flutterEngine = spy(new FlutterEngine(ctx, mockFlutterLoader, mockFlutterJni));
    Settings.System.putInt(
        flutterView.getContext().getContentResolver(), Settings.System.TEXT_SHOW_PASSWORD, 1);

    SettingsChannel fakeSettingsChannel = mock(SettingsChannel.class);
    SettingsChannel.MessageBuilder fakeMessageBuilder = mock(SettingsChannel.MessageBuilder.class);
    when(fakeMessageBuilder.setTextScaleFactor(any(Float.class))).thenReturn(fakeMessageBuilder);
    when(fakeMessageBuilder.setDisplayMetrics(any(DisplayMetrics.class)))
        .thenReturn(fakeMessageBuilder);
    when(fakeMessageBuilder.setNativeSpellCheckServiceDefined(any(Boolean.class)))
        .thenReturn(fakeMessageBuilder);
    when(fakeMessageBuilder.setPlatformBrightness(any(SettingsChannel.PlatformBrightness.class)))
        .thenReturn(fakeMessageBuilder);
    when(fakeMessageBuilder.setUse24HourFormat(any(Boolean.class))).thenReturn(fakeMessageBuilder);
    when(fakeMessageBuilder.setBrieflyShowPassword(any(Boolean.class)))
        .thenAnswer(
            new Answer<SettingsChannel.MessageBuilder>() {
              @Override
              public SettingsChannel.MessageBuilder answer(InvocationOnMock invocation)
                  throws Throwable {
                reportedShowPassword.set((Boolean) invocation.getArguments()[0]);
                return fakeMessageBuilder;
              }
            });
    when(fakeSettingsChannel.startMessage()).thenReturn(fakeMessageBuilder);
    when(flutterEngine.getSettingsChannel()).thenReturn(fakeSettingsChannel);

    flutterView.attachToFlutterEngine(flutterEngine);

    // Verify results.
    assertTrue(reportedShowPassword.get());
  }

  public void ViewportMetrics_initializedPhysicalTouchSlop() {
    FlutterView flutterView = new FlutterView(ctx);
    FlutterEngine flutterEngine = spy(new FlutterEngine(ctx, mockFlutterLoader, mockFlutterJni));
    FlutterRenderer flutterRenderer = spy(new FlutterRenderer(mockFlutterJni));
    when(flutterEngine.getRenderer()).thenReturn(flutterRenderer);

    flutterView.attachToFlutterEngine(flutterEngine);
    ArgumentCaptor<FlutterRenderer.ViewportMetrics> viewportMetricsCaptor =
        ArgumentCaptor.forClass(FlutterRenderer.ViewportMetrics.class);
    verify(flutterRenderer).setViewportMetrics(viewportMetricsCaptor.capture());

    assertFalse(-1 == viewportMetricsCaptor.getValue().physicalTouchSlop);
  }

  // This test uses the API 30+ Algorithm for window insets. The legacy algorithm is
  // set to -1 values, so it is clear if the wrong algorithm is used.
  @Test
  @TargetApi(30)
  @Config(sdk = 30)
  public void setPaddingTopToZeroForFullscreenMode() {
    FlutterView flutterView = new FlutterView(ctx);
    FlutterEngine flutterEngine = spy(new FlutterEngine(ctx, mockFlutterLoader, mockFlutterJni));
    FlutterRenderer flutterRenderer = spy(new FlutterRenderer(mockFlutterJni));
    when(flutterEngine.getRenderer()).thenReturn(flutterRenderer);

    // When we attach a new FlutterView to the engine without any system insets, the viewport
    // metrics
    // default to 0.
    flutterView.attachToFlutterEngine(flutterEngine);
    ArgumentCaptor<FlutterRenderer.ViewportMetrics> viewportMetricsCaptor =
        ArgumentCaptor.forClass(FlutterRenderer.ViewportMetrics.class);
    verify(flutterRenderer).setViewportMetrics(viewportMetricsCaptor.capture());
    assertEquals(0, viewportMetricsCaptor.getValue().viewPaddingTop);

    // Then we simulate the system applying a window inset.
    WindowInsets windowInsets =
        new WindowInsets.Builder()
            .setInsets(
                android.view.WindowInsets.Type.navigationBars()
                    | android.view.WindowInsets.Type.systemBars(),
                Insets.of(100, 100, 100, 100))
            .build();
    flutterView.onApplyWindowInsets(windowInsets);

    // Verify.
    verify(flutterRenderer, times(3)).setViewportMetrics(viewportMetricsCaptor.capture());
    validateViewportMetricPadding(viewportMetricsCaptor, 100, 100, 100, 100);
  }

  @SuppressWarnings("deprecation")
  // SYSTEM_UI_FLAG_FULLSCREEN, getWindowSystemUiVisibility
  // This test uses the pre-API 30 Algorithm for window insets.
  @Test
  @TargetApi(28)
  @Config(
      sdk = 28,
      shadows = {
        FlutterViewTest.ShadowFullscreenView.class,
      })
  public void setPaddingTopToZeroForFullscreenModeLegacy() {
    FlutterView flutterView = spy(new FlutterView(ctx));
    FlutterEngine flutterEngine = spy(new FlutterEngine(ctx, mockFlutterLoader, mockFlutterJni));
    FlutterRenderer flutterRenderer = spy(new FlutterRenderer(mockFlutterJni));
    when(flutterEngine.getRenderer()).thenReturn(flutterRenderer);

    // When we attach a new FlutterView to the engine without any system insets, the viewport
    // metrics
    // default to 0.
    flutterView.attachToFlutterEngine(flutterEngine);
    ArgumentCaptor<FlutterRenderer.ViewportMetrics> viewportMetricsCaptor =
        ArgumentCaptor.forClass(FlutterRenderer.ViewportMetrics.class);
    verify(flutterRenderer).setViewportMetrics(viewportMetricsCaptor.capture());
    assertEquals(0, viewportMetricsCaptor.getValue().viewPaddingTop);
    clearInvocations(flutterRenderer);
    // Then we simulate the system applying a window inset.
    WindowInsets windowInsets = mock(WindowInsets.class);
    mockSystemWindowInsets(windowInsets, 100, 100, 100, 100);
    flutterView.onApplyWindowInsets(windowInsets);

    // Verify.
    verify(flutterRenderer, times(1)).setViewportMetrics(viewportMetricsCaptor.capture());
    validateViewportMetricPadding(viewportMetricsCaptor, 100, 100, 100, 0);
    clearInvocations(flutterRenderer);

    // Validation when fullscreen
    when(flutterView.getWindowSystemUiVisibility()).thenReturn(View.SYSTEM_UI_FLAG_FULLSCREEN);

    // Then we simulate the system applying a window inset.
    mockSystemWindowInsets(windowInsets, 100, 100, 100, 100);
    flutterView.onApplyWindowInsets(windowInsets);

    // Verify.
    verify(flutterRenderer, times(1)).setViewportMetrics(viewportMetricsCaptor.capture());
    validateViewportMetricPadding(viewportMetricsCaptor, 100, 0, 100, 0);
  }

  // TODO(mattcarroll): turn this into an e2e test. GitHub #42990
  @Test
  public void itSendsDarkPlatformBrightnessToFlutter() {
    // Setup test.
    AtomicReference<SettingsChannel.PlatformBrightness> reportedBrightness =
        new AtomicReference<>();

    Context spiedContext = spy(ctx);

    Resources spiedResources = spy(spiedContext.getResources());
    when(spiedContext.getResources()).thenReturn(spiedResources);

    Configuration spiedConfiguration = spy(spiedResources.getConfiguration());
    spiedConfiguration.uiMode =
        (spiedResources.getConfiguration().uiMode | Configuration.UI_MODE_NIGHT_YES)
            & ~Configuration.UI_MODE_NIGHT_NO;
    when(spiedResources.getConfiguration()).thenReturn(spiedConfiguration);

    FlutterView flutterView = new FlutterView(spiedContext);
    FlutterEngine flutterEngine = spy(new FlutterEngine(ctx, mockFlutterLoader, mockFlutterJni));

    SettingsChannel fakeSettingsChannel = mock(SettingsChannel.class);
    SettingsChannel.MessageBuilder fakeMessageBuilder = mock(SettingsChannel.MessageBuilder.class);
    when(fakeMessageBuilder.setTextScaleFactor(any(Float.class))).thenReturn(fakeMessageBuilder);
    when(fakeMessageBuilder.setDisplayMetrics(any(DisplayMetrics.class)))
        .thenReturn(fakeMessageBuilder);
    when(fakeMessageBuilder.setNativeSpellCheckServiceDefined(any(Boolean.class)))
        .thenReturn(fakeMessageBuilder);
    when(fakeMessageBuilder.setBrieflyShowPassword(any(Boolean.class)))
        .thenReturn(fakeMessageBuilder);
    when(fakeMessageBuilder.setUse24HourFormat(any(Boolean.class))).thenReturn(fakeMessageBuilder);
    when(fakeMessageBuilder.setPlatformBrightness(any(SettingsChannel.PlatformBrightness.class)))
        .thenAnswer(
            new Answer<SettingsChannel.MessageBuilder>() {
              @Override
              public SettingsChannel.MessageBuilder answer(InvocationOnMock invocation)
                  throws Throwable {
                reportedBrightness.set(
                    (SettingsChannel.PlatformBrightness) invocation.getArguments()[0]);
                return fakeMessageBuilder;
              }
            });
    when(fakeSettingsChannel.startMessage()).thenReturn(fakeMessageBuilder);
    when(flutterEngine.getSettingsChannel()).thenReturn(fakeSettingsChannel);

    // Execute behavior under test.
    flutterView.attachToFlutterEngine(flutterEngine);
    flutterView.sendUserSettingsToFlutter();

    // Verify results.
    assertEquals(SettingsChannel.PlatformBrightness.dark, reportedBrightness.get());
  }

  @SuppressWarnings("deprecation")
  // SYSTEM_UI_FLAG_FULLSCREEN, getWindowSystemUiVisibility
  // TODO(mattcarroll): turn this into an e2e test. GitHub #42990
  @Test
  public void itSendsLightPlatformBrightnessToFlutter() {
    // Setup test.
    AtomicReference<SettingsChannel.PlatformBrightness> reportedBrightness =
        new AtomicReference<>();

    // FYI - The default brightness is LIGHT, which is why we don't need to configure it.
    FlutterView flutterView = new FlutterView(ctx);
    FlutterEngine flutterEngine = spy(new FlutterEngine(ctx, mockFlutterLoader, mockFlutterJni));

    SettingsChannel fakeSettingsChannel = mock(SettingsChannel.class);
    SettingsChannel.MessageBuilder fakeMessageBuilder = mock(SettingsChannel.MessageBuilder.class);
    when(fakeMessageBuilder.setTextScaleFactor(any(Float.class))).thenReturn(fakeMessageBuilder);
    when(fakeMessageBuilder.setDisplayMetrics(any(DisplayMetrics.class)))
        .thenReturn(fakeMessageBuilder);
    when(fakeMessageBuilder.setNativeSpellCheckServiceDefined(any(Boolean.class)))
        .thenReturn(fakeMessageBuilder);
    when(fakeMessageBuilder.setBrieflyShowPassword(any(Boolean.class)))
        .thenReturn(fakeMessageBuilder);
    when(fakeMessageBuilder.setUse24HourFormat(any(Boolean.class))).thenReturn(fakeMessageBuilder);
    when(fakeMessageBuilder.setPlatformBrightness(any(SettingsChannel.PlatformBrightness.class)))
        .thenAnswer(
            new Answer<SettingsChannel.MessageBuilder>() {
              @Override
              public SettingsChannel.MessageBuilder answer(InvocationOnMock invocation)
                  throws Throwable {
                reportedBrightness.set(
                    (SettingsChannel.PlatformBrightness) invocation.getArguments()[0]);
                return fakeMessageBuilder;
              }
            });
    when(fakeSettingsChannel.startMessage()).thenReturn(fakeMessageBuilder);
    when(flutterEngine.getSettingsChannel()).thenReturn(fakeSettingsChannel);

    flutterView.attachToFlutterEngine(flutterEngine);

    // Execute behavior under test.
    flutterView.sendUserSettingsToFlutter();

    // Verify results.
    assertEquals(SettingsChannel.PlatformBrightness.light, reportedBrightness.get());
  }

  @SuppressWarnings("deprecation")
  private void setExpectedDisplayRotation(int rotation) {
    ShadowDisplay myDisplay =
        Shadows.shadowOf(
            ((DisplayManager) ctx.getSystemService(Context.DISPLAY_SERVICE)).getDisplay(0));
    myDisplay.setRotation(rotation);
  }

  private void validateViewportMetricPadding(
      ArgumentCaptor<FlutterRenderer.ViewportMetrics> viewportMetricsCaptor,
      int left,
      int top,
      int right,
      int bottom) {
    assertEquals(left, viewportMetricsCaptor.getValue().viewPaddingLeft);
    assertEquals(top, viewportMetricsCaptor.getValue().viewPaddingTop);
    assertEquals(right, viewportMetricsCaptor.getValue().viewPaddingRight);
    assertEquals(bottom, viewportMetricsCaptor.getValue().viewPaddingBottom);
  }

  @SuppressWarnings("deprecation")
  private void mockSystemWindowInsets(
      WindowInsets windowInsets, int left, int top, int right, int bottom) {
    when(windowInsets.getSystemWindowInsetLeft()).thenReturn(left);
    when(windowInsets.getSystemWindowInsetTop()).thenReturn(top);
    when(windowInsets.getSystemWindowInsetRight()).thenReturn(right);
    when(windowInsets.getSystemWindowInsetBottom()).thenReturn(bottom);
  }

  @SuppressWarnings("deprecation")
  private void mockSystemGestureInsetsIfNeed(WindowInsets windowInsets) {
    if (Build.VERSION.SDK_INT == Build.VERSION_CODES.Q) {
      when(windowInsets.getSystemGestureInsets()).thenReturn(Insets.NONE);
    }
  }

  @SuppressWarnings("deprecation")
  private WindowInsets setupMockDisplayCutout(List<Rect> boundingRects) {
    WindowInsets windowInsets = mock(WindowInsets.class);
    DisplayCutout displayCutout = mock(DisplayCutout.class);
    when(windowInsets.getDisplayCutout()).thenReturn(displayCutout);
    when(displayCutout.getBoundingRects()).thenReturn(boundingRects);
    // The following mocked methods are necessary to avoid a NullPointerException when calling
    // onApplyWindowInsets, but are irrelevant to the behavior this test concerns.
    Insets unusedInsets = Insets.of(100, 100, 100, 100);
    // WindowInsets::getSystemGestureInsets was added in API 29, deprecated in API 30.
    if (Build.VERSION.SDK_INT == 29) {
      when(windowInsets.getSystemGestureInsets()).thenReturn(unusedInsets);
    }
    // WindowInsets::getInsets was added in API 30.
    if (Build.VERSION.SDK_INT >= 30) {
      when(windowInsets.getInsets(anyInt())).thenReturn(unusedInsets);
    }
    // DisplayCutout::getWaterfallInsets was added in API 30.
    if (Build.VERSION.SDK_INT >= 30) {
      when(displayCutout.getWaterfallInsets()).thenReturn(unusedInsets);
    }
    when(displayCutout.getSafeInsetTop()).thenReturn(100);
    when(displayCutout.getSafeInsetLeft()).thenReturn(100);
    when(displayCutout.getSafeInsetBottom()).thenReturn(100);
    when(displayCutout.getSafeInsetRight()).thenReturn(100);
    return windowInsets;
  }

  /*
   * A custom shadow that reports fullscreen flag for system UI visibility
   */
  @Implements(FrameLayout.class)
  @SuppressWarnings("deprecation")
  public static class ShadowFullscreenView extends ShadowViewGroup {
    @Implementation
    public int getWindowSystemUiVisibility() {
      return View.SYSTEM_UI_FLAG_FULLSCREEN;
    }
  }
}<|MERGE_RESOLUTION|>--- conflicted
+++ resolved
@@ -306,7 +306,7 @@
   // set to -1 values, so it is clear if the wrong algorithm is used.
   @Test
   @TargetApi(30)
-  @Config(sdk = 30)
+  @Config(sdk = API_LEVELS.API_30)
   public void reportSystemInsetWhenNotFullscreen() {
     // Without custom shadows, the default system ui visibility flags is 0.
     FlutterView flutterView = new FlutterView(ctx);
@@ -348,7 +348,7 @@
   // set to -1 values, so it is clear if the wrong algorithm is used.
   @Test
   @TargetApi(34)
-  @Config(minSdk = 34)
+  @Config(minSdk = API_LEVELS.API_34)
   public void reportSystemInsetWhenNotFullscreenForSystemBar() {
     // Without custom shadows, the default system ui visibility flags is 0.
     FlutterView flutterView = new FlutterView(ctx);
@@ -426,7 +426,7 @@
   // This test uses the pre-API 30 Algorithm for window insets.
   @Test
   @TargetApi(28)
-  @Config(sdk = 28)
+  @Config(sdk = API_LEVELS.API_28)
   public void reportSystemInsetWhenNotFullscreenLegacy() {
     // Without custom shadows, the default system ui visibility flags is 0.
     FlutterView flutterView = new FlutterView(ctx);
@@ -459,7 +459,7 @@
   @SuppressWarnings("deprecation")
   // getSystemUiVisibility, getWindowSystemUiVisibility, required to test pre api 30 behavior.
   @Test
-  @Config(minSdk = API_LEVELS.FLUTTER_MIN, maxSdk = 29, qualifiers = "land")
+  @Config(minSdk = API_LEVELS.FLUTTER_MIN, maxSdk = API_LEVELS.API_29, qualifiers = "land")
   public void systemInsetHandlesFullscreenNavbarRight() {
     FlutterView flutterView = spy(new FlutterView(ctx));
     setExpectedDisplayRotation(Surface.ROTATION_90);
@@ -521,19 +521,7 @@
   }
 
   @Test
-<<<<<<< HEAD
-  @Config(minSdk = API_LEVELS.API_21, maxSdk = API_LEVELS.API_22, qualifiers = "land")
-  public void calculateShouldZeroSidesInLandscapeRotation270API22() {
-    FlutterView flutterView = spy(new FlutterView(ctx));
-    setExpectedDisplayRotation(Surface.ROTATION_270);
-    assertEquals(FlutterView.ZeroSides.RIGHT, flutterView.calculateShouldZeroSides());
-  }
-
-  @Test
   @Config(minSdk = API_LEVELS.FLUTTER_MIN, maxSdk = API_LEVELS.API_29, qualifiers = "land")
-=======
-  @Config(minSdk = API_LEVELS.API_23, maxSdk = API_LEVELS.API_29, qualifiers = "land")
->>>>>>> 3788c7a3
   public void calculateShouldZeroSidesInLandscapeRotation270API23Plus() {
     FlutterView flutterView = spy(new FlutterView(ctx));
     setExpectedDisplayRotation(Surface.ROTATION_270);
@@ -543,7 +531,7 @@
   @SuppressWarnings("deprecation")
   // getSystemUiVisibility, getWindowSystemUiVisibility required to test pre api 30 behavior.
   @Test
-  @Config(minSdk = API_LEVELS.FLUTTER_MIN, maxSdk = 29, qualifiers = "land")
+  @Config(minSdk = API_LEVELS.FLUTTER_MIN, maxSdk = API_LEVELS.API_29, qualifiers = "land")
   public void systemInsetHandlesFullscreenNavbarLeft() {
     FlutterView flutterView = spy(new FlutterView(ctx));
     setExpectedDisplayRotation(Surface.ROTATION_270);
@@ -585,7 +573,7 @@
   // set to -1 values, so it is clear if the wrong algorithm is used.
   @Test
   @TargetApi(30)
-  @Config(sdk = 30, qualifiers = "land")
+  @Config(sdk = API_LEVELS.API_30, qualifiers = "land")
   public void systemInsetGetInsetsFullscreen() {
     FlutterView flutterView = spy(new FlutterView(ctx));
     setExpectedDisplayRotation(Surface.ROTATION_270);
@@ -623,7 +611,7 @@
   // This test uses the pre-API 30 Algorithm for window insets.
   @Test
   @TargetApi(28)
-  @Config(sdk = 28, qualifiers = "land")
+  @Config(sdk = API_LEVELS.API_28, qualifiers = "land")
   public void systemInsetGetInsetsFullscreenLegacy() {
     FlutterView flutterView = spy(new FlutterView(ctx));
     setExpectedDisplayRotation(Surface.ROTATION_270);
@@ -664,7 +652,7 @@
   // set to -1 values, so it is clear if the wrong algorithm is used.
   @Test
   @TargetApi(30)
-  @Config(sdk = 30, qualifiers = "land")
+  @Config(sdk = API_LEVELS.API_30, qualifiers = "land")
   public void systemInsetDisplayCutoutSimple() {
     FlutterView flutterView = spy(new FlutterView(ctx));
     assertEquals(0, flutterView.getSystemUiVisibility());
@@ -712,7 +700,7 @@
 
   @SuppressWarnings("deprecation")
   @Test
-  @Config(minSdk = 28)
+  @Config(minSdk = API_LEVELS.API_28)
   public void onApplyWindowInsetsSetsDisplayCutouts() {
     // Use an Activity context so that FlutterView.onAttachedToWindow completes.
     try (ActivityScenario<Activity> scenario = ActivityScenario.launch(Activity.class)) {
@@ -1042,7 +1030,7 @@
 
   @Test
   @SuppressLint("PrivateApi")
-  @Config(sdk = Build.VERSION_CODES.P)
+  @Config(sdk = API_LEVELS.API_28)
   public void findViewByAccessibilityIdTraversal_returnsRootViewOnAndroid28() throws Exception {
     FlutterView flutterView = new FlutterView(ctx);
 
@@ -1053,7 +1041,7 @@
   }
 
   @Test
-  @Config(sdk = Build.VERSION_CODES.P)
+  @Config(sdk = API_LEVELS.API_28)
   @SuppressLint("PrivateApi")
   public void findViewByAccessibilityIdTraversal_returnsChildViewOnAndroid28() throws Exception {
     FlutterView flutterView = new FlutterView(ctx);
@@ -1070,7 +1058,7 @@
   }
 
   @Test
-  @Config(sdk = Build.VERSION_CODES.Q)
+  @Config(sdk = API_LEVELS.API_29)
   @SuppressLint("PrivateApi")
   public void findViewByAccessibilityIdTraversal_returnsRootViewOnAndroid29() throws Exception {
     FlutterView flutterView = new FlutterView(ctx);
@@ -1138,7 +1126,7 @@
   // set to -1 values, so it is clear if the wrong algorithm is used.
   @Test
   @TargetApi(30)
-  @Config(sdk = 30)
+  @Config(sdk = API_LEVELS.API_30)
   public void setPaddingTopToZeroForFullscreenMode() {
     FlutterView flutterView = new FlutterView(ctx);
     FlutterEngine flutterEngine = spy(new FlutterEngine(ctx, mockFlutterLoader, mockFlutterJni));
@@ -1175,7 +1163,7 @@
   @Test
   @TargetApi(28)
   @Config(
-      sdk = 28,
+      sdk = API_LEVELS.API_28,
       shadows = {
         FlutterViewTest.ShadowFullscreenView.class,
       })
