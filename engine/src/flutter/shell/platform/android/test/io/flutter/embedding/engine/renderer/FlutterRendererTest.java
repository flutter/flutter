// Copyright 2013 The Flutter Authors. All rights reserved.
// Use of this source code is governed by a BSD-style license that can be
// found in the LICENSE file.

package io.flutter.embedding.engine.renderer;

import static android.content.ComponentCallbacks2.TRIM_MEMORY_BACKGROUND;
import static android.content.ComponentCallbacks2.TRIM_MEMORY_COMPLETE;
import static org.junit.Assert.assertArrayEquals;
import static org.junit.Assert.assertEquals;
import static org.junit.Assert.assertFalse;
import static org.junit.Assert.assertNotEquals;
import static org.junit.Assert.assertNotNull;
import static org.junit.Assert.assertNull;
import static org.junit.Assert.assertTrue;
import static org.mockito.ArgumentMatchers.any;
import static org.mockito.ArgumentMatchers.anyFloat;
import static org.mockito.ArgumentMatchers.anyInt;
import static org.mockito.ArgumentMatchers.eq;
import static org.mockito.Mockito.mock;
import static org.mockito.Mockito.never;
import static org.mockito.Mockito.spy;
import static org.mockito.Mockito.times;
import static org.mockito.Mockito.verify;
import static org.mockito.Mockito.when;
import static org.robolectric.Shadows.shadowOf;

import android.graphics.Canvas;
import android.graphics.Rect;
import android.graphics.SurfaceTexture;
import android.media.Image;
import android.media.ImageReader;
import android.os.Looper;
import android.view.Surface;
import androidx.test.ext.junit.rules.ActivityScenarioRule;
import androidx.test.ext.junit.runners.AndroidJUnit4;
import io.flutter.embedding.android.FlutterActivity;
import io.flutter.embedding.engine.FlutterJNI;
import io.flutter.view.TextureRegistry;
import java.util.concurrent.CountDownLatch;
import java.util.concurrent.atomic.AtomicInteger;
import org.junit.Before;
import org.junit.Rule;
import org.junit.Test;
import org.junit.runner.RunWith;
import org.mockito.ArgumentCaptor;

@RunWith(AndroidJUnit4.class)
public class FlutterRendererTest {
  @Rule(order = 1)
  public final FlutterEngineRule engineRule = new FlutterEngineRule();

  @Rule(order = 2)
  public final ActivityScenarioRule<FlutterActivity> scenarioRule =
      new ActivityScenarioRule<>(engineRule.makeIntent());

  private FlutterJNI fakeFlutterJNI;

  @Before
  public void init() {
    // Uncomment the following line to enable logging output in test.
    // ShadowLog.stream = System.out;
  }

  @Before
  public void setup() {
    fakeFlutterJNI = engineRule.getFlutterJNI();
  }

  @Test
  public void itForwardsSurfaceCreationNotificationToFlutterJNI() {
    // Setup the test.
    Surface fakeSurface = mock(Surface.class);
    FlutterRenderer flutterRenderer = engineRule.getFlutterEngine().getRenderer();

    // Execute the behavior under test.
    flutterRenderer.startRenderingToSurface(fakeSurface, false);

    // Verify the behavior under test.
    verify(fakeFlutterJNI, times(1)).onSurfaceCreated(eq(fakeSurface));
  }

  @Test
  public void itForwardsSurfaceChangeNotificationToFlutterJNI() {
    // Setup the test.
    Surface fakeSurface = mock(Surface.class);
    FlutterRenderer flutterRenderer = engineRule.getFlutterEngine().getRenderer();

    flutterRenderer.startRenderingToSurface(fakeSurface, false);

    // Execute the behavior under test.
    flutterRenderer.surfaceChanged(100, 50);

    // Verify the behavior under test.
    verify(fakeFlutterJNI, times(1)).onSurfaceChanged(eq(100), eq(50));
  }

  @Test
  public void itForwardsSurfaceDestructionNotificationToFlutterJNI() {
    // Setup the test.
    Surface fakeSurface = mock(Surface.class);
    FlutterRenderer flutterRenderer = engineRule.getFlutterEngine().getRenderer();

    flutterRenderer.startRenderingToSurface(fakeSurface, false);

    // Execute the behavior under test.
    flutterRenderer.stopRenderingToSurface();

    // Verify the behavior under test.
    verify(fakeFlutterJNI, times(1)).onSurfaceDestroyed();
  }

  @Test
  public void itStopsRenderingToOneSurfaceBeforeRenderingToANewSurface() {
    // Setup the test.
    Surface fakeSurface = mock(Surface.class);
    Surface fakeSurface2 = mock(Surface.class);
    FlutterRenderer flutterRenderer = engineRule.getFlutterEngine().getRenderer();

    flutterRenderer.startRenderingToSurface(fakeSurface, false);

    // Execute behavior under test.
    flutterRenderer.startRenderingToSurface(fakeSurface2, false);

    // Verify behavior under test.
    verify(fakeFlutterJNI, times(1)).onSurfaceDestroyed(); // notification of 1st surface's removal.
  }

  @Test
  public void itStopsRenderingToSurfaceWhenRequested() {
    // Setup the test.
    Surface fakeSurface = mock(Surface.class);
    FlutterRenderer flutterRenderer = engineRule.getFlutterEngine().getRenderer();

    flutterRenderer.startRenderingToSurface(fakeSurface, false);

    // Execute the behavior under test.
    flutterRenderer.stopRenderingToSurface();

    // Verify behavior under test.
    verify(fakeFlutterJNI, times(1)).onSurfaceDestroyed();
  }

  @Test
  public void iStopsRenderingToSurfaceWhenSurfaceAlreadySet() {
    // Setup the test.
    Surface fakeSurface = mock(Surface.class);
    FlutterRenderer flutterRenderer = engineRule.getFlutterEngine().getRenderer();

    flutterRenderer.startRenderingToSurface(fakeSurface, false);
    flutterRenderer.startRenderingToSurface(fakeSurface, false);

    // Verify behavior under test.
    verify(fakeFlutterJNI, times(1)).onSurfaceDestroyed();
  }

  @Test
  public void itNeverStopsRenderingToSurfaceWhenRequested() {
    // Setup the test.
    Surface fakeSurface = mock(Surface.class);
    FlutterRenderer flutterRenderer = engineRule.getFlutterEngine().getRenderer();

    flutterRenderer.startRenderingToSurface(fakeSurface, false);
    flutterRenderer.startRenderingToSurface(fakeSurface, true);

    // Verify behavior under test.
    verify(fakeFlutterJNI, never()).onSurfaceDestroyed();
  }

  @Test
  public void itStopsSurfaceTextureCallbackWhenDetached() {
    // Setup the test.
    Surface fakeSurface = mock(Surface.class);
    FlutterRenderer flutterRenderer = engineRule.getFlutterEngine().getRenderer();

    FlutterRenderer.SurfaceTextureRegistryEntry entry =
        (FlutterRenderer.SurfaceTextureRegistryEntry) flutterRenderer.createSurfaceTexture();
    flutterRenderer.startRenderingToSurface(fakeSurface, false);

    // Execute the behavior under test.
    flutterRenderer.stopRenderingToSurface();

    // Verify behavior under test.
    verify(fakeFlutterJNI, times(0)).markTextureFrameAvailable(eq(entry.id()));
  }

  @Test
  public void itRegistersExistingSurfaceTexture() {
    // Setup the test.
    Surface fakeSurface = mock(Surface.class);
    FlutterRenderer flutterRenderer = engineRule.getFlutterEngine().getRenderer();

    SurfaceTexture surfaceTexture = new SurfaceTexture(0);

    // Execute the behavior under test.
    FlutterRenderer.SurfaceTextureRegistryEntry entry =
        (FlutterRenderer.SurfaceTextureRegistryEntry)
            flutterRenderer.registerSurfaceTexture(surfaceTexture);

    flutterRenderer.startRenderingToSurface(fakeSurface, false);

    // Verify behavior under test.
    assertEquals(surfaceTexture, entry.surfaceTexture());

    verify(fakeFlutterJNI, times(1)).registerTexture(eq(entry.id()), eq(entry.textureWrapper()));
  }

  @Test
  public void itUnregistersTextureWhenSurfaceTextureFinalized() {
    // Setup the test.
    Surface fakeSurface = mock(Surface.class);
    FlutterRenderer flutterRenderer = engineRule.getFlutterEngine().getRenderer();

    FlutterRenderer.SurfaceTextureRegistryEntry entry =
        (FlutterRenderer.SurfaceTextureRegistryEntry) flutterRenderer.createSurfaceTexture();
    long id = entry.id();

    flutterRenderer.startRenderingToSurface(fakeSurface, false);

    // Execute the behavior under test.
    runFinalization(entry);

    shadowOf(Looper.getMainLooper()).idle();

    flutterRenderer.stopRenderingToSurface();

    // Verify behavior under test.
    verify(fakeFlutterJNI, times(1)).unregisterTexture(eq(id));
  }

  @Test
  public void itStopsUnregisteringTextureWhenDetached() {
    // Setup the test.
    Surface fakeSurface = mock(Surface.class);
    engineRule.setJniIsAttached(false);
    FlutterRenderer flutterRenderer = engineRule.getFlutterEngine().getRenderer();

    FlutterRenderer.SurfaceTextureRegistryEntry entry =
        (FlutterRenderer.SurfaceTextureRegistryEntry) flutterRenderer.createSurfaceTexture();
    long id = entry.id();

    flutterRenderer.startRenderingToSurface(fakeSurface, false);
    flutterRenderer.stopRenderingToSurface();

    // Execute the behavior under test.
    runFinalization(entry);

    shadowOf(Looper.getMainLooper()).idle();

    // Verify behavior under test.
    verify(fakeFlutterJNI, times(0)).unregisterTexture(eq(id));
  }

  /** @noinspection FinalizeCalledExplicitly */
  void runFinalization(FlutterRenderer.SurfaceTextureRegistryEntry entry) {
    CountDownLatch latch = new CountDownLatch(1);
    Thread fakeFinalizer =
        new Thread(
            () -> {
              try {
                entry.finalize();
                latch.countDown();
              } catch (Throwable e) {
                // do nothing
              }
            });
    fakeFinalizer.start();
    try {
      latch.await();
    } catch (InterruptedException e) {
      // do nothing
    }
  }

  @Test
  public void itConvertsDisplayFeatureArrayToPrimitiveArrays() {
    // Intentionally do not use 'engineRule' in this test, because we are testing a very narrow
    // API (the side-effects of 'setViewportMetrics'). Under normal construction, the engine will
    // invoke 'setViewportMetrics' a number of times automatically, making testing the side-effects
    // of the method call more difficult than needed.
    FlutterJNI fakeFlutterJNI = mock(FlutterJNI.class);
    FlutterRenderer flutterRenderer = new FlutterRenderer(fakeFlutterJNI);

    // Setup the test.
    FlutterRenderer.ViewportMetrics metrics = new FlutterRenderer.ViewportMetrics();
    metrics.width = 1000;
    metrics.height = 1000;
    metrics.devicePixelRatio = 2;
    metrics
        .getDisplayFeatures()
        .add(
            new FlutterRenderer.DisplayFeature(
                new Rect(10, 20, 30, 40),
                FlutterRenderer.DisplayFeatureType.FOLD,
                FlutterRenderer.DisplayFeatureState.POSTURE_HALF_OPENED));
    metrics
        .getDisplayCutouts()
        .add(
            new FlutterRenderer.DisplayFeature(
                new Rect(50, 60, 70, 80),
                FlutterRenderer.DisplayFeatureType.CUTOUT,
                FlutterRenderer.DisplayFeatureState.UNKNOWN));

    // Execute the behavior under test.
    flutterRenderer.setViewportMetrics(metrics);

    // Verify behavior under test.
    ArgumentCaptor<int[]> boundsCaptor = ArgumentCaptor.forClass(int[].class);
    ArgumentCaptor<int[]> typeCaptor = ArgumentCaptor.forClass(int[].class);
    ArgumentCaptor<int[]> stateCaptor = ArgumentCaptor.forClass(int[].class);
    verify(fakeFlutterJNI)
        .setViewportMetrics(
            anyFloat(),
            anyInt(),
            anyInt(),
            anyInt(),
            anyInt(),
            anyInt(),
            anyInt(),
            anyInt(),
            anyInt(),
            anyInt(),
            anyInt(),
            anyInt(),
            anyInt(),
            anyInt(),
            anyInt(),
            anyInt(),
            boundsCaptor.capture(),
            typeCaptor.capture(),
<<<<<<< HEAD
            stateCaptor.capture(),
            anyInt(),
            anyInt(),
            anyInt(),
            anyInt(),
            anyInt(),
            anyInt(),
            anyInt(),
            anyInt());
=======
            stateCaptor.capture());
>>>>>>> 109b65f0

    assertArrayEquals(new int[] {10, 20, 30, 40, 50, 60, 70, 80}, boundsCaptor.getValue());
    assertArrayEquals(
        new int[] {
          FlutterRenderer.DisplayFeatureType.FOLD.encodedValue,
          FlutterRenderer.DisplayFeatureType.CUTOUT.encodedValue
        },
        typeCaptor.getValue());
    assertArrayEquals(
        new int[] {
          FlutterRenderer.DisplayFeatureState.POSTURE_HALF_OPENED.encodedValue,
          FlutterRenderer.DisplayFeatureState.UNKNOWN.encodedValue
        },
        stateCaptor.getValue());
  }

  @Test
  public void itNotifyImageFrameListener() {
    // Setup the test.
    FlutterRenderer flutterRenderer = engineRule.getFlutterEngine().getRenderer();

    AtomicInteger invocationCount = new AtomicInteger(0);
    final TextureRegistry.OnFrameConsumedListener listener = invocationCount::incrementAndGet;

    FlutterRenderer.SurfaceTextureRegistryEntry entry =
        (FlutterRenderer.SurfaceTextureRegistryEntry) flutterRenderer.createSurfaceTexture();
    entry.setOnFrameConsumedListener(listener);

    // Execute the behavior under test.
    entry.textureWrapper().updateTexImage();

    // Verify behavior under test.
    assertEquals(1, invocationCount.get());
  }

  @Test
  public void itAddsListenerWhenSurfaceTextureEntryCreated() {
    // Setup the test.
    FlutterRenderer flutterRenderer = spy(engineRule.getFlutterEngine().getRenderer());

    // Execute the behavior under test.
    FlutterRenderer.SurfaceTextureRegistryEntry entry =
        (FlutterRenderer.SurfaceTextureRegistryEntry) flutterRenderer.createSurfaceTexture();

    // Verify behavior under test.
    verify(flutterRenderer, times(1)).addOnTrimMemoryListener(entry);
  }

  @Test
  public void itRemovesListenerWhenSurfaceTextureEntryReleased() {
    // Setup the test.
    FlutterRenderer flutterRenderer = spy(engineRule.getFlutterEngine().getRenderer());
    FlutterRenderer.SurfaceTextureRegistryEntry entry =
        (FlutterRenderer.SurfaceTextureRegistryEntry) flutterRenderer.createSurfaceTexture();

    // Execute the behavior under test.
    entry.release();

    // Verify behavior under test.
    verify(flutterRenderer, times(1)).removeOnTrimMemoryListener(entry);
  }

  @Test
  @SuppressWarnings("deprecation")
  // TRIM_MEMORY_COMPLETE
  public void itNotifySurfaceTextureEntryWhenMemoryPressureWarning() {
    // Setup the test.
    FlutterRenderer flutterRenderer = engineRule.getFlutterEngine().getRenderer();

    AtomicInteger invocationCount = new AtomicInteger(0);
    final TextureRegistry.OnTrimMemoryListener listener =
        level -> invocationCount.incrementAndGet();

    FlutterRenderer.SurfaceTextureRegistryEntry entry =
        (FlutterRenderer.SurfaceTextureRegistryEntry) flutterRenderer.createSurfaceTexture();
    entry.setOnTrimMemoryListener(listener);

    // Execute the behavior under test.
    flutterRenderer.onTrimMemory(TRIM_MEMORY_COMPLETE);

    // Verify behavior under test.
    assertEquals(1, invocationCount.get());
  }

  @Test
  public void itDoesDispatchSurfaceDestructionNotificationOnlyOnce() {
    // Setup the test.
    Surface fakeSurface = mock(Surface.class);
    FlutterRenderer flutterRenderer = engineRule.getFlutterEngine().getRenderer();

    flutterRenderer.startRenderingToSurface(fakeSurface, false);

    // Execute the behavior under test.
    // Simulate calling |FlutterRenderer#stopRenderingToSurface| twice with different code paths.
    flutterRenderer.stopRenderingToSurface();
    flutterRenderer.stopRenderingToSurface();

    // Verify behavior under test.
    verify(fakeFlutterJNI, times(1)).onSurfaceDestroyed();
  }

  @Test
  public void itInvokesCreatesSurfaceWhenStartingRendering() {
    Surface fakeSurface = mock(Surface.class);
    FlutterRenderer flutterRenderer = engineRule.getFlutterEngine().getRenderer();

    flutterRenderer.startRenderingToSurface(fakeSurface, false);
    verify(fakeFlutterJNI, times(1)).onSurfaceCreated(eq(fakeSurface));
  }

  @Test
  public void itDoesNotInvokeCreatesSurfaceWhenResumingRendering() {
    Surface fakeSurface = mock(Surface.class);
    Surface fakeSurface2 = mock(Surface.class);
    FlutterRenderer flutterRenderer = engineRule.getFlutterEngine().getRenderer();

    // The following call sequence mimics the behaviour of FlutterView when it exits from hybrid
    // composition mode.

    // Install initial rendering surface.
    flutterRenderer.startRenderingToSurface(fakeSurface, false);
    verify(fakeFlutterJNI, times(1)).onSurfaceCreated(eq(fakeSurface));
    verify(fakeFlutterJNI, times(0)).onSurfaceWindowChanged(eq(fakeSurface));

    // Install the image view.
    flutterRenderer.startRenderingToSurface(fakeSurface2, true);
    verify(fakeFlutterJNI, times(1)).onSurfaceCreated(eq(fakeSurface));
    verify(fakeFlutterJNI, times(0)).onSurfaceWindowChanged(eq(fakeSurface));
    verify(fakeFlutterJNI, times(0)).onSurfaceCreated(eq(fakeSurface2));
    verify(fakeFlutterJNI, times(1)).onSurfaceWindowChanged(eq(fakeSurface2));

    flutterRenderer.startRenderingToSurface(fakeSurface, true);
    verify(fakeFlutterJNI, times(1)).onSurfaceCreated(eq(fakeSurface));
    verify(fakeFlutterJNI, times(1)).onSurfaceWindowChanged(eq(fakeSurface));
    verify(fakeFlutterJNI, times(0)).onSurfaceCreated(eq(fakeSurface2));
    verify(fakeFlutterJNI, times(1)).onSurfaceWindowChanged(eq(fakeSurface2));
  }

  @Test
  public void ImageReaderSurfaceProducerProducesImageOfCorrectSize() {
    FlutterRenderer flutterRenderer = engineRule.getFlutterEngine().getRenderer();
    TextureRegistry.SurfaceProducer producer = flutterRenderer.createSurfaceProducer();
    FlutterRenderer.ImageReaderSurfaceProducer texture =
        (FlutterRenderer.ImageReaderSurfaceProducer) producer;
    texture.disableFenceForTest();

    // Returns a null image when one hasn't been produced.
    assertNull(texture.acquireLatestImage());

    // Give the texture an initial size.
    texture.setSize(1, 1);

    // Render a frame.
    Surface surface = texture.getSurface();
    assertNotNull(surface);
    Canvas canvas = surface.lockHardwareCanvas();
    canvas.drawARGB(255, 255, 0, 0);
    surface.unlockCanvasAndPost(canvas);

    // Let callbacks run.
    shadowOf(Looper.getMainLooper()).idle();

    // Extract the image and check its size.
    Image image = texture.acquireLatestImage();
    assert image != null;
    assertEquals(1, image.getWidth());
    assertEquals(1, image.getHeight());
    image.close();

    // Resize the texture.
    texture.setSize(5, 5);

    // Render a frame.
    surface = texture.getSurface();
    assertNotNull(surface);
    canvas = surface.lockHardwareCanvas();
    canvas.drawARGB(255, 255, 0, 0);
    surface.unlockCanvasAndPost(canvas);

    // Let callbacks run.
    shadowOf(Looper.getMainLooper()).idle();

    // Extract the image and check its size.
    image = texture.acquireLatestImage();
    assert image != null;
    assertEquals(5, image.getWidth());
    assertEquals(5, image.getHeight());
    image.close();

    assertNull(texture.acquireLatestImage());

    texture.release();
  }

  @Test
  public void ImageReaderSurfaceProducerDoesNotDropFramesWhenResizeInFlight() {
    FlutterRenderer flutterRenderer = engineRule.getFlutterEngine().getRenderer();
    TextureRegistry.SurfaceProducer producer = flutterRenderer.createSurfaceProducer();
    FlutterRenderer.ImageReaderSurfaceProducer texture =
        (FlutterRenderer.ImageReaderSurfaceProducer) producer;
    texture.disableFenceForTest();

    // Returns a null image when one hasn't been produced.
    assertNull(texture.acquireLatestImage());

    // Give the texture an initial size.
    texture.setSize(1, 1);

    // Render a frame.
    Surface surface = texture.getSurface();
    assertNotNull(surface);
    Canvas canvas = surface.lockHardwareCanvas();
    canvas.drawARGB(255, 255, 0, 0);
    surface.unlockCanvasAndPost(canvas);

    // Resize.
    texture.setSize(4, 4);

    // Let callbacks run. The rendered frame will manifest here.
    shadowOf(Looper.getMainLooper()).idle();

    // We acquired the frame produced above.
    assertNotNull(texture.acquireLatestImage());
  }

  @Test
  public void ImageReaderSurfaceProducerImageReadersAndImagesCount() {
    FlutterRenderer flutterRenderer = engineRule.getFlutterEngine().getRenderer();
    TextureRegistry.SurfaceProducer producer = flutterRenderer.createSurfaceProducer();
    FlutterRenderer.ImageReaderSurfaceProducer texture =
        (FlutterRenderer.ImageReaderSurfaceProducer) producer;
    texture.disableFenceForTest();

    // Returns a null image when one hasn't been produced.
    assertNull(texture.acquireLatestImage());

    // Give the texture an initial size.
    texture.setSize(1, 1);

    // Grab the surface so we can render a frame at 1x1 after resizing.
    Surface surface = texture.getSurface();
    assertNotNull(surface);
    Canvas canvas = surface.lockHardwareCanvas();
    canvas.drawARGB(255, 255, 0, 0);
    surface.unlockCanvasAndPost(canvas);

    // Let callbacks run, this will produce a single frame.
    shadowOf(Looper.getMainLooper()).idle();

    assertEquals(1, texture.numImageReaders());
    assertEquals(1, texture.numImages());
    assertEquals(0, texture.pendingDequeuedImages());

    // Resize.
    texture.setSize(4, 4);

    // Render a frame at the old size (by using the pre-resized Surface)
    canvas = surface.lockHardwareCanvas();
    canvas.drawARGB(255, 255, 0, 0);
    surface.unlockCanvasAndPost(canvas);

    // Let callbacks run.
    shadowOf(Looper.getMainLooper()).idle();

    assertEquals(1, texture.numImageReaders());
    assertEquals(2, texture.numImages());
    assertEquals(0, texture.pendingDequeuedImages());

    // Render a new frame with the current size.
    surface = texture.getSurface();
    assertNotNull(surface);
    canvas = surface.lockHardwareCanvas();
    canvas.drawARGB(255, 255, 0, 0);
    surface.unlockCanvasAndPost(canvas);

    // Let callbacks run.
    shadowOf(Looper.getMainLooper()).idle();

    assertEquals(2, texture.numImageReaders());
    assertEquals(3, texture.numImages());
    assertEquals(0, texture.pendingDequeuedImages());

    // Acquire first frame.
    Image produced = texture.acquireLatestImage();
    assertNotNull(produced);
    assertEquals(1, produced.getWidth());
    assertEquals(1, produced.getHeight());
    assertEquals(2, texture.numImageReaders());
    assertEquals(2, texture.numImages());
    assertEquals(1, texture.pendingDequeuedImages());

    // Acquire second frame. This won't result in the first reader being closed because it has
    // an active image from it.
    produced = texture.acquireLatestImage();
    assertNotNull(produced);
    assertEquals(1, produced.getWidth());
    assertEquals(1, produced.getHeight());
    assertEquals(2, texture.numImageReaders());
    assertEquals(1, texture.numImages());
    assertEquals(2, texture.pendingDequeuedImages());

    // Acquire third frame. We will now close the first reader.
    produced = texture.acquireLatestImage();
    assertNotNull(produced);
    assertEquals(4, produced.getWidth());
    assertEquals(4, produced.getHeight());
    assertEquals(1, texture.numImageReaders());
    assertEquals(0, texture.numImages());
    assertEquals(3, texture.pendingDequeuedImages());

    // Returns null image when no more images are queued.
    assertNull(texture.acquireLatestImage());
    assertEquals(1, texture.numImageReaders());
    assertEquals(0, texture.numImages());
    assertEquals(3, texture.pendingDequeuedImages());
  }

  @Test
  public void ImageReaderSurfaceProducerDequeueManyImages() {
    // Demonstrates maximum dequeued image count.
    FlutterRenderer flutterRenderer = engineRule.getFlutterEngine().getRenderer();
    TextureRegistry.SurfaceProducer producer = flutterRenderer.createSurfaceProducer();
    FlutterRenderer.ImageReaderSurfaceProducer texture =
        (FlutterRenderer.ImageReaderSurfaceProducer) producer;
    texture.disableFenceForTest();

    // Give the texture an initial size.
    texture.setSize(1, 1);

    Surface surface = texture.getSurface();
    Canvas canvas = surface.lockHardwareCanvas();
    canvas.drawARGB(255, 255, 0, 0);
    surface.unlockCanvasAndPost(canvas);
    shadowOf(Looper.getMainLooper()).idle();

    // Acquire first frame.
    Image produced = texture.acquireLatestImage();
    assertNotNull(produced);
    assertEquals(1, texture.pendingDequeuedImages());

    canvas = surface.lockHardwareCanvas();
    canvas.drawARGB(255, 255, 0, 0);
    surface.unlockCanvasAndPost(canvas);
    shadowOf(Looper.getMainLooper()).idle();

    // 2
    produced = texture.acquireLatestImage();
    assertEquals(2, texture.pendingDequeuedImages());

    canvas = surface.lockHardwareCanvas();
    canvas.drawARGB(255, 255, 0, 0);
    surface.unlockCanvasAndPost(canvas);
    shadowOf(Looper.getMainLooper()).idle();

    // 3
    produced = texture.acquireLatestImage();
    assertEquals(3, texture.pendingDequeuedImages());

    canvas = surface.lockHardwareCanvas();
    canvas.drawARGB(255, 255, 0, 0);
    surface.unlockCanvasAndPost(canvas);
    shadowOf(Looper.getMainLooper()).idle();

    // 4
    produced = texture.acquireLatestImage();
    assertEquals(3, texture.pendingDequeuedImages());
  }

  @Test
  public void ImageReaderSurfaceProducerTrimMemoryCallback() {
    FlutterRenderer flutterRenderer = engineRule.getFlutterEngine().getRenderer();
    TextureRegistry.SurfaceProducer producer = flutterRenderer.createSurfaceProducer();
    FlutterRenderer.ImageReaderSurfaceProducer texture =
        (FlutterRenderer.ImageReaderSurfaceProducer) producer;

    texture.disableFenceForTest();

    // Returns a null image when one hasn't been produced.
    assertNull(texture.acquireLatestImage());

    // Give the texture an initial size.
    texture.setSize(1, 1);

    // Grab the surface so we can render a frame at 1x1 after resizing.
    Surface surface = texture.getSurface();
    assertNotNull(surface);
    Canvas canvas = surface.lockHardwareCanvas();
    canvas.drawARGB(255, 255, 0, 0);
    surface.unlockCanvasAndPost(canvas);

    // Let callbacks run, this will produce a single frame.
    shadowOf(Looper.getMainLooper()).idle();

    assertEquals(1, texture.numImageReaders());
    assertEquals(1, texture.numImages());

    // Invoke the onTrimMemory callback with level 0.
    // This should do nothing.
    texture.onTrimMemory(0);
    shadowOf(Looper.getMainLooper()).idle();

    assertEquals(1, texture.numImageReaders());
    assertEquals(1, texture.numImages());
    assertEquals(0, texture.numTrims());

    // Invoke the onTrimMemory callback with level 40.
    // This should result in a trim.
    texture.onTrimMemory(TRIM_MEMORY_BACKGROUND);
    shadowOf(Looper.getMainLooper()).idle();

    assertEquals(0, texture.numImageReaders());
    assertEquals(0, texture.numImages());
    assertEquals(1, texture.numTrims());

    // Request the surface, this should result in a new image reader.
    surface = texture.getSurface();
    assertEquals(1, texture.numImageReaders());
    assertEquals(0, texture.numImages());
    assertEquals(1, texture.numTrims());

    // Render an image.
    canvas = surface.lockHardwareCanvas();
    canvas.drawARGB(255, 255, 0, 0);
    surface.unlockCanvasAndPost(canvas);

    // Let callbacks run, this will produce a single frame.
    shadowOf(Looper.getMainLooper()).idle();

    assertEquals(1, texture.numImageReaders());
    assertEquals(1, texture.numImages());
    assertEquals(1, texture.numTrims());
  }

  // A 0x0 ImageReader is a runtime error.
  @Test
  public void ImageReaderSurfaceProducerClampsWidthAndHeightTo1() {
    FlutterRenderer flutterRenderer = engineRule.getFlutterEngine().getRenderer();
    TextureRegistry.SurfaceProducer producer = flutterRenderer.createSurfaceProducer();

    // Default values.
    assertEquals(producer.getWidth(), 1);
    assertEquals(producer.getHeight(), 1);

    // Try setting width and height to 0.
    producer.setSize(0, 0);

    // Ensure we can still create/get a surface without an exception being raised.
    assertNotNull(producer.getSurface());

    // Expect clamp to 1.
    assertEquals(producer.getWidth(), 1);
    assertEquals(producer.getHeight(), 1);
  }

  @Test
  public void SurfaceTextureSurfaceProducerCreatesAConnectedTexture() {
    // Force creating a SurfaceTextureSurfaceProducer regardless of Android API version.
    Surface fakeSurface = mock(Surface.class);
    try {
      FlutterRenderer.debugForceSurfaceProducerGlTextures = true;
      FlutterRenderer flutterRenderer = engineRule.getFlutterEngine().getRenderer();
      TextureRegistry.SurfaceProducer producer = flutterRenderer.createSurfaceProducer();

      flutterRenderer.startRenderingToSurface(fakeSurface, false);

      // Verify behavior under test.
      assertEquals(producer.id(), 0);
      verify(fakeFlutterJNI, times(1)).registerTexture(eq(producer.id()), any());
    } finally {
      FlutterRenderer.debugForceSurfaceProducerGlTextures = false;
    }
  }

  @Test
  public void SurfaceTextureSurfaceProducerDoesNotCropOrRotate() {
    try {
      FlutterRenderer.debugForceSurfaceProducerGlTextures = true;
      FlutterRenderer flutterRenderer = engineRule.getFlutterEngine().getRenderer();
      TextureRegistry.SurfaceProducer producer = flutterRenderer.createSurfaceProducer();

      assertTrue(producer.handlesCropAndRotation());
    } finally {
      FlutterRenderer.debugForceSurfaceProducerGlTextures = false;
    }
  }

  @Test
  public void ImageReaderSurfaceProducerDoesNotCropOrRotate() {
    FlutterRenderer flutterRenderer = engineRule.getFlutterEngine().getRenderer();
    TextureRegistry.SurfaceProducer producer = flutterRenderer.createSurfaceProducer();

    assertFalse(producer.handlesCropAndRotation());
  }

  @Test
  @SuppressWarnings({"deprecation", "removal"})
  public void ImageReaderSurfaceProducerIsCleanedUpOnTrimMemory() {
    FlutterRenderer flutterRenderer = engineRule.getFlutterEngine().getRenderer();
    TextureRegistry.SurfaceProducer producer =
        flutterRenderer.createSurfaceProducer(TextureRegistry.SurfaceLifecycle.resetInBackground);

    // Create and set a mock callback.
    TextureRegistry.SurfaceProducer.Callback callback =
        mock(TextureRegistry.SurfaceProducer.Callback.class);
    producer.setCallback(callback);

    // Trim memory.
    flutterRenderer.onTrimMemory(TRIM_MEMORY_BACKGROUND);

    // Verify.
    verify(callback).onSurfaceCleanup();
  }

  private static class TestSurfaceState {
    Surface beingDestroyed;
  }

  @Test
  public void ImageReaderSurfaceProducerSignalsCleanupBeforeDestroying() throws Exception {
    // Regression test for https://github.com/flutter/flutter/issues/160933.
    FlutterRenderer flutterRenderer = engineRule.getFlutterEngine().getRenderer();
    TextureRegistry.SurfaceProducer producer =
        flutterRenderer.createSurfaceProducer(TextureRegistry.SurfaceLifecycle.resetInBackground);

    // Ensure the callbacks were actually called.
    // Note this needs to be an object in order to be accessed in the callback.
    final TestSurfaceState state = new TestSurfaceState();
    state.beingDestroyed = producer.getSurface();

    // Create and set a callback that ensures the surface is not yet released.
    CountDownLatch latch = new CountDownLatch(1);
    producer.setCallback(
        new TextureRegistry.SurfaceProducer.Callback() {
          @Override
          public void onSurfaceCleanup() {
            state.beingDestroyed = producer.getSurface();
            assertTrue("Not released yet", state.beingDestroyed.isValid());

            state.beingDestroyed.release();
            latch.countDown();
          }
        });

    // Trim.
    flutterRenderer.onTrimMemory(TRIM_MEMORY_BACKGROUND);
    latch.await();

    // Destroy.
    assertFalse("Should be destroyed", state.beingDestroyed.isValid());
  }

  @Test
  @SuppressWarnings({"deprecation", "removal"})
  public void ImageReaderSurfaceProducerSignalsCleanupCallsDestroy() throws Exception {
    CountDownLatch latch = new CountDownLatch(1);
    TextureRegistry.SurfaceProducer.Callback callback =
        new TextureRegistry.SurfaceProducer.Callback() {
          @Override
          public void onSurfaceDestroyed() {
            latch.countDown();
          }
        };

    // Tests that cleanup, if not provided, just calls destroyed.
    callback.onSurfaceCleanup();
    latch.await();
  }

  @Test
  @SuppressWarnings({"deprecation", "removal"})
  public void ImageReaderSurfaceProducerUnsubscribesWhenReleased() {
    // Regression test for https://github.com/flutter/flutter/issues/156434.
    FlutterRenderer flutterRenderer = engineRule.getFlutterEngine().getRenderer();
    TextureRegistry.SurfaceProducer producer =
        flutterRenderer.createSurfaceProducer(TextureRegistry.SurfaceLifecycle.resetInBackground);

    // Create and set a mock callback.
    TextureRegistry.SurfaceProducer.Callback callback =
        mock(TextureRegistry.SurfaceProducer.Callback.class);
    producer.setCallback(callback);

    // Release the surface.
    producer.release();

    // Call trim memory.
    flutterRenderer.onTrimMemory(TRIM_MEMORY_BACKGROUND);

    // Verify was not called.
    verify(callback, never()).onSurfaceCleanup();
    verify(callback, never()).onSurfaceDestroyed();
  }

  @Test
  public void ImageReaderSurfaceProducerSchedulesFrameIfQueueNotEmpty() throws Exception {
    FlutterRenderer flutterRenderer = spy(engineRule.getFlutterEngine().getRenderer());
    TextureRegistry.SurfaceProducer producer = flutterRenderer.createSurfaceProducer();
    FlutterRenderer.ImageReaderSurfaceProducer texture =
        (FlutterRenderer.ImageReaderSurfaceProducer) producer;
    texture.disableFenceForTest();
    texture.setSize(1, 1);

    // Render two frames.
    for (int i = 0; i < 2; i++) {
      Surface surface = texture.getSurface();
      assertNotNull(surface);
      Canvas canvas = surface.lockHardwareCanvas();
      canvas.drawARGB(255, 255, 0, 0);
      surface.unlockCanvasAndPost(canvas);
      shadowOf(Looper.getMainLooper()).idle();
    }

    // Each enqueue of an image should result in a call to scheduleEngineFrame.
    verify(flutterRenderer, times(2)).scheduleEngineFrame();

    // Consume the first image.
    Image image = texture.acquireLatestImage();
    shadowOf(Looper.getMainLooper()).idle();

    // The dequeue should call scheduleEngineFrame because another image
    // remains in the queue.
    verify(flutterRenderer, times(3)).scheduleEngineFrame();

    // Consume the second image.
    image = texture.acquireLatestImage();
    shadowOf(Looper.getMainLooper()).idle();

    // The dequeue should not call scheduleEngineFrame because the queue
    // is now empty.
    verify(flutterRenderer, times(3)).scheduleEngineFrame();
  }

  @Test
  public void getSurface_doesNotReturnInvalidSurface() {
    FlutterRenderer flutterRenderer = spy(engineRule.getFlutterEngine().getRenderer());
    TextureRegistry.SurfaceProducer producer = flutterRenderer.createSurfaceProducer();
    FlutterRenderer.ImageReaderSurfaceProducer spyImageReaderSurfaceProducer =
        spy((FlutterRenderer.ImageReaderSurfaceProducer) producer);
    ImageReader mockImageReader = mock(ImageReader.class);
    ImageReader mockSecondImageReader = mock(ImageReader.class);
    Surface firstMockSurface = mock(Surface.class);
    Surface secondMockSurface = mock(Surface.class);

    when(mockImageReader.getSurface()).thenReturn(firstMockSurface);
    when(mockSecondImageReader.getSurface()).thenReturn(secondMockSurface);
    when(firstMockSurface.isValid()).thenReturn(false);
    when(spyImageReaderSurfaceProducer.createImageReader())
        .thenReturn(mockImageReader)
        .thenReturn(mockSecondImageReader);

    Surface firstSurface = spyImageReaderSurfaceProducer.getSurface();
    Surface secondSurface = spyImageReaderSurfaceProducer.getSurface();

    assertNotEquals(firstSurface, secondSurface);
    assertEquals(firstSurface, firstMockSurface);
    assertEquals(secondSurface, secondMockSurface);
  }

  @Test
  public void getSurface_consecutiveCallsReturnSameSurfaceIfStillValid() {
    FlutterRenderer flutterRenderer = spy(engineRule.getFlutterEngine().getRenderer());
    TextureRegistry.SurfaceProducer producer = flutterRenderer.createSurfaceProducer();
    FlutterRenderer.ImageReaderSurfaceProducer spyImageReaderSurfaceProducer =
        spy((FlutterRenderer.ImageReaderSurfaceProducer) producer);
    ImageReader mockImageReader = mock(ImageReader.class);
    Surface mockSurface = mock(Surface.class);

    when(mockSurface.isValid()).thenReturn(true);
    when(mockImageReader.getSurface()).thenReturn(mockSurface);
    when(spyImageReaderSurfaceProducer.createImageReader()).thenReturn(mockImageReader);

    Surface firstSurface = spyImageReaderSurfaceProducer.getSurface();
    Surface secondSurface = spyImageReaderSurfaceProducer.getSurface();

    assertEquals(firstSurface, secondSurface);
    assertEquals(firstSurface, mockSurface);
  }

  @Test
  public void getForcedNewSurface_returnsNewSurface() {
    FlutterRenderer flutterRenderer = spy(engineRule.getFlutterEngine().getRenderer());
    TextureRegistry.SurfaceProducer producer = flutterRenderer.createSurfaceProducer();

    Surface firstSurface = producer.getSurface();
    Surface secondSurface = producer.getForcedNewSurface();

    assertNotEquals(firstSurface, secondSurface);
  }

  @Test
  public void getSurface_doesNotReturnNewSurface() {
    FlutterRenderer flutterRenderer = spy(engineRule.getFlutterEngine().getRenderer());
    TextureRegistry.SurfaceProducer producer = flutterRenderer.createSurfaceProducer();

    Surface firstSurface = producer.getSurface();
    Surface secondSurface = producer.getSurface();

    assertEquals(firstSurface, secondSurface);
  }

  @Test
  public void restoreSurfaceProducers_restoresImageReaderSurfaceProducersAsIfApplicationResumed() {
    FlutterRenderer flutterRenderer = engineRule.getFlutterEngine().getRenderer();
    FlutterRenderer.ImageReaderSurfaceProducer imageReaderProducer1 =
        (FlutterRenderer.ImageReaderSurfaceProducer) flutterRenderer.createSurfaceProducer();
    FlutterRenderer.ImageReaderSurfaceProducer imageReaderProducer2 =
        (FlutterRenderer.ImageReaderSurfaceProducer) flutterRenderer.createSurfaceProducer();
    imageReaderProducer1.callback = mock(TextureRegistry.SurfaceProducer.Callback.class);
    imageReaderProducer2.callback = mock(TextureRegistry.SurfaceProducer.Callback.class);
    imageReaderProducer1.notifiedDestroy = true;
    imageReaderProducer2.notifiedDestroy = true;

    flutterRenderer.restoreSurfaceProducers();

    verify(imageReaderProducer1.callback).onSurfaceAvailable();
    verify(imageReaderProducer2.callback).onSurfaceAvailable();
    assertFalse(imageReaderProducer1.notifiedDestroy);
    assertFalse(imageReaderProducer2.notifiedDestroy);
  }
}<|MERGE_RESOLUTION|>--- conflicted
+++ resolved
@@ -328,19 +328,11 @@
             anyInt(),
             boundsCaptor.capture(),
             typeCaptor.capture(),
-<<<<<<< HEAD
             stateCaptor.capture(),
             anyInt(),
             anyInt(),
             anyInt(),
-            anyInt(),
-            anyInt(),
-            anyInt(),
-            anyInt(),
             anyInt());
-=======
-            stateCaptor.capture());
->>>>>>> 109b65f0
 
     assertArrayEquals(new int[] {10, 20, 30, 40, 50, 60, 70, 80}, boundsCaptor.getValue());
     assertArrayEquals(
