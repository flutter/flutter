--- conflicted
+++ resolved
@@ -76,13 +76,7 @@
     testImplementation "junit:junit:4.13.2"
     testImplementation "androidx.test.ext:junit:1.2.1"
 
-<<<<<<< HEAD
-    def mockitoVersion = "5.3.0"
-    testImplementation "org.mockito:mockito-core:$mockitoVersion"
-    testImplementation "org.mockito:mockito-android:$mockitoVersion"
-=======
     testImplementation "org.mockito:mockito-core:5.17.0"
->>>>>>> d75caabd
   }
 
   // Configure the embedding dependencies.
