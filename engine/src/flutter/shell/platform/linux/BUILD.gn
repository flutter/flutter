--- conflicted
+++ resolved
@@ -86,15 +86,6 @@
              "fl_key_event.h",
              "fl_keyboard_handler.h",
              "fl_keyboard_manager.h",
-<<<<<<< HEAD
-             "fl_keyboard_pending_event.h",
-             "fl_keyboard_view_delegate.h",
-=======
-             "fl_key_event.h",
-             "fl_key_channel_responder.h",
-             "fl_key_embedder_responder.h",
-             "fl_key_embedder_responder_private.h",
->>>>>>> f5e8fc35
              "fl_method_call_private.h",
              "fl_method_channel_private.h",
              "fl_method_codec_private.h",
