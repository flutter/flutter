--- conflicted
+++ resolved
@@ -780,22 +780,10 @@
   g_assert(FL_IS_RENDERER_GDK(renderer));
   self->renderer = FL_RENDERER_GDK(g_object_ref(renderer));
 
-<<<<<<< HEAD
-  self->on_pre_engine_restart_cb_id =
-      g_signal_connect_swapped(engine, "on-pre-engine-restart",
-                               G_CALLBACK(on_pre_engine_restart_cb), self);
-
   self->view_id = fl_engine_add_view(engine, FL_RENDERABLE(self), 1, 1, 1.0,
                                      self->cancellable, view_added_cb, self);
-=======
-  self->view_id = fl_engine_add_view(engine, 1, 1, 1.0, self->cancellable,
-                                     view_added_cb, self);
 
   setup_engine(self);
-
-  fl_renderer_add_renderable(FL_RENDERER(self->renderer), self->view_id,
-                             FL_RENDERABLE(self));
->>>>>>> 9b0c5c6c
 
   g_signal_connect_swapped(self->gl_area, "realize",
                            G_CALLBACK(secondary_realize_cb), self);
