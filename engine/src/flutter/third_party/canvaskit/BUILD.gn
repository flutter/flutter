# Copyright 2013 The Flutter Authors. All rights reserved.
# Use of this source code is governed by a BSD-style license that can be
# found in the LICENSE file.

import("//build/toolchain/wasm.gni")

# This toolchain is only to be used by canvaskit_group below.
wasm_toolchain("canvaskit") {
  extra_toolchain_args = {
    # Include ICU data.
    skia_use_icu = true
    skia_use_client_icu = false

    # Include image codecs.
    skia_use_libjpeg_turbo_decode = true
    skia_use_libpng_decode = true
    skia_use_libwebp_decode = true

    # Disable LTO.
    enable_lto = false
  }
}

copy("canvaskit_group") {
  visibility = [ "//flutter/web_sdk:*" ]
  public_deps = [ "//flutter/skia/modules/canvaskit(:canvaskit)" ]

  sources = [
    "$root_out_dir/canvaskit/canvaskit.js",
    "$root_out_dir/canvaskit/canvaskit.js.symbols",
    "$root_out_dir/canvaskit/canvaskit.wasm",
  ]
  outputs = [ "$root_out_dir/flutter_web_sdk/canvaskit/{{source_file_part}}" ]
}

# This toolchain is only to be used by canvaskit_chromium_group below.
wasm_toolchain("canvaskit_chromium") {
  extra_toolchain_args = {
    # In Chromium browsers, we can use the browser's APIs to get the necessary
    # ICU data.
    skia_use_icu = false
    skia_use_client_icu = true
    skia_icu_bidi_third_party_dir = "//flutter/third_party/canvaskit/icu_bidi"

    # TODO(mdebbar): Set these to false once all image decoding can be done
    # using the browser's built-in codecs.
    # https://github.com/flutter/flutter/issues/122331
    skia_use_libjpeg_turbo_decode = true
    skia_use_libpng_decode = true
    skia_use_libwebp_decode = true

    # Disable LTO.
    enable_lto = false
  }
}

copy("canvaskit_chromium_group") {
  visibility = [ "//flutter/web_sdk:*" ]
  public_deps = [ "//flutter/skia/modules/canvaskit(:canvaskit_chromium)" ]

  sources = [
    "$root_out_dir/canvaskit_chromium/canvaskit.js",
    "$root_out_dir/canvaskit_chromium/canvaskit.js.symbols",
    "$root_out_dir/canvaskit_chromium/canvaskit.wasm",
  ]
  outputs = [
    "$root_out_dir/flutter_web_sdk/canvaskit/chromium/{{source_file_part}}",
  ]
}

<<<<<<< HEAD
template("skwasm_toolchain") {
  assert(defined(invoker.skwasm_is_heavy))
  forward_variables_from(invoker, ["skwasm_is_mt",  "skwasm_is_heavy"])
  wasm_toolchain(target_name) {
    extra_toolchain_args = {
      # In Chromium browsers, we can use the browser's APIs to get the necessary
      # ICU data. So we use built-in ICU data only in the heavy (non-chromium) case
      skia_use_icu = skwasm_is_heavy
      skia_use_client_icu = !skwasm_is_heavy
      if (!skwasm_is_heavy) {
        skia_icu_bidi_third_party_dir = "//flutter/third_party/canvaskit/icu_bidi"
      }

      skia_use_libjpeg_turbo_decode = skwasm_is_heavy
      skia_use_libpng_decode = skwasm_is_heavy
      skia_use_libwebp_decode = skwasm_is_heavy

      # We use OffscreenCanvas to produce PNG data instead of skia
      skia_use_no_png_encode = true
      skia_use_libpng_encode = false

      # skwasm is multithreaded
      wasm_use_workers = true
      wasm_prioritize_size = true
    }
  }
}
=======
# This toolchain is only to be used by canvaskit_experimental_webparagraph_group below.
wasm_toolchain("canvaskit_experimental_webparagraph") {
  extra_toolchain_args = {
    # In Chromium browsers, we can use the browser's APIs to get the necessary
    # ICU data.
    skia_use_icu = false
    skia_use_client_icu = false
    skia_use_bidi = true
    skia_icu_bidi_third_party_dir = "//flutter/third_party/canvaskit/icu_bidi"

    skia_enable_skparagraph = false
    # TODO(mdebbar): This can't be set to false now because it causes font registration to fail.
    # Once we update the font registration logic, we can come back and uncomment the next line.
    # skia_canvaskit_enable_paragraph = false

    # TODO(mdebbar): Set these to false once all image decoding can be done
    # using the browser's built-in codecs.
    # https://github.com/flutter/flutter/issues/122331
    skia_use_libjpeg_turbo_decode = true
    skia_use_libpng_decode = true
    skia_use_libwebp_decode = true

    # Disable LTO.
    enable_lto = false
  }
}

copy("canvaskit_experimental_webparagraph_group") {
  visibility = [ "//flutter/web_sdk:*" ]
  public_deps = [ "//flutter/skia/modules/canvaskit(:canvaskit_experimental_webparagraph)" ]

  sources = [
    "$root_out_dir/canvaskit_experimental_webparagraph/canvaskit.js",
    "$root_out_dir/canvaskit_experimental_webparagraph/canvaskit.js.symbols",
    "$root_out_dir/canvaskit_experimental_webparagraph/canvaskit.wasm",
  ]
  outputs = [
    "$root_out_dir/flutter_web_sdk/canvaskit/experimental_webparagraph/{{source_file_part}}",
  ]
}

# This toolchain is only to be used by skwasm_group below.
wasm_toolchain("skwasm") {
  extra_toolchain_args = {
    # In Chromium browsers, we can use the browser's APIs to get the necessary
    # ICU data.
    skia_use_icu = false
    skia_use_client_icu = true
    skia_icu_bidi_third_party_dir = "//flutter/third_party/canvaskit/icu_bidi"

    skia_use_libjpeg_turbo_decode = false
    skia_use_libpng_decode = false
    skia_use_libwebp_decode = false
>>>>>>> f454856a

skwasm_toolchain("skwasm") {
  skwasm_is_heavy = false
}

skwasm_toolchain("skwasm_heavy") {
  skwasm_is_heavy = true
}

copy("skwasm_group") {
  visibility = [ "//flutter/web_sdk:*" ]
  public_deps = [ "//flutter/lib/web_ui/skwasm(:skwasm)" ]

  sources = [
    "$root_out_dir/skwasm/skwasm.js",
    "$root_out_dir/skwasm/skwasm.js.symbols",
    "$root_out_dir/skwasm/skwasm.wasm",
  ]
  if (is_debug) {
    if (!wasm_use_dwarf) {
      sources += [ "$root_out_dir/skwasm/skwasm.wasm.map" ]
    }
  }
  outputs = [ "$root_out_dir/flutter_web_sdk/canvaskit/{{source_file_part}}" ]
}

copy("skwasm_heavy_group") {
  visibility = [ "//flutter/web_sdk:*" ]
  public_deps = [ "//flutter/lib/web_ui/skwasm:skwasm_heavy(:skwasm_heavy)" ]

  sources = [
    "$root_out_dir/skwasm_heavy/skwasm_heavy.js",
    "$root_out_dir/skwasm_heavy/skwasm_heavy.js.symbols",
    "$root_out_dir/skwasm_heavy/skwasm_heavy.wasm",
  ]
  if (is_debug) {
    if (!wasm_use_dwarf) {
      sources += [ "$root_out_dir/skwasm_heavy/skwasm_heavy.wasm.map" ]
    }
  }
  outputs = [ "$root_out_dir/flutter_web_sdk/canvaskit/{{source_file_part}}" ]
}<|MERGE_RESOLUTION|>--- conflicted
+++ resolved
@@ -68,35 +68,6 @@
   ]
 }
 
-<<<<<<< HEAD
-template("skwasm_toolchain") {
-  assert(defined(invoker.skwasm_is_heavy))
-  forward_variables_from(invoker, ["skwasm_is_mt",  "skwasm_is_heavy"])
-  wasm_toolchain(target_name) {
-    extra_toolchain_args = {
-      # In Chromium browsers, we can use the browser's APIs to get the necessary
-      # ICU data. So we use built-in ICU data only in the heavy (non-chromium) case
-      skia_use_icu = skwasm_is_heavy
-      skia_use_client_icu = !skwasm_is_heavy
-      if (!skwasm_is_heavy) {
-        skia_icu_bidi_third_party_dir = "//flutter/third_party/canvaskit/icu_bidi"
-      }
-
-      skia_use_libjpeg_turbo_decode = skwasm_is_heavy
-      skia_use_libpng_decode = skwasm_is_heavy
-      skia_use_libwebp_decode = skwasm_is_heavy
-
-      # We use OffscreenCanvas to produce PNG data instead of skia
-      skia_use_no_png_encode = true
-      skia_use_libpng_encode = false
-
-      # skwasm is multithreaded
-      wasm_use_workers = true
-      wasm_prioritize_size = true
-    }
-  }
-}
-=======
 # This toolchain is only to be used by canvaskit_experimental_webparagraph_group below.
 wasm_toolchain("canvaskit_experimental_webparagraph") {
   extra_toolchain_args = {
@@ -139,18 +110,33 @@
 }
 
 # This toolchain is only to be used by skwasm_group below.
-wasm_toolchain("skwasm") {
-  extra_toolchain_args = {
-    # In Chromium browsers, we can use the browser's APIs to get the necessary
-    # ICU data.
-    skia_use_icu = false
-    skia_use_client_icu = true
-    skia_icu_bidi_third_party_dir = "//flutter/third_party/canvaskit/icu_bidi"
+template("skwasm_toolchain") {
+  assert(defined(invoker.skwasm_is_heavy))
+  forward_variables_from(invoker, ["skwasm_is_mt",  "skwasm_is_heavy"])
+  wasm_toolchain(target_name) {
+    extra_toolchain_args = {
+      # In Chromium browsers, we can use the browser's APIs to get the necessary
+      # ICU data. So we use built-in ICU data only in the heavy (non-chromium) case
+      skia_use_icu = skwasm_is_heavy
+      skia_use_client_icu = !skwasm_is_heavy
+      if (!skwasm_is_heavy) {
+        skia_icu_bidi_third_party_dir = "//flutter/third_party/canvaskit/icu_bidi"
+      }
 
-    skia_use_libjpeg_turbo_decode = false
-    skia_use_libpng_decode = false
-    skia_use_libwebp_decode = false
->>>>>>> f454856a
+      skia_use_libjpeg_turbo_decode = skwasm_is_heavy
+      skia_use_libpng_decode = skwasm_is_heavy
+      skia_use_libwebp_decode = skwasm_is_heavy
+
+      # We use OffscreenCanvas to produce PNG data instead of skia
+      skia_use_no_png_encode = true
+      skia_use_libpng_encode = false
+
+      # skwasm is multithreaded
+      wasm_use_workers = true
+      wasm_prioritize_size = true
+    }
+  }
+}
 
 skwasm_toolchain("skwasm") {
   skwasm_is_heavy = false
