--- conflicted
+++ resolved
@@ -784,9 +784,8 @@
            << "isaa: " << is_aa
            << ");" << std::endl;
 }
-<<<<<<< HEAD
 void DisplayListStreamDispatcher::clipRoundSuperellipse(const DlRoundSuperellipse& rse,
-                    ClipOp clip_op,
+                    DlClipOp clip_op,
                     bool is_aa) {
   startl() << "clipRoundSuperellipse("
            << rse << ", "
@@ -794,10 +793,7 @@
            << "isaa: " << is_aa
            << ");" << std::endl;
 }
-void DisplayListStreamDispatcher::clipPath(const DlPath& path, ClipOp clip_op,
-=======
 void DisplayListStreamDispatcher::clipPath(const DlPath& path, DlClipOp clip_op,
->>>>>>> 1d85de0f
                                            bool is_aa) {
   startl() << "clipPath("
            << path << ", "
