// !$*UTF8*$!
{
	archiveVersion = 1;
	classes = {
	};
	objectVersion = 50;
	objects = {

/* Begin PBXBuildFile section */
		0D1CE5D8233430F400E5D880 /* FlutterChannelsTest.m in Sources */ = {isa = PBXBuildFile; fileRef = 0D1CE5D7233430F400E5D880 /* FlutterChannelsTest.m */; settings = {COMPILER_FLAGS = "-fobjc-arc"; }; };
		0D48E9ED2DCE7B16005474A1 /* Flutter.storyboard in Resources */ = {isa = PBXBuildFile; fileRef = 0D48E9EC2DCE7B16005474A1 /* Flutter.storyboard */; };
		0D48E9EE2DCE7B16005474A1 /* Flutter.storyboard in Resources */ = {isa = PBXBuildFile; fileRef = 0D48E9EC2DCE7B16005474A1 /* Flutter.storyboard */; };
		0D6AB6B622BB05E100EEE540 /* AppDelegate.m in Sources */ = {isa = PBXBuildFile; fileRef = 0D6AB6B522BB05E100EEE540 /* AppDelegate.m */; };
		0D6AB6B922BB05E100EEE540 /* ViewController.m in Sources */ = {isa = PBXBuildFile; fileRef = 0D6AB6B822BB05E100EEE540 /* ViewController.m */; };
		0D6AB6BC22BB05E100EEE540 /* Main.storyboard in Resources */ = {isa = PBXBuildFile; fileRef = 0D6AB6BA22BB05E100EEE540 /* Main.storyboard */; };
		0D6AB6BE22BB05E200EEE540 /* Assets.xcassets in Resources */ = {isa = PBXBuildFile; fileRef = 0D6AB6BD22BB05E200EEE540 /* Assets.xcassets */; };
		0D6AB6C122BB05E200EEE540 /* LaunchScreen.storyboard in Resources */ = {isa = PBXBuildFile; fileRef = 0D6AB6BF22BB05E200EEE540 /* LaunchScreen.storyboard */; };
		0D6AB6C422BB05E200EEE540 /* main.m in Sources */ = {isa = PBXBuildFile; fileRef = 0D6AB6C322BB05E200EEE540 /* main.m */; };
		F7521D7826BB68BC005F15C5 /* libios_test_flutter.dylib in Embed Libraries */ = {isa = PBXBuildFile; fileRef = F7521D7226BB671E005F15C5 /* libios_test_flutter.dylib */; settings = {ATTRIBUTES = (CodeSignOnCopy, ); }; };
		F7521D7926BB68BC005F15C5 /* libocmock_shared.dylib in Embed Libraries */ = {isa = PBXBuildFile; fileRef = F7521D7526BB673E005F15C5 /* libocmock_shared.dylib */; settings = {ATTRIBUTES = (CodeSignOnCopy, ); }; };
		F77E081926FA9CE6003E6E4C /* Flutter.framework in Embed Libraries */ = {isa = PBXBuildFile; fileRef = F77E081726FA9CE6003E6E4C /* Flutter.framework */; settings = {ATTRIBUTES = (CodeSignOnCopy, RemoveHeadersOnCopy, ); }; };
/* End PBXBuildFile section */

/* Begin PBXContainerItemProxy section */
		0D6AB6CA22BB05E200EEE540 /* PBXContainerItemProxy */ = {
			isa = PBXContainerItemProxy;
			containerPortal = 0D6AB6A922BB05E100EEE540 /* Project object */;
			proxyType = 1;
			remoteGlobalIDString = 0D6AB6B022BB05E100EEE540;
			remoteInfo = IosUnitTests;
		};
/* End PBXContainerItemProxy section */

/* Begin PBXCopyFilesBuildPhase section */
		24EBCE9E2534C400008D1687 /* Embed Libraries */ = {
			isa = PBXCopyFilesBuildPhase;
			buildActionMask = 12;
			dstPath = "";
			dstSubfolderSpec = 10;
			files = (
				F7521D7826BB68BC005F15C5 /* libios_test_flutter.dylib in Embed Libraries */,
				F77E081926FA9CE6003E6E4C /* Flutter.framework in Embed Libraries */,
				F7521D7926BB68BC005F15C5 /* libocmock_shared.dylib in Embed Libraries */,
			);
			name = "Embed Libraries";
			runOnlyForDeploymentPostprocessing = 0;
		};
/* End PBXCopyFilesBuildPhase section */

/* Begin PBXFileReference section */
		0AC232F424BA71D300A85907 /* SemanticsObjectTest.mm */ = {isa = PBXFileReference; lastKnownFileType = sourcecode.cpp.objcpp; path = SemanticsObjectTest.mm; sourceTree = "<group>"; };
		0AC232F724BA71D300A85907 /* FlutterEngineTest.mm */ = {isa = PBXFileReference; lastKnownFileType = sourcecode.cpp.objcpp; path = FlutterEngineTest.mm; sourceTree = "<group>"; };
		0AC2330324BA71D300A85907 /* accessibility_bridge_test.mm */ = {isa = PBXFileReference; lastKnownFileType = sourcecode.cpp.objcpp; path = accessibility_bridge_test.mm; sourceTree = "<group>"; };
		0AC2330B24BA71D300A85907 /* FlutterTextInputPluginTest.mm */ = {isa = PBXFileReference; lastKnownFileType = sourcecode.cpp.objcpp; path = FlutterTextInputPluginTest.mm; sourceTree = "<group>"; };
		0AC2331024BA71D300A85907 /* connection_collection_test.mm */ = {isa = PBXFileReference; lastKnownFileType = sourcecode.cpp.objcpp; path = connection_collection_test.mm; sourceTree = "<group>"; };
		0AC2331224BA71D300A85907 /* FlutterEnginePlatformViewTest.mm */ = {isa = PBXFileReference; lastKnownFileType = sourcecode.cpp.objcpp; path = FlutterEnginePlatformViewTest.mm; sourceTree = "<group>"; };
		0AC2331924BA71D300A85907 /* FlutterPluginAppLifeCycleDelegateTest.mm */ = {isa = PBXFileReference; lastKnownFileType = sourcecode.cpp.objcpp; path = FlutterPluginAppLifeCycleDelegateTest.mm; sourceTree = "<group>"; };
		0AC2332124BA71D300A85907 /* FlutterViewControllerTest.mm */ = {isa = PBXFileReference; lastKnownFileType = sourcecode.cpp.objcpp; path = FlutterViewControllerTest.mm; sourceTree = "<group>"; };
		0D1CE5D7233430F400E5D880 /* FlutterChannelsTest.m */ = {isa = PBXFileReference; lastKnownFileType = sourcecode.c.objc; path = FlutterChannelsTest.m; sourceTree = "<group>"; };
		0D48E9EC2DCE7B16005474A1 /* Flutter.storyboard */ = {isa = PBXFileReference; lastKnownFileType = file.storyboard; path = Flutter.storyboard; sourceTree = "<group>"; };
		0D6AB6B122BB05E100EEE540 /* IosUnitTests.app */ = {isa = PBXFileReference; explicitFileType = wrapper.application; includeInIndex = 0; path = IosUnitTests.app; sourceTree = BUILT_PRODUCTS_DIR; };
		0D6AB6B422BB05E100EEE540 /* AppDelegate.h */ = {isa = PBXFileReference; lastKnownFileType = sourcecode.c.h; path = AppDelegate.h; sourceTree = "<group>"; };
		0D6AB6B522BB05E100EEE540 /* AppDelegate.m */ = {isa = PBXFileReference; lastKnownFileType = sourcecode.c.objc; path = AppDelegate.m; sourceTree = "<group>"; };
		0D6AB6B722BB05E100EEE540 /* ViewController.h */ = {isa = PBXFileReference; lastKnownFileType = sourcecode.c.h; path = ViewController.h; sourceTree = "<group>"; };
		0D6AB6B822BB05E100EEE540 /* ViewController.m */ = {isa = PBXFileReference; lastKnownFileType = sourcecode.c.objc; path = ViewController.m; sourceTree = "<group>"; };
		0D6AB6BB22BB05E100EEE540 /* Base */ = {isa = PBXFileReference; lastKnownFileType = file.storyboard; name = Base; path = Base.lproj/Main.storyboard; sourceTree = "<group>"; };
		0D6AB6BD22BB05E200EEE540 /* Assets.xcassets */ = {isa = PBXFileReference; lastKnownFileType = folder.assetcatalog; path = Assets.xcassets; sourceTree = "<group>"; };
		0D6AB6C022BB05E200EEE540 /* Base */ = {isa = PBXFileReference; lastKnownFileType = file.storyboard; name = Base; path = Base.lproj/LaunchScreen.storyboard; sourceTree = "<group>"; };
		0D6AB6C222BB05E200EEE540 /* Info.plist */ = {isa = PBXFileReference; lastKnownFileType = text.plist.xml; path = Info.plist; sourceTree = "<group>"; };
		0D6AB6C322BB05E200EEE540 /* main.m */ = {isa = PBXFileReference; lastKnownFileType = sourcecode.c.objc; path = main.m; sourceTree = "<group>"; };
		0D6AB6C922BB05E200EEE540 /* IosUnitTestsTests.xctest */ = {isa = PBXFileReference; explicitFileType = wrapper.cfbundle; includeInIndex = 0; path = IosUnitTestsTests.xctest; sourceTree = BUILT_PRODUCTS_DIR; };
		0D6AB6CF22BB05E200EEE540 /* Info.plist */ = {isa = PBXFileReference; lastKnownFileType = text.plist.xml; path = Info.plist; sourceTree = "<group>"; };
		0D6AB73E22BD8F0200EEE540 /* FlutterEngineConfig.xcconfig */ = {isa = PBXFileReference; lastKnownFileType = text.xcconfig; path = FlutterEngineConfig.xcconfig; sourceTree = "<group>"; };
		3DD7D38C27D2B81000DA365C /* FlutterUndoManagerPluginTest.mm */ = {isa = PBXFileReference; lastKnownFileType = sourcecode.cpp.objcpp; path = FlutterUndoManagerPluginTest.mm; sourceTree = "<group>"; };
		689EC1E2281B30D3008FEB58 /* FlutterSpellCheckPluginTest.mm */ = {isa = PBXFileReference; lastKnownFileType = sourcecode.cpp.objcpp; path = FlutterSpellCheckPluginTest.mm; sourceTree = "<group>"; };
		68B6091227F62F990036AC78 /* VsyncWaiterIosTest.mm */ = {isa = PBXFileReference; lastKnownFileType = sourcecode.cpp.objcpp; path = VsyncWaiterIosTest.mm; sourceTree = "<group>"; };
<<<<<<< HEAD
		78136AF72E68D14D00900DCE /* FlutterSceneLifecycleTest.mm */ = {isa = PBXFileReference; lastKnownFileType = sourcecode.cpp.objcpp; path = FlutterSceneLifecycleTest.mm; sourceTree = "<group>"; };
		78A9D2512E6F56DA00BEE2FC /* FlutterViewTest.mm */ = {isa = PBXFileReference; lastKnownFileType = sourcecode.cpp.objcpp; path = FlutterViewTest.mm; sourceTree = "<group>"; };
=======
		7802C4F12E67A0CC002C7D6D /* FlutterSceneDelegateTest.m */ = {isa = PBXFileReference; lastKnownFileType = sourcecode.c.objc; path = FlutterSceneDelegateTest.m; sourceTree = "<group>"; };
>>>>>>> 2cda3fb6
		78E4ED342D88A77C00FD954E /* FlutterSharedApplicationTest.mm */ = {isa = PBXFileReference; lastKnownFileType = sourcecode.cpp.objcpp; path = FlutterSharedApplicationTest.mm; sourceTree = "<group>"; };
		D2D361A52B234EAC0018964E /* FlutterMetalLayerTest.mm */ = {isa = PBXFileReference; lastKnownFileType = sourcecode.cpp.objcpp; path = FlutterMetalLayerTest.mm; sourceTree = "<group>"; };
		F7521D7226BB671E005F15C5 /* libios_test_flutter.dylib */ = {isa = PBXFileReference; lastKnownFileType = "compiled.mach-o.dylib"; name = libios_test_flutter.dylib; path = "../../../../out/$(FLUTTER_ENGINE)/libios_test_flutter.dylib"; sourceTree = "<group>"; };
		F7521D7526BB673E005F15C5 /* libocmock_shared.dylib */ = {isa = PBXFileReference; lastKnownFileType = "compiled.mach-o.dylib"; name = libocmock_shared.dylib; path = "../../../../out/$(FLUTTER_ENGINE)/libocmock_shared.dylib"; sourceTree = "<group>"; };
		F76A3A892BE48F2F00A654F1 /* FlutterPlatformViewsTest.mm */ = {isa = PBXFileReference; lastKnownFileType = sourcecode.cpp.objcpp; path = FlutterPlatformViewsTest.mm; sourceTree = "<group>"; };
		F77E081726FA9CE6003E6E4C /* Flutter.framework */ = {isa = PBXFileReference; lastKnownFileType = wrapper.framework; name = Flutter.framework; path = "../../../../out/$(FLUTTER_ENGINE)/Flutter.framework"; sourceTree = "<group>"; };
		F7A3FDE026B9E0A300EADD61 /* FlutterAppDelegateTest.mm */ = {isa = PBXFileReference; lastKnownFileType = sourcecode.cpp.objcpp; path = FlutterAppDelegateTest.mm; sourceTree = "<group>"; };
/* End PBXFileReference section */

/* Begin PBXFrameworksBuildPhase section */
		0D6AB6AE22BB05E100EEE540 /* Frameworks */ = {
			isa = PBXFrameworksBuildPhase;
			buildActionMask = 2147483647;
			files = (
			);
			runOnlyForDeploymentPostprocessing = 0;
		};
		0D6AB6C622BB05E200EEE540 /* Frameworks */ = {
			isa = PBXFrameworksBuildPhase;
			buildActionMask = 2147483647;
			files = (
			);
			runOnlyForDeploymentPostprocessing = 0;
		};
/* End PBXFrameworksBuildPhase section */

/* Begin PBXGroup section */
		0AC232E924BA71D300A85907 /* Source */ = {
			isa = PBXGroup;
			children = (
<<<<<<< HEAD
				78136AF72E68D14D00900DCE /* FlutterSceneLifecycleTest.mm */,
=======
				7802C4F12E67A0CC002C7D6D /* FlutterSceneDelegateTest.m */,
>>>>>>> 2cda3fb6
				78E4ED342D88A77C00FD954E /* FlutterSharedApplicationTest.mm */,
				F76A3A892BE48F2F00A654F1 /* FlutterPlatformViewsTest.mm */,
				689EC1E2281B30D3008FEB58 /* FlutterSpellCheckPluginTest.mm */,
				68B6091227F62F990036AC78 /* VsyncWaiterIosTest.mm */,
				3DD7D38C27D2B81000DA365C /* FlutterUndoManagerPluginTest.mm */,
				F7A3FDE026B9E0A300EADD61 /* FlutterAppDelegateTest.mm */,
				0AC232F424BA71D300A85907 /* SemanticsObjectTest.mm */,
				0AC232F724BA71D300A85907 /* FlutterEngineTest.mm */,
				78A9D2512E6F56DA00BEE2FC /* FlutterViewTest.mm */,
				0AC2330324BA71D300A85907 /* accessibility_bridge_test.mm */,
				0AC2330B24BA71D300A85907 /* FlutterTextInputPluginTest.mm */,
				0AC2331024BA71D300A85907 /* connection_collection_test.mm */,
				0AC2331224BA71D300A85907 /* FlutterEnginePlatformViewTest.mm */,
				0AC2331924BA71D300A85907 /* FlutterPluginAppLifeCycleDelegateTest.mm */,
				0AC2332124BA71D300A85907 /* FlutterViewControllerTest.mm */,
				D2D361A52B234EAC0018964E /* FlutterMetalLayerTest.mm */,
			);
			name = Source;
			path = ../../../shell/platform/darwin/ios/framework/Source;
			sourceTree = "<group>";
		};
		0D1CE5D62334309900E5D880 /* Source-Common */ = {
			isa = PBXGroup;
			children = (
				0D1CE5D7233430F400E5D880 /* FlutterChannelsTest.m */,
			);
			name = "Source-Common";
			path = ../../../../shell/platform/darwin/common/framework/Source;
			sourceTree = "<group>";
		};
		0D6AB6A822BB05E100EEE540 = {
			isa = PBXGroup;
			children = (
				0AC232E924BA71D300A85907 /* Source */,
				0D6AB6B322BB05E100EEE540 /* App */,
				0D6AB6CC22BB05E200EEE540 /* Tests */,
				0D6AB6B222BB05E100EEE540 /* Products */,
				0D6AB6FC22BC1BC300EEE540 /* Frameworks */,
			);
			sourceTree = "<group>";
		};
		0D6AB6B222BB05E100EEE540 /* Products */ = {
			isa = PBXGroup;
			children = (
				0D6AB6B122BB05E100EEE540 /* IosUnitTests.app */,
				0D6AB6C922BB05E200EEE540 /* IosUnitTestsTests.xctest */,
			);
			name = Products;
			sourceTree = "<group>";
		};
		0D6AB6B322BB05E100EEE540 /* App */ = {
			isa = PBXGroup;
			children = (
				0D6AB6B422BB05E100EEE540 /* AppDelegate.h */,
				0D6AB6B522BB05E100EEE540 /* AppDelegate.m */,
				0D6AB6B722BB05E100EEE540 /* ViewController.h */,
				0D6AB6B822BB05E100EEE540 /* ViewController.m */,
				0D6AB6BA22BB05E100EEE540 /* Main.storyboard */,
				0D6AB6BD22BB05E200EEE540 /* Assets.xcassets */,
				0D6AB6BF22BB05E200EEE540 /* LaunchScreen.storyboard */,
				0D6AB6C222BB05E200EEE540 /* Info.plist */,
				0D6AB6C322BB05E200EEE540 /* main.m */,
				0D48E9EC2DCE7B16005474A1 /* Flutter.storyboard */,
			);
			path = App;
			sourceTree = "<group>";
		};
		0D6AB6CC22BB05E200EEE540 /* Tests */ = {
			isa = PBXGroup;
			children = (
				0D1CE5D62334309900E5D880 /* Source-Common */,
				0D6AB6CF22BB05E200EEE540 /* Info.plist */,
				0D6AB73E22BD8F0200EEE540 /* FlutterEngineConfig.xcconfig */,
			);
			path = Tests;
			sourceTree = "<group>";
		};
		0D6AB6FC22BC1BC300EEE540 /* Frameworks */ = {
			isa = PBXGroup;
			children = (
				F77E081726FA9CE6003E6E4C /* Flutter.framework */,
				F7521D7226BB671E005F15C5 /* libios_test_flutter.dylib */,
				F7521D7526BB673E005F15C5 /* libocmock_shared.dylib */,
			);
			name = Frameworks;
			sourceTree = "<group>";
		};
/* End PBXGroup section */

/* Begin PBXNativeTarget section */
		0D6AB6B022BB05E100EEE540 /* IosUnitTests */ = {
			isa = PBXNativeTarget;
			buildConfigurationList = 0D6AB6D222BB05E200EEE540 /* Build configuration list for PBXNativeTarget "IosUnitTests" */;
			buildPhases = (
				0D6AB6AD22BB05E100EEE540 /* Sources */,
				0D6AB6AE22BB05E100EEE540 /* Frameworks */,
				0D6AB6AF22BB05E100EEE540 /* Resources */,
				24EBCE9E2534C400008D1687 /* Embed Libraries */,
			);
			buildRules = (
			);
			dependencies = (
			);
			name = IosUnitTests;
			productName = IosUnitTests;
			productReference = 0D6AB6B122BB05E100EEE540 /* IosUnitTests.app */;
			productType = "com.apple.product-type.application";
		};
		0D6AB6C822BB05E200EEE540 /* IosUnitTestsTests */ = {
			isa = PBXNativeTarget;
			buildConfigurationList = 0D6AB6D522BB05E200EEE540 /* Build configuration list for PBXNativeTarget "IosUnitTestsTests" */;
			buildPhases = (
				0D6AB6C522BB05E200EEE540 /* Sources */,
				0D6AB6C622BB05E200EEE540 /* Frameworks */,
				0D6AB6C722BB05E200EEE540 /* Resources */,
			);
			buildRules = (
			);
			dependencies = (
				0D6AB6CB22BB05E200EEE540 /* PBXTargetDependency */,
			);
			name = IosUnitTestsTests;
			productName = IosUnitTestsTests;
			productReference = 0D6AB6C922BB05E200EEE540 /* IosUnitTestsTests.xctest */;
			productType = "com.apple.product-type.bundle.unit-test";
		};
/* End PBXNativeTarget section */

/* Begin PBXProject section */
		0D6AB6A922BB05E100EEE540 /* Project object */ = {
			isa = PBXProject;
			attributes = {
				LastUpgradeCheck = 1300;
				ORGANIZATIONNAME = "The Flutter Authors";
				TargetAttributes = {
					0D6AB6B022BB05E100EEE540 = {
						CreatedOnToolsVersion = 10.2.1;
					};
					0D6AB6C822BB05E200EEE540 = {
						CreatedOnToolsVersion = 10.2.1;
						TestTargetID = 0D6AB6B022BB05E100EEE540;
					};
				};
			};
			buildConfigurationList = 0D6AB6AC22BB05E100EEE540 /* Build configuration list for PBXProject "IosUnitTests" */;
			compatibilityVersion = "Xcode 9.3";
			developmentRegion = en;
			hasScannedForEncodings = 0;
			knownRegions = (
				en,
				Base,
			);
			mainGroup = 0D6AB6A822BB05E100EEE540;
			productRefGroup = 0D6AB6B222BB05E100EEE540 /* Products */;
			projectDirPath = "";
			projectRoot = "";
			targets = (
				0D6AB6B022BB05E100EEE540 /* IosUnitTests */,
				0D6AB6C822BB05E200EEE540 /* IosUnitTestsTests */,
			);
		};
/* End PBXProject section */

/* Begin PBXResourcesBuildPhase section */
		0D6AB6AF22BB05E100EEE540 /* Resources */ = {
			isa = PBXResourcesBuildPhase;
			buildActionMask = 2147483647;
			files = (
				0D6AB6C122BB05E200EEE540 /* LaunchScreen.storyboard in Resources */,
				0D6AB6BE22BB05E200EEE540 /* Assets.xcassets in Resources */,
				0D6AB6BC22BB05E100EEE540 /* Main.storyboard in Resources */,
				0D48E9ED2DCE7B16005474A1 /* Flutter.storyboard in Resources */,
			);
			runOnlyForDeploymentPostprocessing = 0;
		};
		0D6AB6C722BB05E200EEE540 /* Resources */ = {
			isa = PBXResourcesBuildPhase;
			buildActionMask = 2147483647;
			files = (
				0D48E9EE2DCE7B16005474A1 /* Flutter.storyboard in Resources */,
			);
			runOnlyForDeploymentPostprocessing = 0;
		};
/* End PBXResourcesBuildPhase section */

/* Begin PBXSourcesBuildPhase section */
		0D6AB6AD22BB05E100EEE540 /* Sources */ = {
			isa = PBXSourcesBuildPhase;
			buildActionMask = 2147483647;
			files = (
				0D6AB6B922BB05E100EEE540 /* ViewController.m in Sources */,
				0D6AB6C422BB05E200EEE540 /* main.m in Sources */,
				0D6AB6B622BB05E100EEE540 /* AppDelegate.m in Sources */,
			);
			runOnlyForDeploymentPostprocessing = 0;
		};
		0D6AB6C522BB05E200EEE540 /* Sources */ = {
			isa = PBXSourcesBuildPhase;
			buildActionMask = 2147483647;
			files = (
				0D1CE5D8233430F400E5D880 /* FlutterChannelsTest.m in Sources */,
			);
			runOnlyForDeploymentPostprocessing = 0;
		};
/* End PBXSourcesBuildPhase section */

/* Begin PBXTargetDependency section */
		0D6AB6CB22BB05E200EEE540 /* PBXTargetDependency */ = {
			isa = PBXTargetDependency;
			target = 0D6AB6B022BB05E100EEE540 /* IosUnitTests */;
			targetProxy = 0D6AB6CA22BB05E200EEE540 /* PBXContainerItemProxy */;
		};
/* End PBXTargetDependency section */

/* Begin PBXVariantGroup section */
		0D6AB6BA22BB05E100EEE540 /* Main.storyboard */ = {
			isa = PBXVariantGroup;
			children = (
				0D6AB6BB22BB05E100EEE540 /* Base */,
			);
			name = Main.storyboard;
			sourceTree = "<group>";
		};
		0D6AB6BF22BB05E200EEE540 /* LaunchScreen.storyboard */ = {
			isa = PBXVariantGroup;
			children = (
				0D6AB6C022BB05E200EEE540 /* Base */,
			);
			name = LaunchScreen.storyboard;
			sourceTree = "<group>";
		};
/* End PBXVariantGroup section */

/* Begin XCBuildConfiguration section */
		0D6AB6D022BB05E200EEE540 /* Debug */ = {
			isa = XCBuildConfiguration;
			baseConfigurationReference = 0D6AB73E22BD8F0200EEE540 /* FlutterEngineConfig.xcconfig */;
			buildSettings = {
				ALWAYS_SEARCH_USER_PATHS = NO;
				CLANG_ANALYZER_NONNULL = YES;
				CLANG_ANALYZER_NUMBER_OBJECT_CONVERSION = YES_AGGRESSIVE;
				CLANG_CXX_LANGUAGE_STANDARD = "gnu++14";
				CLANG_CXX_LIBRARY = "libc++";
				CLANG_ENABLE_MODULES = YES;
				CLANG_ENABLE_OBJC_ARC = YES;
				CLANG_ENABLE_OBJC_WEAK = YES;
				CLANG_WARN_BLOCK_CAPTURE_AUTORELEASING = YES;
				CLANG_WARN_BOOL_CONVERSION = YES;
				CLANG_WARN_COMMA = YES;
				CLANG_WARN_CONSTANT_CONVERSION = YES;
				CLANG_WARN_DEPRECATED_OBJC_IMPLEMENTATIONS = YES;
				CLANG_WARN_DIRECT_OBJC_ISA_USAGE = YES_ERROR;
				CLANG_WARN_DOCUMENTATION_COMMENTS = YES;
				CLANG_WARN_EMPTY_BODY = YES;
				CLANG_WARN_ENUM_CONVERSION = YES;
				CLANG_WARN_INFINITE_RECURSION = YES;
				CLANG_WARN_INT_CONVERSION = YES;
				CLANG_WARN_NON_LITERAL_NULL_CONVERSION = YES;
				CLANG_WARN_OBJC_IMPLICIT_RETAIN_SELF = YES;
				CLANG_WARN_OBJC_LITERAL_CONVERSION = YES;
				CLANG_WARN_OBJC_ROOT_CLASS = YES_ERROR;
				CLANG_WARN_RANGE_LOOP_ANALYSIS = YES;
				CLANG_WARN_STRICT_PROTOTYPES = YES;
				CLANG_WARN_SUSPICIOUS_MOVE = YES;
				CLANG_WARN_UNGUARDED_AVAILABILITY = YES_AGGRESSIVE;
				CLANG_WARN_UNREACHABLE_CODE = YES;
				CLANG_WARN__DUPLICATE_METHOD_MATCH = YES;
				CODE_SIGN_IDENTITY = "iPhone Developer";
				COPY_PHASE_STRIP = NO;
				DEBUG_INFORMATION_FORMAT = dwarf;
				ENABLE_STRICT_OBJC_MSGSEND = YES;
				ENABLE_TESTABILITY = YES;
				GCC_C_LANGUAGE_STANDARD = gnu11;
				GCC_DYNAMIC_NO_PIC = NO;
				GCC_NO_COMMON_BLOCKS = YES;
				GCC_OPTIMIZATION_LEVEL = 0;
				GCC_PREPROCESSOR_DEFINITIONS = (
					"DEBUG=1",
					"$(inherited)",
				);
				GCC_WARN_64_TO_32_BIT_CONVERSION = YES;
				GCC_WARN_ABOUT_RETURN_TYPE = YES_ERROR;
				GCC_WARN_UNDECLARED_SELECTOR = YES;
				GCC_WARN_UNINITIALIZED_AUTOS = YES_AGGRESSIVE;
				GCC_WARN_UNUSED_FUNCTION = YES;
				GCC_WARN_UNUSED_VARIABLE = YES;
				IPHONEOS_DEPLOYMENT_TARGET = 13.0;
				MTL_ENABLE_DEBUG_INFO = INCLUDE_SOURCE;
				MTL_FAST_MATH = YES;
				ONLY_ACTIVE_ARCH = YES;
				SDKROOT = iphoneos;
			};
			name = Debug;
		};
		0D6AB6D122BB05E200EEE540 /* Release */ = {
			isa = XCBuildConfiguration;
			baseConfigurationReference = 0D6AB73E22BD8F0200EEE540 /* FlutterEngineConfig.xcconfig */;
			buildSettings = {
				ALWAYS_SEARCH_USER_PATHS = NO;
				CLANG_ANALYZER_NONNULL = YES;
				CLANG_ANALYZER_NUMBER_OBJECT_CONVERSION = YES_AGGRESSIVE;
				CLANG_CXX_LANGUAGE_STANDARD = "gnu++14";
				CLANG_CXX_LIBRARY = "libc++";
				CLANG_ENABLE_MODULES = YES;
				CLANG_ENABLE_OBJC_ARC = YES;
				CLANG_ENABLE_OBJC_WEAK = YES;
				CLANG_WARN_BLOCK_CAPTURE_AUTORELEASING = YES;
				CLANG_WARN_BOOL_CONVERSION = YES;
				CLANG_WARN_COMMA = YES;
				CLANG_WARN_CONSTANT_CONVERSION = YES;
				CLANG_WARN_DEPRECATED_OBJC_IMPLEMENTATIONS = YES;
				CLANG_WARN_DIRECT_OBJC_ISA_USAGE = YES_ERROR;
				CLANG_WARN_DOCUMENTATION_COMMENTS = YES;
				CLANG_WARN_EMPTY_BODY = YES;
				CLANG_WARN_ENUM_CONVERSION = YES;
				CLANG_WARN_INFINITE_RECURSION = YES;
				CLANG_WARN_INT_CONVERSION = YES;
				CLANG_WARN_NON_LITERAL_NULL_CONVERSION = YES;
				CLANG_WARN_OBJC_IMPLICIT_RETAIN_SELF = YES;
				CLANG_WARN_OBJC_LITERAL_CONVERSION = YES;
				CLANG_WARN_OBJC_ROOT_CLASS = YES_ERROR;
				CLANG_WARN_RANGE_LOOP_ANALYSIS = YES;
				CLANG_WARN_STRICT_PROTOTYPES = YES;
				CLANG_WARN_SUSPICIOUS_MOVE = YES;
				CLANG_WARN_UNGUARDED_AVAILABILITY = YES_AGGRESSIVE;
				CLANG_WARN_UNREACHABLE_CODE = YES;
				CLANG_WARN__DUPLICATE_METHOD_MATCH = YES;
				CODE_SIGN_IDENTITY = "iPhone Developer";
				COPY_PHASE_STRIP = NO;
				DEBUG_INFORMATION_FORMAT = "dwarf-with-dsym";
				ENABLE_NS_ASSERTIONS = NO;
				ENABLE_STRICT_OBJC_MSGSEND = YES;
				GCC_C_LANGUAGE_STANDARD = gnu11;
				GCC_NO_COMMON_BLOCKS = YES;
				GCC_WARN_64_TO_32_BIT_CONVERSION = YES;
				GCC_WARN_ABOUT_RETURN_TYPE = YES_ERROR;
				GCC_WARN_UNDECLARED_SELECTOR = YES;
				GCC_WARN_UNINITIALIZED_AUTOS = YES_AGGRESSIVE;
				GCC_WARN_UNUSED_FUNCTION = YES;
				GCC_WARN_UNUSED_VARIABLE = YES;
				IPHONEOS_DEPLOYMENT_TARGET = 13.0;
				MTL_ENABLE_DEBUG_INFO = NO;
				MTL_FAST_MATH = YES;
				SDKROOT = iphoneos;
				VALIDATE_PRODUCT = YES;
			};
			name = Release;
		};
		0D6AB6D322BB05E200EEE540 /* Debug */ = {
			isa = XCBuildConfiguration;
			buildSettings = {
				ASSETCATALOG_COMPILER_APPICON_NAME = AppIcon;
				CODE_SIGN_STYLE = Automatic;
				INFOPLIST_FILE = App/Info.plist;
				LD_RUNPATH_SEARCH_PATHS = (
					"$(inherited)",
					"@executable_path/Frameworks",
				);
				LIBRARY_SEARCH_PATHS = (
					"$(inherited)",
					"$(PROJECT_DIR)/Tests",
				);
				PRODUCT_BUNDLE_IDENTIFIER = com.google.flutter.IosUnitTests;
				PRODUCT_NAME = "$(TARGET_NAME)";
				TARGETED_DEVICE_FAMILY = "1,2";
			};
			name = Debug;
		};
		0D6AB6D422BB05E200EEE540 /* Release */ = {
			isa = XCBuildConfiguration;
			buildSettings = {
				ASSETCATALOG_COMPILER_APPICON_NAME = AppIcon;
				CODE_SIGN_STYLE = Automatic;
				INFOPLIST_FILE = App/Info.plist;
				LD_RUNPATH_SEARCH_PATHS = (
					"$(inherited)",
					"@executable_path/Frameworks",
				);
				LIBRARY_SEARCH_PATHS = (
					"$(inherited)",
					"$(PROJECT_DIR)/Tests",
				);
				PRODUCT_BUNDLE_IDENTIFIER = com.google.flutter.IosUnitTests;
				PRODUCT_NAME = "$(TARGET_NAME)";
				TARGETED_DEVICE_FAMILY = "1,2";
			};
			name = Release;
		};
		0D6AB6D622BB05E200EEE540 /* Debug */ = {
			isa = XCBuildConfiguration;
			buildSettings = {
				BUNDLE_LOADER = "$(TEST_HOST)";
				CLANG_ALLOW_NON_MODULAR_INCLUDES_IN_FRAMEWORK_MODULES = YES;
				CLANG_CXX_LANGUAGE_STANDARD = "gnu++17";
				CODE_SIGN_STYLE = Automatic;
				HEADER_SEARCH_PATHS = (
					../../../..,
					../../../../flutter/shell/platform/darwin/common/framework/Headers,
					../../../../third_party/skia,
					../../../../third_party,
					../../../../third_party/rapidjson/include,
					../../../../flutter/txt/src,
					../../../../third_party/harfbuzz/src,
					../../../../third_party/icu/source/common,
				);
				INFOPLIST_FILE = Tests/Info.plist;
				LD_RUNPATH_SEARCH_PATHS = (
					"$(inherited)",
					"@executable_path",
				);
				LIBRARY_SEARCH_PATHS = (
					"$(inherited)",
					"$(PROJECT_DIR)/Tests",
					../../../../out/$FLUTTER_ENGINE,
					../../../../out/$FLUTTER_ENGINE/obj/flutter/shell/platform/darwin/ios/,
					../../../../out/$FLUTTER_ENGINE/obj/flutter/third_party/ocmock/,
					"$(PROJECT_DIR)",
				);
				OTHER_LDFLAGS = (
					"-L../../../../out/$FLUTTER_ENGINE",
					"-locmock_shared",
					"-ObjC",
					"-lios_test_flutter",
				);
				PRODUCT_BUNDLE_IDENTIFIER = com.google.flutter.IosUnitTestsTests;
				PRODUCT_NAME = "$(TARGET_NAME)";
				SYSTEM_HEADER_SEARCH_PATHS = ../../../third_party/ocmock/Source/;
				TARGETED_DEVICE_FAMILY = "1,2";
				TEST_HOST = "$(BUILT_PRODUCTS_DIR)/IosUnitTests.app/IosUnitTests";
			};
			name = Debug;
		};
		0D6AB6D722BB05E200EEE540 /* Release */ = {
			isa = XCBuildConfiguration;
			buildSettings = {
				BUNDLE_LOADER = "$(TEST_HOST)";
				CLANG_ALLOW_NON_MODULAR_INCLUDES_IN_FRAMEWORK_MODULES = YES;
				CLANG_CXX_LANGUAGE_STANDARD = "gnu++17";
				CODE_SIGN_STYLE = Automatic;
				HEADER_SEARCH_PATHS = (
					../../../..,
					../../../../flutter/shell/platform/darwin/common/framework/Headers,
					../../../../third_party/skia,
					../../../../third_party,
					../../../../third_party/rapidjson/include,
					../../../../flutter/txt/src,
					../../../../third_party/harfbuzz/src,
					../../../../third_party/icu/source/common,
				);
				INFOPLIST_FILE = Tests/Info.plist;
				LD_RUNPATH_SEARCH_PATHS = (
					"$(inherited)",
					"@executable_path",
				);
				LIBRARY_SEARCH_PATHS = (
					"$(inherited)",
					"$(PROJECT_DIR)/Tests",
					../../../../out/$FLUTTER_ENGINE,
					../../../../out/$FLUTTER_ENGINE/obj/flutter/shell/platform/darwin/ios/,
					../../../../out/$FLUTTER_ENGINE/obj/flutter/third_party/ocmock/,
					"$(PROJECT_DIR)",
				);
				OTHER_LDFLAGS = (
					"-L../../../../out/$FLUTTER_ENGINE",
					"-locmock_shared",
					"-ObjC",
					"-lios_test_flutter",
				);
				PRODUCT_BUNDLE_IDENTIFIER = com.google.flutter.IosUnitTestsTests;
				PRODUCT_NAME = "$(TARGET_NAME)";
				SYSTEM_HEADER_SEARCH_PATHS = ../../../third_party/ocmock/Source/;
				TARGETED_DEVICE_FAMILY = "1,2";
				TEST_HOST = "$(BUILT_PRODUCTS_DIR)/IosUnitTests.app/IosUnitTests";
			};
			name = Release;
		};
/* End XCBuildConfiguration section */

/* Begin XCConfigurationList section */
		0D6AB6AC22BB05E100EEE540 /* Build configuration list for PBXProject "IosUnitTests" */ = {
			isa = XCConfigurationList;
			buildConfigurations = (
				0D6AB6D022BB05E200EEE540 /* Debug */,
				0D6AB6D122BB05E200EEE540 /* Release */,
			);
			defaultConfigurationIsVisible = 0;
			defaultConfigurationName = Release;
		};
		0D6AB6D222BB05E200EEE540 /* Build configuration list for PBXNativeTarget "IosUnitTests" */ = {
			isa = XCConfigurationList;
			buildConfigurations = (
				0D6AB6D322BB05E200EEE540 /* Debug */,
				0D6AB6D422BB05E200EEE540 /* Release */,
			);
			defaultConfigurationIsVisible = 0;
			defaultConfigurationName = Release;
		};
		0D6AB6D522BB05E200EEE540 /* Build configuration list for PBXNativeTarget "IosUnitTestsTests" */ = {
			isa = XCConfigurationList;
			buildConfigurations = (
				0D6AB6D622BB05E200EEE540 /* Debug */,
				0D6AB6D722BB05E200EEE540 /* Release */,
			);
			defaultConfigurationIsVisible = 0;
			defaultConfigurationName = Release;
		};
/* End XCConfigurationList section */
	};
	rootObject = 0D6AB6A922BB05E100EEE540 /* Project object */;
}<|MERGE_RESOLUTION|>--- conflicted
+++ resolved
@@ -74,12 +74,9 @@
 		3DD7D38C27D2B81000DA365C /* FlutterUndoManagerPluginTest.mm */ = {isa = PBXFileReference; lastKnownFileType = sourcecode.cpp.objcpp; path = FlutterUndoManagerPluginTest.mm; sourceTree = "<group>"; };
 		689EC1E2281B30D3008FEB58 /* FlutterSpellCheckPluginTest.mm */ = {isa = PBXFileReference; lastKnownFileType = sourcecode.cpp.objcpp; path = FlutterSpellCheckPluginTest.mm; sourceTree = "<group>"; };
 		68B6091227F62F990036AC78 /* VsyncWaiterIosTest.mm */ = {isa = PBXFileReference; lastKnownFileType = sourcecode.cpp.objcpp; path = VsyncWaiterIosTest.mm; sourceTree = "<group>"; };
-<<<<<<< HEAD
+		7802C4F12E67A0CC002C7D6D /* FlutterSceneDelegateTest.m */ = {isa = PBXFileReference; lastKnownFileType = sourcecode.c.objc; path = FlutterSceneDelegateTest.m; sourceTree = "<group>"; };
 		78136AF72E68D14D00900DCE /* FlutterSceneLifecycleTest.mm */ = {isa = PBXFileReference; lastKnownFileType = sourcecode.cpp.objcpp; path = FlutterSceneLifecycleTest.mm; sourceTree = "<group>"; };
 		78A9D2512E6F56DA00BEE2FC /* FlutterViewTest.mm */ = {isa = PBXFileReference; lastKnownFileType = sourcecode.cpp.objcpp; path = FlutterViewTest.mm; sourceTree = "<group>"; };
-=======
-		7802C4F12E67A0CC002C7D6D /* FlutterSceneDelegateTest.m */ = {isa = PBXFileReference; lastKnownFileType = sourcecode.c.objc; path = FlutterSceneDelegateTest.m; sourceTree = "<group>"; };
->>>>>>> 2cda3fb6
 		78E4ED342D88A77C00FD954E /* FlutterSharedApplicationTest.mm */ = {isa = PBXFileReference; lastKnownFileType = sourcecode.cpp.objcpp; path = FlutterSharedApplicationTest.mm; sourceTree = "<group>"; };
 		D2D361A52B234EAC0018964E /* FlutterMetalLayerTest.mm */ = {isa = PBXFileReference; lastKnownFileType = sourcecode.cpp.objcpp; path = FlutterMetalLayerTest.mm; sourceTree = "<group>"; };
 		F7521D7226BB671E005F15C5 /* libios_test_flutter.dylib */ = {isa = PBXFileReference; lastKnownFileType = "compiled.mach-o.dylib"; name = libios_test_flutter.dylib; path = "../../../../out/$(FLUTTER_ENGINE)/libios_test_flutter.dylib"; sourceTree = "<group>"; };
@@ -110,11 +107,8 @@
 		0AC232E924BA71D300A85907 /* Source */ = {
 			isa = PBXGroup;
 			children = (
-<<<<<<< HEAD
 				78136AF72E68D14D00900DCE /* FlutterSceneLifecycleTest.mm */,
-=======
 				7802C4F12E67A0CC002C7D6D /* FlutterSceneDelegateTest.m */,
->>>>>>> 2cda3fb6
 				78E4ED342D88A77C00FD954E /* FlutterSharedApplicationTest.mm */,
 				F76A3A892BE48F2F00A654F1 /* FlutterPlatformViewsTest.mm */,
 				689EC1E2281B30D3008FEB58 /* FlutterSpellCheckPluginTest.mm */,
