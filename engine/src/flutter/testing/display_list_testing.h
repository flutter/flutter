// Copyright 2013 The Flutter Authors. All rights reserved.
// Use of this source code is governed by a BSD-style license that can be
// found in the LICENSE file.

#ifndef FLUTTER_TESTING_DISPLAY_LIST_TESTING_H_
#define FLUTTER_TESTING_DISPLAY_LIST_TESTING_H_

#include <ostream>

#include "display_list/effects/dl_image_filter.h"
#include "flutter/display_list/display_list.h"
#include "flutter/display_list/dl_op_receiver.h"

namespace flutter::testing {

[[nodiscard]] bool DisplayListsEQ_Verbose(const DisplayList* a,
                                          const DisplayList* b);
[[nodiscard]] bool inline DisplayListsEQ_Verbose(const DisplayList& a,
                                                 const DisplayList& b) {
  return DisplayListsEQ_Verbose(&a, &b);
}
[[nodiscard]] bool inline DisplayListsEQ_Verbose(
    const sk_sp<const DisplayList>& a,
    const sk_sp<const DisplayList>& b) {
  return DisplayListsEQ_Verbose(a.get(), b.get());
}
[[nodiscard]] bool DisplayListsNE_Verbose(const DisplayList* a,
                                          const DisplayList* b);
[[nodiscard]] bool inline DisplayListsNE_Verbose(const DisplayList& a,
                                                 const DisplayList& b) {
  return DisplayListsNE_Verbose(&a, &b);
}
[[nodiscard]] bool inline DisplayListsNE_Verbose(
    const sk_sp<const DisplayList>& a,
    const sk_sp<const DisplayList>& b) {
  return DisplayListsNE_Verbose(a.get(), b.get());
}

}  // namespace flutter::testing

namespace std {

extern std::ostream& operator<<(std::ostream& os,
                                const flutter::DisplayList& display_list);
extern std::ostream& operator<<(std::ostream& os,
                                const flutter::DlPaint& paint);
extern std::ostream& operator<<(std::ostream& os,
                                const flutter::DlBlendMode& mode);
extern std::ostream& operator<<(std::ostream& os, const flutter::DlClipOp& op);
extern std::ostream& operator<<(std::ostream& os,
                                const flutter::DlPointMode& op);
extern std::ostream& operator<<(std::ostream& os,
                                const flutter::DlSrcRectConstraint& op);
extern std::ostream& operator<<(std::ostream& os,
                                const flutter::DlStrokeCap& cap);
extern std::ostream& operator<<(std::ostream& os,
                                const flutter::DlStrokeJoin& join);
extern std::ostream& operator<<(std::ostream& os,
                                const flutter::DlDrawStyle& style);
extern std::ostream& operator<<(std::ostream& os,
                                const flutter::DlBlurStyle& style);
extern std::ostream& operator<<(std::ostream& os,
                                const flutter::DlFilterMode& mode);
extern std::ostream& operator<<(std::ostream& os,
                                const flutter::DlColor& color);
extern std::ostream& operator<<(std::ostream& os,
                                flutter::DlImageSampling sampling);
extern std::ostream& operator<<(std::ostream& os,
                                const flutter::DlVertexMode& mode);
extern std::ostream& operator<<(std::ostream& os,
                                const flutter::DlTileMode& mode);
extern std::ostream& operator<<(std::ostream& os,
                                const flutter::DlImage* image);
extern std::ostream& operator<<(std::ostream& os,
                                const flutter::SaveLayerOptions& image);
extern std::ostream& operator<<(std::ostream& os,
                                const flutter::DisplayListOpType& type);
extern std::ostream& operator<<(std::ostream& os,
                                const flutter::DisplayListOpCategory& category);
extern std::ostream& operator<<(std::ostream& os, const flutter::DlPath& path);
extern std::ostream& operator<<(std::ostream& os,
                                const flutter::DlImageFilter& type);
extern std::ostream& operator<<(std::ostream& os,
                                const flutter::DlColorFilter& type);

}  // namespace std

namespace flutter::testing {

class DisplayListStreamDispatcher final : public DlOpReceiver {
 public:
  explicit DisplayListStreamDispatcher(std::ostream& os,
                                       int cur_indent = 2,
                                       int indent = 2)
      : os_(os), cur_indent_(cur_indent), indent_(indent) {}

  void setAntiAlias(bool aa) override;
  void setDrawStyle(DlDrawStyle style) override;
  void setColor(DlColor color) override;
  void setStrokeWidth(DlScalar width) override;
  void setStrokeMiter(DlScalar limit) override;
  void setStrokeCap(DlStrokeCap cap) override;
  void setStrokeJoin(DlStrokeJoin join) override;
  void setColorSource(const DlColorSource* source) override;
  void setColorFilter(const DlColorFilter* filter) override;
  void setInvertColors(bool invert) override;
  void setBlendMode(DlBlendMode mode) override;
  void setMaskFilter(const DlMaskFilter* filter) override;
  void setImageFilter(const DlImageFilter* filter) override;

  void save() override;
  void saveLayer(const DlRect& bounds,
                 const SaveLayerOptions options,
                 const DlImageFilter* backdrop,
                 std::optional<int64_t> backdrop_id) override;
  void restore() override;

  void translate(DlScalar tx, DlScalar ty) override;
  void scale(DlScalar sx, DlScalar sy) override;
  void rotate(DlScalar degrees) override;
  void skew(DlScalar sx, DlScalar sy) override;
  // clang-format off
  void transform2DAffine(DlScalar mxx, DlScalar mxy, DlScalar mxt,
                         DlScalar myx, DlScalar myy, DlScalar myt) override;
  void transformFullPerspective(
      DlScalar mxx, DlScalar mxy, DlScalar mxz, DlScalar mxt,
      DlScalar myx, DlScalar myy, DlScalar myz, DlScalar myt,
      DlScalar mzx, DlScalar mzy, DlScalar mzz, DlScalar mzt,
      DlScalar mwx, DlScalar mwy, DlScalar mwz, DlScalar mwt) override;
  // clang-format on
  void transformReset() override;

  void clipRect(const DlRect& rect, DlClipOp clip_op, bool is_aa) override;
  void clipOval(const DlRect& bounds, DlClipOp clip_op, bool is_aa) override;
  void clipRoundRect(const DlRoundRect& rrect,
                     DlClipOp clip_op,
                     bool is_aa) override;
<<<<<<< HEAD
  void clipRoundSuperellipse(const DlRoundSuperellipse& rse,
                             ClipOp clip_op,
                             bool is_aa) override;
  void clipPath(const DlPath& path, ClipOp clip_op, bool is_aa) override;
=======
  void clipPath(const DlPath& path, DlClipOp clip_op, bool is_aa) override;
>>>>>>> 1d85de0f

  void drawColor(DlColor color, DlBlendMode mode) override;
  void drawPaint() override;
  void drawLine(const DlPoint& p0, const DlPoint& p1) override;
  void drawDashedLine(const DlPoint& p0,
                      const DlPoint& p1,
                      DlScalar on_length,
                      DlScalar off_length) override;
  void drawRect(const DlRect& rect) override;
  void drawOval(const DlRect& bounds) override;
  void drawCircle(const DlPoint& center, DlScalar radius) override;
  void drawRoundRect(const DlRoundRect& rrect) override;
  void drawDiffRoundRect(const DlRoundRect& outer,
                         const DlRoundRect& inner) override;
  void drawRoundSuperellipse(const DlRoundSuperellipse& rse) override;
  void drawPath(const DlPath& path) override;
  void drawArc(const DlRect& oval_bounds,
               DlScalar start_degrees,
               DlScalar sweep_degrees,
               bool use_center) override;
  void drawPoints(DlPointMode mode,
                  uint32_t count,
                  const DlPoint points[]) override;
  void drawVertices(const std::shared_ptr<DlVertices>& vertices,
                    DlBlendMode mode) override;
  void drawImage(const sk_sp<DlImage> image,
                 const DlPoint& point,
                 DlImageSampling sampling,
                 bool render_with_attributes) override;
  void drawImageRect(const sk_sp<DlImage> image,
                     const DlRect& src,
                     const DlRect& dst,
                     DlImageSampling sampling,
                     bool render_with_attributes,
                     DlSrcRectConstraint constraint) override;
  void drawImageNine(const sk_sp<DlImage> image,
                     const DlIRect& center,
                     const DlRect& dst,
                     DlFilterMode filter,
                     bool render_with_attributes) override;
  void drawAtlas(const sk_sp<DlImage> atlas,
                 const DlRSTransform xform[],
                 const DlRect tex[],
                 const DlColor colors[],
                 int count,
                 DlBlendMode mode,
                 DlImageSampling sampling,
                 const DlRect* cull_rect,
                 bool render_with_attributes) override;
  void drawDisplayList(const sk_sp<DisplayList> display_list,
                       DlScalar opacity) override;
  void drawTextBlob(const sk_sp<SkTextBlob> blob,
                    DlScalar x,
                    DlScalar y) override;
  void drawTextFrame(const std::shared_ptr<impeller::TextFrame>& text_frame,
                     DlScalar x,
                     DlScalar y) override;
  void drawShadow(const DlPath& path,
                  const DlColor color,
                  const DlScalar elevation,
                  bool transparent_occluder,
                  DlScalar dpr) override;

  void out(const DlColorFilter& filter);
  void out(const DlColorFilter* filter);
  void out(const DlImageFilter& filter);
  void out(const DlImageFilter* filter);

 private:
  std::ostream& os_;
  int cur_indent_;
  int indent_;

  void indent() { indent(indent_); }
  void outdent() { outdent(indent_); }
  void indent(int spaces) { cur_indent_ += spaces; }
  void outdent(int spaces) { cur_indent_ -= spaces; }

  template <class T>
  std::ostream& out_array(std::string name, int count, const T array[]);

  std::ostream& startl();
};

class DisplayListGeneralReceiver : public DlOpReceiver {
 public:
  DisplayListGeneralReceiver() {
    type_counts_.fill(0u);
    category_counts_.fill(0u);
  }

  void setAntiAlias(bool aa) override {
    RecordByType(DisplayListOpType::kSetAntiAlias);
  }
  void setInvertColors(bool invert) override {
    RecordByType(DisplayListOpType::kSetInvertColors);
  }
  void setStrokeCap(DlStrokeCap cap) override {
    RecordByType(DisplayListOpType::kSetStrokeCap);
  }
  void setStrokeJoin(DlStrokeJoin join) override {
    RecordByType(DisplayListOpType::kSetStrokeJoin);
  }
  void setDrawStyle(DlDrawStyle style) override {
    RecordByType(DisplayListOpType::kSetStyle);
  }
  void setStrokeWidth(float width) override {
    RecordByType(DisplayListOpType::kSetStrokeWidth);
  }
  void setStrokeMiter(float limit) override {
    RecordByType(DisplayListOpType::kSetStrokeMiter);
  }
  void setColor(DlColor color) override {
    RecordByType(DisplayListOpType::kSetColor);
  }
  void setBlendMode(DlBlendMode mode) override {
    RecordByType(DisplayListOpType::kSetBlendMode);
  }
  void setColorSource(const DlColorSource* source) override {
    if (source) {
      switch (source->type()) {
        case DlColorSourceType::kImage:
          RecordByType(DisplayListOpType::kSetImageColorSource);
          break;
        case DlColorSourceType::kRuntimeEffect:
          RecordByType(DisplayListOpType::kSetRuntimeEffectColorSource);
          break;
        case DlColorSourceType::kLinearGradient:
        case DlColorSourceType::kRadialGradient:
        case DlColorSourceType::kConicalGradient:
        case DlColorSourceType::kSweepGradient:
          RecordByType(DisplayListOpType::kSetPodColorSource);
          break;
      }
    } else {
      RecordByType(DisplayListOpType::kClearColorSource);
    }
  }
  void setImageFilter(const DlImageFilter* filter) override {
    if (filter) {
      switch (filter->type()) {
        case DlImageFilterType::kBlur:
        case DlImageFilterType::kDilate:
        case DlImageFilterType::kErode:
        case DlImageFilterType::kMatrix:
          RecordByType(DisplayListOpType::kSetPodImageFilter);
          break;
        case DlImageFilterType::kCompose:
        case DlImageFilterType::kLocalMatrix:
        case DlImageFilterType::kColorFilter:
        case DlImageFilterType::kRuntimeEffect:
          RecordByType(DisplayListOpType::kSetSharedImageFilter);
          break;
      }
    } else {
      RecordByType(DisplayListOpType::kClearImageFilter);
    }
  }
  void setColorFilter(const DlColorFilter* filter) override {
    if (filter) {
      switch (filter->type()) {
        case DlColorFilterType::kBlend:
        case DlColorFilterType::kMatrix:
        case DlColorFilterType::kLinearToSrgbGamma:
        case DlColorFilterType::kSrgbToLinearGamma:
          RecordByType(DisplayListOpType::kSetPodColorFilter);
          break;
      }
    } else {
      RecordByType(DisplayListOpType::kClearColorFilter);
    }
  }
  void setMaskFilter(const DlMaskFilter* filter) override {
    if (filter) {
      switch (filter->type()) {
        case DlMaskFilterType::kBlur:
          RecordByType(DisplayListOpType::kSetPodMaskFilter);
          break;
      }
    } else {
      RecordByType(DisplayListOpType::kClearMaskFilter);
    }
  }

  void translate(DlScalar tx, DlScalar ty) override {
    RecordByType(DisplayListOpType::kTranslate);
  }
  void scale(DlScalar sx, DlScalar sy) override {
    RecordByType(DisplayListOpType::kScale);
  }
  void rotate(DlScalar degrees) override {
    RecordByType(DisplayListOpType::kRotate);
  }
  void skew(DlScalar sx, DlScalar sy) override {
    RecordByType(DisplayListOpType::kSkew);
  }
  // clang-format off
  // 2x3 2D affine subset of a 4x4 transform in row major order
  void transform2DAffine(DlScalar mxx, DlScalar mxy, DlScalar mxt,
                         DlScalar myx, DlScalar myy, DlScalar myt) override {
    RecordByType(DisplayListOpType::kTransform2DAffine);
  }
  // full 4x4 transform in row major order
  void transformFullPerspective(
      DlScalar mxx, DlScalar mxy, DlScalar mxz, DlScalar mxt,
      DlScalar myx, DlScalar myy, DlScalar myz, DlScalar myt,
      DlScalar mzx, DlScalar mzy, DlScalar mzz, DlScalar mzt,
      DlScalar mwx, DlScalar mwy, DlScalar mwz, DlScalar mwt) override {
    RecordByType(DisplayListOpType::kTransformFullPerspective);
  }
  // clang-format on
  void transformReset() override {
    RecordByType(DisplayListOpType::kTransformReset);
  }

  void clipRect(const DlRect& rect, DlClipOp clip_op, bool is_aa) override {
    switch (clip_op) {
      case DlClipOp::kIntersect:
        RecordByType(DisplayListOpType::kClipIntersectRect);
        break;
      case DlClipOp::kDifference:
        RecordByType(DisplayListOpType::kClipDifferenceRect);
        break;
    }
  }
  void clipOval(const DlRect& bounds, DlClipOp clip_op, bool is_aa) override {
    switch (clip_op) {
      case DlClipOp::kIntersect:
        RecordByType(DisplayListOpType::kClipIntersectOval);
        break;
      case DlClipOp::kDifference:
        RecordByType(DisplayListOpType::kClipDifferenceOval);
        break;
    }
  }
  void clipRoundRect(const DlRoundRect& rrect,
                     DlClipOp clip_op,
                     bool is_aa) override {
    switch (clip_op) {
      case DlClipOp::kIntersect:
        RecordByType(DisplayListOpType::kClipIntersectRoundRect);
        break;
      case DlClipOp::kDifference:
        RecordByType(DisplayListOpType::kClipDifferenceRoundRect);
        break;
    }
  }
<<<<<<< HEAD
  void clipRoundSuperellipse(const DlRoundSuperellipse& rse,
                             DlCanvas::ClipOp clip_op,
                             bool is_aa) override {
    switch (clip_op) {
      case DlCanvas::ClipOp::kIntersect:
        RecordByType(DisplayListOpType::kClipIntersectRoundSuperellipse);
        break;
      case DlCanvas::ClipOp::kDifference:
        RecordByType(DisplayListOpType::kClipDifferenceRoundSuperellipse);
        break;
    }
  }
  void clipPath(const DlPath& path,
                DlCanvas::ClipOp clip_op,
                bool is_aa) override {
=======
  void clipPath(const DlPath& path, DlClipOp clip_op, bool is_aa) override {
>>>>>>> 1d85de0f
    switch (clip_op) {
      case DlClipOp::kIntersect:
        RecordByType(DisplayListOpType::kClipIntersectPath);
        break;
      case DlClipOp::kDifference:
        RecordByType(DisplayListOpType::kClipDifferencePath);
        break;
    }
  }

  void save() override { RecordByType(DisplayListOpType::kSave); }
  void saveLayer(const DlRect& bounds,
                 const SaveLayerOptions options,
                 const DlImageFilter* backdrop,
                 std::optional<int64_t> backdrop_id) override {
    if (backdrop) {
      RecordByType(DisplayListOpType::kSaveLayerBackdrop);
    } else {
      RecordByType(DisplayListOpType::kSaveLayer);
    }
  }
  void restore() override { RecordByType(DisplayListOpType::kRestore); }

  void drawColor(DlColor color, DlBlendMode mode) override {
    RecordByType(DisplayListOpType::kDrawColor);
  }
  void drawPaint() override { RecordByType(DisplayListOpType::kDrawPaint); }
  void drawLine(const DlPoint& p0, const DlPoint& p1) override {
    RecordByType(DisplayListOpType::kDrawLine);
  }
  void drawDashedLine(const DlPoint& p0,
                      const DlPoint& p1,
                      DlScalar on_length,
                      DlScalar off_length) override {
    RecordByType(DisplayListOpType::kDrawDashedLine);
  }
  void drawRect(const DlRect& rect) override {
    RecordByType(DisplayListOpType::kDrawRect);
  }
  void drawOval(const DlRect& bounds) override {
    RecordByType(DisplayListOpType::kDrawOval);
  }
  void drawCircle(const DlPoint& center, DlScalar radius) override {
    RecordByType(DisplayListOpType::kDrawCircle);
  }
  void drawRoundRect(const DlRoundRect& rrect) override {
    RecordByType(DisplayListOpType::kDrawRoundRect);
  }
  void drawDiffRoundRect(const DlRoundRect& outer,
                         const DlRoundRect& inner) override {
    RecordByType(DisplayListOpType::kDrawDiffRoundRect);
  }
  void drawRoundSuperellipse(const DlRoundSuperellipse& rse) override {
    RecordByType(DisplayListOpType::kDrawRoundSuperellipse);
  }
  void drawPath(const DlPath& path) override {
    RecordByType(DisplayListOpType::kDrawPath);
  }
  void drawArc(const DlRect& oval_bounds,
               DlScalar start_degrees,
               DlScalar sweep_degrees,
               bool use_center) override {
    RecordByType(DisplayListOpType::kDrawArc);
  }
  void drawPoints(DlPointMode mode,
                  uint32_t count,
                  const DlPoint points[]) override {
    switch (mode) {
      case DlPointMode::kPoints:
        RecordByType(DisplayListOpType::kDrawPoints);
        break;
      case DlPointMode::kLines:
        RecordByType(DisplayListOpType::kDrawLines);
        break;
      case DlPointMode::kPolygon:
        RecordByType(DisplayListOpType::kDrawPolygon);
        break;
    }
  }
  void drawVertices(const std::shared_ptr<DlVertices>& vertices,
                    DlBlendMode mode) override {
    RecordByType(DisplayListOpType::kDrawVertices);
  }
  void drawImage(const sk_sp<DlImage> image,
                 const DlPoint& point,
                 DlImageSampling sampling,
                 bool render_with_attributes) override {
    if (render_with_attributes) {
      RecordByType(DisplayListOpType::kDrawImageWithAttr);
    } else {
      RecordByType(DisplayListOpType::kDrawImage);
    }
  }
  void drawImageRect(const sk_sp<DlImage> image,
                     const DlRect& src,
                     const DlRect& dst,
                     DlImageSampling sampling,
                     bool render_with_attributes,
                     DlSrcRectConstraint constraint) override {
    RecordByType(DisplayListOpType::kDrawImageRect);
  }
  void drawImageNine(const sk_sp<DlImage> image,
                     const DlIRect& center,
                     const DlRect& dst,
                     DlFilterMode filter,
                     bool render_with_attributes) override {
    if (render_with_attributes) {
      RecordByType(DisplayListOpType::kDrawImageNineWithAttr);
    } else {
      RecordByType(DisplayListOpType::kDrawImageNine);
    }
  }
  void drawAtlas(const sk_sp<DlImage> atlas,
                 const DlRSTransform xform[],
                 const DlRect tex[],
                 const DlColor colors[],
                 int count,
                 DlBlendMode mode,
                 DlImageSampling sampling,
                 const DlRect* cull_rect,
                 bool render_with_attributes) override {
    if (cull_rect) {
      RecordByType(DisplayListOpType::kDrawAtlasCulled);
    } else {
      RecordByType(DisplayListOpType::kDrawAtlas);
    }
  }
  void drawDisplayList(const sk_sp<DisplayList> display_list,
                       DlScalar opacity) override {
    RecordByType(DisplayListOpType::kDrawDisplayList);
  }
  void drawTextBlob(const sk_sp<SkTextBlob> blob,
                    DlScalar x,
                    DlScalar y) override {
    RecordByType(DisplayListOpType::kDrawTextBlob);
  }
  void drawTextFrame(const std::shared_ptr<impeller::TextFrame>& text_frame,
                     DlScalar x,
                     DlScalar y) override {
    RecordByType(DisplayListOpType::kDrawTextFrame);
  }
  void drawShadow(const DlPath& path,
                  const DlColor color,
                  const DlScalar elevation,
                  bool transparent_occluder,
                  DlScalar dpr) override {
    if (transparent_occluder) {
      RecordByType(DisplayListOpType::kDrawShadowTransparentOccluder);
    } else {
      RecordByType(DisplayListOpType::kDrawShadow);
    }
  }

  uint32_t GetOpsReceived() { return op_count_; }
  uint32_t GetOpsReceived(DisplayListOpCategory category) {
    return category_counts_[static_cast<int>(category)];
  }
  uint32_t GetOpsReceived(DisplayListOpType type) {
    return type_counts_[static_cast<int>(type)];
  }

 protected:
  virtual void RecordByType(DisplayListOpType type) {
    type_counts_[static_cast<int>(type)]++;
    RecordByCategory(DisplayList::GetOpCategory(type));
  }

  virtual void RecordByCategory(DisplayListOpCategory category) {
    category_counts_[static_cast<int>(category)]++;
    switch (category) {
      case DisplayListOpCategory::kAttribute:
        RecordAttribute();
        break;
      case DisplayListOpCategory::kTransform:
        RecordTransform();
        break;
      case DisplayListOpCategory::kClip:
        RecordClip();
        break;
      case DisplayListOpCategory::kSave:
        RecordSave();
        break;
      case DisplayListOpCategory::kSaveLayer:
        RecordSaveLayer();
        break;
      case DisplayListOpCategory::kRestore:
        RecordRestore();
        break;
      case DisplayListOpCategory::kRendering:
        RecordRendering();
        break;
      case DisplayListOpCategory::kSubDisplayList:
        RecordSubDisplayList();
        break;
      case DisplayListOpCategory::kInvalidCategory:
        RecordInvalid();
        break;
    }
  }

  virtual void RecordAttribute() { RecordOp(); }
  virtual void RecordTransform() { RecordOp(); }
  virtual void RecordClip() { RecordOp(); }
  virtual void RecordSave() { RecordOp(); }
  virtual void RecordSaveLayer() { RecordOp(); }
  virtual void RecordRestore() { RecordOp(); }
  virtual void RecordRendering() { RecordOp(); }
  virtual void RecordSubDisplayList() { RecordOp(); }
  virtual void RecordInvalid() { RecordOp(); }

  virtual void RecordOp() { op_count_++; }

  static constexpr size_t kTypeCount =
      static_cast<size_t>(DisplayListOpType::kMaxOp) + 1;
  static constexpr size_t kCategoryCount =
      static_cast<size_t>(DisplayListOpCategory::kMaxCategory) + 1;

  std::array<uint32_t, kTypeCount> type_counts_;
  std::array<uint32_t, kCategoryCount> category_counts_;
  uint32_t op_count_ = 0u;
};

}  // namespace flutter::testing

#endif  // FLUTTER_TESTING_DISPLAY_LIST_TESTING_H_<|MERGE_RESOLUTION|>--- conflicted
+++ resolved
@@ -135,14 +135,10 @@
   void clipRoundRect(const DlRoundRect& rrect,
                      DlClipOp clip_op,
                      bool is_aa) override;
-<<<<<<< HEAD
   void clipRoundSuperellipse(const DlRoundSuperellipse& rse,
-                             ClipOp clip_op,
+                             DlClipOp clip_op,
                              bool is_aa) override;
-  void clipPath(const DlPath& path, ClipOp clip_op, bool is_aa) override;
-=======
   void clipPath(const DlPath& path, DlClipOp clip_op, bool is_aa) override;
->>>>>>> 1d85de0f
 
   void drawColor(DlColor color, DlBlendMode mode) override;
   void drawPaint() override;
@@ -390,9 +386,8 @@
         break;
     }
   }
-<<<<<<< HEAD
   void clipRoundSuperellipse(const DlRoundSuperellipse& rse,
-                             DlCanvas::ClipOp clip_op,
+                             DlClipOp clip_op,
                              bool is_aa) override {
     switch (clip_op) {
       case DlCanvas::ClipOp::kIntersect:
@@ -403,12 +398,7 @@
         break;
     }
   }
-  void clipPath(const DlPath& path,
-                DlCanvas::ClipOp clip_op,
-                bool is_aa) override {
-=======
   void clipPath(const DlPath& path, DlClipOp clip_op, bool is_aa) override {
->>>>>>> 1d85de0f
     switch (clip_op) {
       case DlClipOp::kIntersect:
         RecordByType(DisplayListOpType::kClipIntersectPath);
