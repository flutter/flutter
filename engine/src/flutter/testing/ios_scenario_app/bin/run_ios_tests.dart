// Copyright 2013 The Flutter Authors. All rights reserved.
// Use of this source code is governed by a BSD-style license that can be
// found in the LICENSE file.

import 'dart:async';
import 'dart:ffi' as ffi;
import 'dart:io' as io;

import 'package:args/args.dart';
import 'package:engine_repo_tools/engine_repo_tools.dart';
import 'package:meta/meta.dart';
import 'package:path/path.dart' as path;

void main(List<String> args) async {
  if (!io.Platform.isMacOS) {
    io.stderr.writeln('This script is only supported on macOS.');
    io.exitCode = 1;
    return;
  }

  final engine = Engine.tryFindWithin();
  if (engine == null) {
    io.stderr.writeln('Must be run from within the engine repository.');
    io.exitCode = 1;
    return;
  }

  if (args.length > 1 || args.contains('-h') || args.contains('--help')) {
    io.stderr.writeln('Usage: run_ios_tests.dart [ios_engine_variant]');
    io.stderr.writeln(_args.usage);
    io.exitCode = 1;
    return;
  }

  // Collect cleanup tasks to run when the script terminates.
  final cleanup = <FutureOr<void> Function()>{};

  // Parse the command-line arguments.
  final results = _args.parse(args);
  final String iosEngineVariant;
  if (results.rest case [final variant]) {
    iosEngineVariant = variant;
  } else if (ffi.Abi.current() == ffi.Abi.macosArm64) {
    iosEngineVariant = 'ios_debug_sim_unopt_arm64';
  } else {
    iosEngineVariant = 'ios_debug_sim_unopt';
  }

  // Null if the tests should create and dispose their own temporary directory.
  String? dumpXcresultOnFailurePath;
  if (results.option('dump-xcresult-on-failure') case final String path) {
    dumpXcresultOnFailurePath = path;
  }

  // Run the actual script.
  final completer = Completer<void>();
  runZonedGuarded(
    () async {
      await _run(
        cleanup,
        engine,
        iosEngineVariant: iosEngineVariant,
        deviceName: results.option('device-name')!,
        deviceIdentifier: results.option('device-identifier')!,
        osRuntime: results.option('os-runtime')!,
        osVersion: results.option('os-version')!,
        dumpXcresultOnFailure: dumpXcresultOnFailurePath,
      );
      completer.complete();
    },
    (e, s) {
      if (e is _ToolFailure) {
        io.stderr.writeln(e);
        io.exitCode = 1;
      } else {
        io.stderr.writeln('Uncaught exception: $e\n$s');
        io.exitCode = 255;
      }
      completer.complete();
    },
  );

  // We can't await the result of runZonedGuarded becauase async errors in futures never cross different errorZone boundaries.
  await completer.future;

  // Run cleanup tasks.
  for (final task in cleanup) {
    await task();
  }
}

void _deleteIfPresent(io.FileSystemEntity entity) {
  if (entity.existsSync()) {
    entity.deleteSync(recursive: true);
  }
}

/// Runs the script.
///
/// The [cleanup] set contains cleanup tasks to run when the script is either
/// completed normally or terminated early. For example, deleting a temporary
/// directory or killing a process.
///
/// Each named argument cooresponds to a flag or option in the `ArgParser`.
Future<void> _run(
  Set<FutureOr<void> Function()> cleanup,
  Engine engine, {
  required String iosEngineVariant,
  required String deviceName,
  required String deviceIdentifier,
  required String osRuntime,
  required String osVersion,
  required String? dumpXcresultOnFailure,
}) async {
  // Terminate early on SIGINT.
  late final StreamSubscription<void> sigint;
  sigint = io.ProcessSignal.sigint.watch().listen((_) {
    throw _ToolFailure('Received SIGINT');
  });
  cleanup.add(sigint.cancel);

  _ensureSimulatorsRotateAutomaticallyForPlatformViewRotationTest();
  _deleteAnyExistingDevices(deviceName: deviceName);
  _createDevice(deviceName: deviceName, deviceIdentifier: deviceIdentifier, osRuntime: osRuntime);

  final (scenarioPath, resultBundle) = _buildResultBundlePath(
    engine: engine,
    iosEngineVariant: iosEngineVariant,
  );

  cleanup.add(() => _deleteIfPresent(resultBundle));

  final process = await _runTests(
    outScenariosPath: scenarioPath,
    resultBundlePath: resultBundle.path,
    osVersion: osVersion,
    deviceName: deviceName,
    iosEngineVariant: iosEngineVariant,
  );
  cleanup.add(process.kill);

  // Create a temporary directory, if needed.
  var storePath = dumpXcresultOnFailure;
  if (storePath == null) {
    final dumpDir = io.Directory.systemTemp.createTempSync();
    storePath = dumpDir.path;
    cleanup.add(() => dumpDir.delete(recursive: true));
  }

  if (await process.exitCode != 0) {
    final String outputPath = _zipAndStoreFailedTestResults(
      iosEngineVariant: iosEngineVariant,
      resultBundle: resultBundle,
      storePath: storePath,
    );
    io.stderr.writeln('Failed test results are stored at $outputPath');
    throw _ToolFailure('test failed.');
  } else {
    io.stderr.writeln('test succcess.');
  }
  _deleteIfPresent(resultBundle);
}

/// Exception thrown when the tool should halt execution intentionally.
final class _ToolFailure implements Exception {
  _ToolFailure(this.message);

  final String message;

  @override
  String toString() => message;
}

final _args =
    ArgParser()
      ..addFlag('help', abbr: 'h', help: 'Prints usage information.', negatable: false)
      ..addOption(
        'device-name',
        help: 'The name of the iOS simulator device to use.',
        defaultsTo: 'iPhone SE (3rd generation)',
      )
      ..addOption(
        'device-identifier',
        help: 'The identifier of the iOS simulator device to use.',
        defaultsTo: 'com.apple.CoreSimulator.SimDeviceType.iPhone-SE-3rd-generation',
      )
      ..addOption(
        'os-runtime',
        help: 'The OS runtime of the iOS simulator device to use.',
        defaultsTo: 'com.apple.CoreSimulator.SimRuntime.iOS-18-2',
      )
      ..addOption(
        'os-version',
        help: 'The OS version of the iOS simulator device to use.',
<<<<<<< HEAD
        defaultsTo: '17.0',
=======
        defaultsTo: '18.2',
>>>>>>> a79e7a98
      )
      ..addOption(
        'dump-xcresult-on-failure',
        help:
            'The path to dump the xcresult bundle to if the test fails.\n\n'
            'Defaults to the environment variable FLUTTER_TEST_OUTPUTS_DIR, '
            'otherwise to a randomly generated temporary directory.',
        defaultsTo: io.Platform.environment['FLUTTER_TEST_OUTPUTS_DIR'],
      );

void _ensureSimulatorsRotateAutomaticallyForPlatformViewRotationTest() {
  // Can also be set via Simulator Device > Rotate Device Automatically.
  final result = io.Process.runSync('defaults', const [
    'write',
    'com.apple.iphonesimulator',
    'RotateWindowWhenSignaledByGuest',
    '-int 1',
  ]);
  if (result.exitCode != 0) {
    throw Exception('Failed to enable automatic rotation for iOS simulator: ${result.stderr}');
  }
}

void _deleteAnyExistingDevices({required String deviceName}) {
  io.stderr.writeln('Deleting any existing simulator devices named $deviceName...');

  bool deleteSimulator() {
    final result = io.Process.runSync('xcrun', ['simctl', 'delete', deviceName]);
    if (result.exitCode == 0) {
      io.stderr.writeln('Deleted $deviceName');
      return true;
    } else {
      return false;
    }
  }

  while (deleteSimulator()) {}
}

void _createDevice({
  required String deviceName,
  required String deviceIdentifier,
  required String osRuntime,
}) {
  io.stderr.writeln('Creating $deviceName $deviceIdentifier $osRuntime...');
  final result = io.Process.runSync('xcrun', [
    'simctl',
    'create',
    deviceName,
    deviceIdentifier,
    osRuntime,
  ]);
  if (result.exitCode != 0) {
    throw Exception('Failed to create simulator device: ${result.stderr}');
  }
}

@useResult
(String scenarios, io.Directory resultBundle) _buildResultBundlePath({
  required Engine engine,
  required String iosEngineVariant,
}) {
  final scenarioPath = path.normalize(
    path.join(engine.outDir.path, iosEngineVariant, 'ios_scenario_app', 'Scenarios'),
  );

  // Create a temporary directory to store the test results.
  final result = io.Directory(scenarioPath).createTempSync('ios_scenario_xcresult');
  return (scenarioPath, result);
}

@useResult
Future<io.Process> _runTests({
  required String resultBundlePath,
  required String outScenariosPath,
  required String osVersion,
  required String deviceName,
  required String iosEngineVariant,
  List<String> xcodeBuildExtraArgs = const [],
}) async {
  return io.Process.start('xcodebuild', [
    '-project',
    path.join(outScenariosPath, 'Scenarios.xcodeproj'),
    '-sdk',
    'iphonesimulator',
    '-scheme',
    'Scenarios',
    '-resultBundlePath',
    path.join(resultBundlePath, 'ios_scenario.xcresult'),
    '-destination',
    'platform=iOS Simulator,OS=$osVersion,name=$deviceName',
    'clean',
    'test',
    'FLUTTER_ENGINE=$iosEngineVariant',
    ...xcodeBuildExtraArgs,
  ], mode: io.ProcessStartMode.inheritStdio);
}

@useResult
String _zipAndStoreFailedTestResults({
  required String iosEngineVariant,
  required io.Directory resultBundle,
  required String storePath,
}) {
  final outputPath = path.join(storePath, '${iosEngineVariant.replaceAll('/', '_')}.zip');
  final result = io.Process.runSync('zip', ['-q', '-r', outputPath, resultBundle.path]);
  if (result.exitCode != 0) {
    throw Exception(
      'Failed to zip the test results (exit code = ${result.exitCode}).\n\n'
      'Stderr: ${result.stderr}\n\n'
      'Stdout: ${result.stdout}',
    );
  }
  return outputPath;
}<|MERGE_RESOLUTION|>--- conflicted
+++ resolved
@@ -192,11 +192,7 @@
       ..addOption(
         'os-version',
         help: 'The OS version of the iOS simulator device to use.',
-<<<<<<< HEAD
-        defaultsTo: '17.0',
-=======
         defaultsTo: '18.2',
->>>>>>> a79e7a98
       )
       ..addOption(
         'dump-xcresult-on-failure',
