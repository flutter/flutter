--- conflicted
+++ resolved
@@ -5,16 +5,9 @@
   sdk: ^3.7.0-0
 
 dependencies:
-<<<<<<< HEAD
-  stream_channel: 2.1.1
-  test: 1.25.8
-  webkit_inspection_protocol: 1.0.0
-  stack_trace: 1.10.0
-=======
   stream_channel: 2.1.4
   test: 1.25.15
   webkit_inspection_protocol: 1.2.1
   stack_trace: 1.12.1
->>>>>>> 85235a41
   ui:
     path: ../../lib/web_ui