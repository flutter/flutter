--- conflicted
+++ resolved
@@ -291,14 +291,10 @@
   virtual void clipRoundRect(const DlRoundRect& rrect,
                              DlClipOp clip_op,
                              bool is_aa) = 0;
-<<<<<<< HEAD
   virtual void clipRoundSuperellipse(const DlRoundSuperellipse& rse,
-                                     ClipOp clip_op,
+                                     DlClipOp clip_op,
                                      bool is_aa) = 0;
-  virtual void clipPath(const DlPath& path, ClipOp clip_op, bool is_aa) = 0;
-=======
   virtual void clipPath(const DlPath& path, DlClipOp clip_op, bool is_aa) = 0;
->>>>>>> 1d85de0f
 
   // The following rendering methods all take their rendering attributes
   // from the last value set by the attribute methods above (regardless
