// Copyright 2013 The Flutter Authors. All rights reserved.
// Use of this source code is governed by a BSD-style license that can be
// found in the LICENSE file.

#ifndef FLUTTER_LIB_UI_SEMANTICS_SEMANTICS_NODE_H_
#define FLUTTER_LIB_UI_SEMANTICS_SEMANTICS_NODE_H_

#include <cstdint>
#include <string>
#include <unordered_map>
#include <vector>

#include "third_party/skia/include/core/SkM44.h"
#include "third_party/skia/include/core/SkRect.h"

#include "flutter/lib/ui/semantics/string_attribute.h"

namespace flutter {

// Must match the SemanticsAction enum in semantics.dart and in each of the
// embedders.
enum class SemanticsAction : int32_t {
  kTap = 1 << 0,
  kLongPress = 1 << 1,
  kScrollLeft = 1 << 2,
  kScrollRight = 1 << 3,
  kScrollUp = 1 << 4,
  kScrollDown = 1 << 5,
  kIncrease = 1 << 6,
  kDecrease = 1 << 7,
  kShowOnScreen = 1 << 8,
  kMoveCursorForwardByCharacter = 1 << 9,
  kMoveCursorBackwardByCharacter = 1 << 10,
  kSetSelection = 1 << 11,
  kCopy = 1 << 12,
  kCut = 1 << 13,
  kPaste = 1 << 14,
  kDidGainAccessibilityFocus = 1 << 15,
  kDidLoseAccessibilityFocus = 1 << 16,
  kCustomAction = 1 << 17,
  kDismiss = 1 << 18,
  kMoveCursorForwardByWord = 1 << 19,
  kMoveCursorBackwardByWord = 1 << 20,
  kSetText = 1 << 21,
  kFocus = 1 << 22,
  kScrollToOffset = 1 << 23,
};

constexpr int kVerticalScrollSemanticsActions =
    static_cast<int32_t>(SemanticsAction::kScrollUp) |
    static_cast<int32_t>(SemanticsAction::kScrollDown);

constexpr int kHorizontalScrollSemanticsActions =
    static_cast<int32_t>(SemanticsAction::kScrollLeft) |
    static_cast<int32_t>(SemanticsAction::kScrollRight);

constexpr int kScrollableSemanticsActions =
    kVerticalScrollSemanticsActions | kHorizontalScrollSemanticsActions;

/// The following actions are not user-initiated.
constexpr int kSystemActions =
    static_cast<int32_t>(SemanticsAction::kDidGainAccessibilityFocus) |
    static_cast<int32_t>(SemanticsAction::kDidLoseAccessibilityFocus);

/// C/C++ representation of `SemanticsRole` defined in
/// `lib/ui/semantics.dart`.
///\warning This must match the `SemanticsRole` enum in
///         `lib/ui/semantics.dart`.
/// See also:
///   - file://./../../../lib/ui/semantics.dart
enum class SemanticsRole : int32_t {
  kNone = 0,
  kTab = 1,
  kTabBar = 2,
  kTabPanel = 3,
  kTable = 4,
  kCell = 5,
  kRow = 6,
  kColumnHeader = 7,
  kDialog = 8,
  kAlertDialog = 9,
  kSearchBox = 10,
  kDragHandle = 11,
  kSpinButton = 12,
  kComboBox = 13,
  kMenuBar = 14,
  kMenu = 15,
  kMenuItem = 16,
  kList = 17,
  kListItem = 18,
  kForm = 19,
  kTooltip = 20,
  kLoadingSpinner = 21,
  kProgressBar = 22,
  kHotKey = 23,
  kRadioGroup = 24,
<<<<<<< HEAD
=======
  kStatus = 25,
  kAlert = 26,
>>>>>>> a79e7a98
};

/// C/C++ representation of `SemanticsFlags` defined in
/// `lib/ui/semantics.dart`.
///\warning This must match the `SemanticsFlags` enum in
///         `lib/ui/semantics.dart`.
/// See also:
///   - file://./../../../lib/ui/semantics.dart
enum class SemanticsFlags : int32_t {
  kHasCheckedState = 1 << 0,
  kIsChecked = 1 << 1,
  kIsSelected = 1 << 2,
  kIsButton = 1 << 3,
  kIsTextField = 1 << 4,
  kIsFocused = 1 << 5,
  kHasEnabledState = 1 << 6,
  kIsEnabled = 1 << 7,
  kIsInMutuallyExclusiveGroup = 1 << 8,
  kIsHeader = 1 << 9,
  kIsObscured = 1 << 10,
  kScopesRoute = 1 << 11,
  kNamesRoute = 1 << 12,
  kIsHidden = 1 << 13,
  kIsImage = 1 << 14,
  kIsLiveRegion = 1 << 15,
  kHasToggledState = 1 << 16,
  kIsToggled = 1 << 17,
  kHasImplicitScrolling = 1 << 18,
  kIsMultiline = 1 << 19,
  kIsReadOnly = 1 << 20,
  kIsFocusable = 1 << 21,
  kIsLink = 1 << 22,
  kIsSlider = 1 << 23,
  kIsKeyboardKey = 1 << 24,
  kIsCheckStateMixed = 1 << 25,
  kHasExpandedState = 1 << 26,
  kIsExpanded = 1 << 27,
  kHasSelectedState = 1 << 28,
  kHasRequiredState = 1 << 29,
  kIsRequired = 1 << 30,
};

const int kScrollableSemanticsFlags =
    static_cast<int32_t>(SemanticsFlags::kHasImplicitScrolling);

struct SemanticsNode {
  SemanticsNode();

  SemanticsNode(const SemanticsNode& other);

  ~SemanticsNode();

  bool HasAction(SemanticsAction action) const;
  bool HasFlag(SemanticsFlags flag) const;

  // Whether this node is for embedded platform views.
  bool IsPlatformViewNode() const;

  int32_t id = 0;
  int32_t flags = 0;
  int32_t actions = 0;
  int32_t maxValueLength = -1;
  int32_t currentValueLength = -1;
  int32_t textSelectionBase = -1;
  int32_t textSelectionExtent = -1;
  int32_t platformViewId = -1;
  int32_t scrollChildren = 0;
  int32_t scrollIndex = 0;
  double scrollPosition = std::nan("");
  double scrollExtentMax = std::nan("");
  double scrollExtentMin = std::nan("");
  double elevation = 0.0;
  double thickness = 0.0;
  std::string identifier;
  std::string label;
  StringAttributes labelAttributes;
  std::string hint;
  StringAttributes hintAttributes;
  std::string value;
  StringAttributes valueAttributes;
  std::string increasedValue;
  StringAttributes increasedValueAttributes;
  std::string decreasedValue;
  StringAttributes decreasedValueAttributes;
  std::string tooltip;
  int32_t textDirection = 0;  // 0=unknown, 1=rtl, 2=ltr

  SkRect rect = SkRect::MakeEmpty();  // Local space, relative to parent.
  SkM44 transform = SkM44{};          // Identity
  std::vector<int32_t> childrenInTraversalOrder;
  std::vector<int32_t> childrenInHitTestOrder;
  std::vector<int32_t> customAccessibilityActions;
  int32_t headingLevel = 0;

  std::string linkUrl;
  SemanticsRole role;
};

// Contains semantic nodes that need to be updated.
//
// The keys in the map are stable node IDd, and the values contain
// semantic information for the node corresponding to the ID.
using SemanticsNodeUpdates = std::unordered_map<int32_t, SemanticsNode>;

}  // namespace flutter

#endif  // FLUTTER_LIB_UI_SEMANTICS_SEMANTICS_NODE_H_<|MERGE_RESOLUTION|>--- conflicted
+++ resolved
@@ -94,11 +94,8 @@
   kProgressBar = 22,
   kHotKey = 23,
   kRadioGroup = 24,
-<<<<<<< HEAD
-=======
   kStatus = 25,
   kAlert = 26,
->>>>>>> a79e7a98
 };
 
 /// C/C++ representation of `SemanticsFlags` defined in
