// Copyright 2013 The Flutter Authors. All rights reserved.
// Use of this source code is governed by a BSD-style license that can be
// found in the LICENSE file.

#ifndef FLUTTER_LIB_UI_UI_DART_STATE_H_
#define FLUTTER_LIB_UI_UI_DART_STATE_H_

#include <memory>
#include <string>
#include <utility>

#include "flutter/common/settings.h"
#include "flutter/common/task_runners.h"
#include "flutter/fml/build_config.h"
#include "flutter/fml/memory/weak_ptr.h"
#include "flutter/fml/synchronization/waitable_event.h"
#include "flutter/lib/ui/io_manager.h"
#include "flutter/lib/ui/isolate_name_server/isolate_name_server.h"
#include "flutter/lib/ui/painting/image_decoder.h"
#include "flutter/lib/ui/snapshot_delegate.h"
#include "flutter/shell/common/platform_message_handler.h"
#include "impeller/core/runtime_types.h"
#include "impeller/runtime_stage/runtime_stage.h"
#include "third_party/dart/runtime/include/dart_api.h"
#include "third_party/skia/include/gpu/ganesh/GrDirectContext.h"
#include "third_party/tonic/dart_microtask_queue.h"
#include "third_party/tonic/dart_persistent_value.h"
#include "third_party/tonic/dart_state.h"

namespace flutter {
class FontSelector;
class ImageGeneratorRegistry;
class PlatformConfiguration;
class PlatformMessage;

class UIDartState : public tonic::DartState {
 public:
  static UIDartState* Current();

  /// @brief  The subset of state which is owned by the shell or engine
  ///         and passed through the RuntimeController into DartIsolates.
  ///         If a shell-owned resource needs to be exposed to the framework via
  ///         UIDartState, a pointer to the resource can be added to this
  ///         struct with appropriate default construction.
  struct Context {
    explicit Context(const TaskRunners& task_runners);

<<<<<<< HEAD
    Context(
        const TaskRunners& task_runners,
        fml::TaskRunnerAffineWeakPtr<SnapshotDelegate> snapshot_delegate,
        fml::WeakPtr<IOManager> io_manager,
        fml::RefPtr<SkiaUnrefQueue> unref_queue,
        fml::WeakPtr<ImageDecoder> image_decoder,
        fml::WeakPtr<ImageGeneratorRegistry> image_generator_registry,
        std::string advisory_script_uri,
        std::string advisory_script_entrypoint,
        bool deterministic_rendering_enabled,
        std::shared_ptr<fml::ConcurrentTaskRunner> concurrent_task_runner,
        std::shared_future<impeller::RuntimeStageBackend> runtime_stage_backend,
        bool enable_impeller,
        bool enable_flutter_gpu);
=======
    Context(const TaskRunners& task_runners,
            fml::TaskRunnerAffineWeakPtr<SnapshotDelegate> snapshot_delegate,
            fml::WeakPtr<IOManager> io_manager,
            fml::RefPtr<SkiaUnrefQueue> unref_queue,
            fml::TaskRunnerAffineWeakPtr<ImageDecoder> image_decoder,
            fml::TaskRunnerAffineWeakPtr<ImageGeneratorRegistry>
                image_generator_registry,
            std::string advisory_script_uri,
            std::string advisory_script_entrypoint,
            bool deterministic_rendering_enabled,
            std::shared_ptr<fml::ConcurrentTaskRunner> concurrent_task_runner,
            bool enable_impeller,
            bool enable_flutter_gpu,
            impeller::RuntimeStageBackend runtime_stage_backend);
>>>>>>> e1630da2

    /// The task runners used by the shell hosting this runtime controller. This
    /// may be used by the isolate to scheduled asynchronous texture uploads or
    /// post tasks to the platform task runner.
    const TaskRunners task_runners;

    /// The snapshot delegate used by the
    /// isolate to gather raster snapshots
    /// of Flutter view hierarchies.
    fml::TaskRunnerAffineWeakPtr<SnapshotDelegate> snapshot_delegate;

    /// The IO manager used by the isolate for asynchronous texture uploads.
    fml::WeakPtr<IOManager> io_manager;

    /// The unref queue used by the isolate to collect resources that may
    /// reference resources on the GPU.
    fml::RefPtr<SkiaUnrefQueue> unref_queue;

    /// The image decoder.
    fml::TaskRunnerAffineWeakPtr<ImageDecoder> image_decoder;

    /// Cascading registry of image generator builders. Given compressed image
    /// bytes as input, this is used to find and create image generators, which
    /// can then be used for image decoding.
    fml::TaskRunnerAffineWeakPtr<ImageGeneratorRegistry>
        image_generator_registry;

    /// The advisory script URI (only used for debugging). This does not affect
    /// the code being run in the isolate in any way.
    std::string advisory_script_uri;

    /// The advisory script entrypoint (only used for debugging). This does not
    /// affect the code being run in the isolate in any way. The isolate must be
    /// transitioned to the running state explicitly by the caller.
    std::string advisory_script_entrypoint;

    /// Whether deterministic rendering practices should be used.
    bool deterministic_rendering_enabled = false;

    /// The task runner whose tasks may be executed concurrently on a pool
    /// of shared worker threads.
    std::shared_ptr<fml::ConcurrentTaskRunner> concurrent_task_runner;

    /// The runtime stage backend for fragment shaders.
    std::shared_future<impeller::RuntimeStageBackend> runtime_stage_backend;

    /// Whether Impeller is enabled or not.
    bool enable_impeller = false;

    /// Whether flutter_gpu is enabled or not.
    bool enable_flutter_gpu = false;
  };

  Dart_Port main_port() const { return main_port_; }
  // Root isolate of the VM application
  bool IsRootIsolate() const { return is_root_isolate_; }
  static void ThrowIfUIOperationsProhibited();

  void SetDebugName(const std::string& name);

  const std::string& debug_name() const { return debug_name_; }

  const std::string& logger_prefix() const { return logger_prefix_; }

  PlatformConfiguration* platform_configuration() const {
    return platform_configuration_.get();
  }

  void SetPlatformMessageHandler(std::weak_ptr<PlatformMessageHandler> handler);

  Dart_Handle HandlePlatformMessage(std::unique_ptr<PlatformMessage> message);

  const TaskRunners& GetTaskRunners() const;

  void ScheduleMicrotask(Dart_Handle handle);

  void FlushMicrotasksNow();

  bool HasPendingMicrotasks();

  fml::WeakPtr<IOManager> GetIOManager() const;

  fml::RefPtr<flutter::SkiaUnrefQueue> GetSkiaUnrefQueue() const;

  std::shared_ptr<fml::ConcurrentTaskRunner> GetConcurrentTaskRunner() const;

  fml::TaskRunnerAffineWeakPtr<SnapshotDelegate> GetSnapshotDelegate() const;

  fml::TaskRunnerAffineWeakPtr<ImageDecoder> GetImageDecoder() const;

  fml::TaskRunnerAffineWeakPtr<ImageGeneratorRegistry>
  GetImageGeneratorRegistry() const;

  std::shared_ptr<IsolateNameServer> GetIsolateNameServer() const;

  tonic::DartErrorHandleType GetLastError();

  // Logs `print` messages from the application via an embedder-specified
  // logging mechanism.
  //
  // @param[in]  tag      A component name or tag that identifies the logging
  //                      application.
  // @param[in]  message  The message to be logged.
  void LogMessage(const std::string& tag, const std::string& message) const;

  UnhandledExceptionCallback unhandled_exception_callback() const {
    return unhandled_exception_callback_;
  }

  /// Returns a enumeration that uniquely represents this root isolate.
  /// Returns `0` if called from a non-root isolate.
  int64_t GetRootIsolateToken() const;

  /// Whether deterministic rendering practices are enabled for this application
  bool IsDeterministicRenderingEnabled() const;

  /// Whether Impeller is enabled for this application.
  bool IsImpellerEnabled() const;

  /// Whether Flutter GPU is enabled for this application.
  bool IsFlutterGPUEnabled() const;

  /// The runtime stage to use for fragment shader.s
  impeller::RuntimeStageBackend GetRuntimeStageBackend() const;

  virtual Dart_Isolate CreatePlatformIsolate(Dart_Handle entry_point,
                                             char** error);

 protected:
  UIDartState(TaskObserverAdd add_callback,
              TaskObserverRemove remove_callback,
              std::string logger_prefix,
              UnhandledExceptionCallback unhandled_exception_callback,
              LogMessageCallback log_message_callback,
              std::shared_ptr<IsolateNameServer> isolate_name_server,
              bool is_root_isolate_,
              const UIDartState::Context& context);

  ~UIDartState() override;

  void SetPlatformConfiguration(
      std::unique_ptr<PlatformConfiguration> platform_configuration);

  const std::string& GetAdvisoryScriptURI() const;

 private:
  void DidSetIsolate() override;

  const TaskObserverAdd add_callback_;
  const TaskObserverRemove remove_callback_;
  std::optional<fml::TaskQueueId> callback_queue_id_;
  const std::string logger_prefix_;
  Dart_Port main_port_ = ILLEGAL_PORT;
  const bool is_root_isolate_;
  std::string debug_name_;
  std::unique_ptr<PlatformConfiguration> platform_configuration_;
  std::weak_ptr<PlatformMessageHandler> platform_message_handler_;
  tonic::DartMicrotaskQueue microtask_queue_;
  UnhandledExceptionCallback unhandled_exception_callback_;
  LogMessageCallback log_message_callback_;
  const std::shared_ptr<IsolateNameServer> isolate_name_server_;
  UIDartState::Context context_;

  void AddOrRemoveTaskObserver(bool add);
};

}  // namespace flutter

#endif  // FLUTTER_LIB_UI_UI_DART_STATE_H_<|MERGE_RESOLUTION|>--- conflicted
+++ resolved
@@ -45,14 +45,13 @@
   struct Context {
     explicit Context(const TaskRunners& task_runners);
 
-<<<<<<< HEAD
     Context(
         const TaskRunners& task_runners,
         fml::TaskRunnerAffineWeakPtr<SnapshotDelegate> snapshot_delegate,
         fml::WeakPtr<IOManager> io_manager,
         fml::RefPtr<SkiaUnrefQueue> unref_queue,
-        fml::WeakPtr<ImageDecoder> image_decoder,
-        fml::WeakPtr<ImageGeneratorRegistry> image_generator_registry,
+        fml::TaskRunnerAffineWeakPtr<ImageDecoder> image_decoder,
+        fml::TaskRunnerAffineWeakPtr<ImageGeneratorRegistry> image_generator_registry,
         std::string advisory_script_uri,
         std::string advisory_script_entrypoint,
         bool deterministic_rendering_enabled,
@@ -60,22 +59,6 @@
         std::shared_future<impeller::RuntimeStageBackend> runtime_stage_backend,
         bool enable_impeller,
         bool enable_flutter_gpu);
-=======
-    Context(const TaskRunners& task_runners,
-            fml::TaskRunnerAffineWeakPtr<SnapshotDelegate> snapshot_delegate,
-            fml::WeakPtr<IOManager> io_manager,
-            fml::RefPtr<SkiaUnrefQueue> unref_queue,
-            fml::TaskRunnerAffineWeakPtr<ImageDecoder> image_decoder,
-            fml::TaskRunnerAffineWeakPtr<ImageGeneratorRegistry>
-                image_generator_registry,
-            std::string advisory_script_uri,
-            std::string advisory_script_entrypoint,
-            bool deterministic_rendering_enabled,
-            std::shared_ptr<fml::ConcurrentTaskRunner> concurrent_task_runner,
-            bool enable_impeller,
-            bool enable_flutter_gpu,
-            impeller::RuntimeStageBackend runtime_stage_backend);
->>>>>>> e1630da2
 
     /// The task runners used by the shell hosting this runtime controller. This
     /// may be used by the isolate to scheduled asynchronous texture uploads or
