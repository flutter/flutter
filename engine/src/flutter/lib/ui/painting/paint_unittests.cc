// Copyright 2013 The Flutter Authors. All rights reserved.
// Use of this source code is governed by a BSD-style license that can be
// found in the LICENSE file.

#include "flutter/display_list/dl_op_flags.h"
#include "flutter/lib/ui/painting/paint.h"
#include "flutter/shell/common/shell_test.h"
#include "flutter/shell/common/thread_host.h"

#include "flutter/testing/testing.h"

namespace flutter {
namespace testing {

<<<<<<< HEAD
// TODO
// TEST_F(ShellTest, ConvertPaintToDlPaint) {
//   auto message_latch = std::make_shared<fml::AutoResetWaitableEvent>();
//   DlPaint dl_paint;

//   auto nativeToDlPaint = [message_latch, &dl_paint](Dart_NativeArguments
//   args) {
//     Dart_Handle dart_paint = Dart_GetNativeArgument(args, 0);
//     Dart_Handle paint_objects =
//         Dart_GetField(dart_paint, tonic::ToDart("_objects"));
//     Dart_Handle paint_data = Dart_GetField(dart_paint,
//     tonic::ToDart("_data")); Paint ui_paint(paint_objects, paint_data);
//     ui_paint.toDlPaint(dl_paint, DlTileMode::kClamp);
//     message_latch->Signal();
//   };

//   Settings settings = CreateSettingsForFixture();
//   TaskRunners task_runners("test",                  // label
//                            GetCurrentTaskRunner(),  // platform
//                            CreateNewThread(),       // raster
//                            CreateNewThread(),       // ui
//                            CreateNewThread()        // io
//   );

//   AddNativeCallback("ConvertPaintToDlPaint",
//                     CREATE_NATIVE_ENTRY(nativeToDlPaint));

//   std::unique_ptr<Shell> shell = CreateShell(settings, task_runners);

//   ASSERT_TRUE(shell->IsSetup());
//   auto configuration = RunConfiguration::InferFromSettings(settings);
//   configuration.SetEntrypoint("convertPaintToDlPaint");

//   shell->RunEngine(std::move(configuration), [](auto result) {
//     ASSERT_EQ(result, Engine::RunStatus::Success);
//   });

//   message_latch->Wait();
//   DestroyShell(std::move(shell), task_runners);

//   ASSERT_EQ(dl_paint.getBlendMode(), DlBlendMode::kModulate);
//   ASSERT_EQ(static_cast<uint32_t>(dl_paint.getColor().argb()), 0x11223344u);
//   ASSERT_EQ(*dl_paint.getColorFilter(),
//             *DlColorFilter::MakeBlend(DlColor(0x55667788),
//             DlBlendMode::kXor));
//   ASSERT_EQ(*dl_paint.getMaskFilter(),
//             DlBlurMaskFilter(DlBlurStyle::kInner, 0.75));
//   ASSERT_EQ(dl_paint.getDrawStyle(), DlDrawStyle::kStroke);
// }
=======
TEST_F(ShellTest, ConvertPaintToDlPaint) {
  auto message_latch = std::make_shared<fml::AutoResetWaitableEvent>();
  DlPaint dl_paint;

  auto nativeToDlPaint = [message_latch, &dl_paint](Dart_NativeArguments args) {
    Dart_Handle dart_paint = Dart_GetNativeArgument(args, 0);
    Dart_Handle paint_objects =
        Dart_GetField(dart_paint, tonic::ToDart("_objects"));
    Dart_Handle paint_data = Dart_GetField(dart_paint, tonic::ToDart("_data"));
    Paint ui_paint(paint_objects, paint_data);

    ui_paint.paint(dl_paint, DisplayListOpFlags::kDrawRectFlags,
                   DlTileMode::kClamp);
    message_latch->Signal();
  };

  Settings settings = CreateSettingsForFixture();
  TaskRunners task_runners("test",                  // label
                           GetCurrentTaskRunner(),  // platform
                           CreateNewThread(),       // raster
                           CreateNewThread(),       // ui
                           CreateNewThread()        // io
  );

  AddNativeCallback("ConvertPaintToDlPaint",
                    CREATE_NATIVE_ENTRY(nativeToDlPaint));

  std::unique_ptr<Shell> shell = CreateShell(settings, task_runners);

  ASSERT_TRUE(shell->IsSetup());
  auto configuration = RunConfiguration::InferFromSettings(settings);
  configuration.SetEntrypoint("convertPaintToDlPaint");

  shell->RunEngine(std::move(configuration), [](auto result) {
    ASSERT_EQ(result, Engine::RunStatus::Success);
  });

  message_latch->Wait();
  DestroyShell(std::move(shell), task_runners);

  EXPECT_EQ(dl_paint.getBlendMode(), DlBlendMode::kModulate);
  EXPECT_EQ(static_cast<uint32_t>(dl_paint.getColor().argb()), 0x11223344u);
  if (dl_paint.getColorFilter()) {
    std::shared_ptr<const DlColorFilter> expected_filter =
        DlColorFilter::MakeBlend(DlColor(0x55667788), DlBlendMode::kXor);
    EXPECT_EQ(*dl_paint.getColorFilter(), *expected_filter);
  } else {
    FAIL() << "color filter was nullptr";
  }
  if (dl_paint.getMaskFilter()) {
    EXPECT_EQ(*dl_paint.getMaskFilter(),
              DlBlurMaskFilter(DlBlurStyle::kInner, 0.75));
  } else {
    FAIL() << "mask filter was nullptr";
  }
  EXPECT_EQ(dl_paint.getDrawStyle(), DlDrawStyle::kStroke);
}
>>>>>>> 5fd7aa2e

}  // namespace testing
}  // namespace flutter<|MERGE_RESOLUTION|>--- conflicted
+++ resolved
@@ -12,57 +12,6 @@
 namespace flutter {
 namespace testing {
 
-<<<<<<< HEAD
-// TODO
-// TEST_F(ShellTest, ConvertPaintToDlPaint) {
-//   auto message_latch = std::make_shared<fml::AutoResetWaitableEvent>();
-//   DlPaint dl_paint;
-
-//   auto nativeToDlPaint = [message_latch, &dl_paint](Dart_NativeArguments
-//   args) {
-//     Dart_Handle dart_paint = Dart_GetNativeArgument(args, 0);
-//     Dart_Handle paint_objects =
-//         Dart_GetField(dart_paint, tonic::ToDart("_objects"));
-//     Dart_Handle paint_data = Dart_GetField(dart_paint,
-//     tonic::ToDart("_data")); Paint ui_paint(paint_objects, paint_data);
-//     ui_paint.toDlPaint(dl_paint, DlTileMode::kClamp);
-//     message_latch->Signal();
-//   };
-
-//   Settings settings = CreateSettingsForFixture();
-//   TaskRunners task_runners("test",                  // label
-//                            GetCurrentTaskRunner(),  // platform
-//                            CreateNewThread(),       // raster
-//                            CreateNewThread(),       // ui
-//                            CreateNewThread()        // io
-//   );
-
-//   AddNativeCallback("ConvertPaintToDlPaint",
-//                     CREATE_NATIVE_ENTRY(nativeToDlPaint));
-
-//   std::unique_ptr<Shell> shell = CreateShell(settings, task_runners);
-
-//   ASSERT_TRUE(shell->IsSetup());
-//   auto configuration = RunConfiguration::InferFromSettings(settings);
-//   configuration.SetEntrypoint("convertPaintToDlPaint");
-
-//   shell->RunEngine(std::move(configuration), [](auto result) {
-//     ASSERT_EQ(result, Engine::RunStatus::Success);
-//   });
-
-//   message_latch->Wait();
-//   DestroyShell(std::move(shell), task_runners);
-
-//   ASSERT_EQ(dl_paint.getBlendMode(), DlBlendMode::kModulate);
-//   ASSERT_EQ(static_cast<uint32_t>(dl_paint.getColor().argb()), 0x11223344u);
-//   ASSERT_EQ(*dl_paint.getColorFilter(),
-//             *DlColorFilter::MakeBlend(DlColor(0x55667788),
-//             DlBlendMode::kXor));
-//   ASSERT_EQ(*dl_paint.getMaskFilter(),
-//             DlBlurMaskFilter(DlBlurStyle::kInner, 0.75));
-//   ASSERT_EQ(dl_paint.getDrawStyle(), DlDrawStyle::kStroke);
-// }
-=======
 TEST_F(ShellTest, ConvertPaintToDlPaint) {
   auto message_latch = std::make_shared<fml::AutoResetWaitableEvent>();
   DlPaint dl_paint;
@@ -72,10 +21,11 @@
     Dart_Handle paint_objects =
         Dart_GetField(dart_paint, tonic::ToDart("_objects"));
     Dart_Handle paint_data = Dart_GetField(dart_paint, tonic::ToDart("_data"));
-    Paint ui_paint(paint_objects, paint_data);
 
-    ui_paint.paint(dl_paint, DisplayListOpFlags::kDrawRectFlags,
-                   DlTileMode::kClamp);
+    CreatePaint(dl_paint, DisplayListOpFlags::kDrawRectFlags,
+                DlTileMode::kClamp, paint_objects, Dart_IsNull(paint_objects),
+                paint_data);
+
     message_latch->Signal();
   };
 
@@ -120,7 +70,6 @@
   }
   EXPECT_EQ(dl_paint.getDrawStyle(), DlDrawStyle::kStroke);
 }
->>>>>>> 5fd7aa2e
 
 }  // namespace testing
 }  // namespace flutter