--- conflicted
+++ resolved
@@ -969,16 +969,6 @@
   /// Only supported on iOS.
   bool get onOffSwitchLabels => _kOnOffSwitchLabelsIndex & _index != 0;
 
-<<<<<<< HEAD
-  /// Whether the platform supports accessibility  announcement API.
-  /// i.e. [SemanticsService.announce]. Some platforms do not
-  /// support or discourage the use of announcement. Using
-  /// [SemanticsService.announce] on those platform may be ignored.
-  /// Consider using other way to convey message to the user. For
-  /// example, Android discourages the uses of direct message announcement,
-  /// and rather encourages using other semantic properties such as
-  /// [SemanticsProperties.liveRegion] to convey message to the user.
-=======
   /// Whether the platform supports accessibility  announcement API,
   /// i.e. [SemanticsService.announce].
   ///
@@ -989,7 +979,6 @@
   /// announcement, and rather encourages using other semantic
   /// properties such as [SemanticsProperties.liveRegion] to convey
   /// message to the user.
->>>>>>> 8aef6e27
   ///
   /// Returns `false` on platforms where announcements are deprecated or
   /// unsupported by the underlying platform.
