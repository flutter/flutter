// Copyright 2013 The Flutter Authors. All rights reserved.
// Use of this source code is governed by a BSD-style license that can be
// found in the LICENSE file.

part of dart.ui;

/// The possible actions that can be conveyed from the operating system
/// accessibility APIs to a semantics node.
//
// > [!Warning]
// > When changes are made to this class, the equivalent APIs in
// > `lib/ui/semantics/semantics_node.h` and in each of the embedders
// > *must* be updated.
class SemanticsAction {
  const SemanticsAction._(this.index, this.name);

  /// The numerical value for this action.
  ///
  /// Each action has one bit set in this bit field.
  final int index;

  /// A human-readable name for this flag, used for debugging purposes.
  final String name;

  static const int _kTapIndex = 1 << 0;
  static const int _kLongPressIndex = 1 << 1;
  static const int _kScrollLeftIndex = 1 << 2;
  static const int _kScrollRightIndex = 1 << 3;
  static const int _kScrollUpIndex = 1 << 4;
  static const int _kScrollDownIndex = 1 << 5;
  static const int _kIncreaseIndex = 1 << 6;
  static const int _kDecreaseIndex = 1 << 7;
  static const int _kShowOnScreenIndex = 1 << 8;
  static const int _kMoveCursorForwardByCharacterIndex = 1 << 9;
  static const int _kMoveCursorBackwardByCharacterIndex = 1 << 10;
  static const int _kSetSelectionIndex = 1 << 11;
  static const int _kCopyIndex = 1 << 12;
  static const int _kCutIndex = 1 << 13;
  static const int _kPasteIndex = 1 << 14;
  static const int _kDidGainAccessibilityFocusIndex = 1 << 15;
  static const int _kDidLoseAccessibilityFocusIndex = 1 << 16;
  static const int _kCustomActionIndex = 1 << 17;
  static const int _kDismissIndex = 1 << 18;
  static const int _kMoveCursorForwardByWordIndex = 1 << 19;
  static const int _kMoveCursorBackwardByWordIndex = 1 << 20;
  static const int _kSetTextIndex = 1 << 21;
  static const int _kFocusIndex = 1 << 22;
  static const int _kScrollToOffsetIndex = 1 << 23;
  // READ THIS: if you add an action here, you MUST update the
  // numSemanticsActions value in testing/dart/semantics_test.dart and
  // lib/web_ui/test/engine/semantics/semantics_api_test.dart, or tests
  // will fail.

  /// The equivalent of a user briefly tapping the screen with the finger
  /// without moving it.
  static const SemanticsAction tap = SemanticsAction._(_kTapIndex, 'tap');

  /// The equivalent of a user pressing and holding the screen with the finger
  /// for a few seconds without moving it.
  static const SemanticsAction longPress = SemanticsAction._(_kLongPressIndex, 'longPress');

  /// The equivalent of a user moving their finger across the screen from right
  /// to left.
  ///
  /// This action should be recognized by controls that are horizontally
  /// scrollable.
  static const SemanticsAction scrollLeft = SemanticsAction._(_kScrollLeftIndex, 'scrollLeft');

  /// The equivalent of a user moving their finger across the screen from left
  /// to right.
  ///
  /// This action should be recognized by controls that are horizontally
  /// scrollable.
  static const SemanticsAction scrollRight = SemanticsAction._(_kScrollRightIndex, 'scrollRight');

  /// The equivalent of a user moving their finger across the screen from
  /// bottom to top.
  ///
  /// This action should be recognized by controls that are vertically
  /// scrollable.
  static const SemanticsAction scrollUp = SemanticsAction._(_kScrollUpIndex, 'scrollUp');

  /// The equivalent of a user moving their finger across the screen from top
  /// to bottom.
  ///
  /// This action should be recognized by controls that are vertically
  /// scrollable.
  static const SemanticsAction scrollDown = SemanticsAction._(_kScrollDownIndex, 'scrollDown');

  /// A request to scroll the scrollable container to a given scroll offset.
  ///
  /// The payload of this [SemanticsAction] is a flutter-standard-encoded
  /// [Float64List] of length 2 containing the target horizontal and vertical
  /// offsets (in logical pixels) the receiving scrollable container should
  /// scroll to.
  ///
  /// This action is used by iOS Full Keyboard Access to reveal contents that
  /// are currently not visible in the viewport.
  static const SemanticsAction scrollToOffset = SemanticsAction._(
    _kScrollToOffsetIndex,
    'scrollToOffset',
  );

  /// A request to increase the value represented by the semantics node.
  ///
  /// For example, this action might be recognized by a slider control.
  static const SemanticsAction increase = SemanticsAction._(_kIncreaseIndex, 'increase');

  /// A request to decrease the value represented by the semantics node.
  ///
  /// For example, this action might be recognized by a slider control.
  static const SemanticsAction decrease = SemanticsAction._(_kDecreaseIndex, 'decrease');

  /// A request to fully show the semantics node on screen.
  ///
  /// For example, this action might be send to a node in a scrollable list that
  /// is partially off screen to bring it on screen.
  static const SemanticsAction showOnScreen = SemanticsAction._(
    _kShowOnScreenIndex,
    'showOnScreen',
  );

  /// Move the cursor forward by one character.
  ///
  /// This is for example used by the cursor control in text fields.
  ///
  /// The action includes a boolean argument, which indicates whether the cursor
  /// movement should extend (or start) a selection.
  static const SemanticsAction moveCursorForwardByCharacter = SemanticsAction._(
    _kMoveCursorForwardByCharacterIndex,
    'moveCursorForwardByCharacter',
  );

  /// Move the cursor backward by one character.
  ///
  /// This is for example used by the cursor control in text fields.
  ///
  /// The action includes a boolean argument, which indicates whether the cursor
  /// movement should extend (or start) a selection.
  static const SemanticsAction moveCursorBackwardByCharacter = SemanticsAction._(
    _kMoveCursorBackwardByCharacterIndex,
    'moveCursorBackwardByCharacter',
  );

  /// Replaces the current text in the text field.
  ///
  /// This is for example used by the text editing in voice access.
  ///
  /// The action includes a string argument, which is the new text to
  /// replace.
  static const SemanticsAction setText = SemanticsAction._(_kSetTextIndex, 'setText');

  /// Set the text selection to the given range.
  ///
  /// The provided argument is a Map<String, int> which includes the keys `base`
  /// and `extent` indicating where the selection within the `value` of the
  /// semantics node should start and where it should end. Values for both
  /// keys can range from 0 to length of `value` (inclusive).
  ///
  /// Setting `base` and `extent` to the same value will move the cursor to
  /// that position (without selecting anything).
  static const SemanticsAction setSelection = SemanticsAction._(
    _kSetSelectionIndex,
    'setSelection',
  );

  /// Copy the current selection to the clipboard.
  static const SemanticsAction copy = SemanticsAction._(_kCopyIndex, 'copy');

  /// Cut the current selection and place it in the clipboard.
  static const SemanticsAction cut = SemanticsAction._(_kCutIndex, 'cut');

  /// Paste the current content of the clipboard.
  static const SemanticsAction paste = SemanticsAction._(_kPasteIndex, 'paste');

  /// Indicates that the node has gained accessibility focus.
  ///
  /// This handler is invoked when the node annotated with this handler gains
  /// the accessibility focus. The accessibility focus is the
  /// green (on Android with TalkBack) or black (on iOS with VoiceOver)
  /// rectangle shown on screen to indicate what element an accessibility
  /// user is currently interacting with.
  ///
  /// The accessibility focus is different from the input focus. The input focus
  /// is usually held by the element that currently responds to keyboard inputs.
  /// Accessibility focus and input focus can be held by two different nodes!
  ///
  /// See also:
  ///
  ///    * [focus], which controls the input focus.
  static const SemanticsAction didGainAccessibilityFocus = SemanticsAction._(
    _kDidGainAccessibilityFocusIndex,
    'didGainAccessibilityFocus',
  );

  /// Indicates that the node has lost accessibility focus.
  ///
  /// This handler is invoked when the node annotated with this handler
  /// loses the accessibility focus. The accessibility focus is
  /// the green (on Android with TalkBack) or black (on iOS with VoiceOver)
  /// rectangle shown on screen to indicate what element an accessibility
  /// user is currently interacting with.
  ///
  /// The accessibility focus is different from the input focus. The input focus
  /// is usually held by the element that currently responds to keyboard inputs.
  /// Accessibility focus and input focus can be held by two different nodes!
  static const SemanticsAction didLoseAccessibilityFocus = SemanticsAction._(
    _kDidLoseAccessibilityFocusIndex,
    'didLoseAccessibilityFocus',
  );

  /// Indicates that the user has invoked a custom accessibility action.
  ///
  /// This handler is added automatically whenever a custom accessibility
  /// action is added to a semantics node.
  static const SemanticsAction customAction = SemanticsAction._(
    _kCustomActionIndex,
    'customAction',
  );

  /// A request that the node should be dismissed.
  ///
  /// A [SnackBar], for example, may have a dismiss action to indicate to the
  /// user that it can be removed after it is no longer relevant. On Android,
  /// (with TalkBack) special hint text is spoken when focusing the node and
  /// a custom action is available in the local context menu. On iOS,
  /// (with VoiceOver) users can perform a standard gesture to dismiss it.
  static const SemanticsAction dismiss = SemanticsAction._(_kDismissIndex, 'dismiss');

  /// Move the cursor forward by one word.
  ///
  /// This is for example used by the cursor control in text fields.
  ///
  /// The action includes a boolean argument, which indicates whether the cursor
  /// movement should extend (or start) a selection.
  static const SemanticsAction moveCursorForwardByWord = SemanticsAction._(
    _kMoveCursorForwardByWordIndex,
    'moveCursorForwardByWord',
  );

  /// Move the cursor backward by one word.
  ///
  /// This is for example used by the cursor control in text fields.
  ///
  /// The action includes a boolean argument, which indicates whether the cursor
  /// movement should extend (or start) a selection.
  static const SemanticsAction moveCursorBackwardByWord = SemanticsAction._(
    _kMoveCursorBackwardByWordIndex,
    'moveCursorBackwardByWord',
  );

  /// Move the input focus to the respective widget.
  ///
  /// Most commonly, the input focus determines which widget will receive
  /// keyboard input. Semantics nodes that can receive this action are expected
  /// to have [SemanticsFlag.isFocusable] set. Examples of such focusable
  /// widgets include buttons, checkboxes, switches, and text fields.
  ///
  /// Upon receiving this action, the corresponding widget must move input focus
  /// to itself. Doing otherwise is likely to lead to a poor user experience,
  /// such as user input routed to a wrong widget. Text fields in particular,
  /// must immediately become editable, opening a virtual keyboard, if needed.
  /// Buttons must respond to tap/click events from the keyboard.
  ///
  /// Widget reaction to this action must be idempotent. It is possible to
  /// receive this action more than once, or when the widget is already focused.
  ///
  /// Focus behavior is specific to the platform and to the assistive technology
  /// used. Typically on desktop operating systems, such as Windows, macOS, and
  /// Linux, moving accessibility focus will also move the input focus. On
  /// mobile it is more common for the accessibility focus to be detached from
  /// the input focus. In order to synchronize the two, a user takes an explicit
  /// action (e.g. double-tap to activate). Sometimes this behavior is
  /// configurable. For example, VoiceOver on macOS can be configured in the
  /// global OS user settings to either move the input focus together with the
  /// VoiceOver focus, or to keep the two detached. For this reason, widgets
  /// should not expect to receive [didGainAccessibilityFocus] and [focus]
  /// actions to be reported in any particular combination or order.
  ///
  /// On the web, the DOM "focus" event is equivalent to
  /// [SemanticsAction.focus]. Accessibility focus is not observable from within
  /// the browser. Instead, the browser, based on the platform features and user
  /// preferences, makes the determination on whether input focus should be
  /// moved to an element and, if so, fires a DOM "focus" event. This event is
  /// forwarded to the framework as [SemanticsAction.focus]. For this reason, on
  /// the web, the engine never sends [didGainAccessibilityFocus].
  ///
  /// On Android input focus is observable as `AccessibilityAction#ACTION_FOCUS`
  /// and is separate from accessibility focus, which is observed as
  /// `AccessibilityAction#ACTION_ACCESSIBILITY_FOCUS`.
  ///
  /// See also:
  ///
  ///    * [didGainAccessibilityFocus], which informs the framework about
  ///      accessibility focus ring, such as the TalkBack (Android) and
  ///      VoiceOver (iOS), moving which does not move the input focus.
  static const SemanticsAction focus = SemanticsAction._(_kFocusIndex, 'focus');

  /// The possible semantics actions.
  ///
  /// The map's key is the [index] of the action and the value is the action
  /// itself.
  static const Map<int, SemanticsAction> _kActionById = <int, SemanticsAction>{
    _kTapIndex: tap,
    _kLongPressIndex: longPress,
    _kScrollLeftIndex: scrollLeft,
    _kScrollRightIndex: scrollRight,
    _kScrollUpIndex: scrollUp,
    _kScrollDownIndex: scrollDown,
    _kScrollToOffsetIndex: scrollToOffset,
    _kIncreaseIndex: increase,
    _kDecreaseIndex: decrease,
    _kShowOnScreenIndex: showOnScreen,
    _kMoveCursorForwardByCharacterIndex: moveCursorForwardByCharacter,
    _kMoveCursorBackwardByCharacterIndex: moveCursorBackwardByCharacter,
    _kSetSelectionIndex: setSelection,
    _kCopyIndex: copy,
    _kCutIndex: cut,
    _kPasteIndex: paste,
    _kDidGainAccessibilityFocusIndex: didGainAccessibilityFocus,
    _kDidLoseAccessibilityFocusIndex: didLoseAccessibilityFocus,
    _kCustomActionIndex: customAction,
    _kDismissIndex: dismiss,
    _kMoveCursorForwardByWordIndex: moveCursorForwardByWord,
    _kMoveCursorBackwardByWordIndex: moveCursorBackwardByWord,
    _kSetTextIndex: setText,
    _kFocusIndex: focus,
  };

  // TODO(matanlurey): have original authors document; see https://github.com/flutter/flutter/issues/151917.
  // ignore: public_member_api_docs
  static List<SemanticsAction> get values => _kActionById.values.toList(growable: false);

  // TODO(matanlurey): have original authors document; see https://github.com/flutter/flutter/issues/151917.
  // ignore: public_member_api_docs
  static SemanticsAction? fromIndex(int index) => _kActionById[index];

  @override
  String toString() => 'SemanticsAction.$name';
}

/// An enum to describe the role for a semantics node.
///
/// The roles are translated into native accessibility roles in each platform.
enum SemanticsRole {
  /// Does not represent any role.
  none,

  /// A tab button.
  ///
  /// See also:
  ///
  ///  * [tabBar], which is the role for containers of tab buttons.
  tab,

  /// Contains tab buttons.
  ///
  /// See also:
  ///
  ///  * [tab], which is the role for tab buttons.
  tabBar,

  /// The main display for a tab.
  tabPanel,

  /// A pop up dialog.
  dialog,

  /// An alert dialog.
  alertDialog,

  /// A table structure containing data arranged in rows and columns.
  ///
  /// See also:
  ///
  /// * [cell], [row], [columnHeader] for table related roles.
  table,

  /// A cell in a [table] that does not contain column or row header information.
  ///
  /// See also:
  ///
  /// * [table],[row], [columnHeader] for table related roles.
  cell,

  /// A row of [cell]s or or [columnHeader]s in a [table].
  ///
  /// See also:
  ///
  /// * [table] ,[cell],[columnHeader] for table related roles.
  row,

  /// A cell in a [table] contains header information for a column.
  ///
  /// See also:
  ///
  /// * [table] ,[cell], [row] for table related roles.
  columnHeader,

  /// An input field for users to enter search terms.
  searchBox,

  /// A control used for dragging across content.
  ///
  /// For example, the drag handle of [ReorderableList].
  dragHandle,

  /// A control to cycle through content on tap.
  ///
  /// For example, the next and previous month button of a [CalendarDatePicker].
  spinButton,

  /// A input field with a dropdown list box attached.
  ///
  /// For example, a [DropDownMenu]
  comboBox,

  /// Contains a list of [menu]s.
  ///
  /// For example, a [MenuBar].
  menuBar,

  /// A button that opens a dropdown that contains multiple [menuItem]s.
  ///
  /// For example, a [MenuAnchor] or [DropDownButton].
  menu,

  /// A item in a dropdown created by [menu] or [comboBox].
  menuItem,

  /// A container to display multiple [listItem]s in vertical or horizontal
  /// layout.
  ///
  /// For example, a [LisView] or [Column].
  list,

  /// An item in a [list].
  listItem,

  /// An area that represents a form.
  form,

  /// A pop up displayed when hovering over a component to provide contextual
  /// explanation.
  tooltip,

  /// A graphic object that spins to indicate the application is busy.
  ///
  /// For example, a [CircularProgressIndicator].
  loadingSpinner,

  /// A graphic object that shows progress with a numeric number.
  ///
  /// For example, a [LinearProgressIndicator].
  progressBar,

  /// A keyboard shortcut field that allows the user to enter a combination or
  /// sequence of keystrokes.
  ///
  /// For example, [Shortcuts].
  hotKey,

  /// A group of radio buttons.
  radioGroup,
<<<<<<< HEAD
=======

  /// A component to provide advisory information that is not important to
  /// justify an [alert].
  ///
  /// For example, a loading message for a web page.
  status,

  /// A component to provide important and usually time-sensitive information.
  ///
  /// The alert role should only be used for information that requires the
  /// user's immediate attention, for example:
  ///
  /// * An invalid value was entered into a form field.
  /// * The user's login session is about to expire.
  /// * The connection to the server was lost so local changes will not be
  ///   saved.
  alert,
>>>>>>> a79e7a98
}

/// A Boolean value that can be associated with a semantics node.
//
// When changes are made to this class, the equivalent APIs in
// `lib/ui/semantics/semantics_node.h` and in each of the embedders *must* be
// updated. If the change affects the visibility of a [SemanticsNode] to
// accessibility services, `flutter_test/controller.dart#SemanticsController._importantFlags`
// must be updated as well.
class SemanticsFlag {
  const SemanticsFlag._(this.index, this.name);

  /// The numerical value for this flag.
  ///
  /// Each flag has one bit set in this bit field.
  final int index;

  /// A human-readable name for this flag, used for debugging purposes.
  final String name;

  static const int _kHasCheckedStateIndex = 1 << 0;
  static const int _kIsCheckedIndex = 1 << 1;
  static const int _kIsSelectedIndex = 1 << 2;
  static const int _kIsButtonIndex = 1 << 3;
  static const int _kIsTextFieldIndex = 1 << 4;
  static const int _kIsFocusedIndex = 1 << 5;
  static const int _kHasEnabledStateIndex = 1 << 6;
  static const int _kIsEnabledIndex = 1 << 7;
  static const int _kIsInMutuallyExclusiveGroupIndex = 1 << 8;
  static const int _kIsHeaderIndex = 1 << 9;
  static const int _kIsObscuredIndex = 1 << 10;
  static const int _kScopesRouteIndex = 1 << 11;
  static const int _kNamesRouteIndex = 1 << 12;
  static const int _kIsHiddenIndex = 1 << 13;
  static const int _kIsImageIndex = 1 << 14;
  static const int _kIsLiveRegionIndex = 1 << 15;
  static const int _kHasToggledStateIndex = 1 << 16;
  static const int _kIsToggledIndex = 1 << 17;
  static const int _kHasImplicitScrollingIndex = 1 << 18;
  static const int _kIsMultilineIndex = 1 << 19;
  static const int _kIsReadOnlyIndex = 1 << 20;
  static const int _kIsFocusableIndex = 1 << 21;
  static const int _kIsLinkIndex = 1 << 22;
  static const int _kIsSliderIndex = 1 << 23;
  static const int _kIsKeyboardKeyIndex = 1 << 24;
  static const int _kIsCheckStateMixedIndex = 1 << 25;
  static const int _kHasExpandedStateIndex = 1 << 26;
  static const int _kIsExpandedIndex = 1 << 27;
  static const int _kHasSelectedStateIndex = 1 << 28;
  static const int _kHasRequiredStateIndex = 1 << 29;
  static const int _kIsRequiredIndex = 1 << 30;
  // READ THIS: if you add a flag here, you MUST update the following:
  //
  // - Add an appropriately named and documented `static const SemanticsFlag`
  //   field to this class.
  // - Add the new flag to `_kFlagById` in this file.
  // - Make changes in lib/web_ui/lib/semantics.dart in the web engine that mirror
  //   the changes in this file (i.e. `_k*Index`, `static const SemanticsFlag`,
  //   `_kFlagById`).
  // - Increment the `numSemanticsFlags` value in testing/dart/semantics_test.dart
  //   and in lib/web_ui/test/engine/semantics/semantics_api_test.dart.
  // - Add the new flag to platform-specific enums:
  //   - The `Flag` enum in flutter/shell/platform/android/io/flutter/view/AccessibilityBridge.java.
  //   - The `SemanticsFlags` enum in lib/ui/semantics/semantics_node.h.
  //   - The `FlutterSemanticsFlag` enum in shell/platform/embedder/embedder.h.
  // - If the new flag affects the visibility of a [SemanticsNode] to accessibility services,
  //   update `flutter_test/controller.dart#SemanticsController._importantFlags`
  //   accordingly.
  // - If the new flag affects focusability of a semantics node, also update the
  //   value of `AccessibilityBridge.FOCUSABLE_FLAGS` in
  //   flutter/shell/platform/android/io/flutter/view/AccessibilityBridge.java.

  /// The semantics node has the quality of either being "checked" or "unchecked".
  ///
  /// This flag is mutually exclusive with [hasToggledState].
  ///
  /// For example, a checkbox or a radio button widget has checked state.
  ///
  /// See also:
  ///
  ///   * [SemanticsFlag.isChecked], which controls whether the node is "checked" or "unchecked".
  static const SemanticsFlag hasCheckedState = SemanticsFlag._(
    _kHasCheckedStateIndex,
    'hasCheckedState',
  );

  /// Whether a semantics node that [hasCheckedState] is checked.
  ///
  /// If true, the semantics node is "checked". If false, the semantics node is
  /// "unchecked".
  ///
  /// For example, if a checkbox has a visible checkmark, [isChecked] is true.
  ///
  /// See also:
  ///
  ///   * [SemanticsFlag.hasCheckedState], which enables a checked state.
  static const SemanticsFlag isChecked = SemanticsFlag._(_kIsCheckedIndex, 'isChecked');

  /// Whether a tristate checkbox is in its mixed state.
  ///
  /// If this is true, the check box this semantics node represents
  /// is in a mixed state.
  ///
  /// For example, a [Checkbox] with [Checkbox.tristate] set to true
  /// can have checked,  unchecked, or mixed state.
  ///
  /// Must be false when the checkbox is either checked or unchecked.
  static const SemanticsFlag isCheckStateMixed = SemanticsFlag._(
    _kIsCheckStateMixedIndex,
    'isCheckStateMixed',
  );

  /// The semantics node has the quality of either being "selected" or "unselected".
  ///
  /// Whether the widget corresponding to this node is currently selected or not
  /// is determined by the [isSelected] flag.
  ///
  /// When this flag is not set, the corresponding widget cannot be selected by
  /// the user, and the presence or the lack of [isSelected] does not carry any
  /// meaning.
  static const SemanticsFlag hasSelectedState = SemanticsFlag._(
    _kHasSelectedStateIndex,
    'hasSelectedState',
  );

  /// Whether a semantics node is selected.
  ///
  /// This flag only has meaning in nodes that have [hasSelectedState] flag set.
  ///
  /// If true, the semantics node is "selected". If false, the semantics node is
  /// "unselected".
  ///
  /// For example, the active tab in a tab bar has [isSelected] set to true.
  static const SemanticsFlag isSelected = SemanticsFlag._(_kIsSelectedIndex, 'isSelected');

  /// Whether the semantic node represents a button.
  ///
  /// Platforms have special handling for buttons, for example Android's TalkBack
  /// and iOS's VoiceOver provides an additional hint when the focused object is
  /// a button.
  static const SemanticsFlag isButton = SemanticsFlag._(_kIsButtonIndex, 'isButton');

  /// Whether the semantic node represents a text field.
  ///
  /// Text fields are announced as such and allow text input via accessibility
  /// affordances.
  static const SemanticsFlag isTextField = SemanticsFlag._(_kIsTextFieldIndex, 'isTextField');

  /// Whether the semantic node represents a slider.
  static const SemanticsFlag isSlider = SemanticsFlag._(_kIsSliderIndex, 'isSlider');

  /// Whether the semantic node represents a keyboard key.
  static const SemanticsFlag isKeyboardKey = SemanticsFlag._(_kIsKeyboardKeyIndex, 'isKeyboardKey');

  /// Whether the semantic node is read only.
  ///
  /// Only applicable when [isTextField] is true.
  static const SemanticsFlag isReadOnly = SemanticsFlag._(_kIsReadOnlyIndex, 'isReadOnly');

  /// Whether the semantic node is an interactive link.
  ///
  /// Platforms have special handling for links, for example iOS's VoiceOver
  /// provides an additional hint when the focused object is a link, as well as
  /// the ability to parse the links through another navigation menu.
  static const SemanticsFlag isLink = SemanticsFlag._(_kIsLinkIndex, 'isLink');

  /// Whether the semantic node is able to hold the user's focus.
  ///
  /// The focused element is usually the current receiver of keyboard inputs.
  static const SemanticsFlag isFocusable = SemanticsFlag._(_kIsFocusableIndex, 'isFocusable');

  /// Whether the semantic node currently holds the user's focus.
  ///
  /// The focused element is usually the current receiver of keyboard inputs.
  static const SemanticsFlag isFocused = SemanticsFlag._(_kIsFocusedIndex, 'isFocused');

  /// The semantics node has the quality of either being "enabled" or
  /// "disabled".
  ///
  /// For example, a button can be enabled or disabled and therefore has an
  /// "enabled" state. Static text is usually neither enabled nor disabled and
  /// therefore does not have an "enabled" state.
  static const SemanticsFlag hasEnabledState = SemanticsFlag._(
    _kHasEnabledStateIndex,
    'hasEnabledState',
  );

  /// Whether a semantic node that [hasEnabledState] is currently enabled.
  ///
  /// A disabled element does not respond to user interaction. For example, a
  /// button that currently does not respond to user interaction should be
  /// marked as disabled.
  static const SemanticsFlag isEnabled = SemanticsFlag._(_kIsEnabledIndex, 'isEnabled');

  /// Whether a semantic node is in a mutually exclusive group.
  ///
  /// For example, a radio button is in a mutually exclusive group because
  /// only one radio button in that group can be marked as [isChecked].
  static const SemanticsFlag isInMutuallyExclusiveGroup = SemanticsFlag._(
    _kIsInMutuallyExclusiveGroupIndex,
    'isInMutuallyExclusiveGroup',
  );

  /// Whether a semantic node is a header that divides content into sections.
  ///
  /// For example, headers can be used to divide a list of alphabetically
  /// sorted words into the sections A, B, C, etc. as can be found in many
  /// address book applications.
  static const SemanticsFlag isHeader = SemanticsFlag._(_kIsHeaderIndex, 'isHeader');

  /// Whether the value of the semantics node is obscured.
  ///
  /// This is usually used for text fields to indicate that its content
  /// is a password or contains other sensitive information.
  static const SemanticsFlag isObscured = SemanticsFlag._(_kIsObscuredIndex, 'isObscured');

  /// Whether the value of the semantics node is coming from a multi-line text
  /// field.
  ///
  /// This is used for text fields to distinguish single-line text fields from
  /// multi-line ones.
  static const SemanticsFlag isMultiline = SemanticsFlag._(_kIsMultilineIndex, 'isMultiline');

  /// Whether the semantics node is the root of a subtree for which a route name
  /// should be announced.
  ///
  /// When a node with this flag is removed from the semantics tree, the
  /// framework will select the last in depth-first, paint order node with this
  /// flag.  When a node with this flag is added to the semantics tree, it is
  /// selected automatically, unless there were multiple nodes with this flag
  /// added.  In this case, the last added node in depth-first, paint order
  /// will be selected.
  ///
  /// From this selected node, the framework will search in depth-first, paint
  /// order for the first node with a [namesRoute] flag and a non-null,
  /// non-empty label. The [namesRoute] and [scopesRoute] flags may be on the
  /// same node. The label of the found node will be announced as an edge
  /// transition. If no non-empty, non-null label is found then:
  ///
  ///   * VoiceOver will make a chime announcement.
  ///   * TalkBack will make no announcement
  ///
  /// Semantic nodes annotated with this flag are generally not a11y focusable.
  ///
  /// This is used in widgets such as Routes, Drawers, and Dialogs to
  /// communicate significant changes in the visible screen.
  static const SemanticsFlag scopesRoute = SemanticsFlag._(_kScopesRouteIndex, 'scopesRoute');

  /// Whether the semantics node label is the name of a visually distinct
  /// route.
  ///
  /// This is used by certain widgets like Drawers and Dialogs, to indicate
  /// that the node's semantic label can be used to announce an edge triggered
  /// semantics update.
  ///
  /// Semantic nodes annotated with this flag will still receive a11y focus.
  ///
  /// Updating this label within the same active route subtree will not cause
  /// additional announcements.
  static const SemanticsFlag namesRoute = SemanticsFlag._(_kNamesRouteIndex, 'namesRoute');

  /// Whether the semantics node is considered hidden.
  ///
  /// Hidden elements are currently not visible on screen. They may be covered
  /// by other elements or positioned outside of the visible area of a viewport.
  ///
  /// Hidden elements cannot gain accessibility focus though regular touch. The
  /// only way they can be focused is by moving the focus to them via linear
  /// navigation.
  ///
  /// Platforms are free to completely ignore hidden elements and new platforms
  /// are encouraged to do so.
  ///
  /// Instead of marking an element as hidden it should usually be excluded from
  /// the semantics tree altogether. Hidden elements are only included in the
  /// semantics tree to work around platform limitations and they are mainly
  /// used to implement accessibility scrolling on iOS.
  ///
  /// See also:
  ///
  /// * [RenderObject.describeSemanticsClip]
  static const SemanticsFlag isHidden = SemanticsFlag._(_kIsHiddenIndex, 'isHidden');

  /// Whether the semantics node represents an image.
  ///
  /// Both TalkBack and VoiceOver will inform the user the semantics node
  /// represents an image.
  static const SemanticsFlag isImage = SemanticsFlag._(_kIsImageIndex, 'isImage');

  /// Whether the semantics node is a live region.
  ///
  /// A live region indicates that updates to semantics node are important.
  /// Platforms may use this information to make polite announcements to the
  /// user to inform them of updates to this node.
  ///
  /// An example of a live region is a [SnackBar] widget. On Android and iOS,
  /// live region causes a polite announcement to be generated automatically,
  /// even if the widget does not have accessibility focus. This announcement
  /// may not be spoken if the OS accessibility services are already
  /// announcing something else, such as reading the label of a focused
  /// widget or providing a system announcement.
  static const SemanticsFlag isLiveRegion = SemanticsFlag._(_kIsLiveRegionIndex, 'isLiveRegion');

  /// The semantics node has the quality of either being "on" or "off".
  ///
  /// This flag is mutually exclusive with [hasCheckedState].
  ///
  /// For example, a switch has toggled state.
  ///
  /// See also:
  ///
  ///    * [SemanticsFlag.isToggled], which controls whether the node is "on" or "off".
  static const SemanticsFlag hasToggledState = SemanticsFlag._(
    _kHasToggledStateIndex,
    'hasToggledState',
  );

  /// If true, the semantics node is "on". If false, the semantics node is
  /// "off".
  ///
  /// For example, if a switch is in the on position, [isToggled] is true.
  ///
  /// See also:
  ///
  ///   * [SemanticsFlag.hasToggledState], which enables a toggled state.
  static const SemanticsFlag isToggled = SemanticsFlag._(_kIsToggledIndex, 'isToggled');

  /// Whether the platform can scroll the semantics node when the user attempts
  /// to move focus to an offscreen child.
  ///
  /// For example, a [ListView] widget has implicit scrolling so that users can
  /// easily move the accessibility focus to the next set of children. A
  /// [PageView] widget does not have implicit scrolling, so that users don't
  /// navigate to the next page when reaching the end of the current one.
  static const SemanticsFlag hasImplicitScrolling = SemanticsFlag._(
    _kHasImplicitScrollingIndex,
    'hasImplicitScrolling',
  );

  /// The semantics node has the quality of either being "expanded" or "collapsed".
  ///
  /// For example, a [SubmenuButton] widget has expanded state.
  ///
  /// See also:
  ///
  ///   * [SemanticsFlag.isExpanded], which controls whether the node is "expanded" or "collapsed".
  static const SemanticsFlag hasExpandedState = SemanticsFlag._(
    _kHasExpandedStateIndex,
    'hasExpandedState',
  );

  /// Whether a semantics node is expanded.
  ///
  /// If true, the semantics node is "expanded". If false, the semantics node is
  /// "collapsed".
  ///
  /// For example, if a [SubmenuButton] shows its children, [isExpanded] is true.
  ///
  /// See also:
  ///
  ///   * [SemanticsFlag.hasExpandedState], which enables an expanded/collapsed state.
  static const SemanticsFlag isExpanded = SemanticsFlag._(_kIsExpandedIndex, 'isExpanded');

  /// The semantics node has the quality of either being required or not.
  ///
  /// See also:
  ///
  ///   * [SemanticsFlag.isRequired], which controls whether the node is required.
  static const SemanticsFlag hasRequiredState = SemanticsFlag._(
    _kHasRequiredStateIndex,
    'hasRequiredState',
  );

  /// Whether a semantics node is required.
  ///
  /// If true, user input is required on the semantics node before a form can
  /// be submitted.
  ///
  /// For example, a login form requires its email text field to be non-empty.
  ///
  /// See also:
  ///
  ///   * [SemanticsFlag.hasRequiredState], which enables a required state state.
  static const SemanticsFlag isRequired = SemanticsFlag._(_kIsRequiredIndex, 'isRequired');

  /// The possible semantics flags.
  ///
  /// The map's key is the [index] of the flag and the value is the flag itself.
  static const Map<int, SemanticsFlag> _kFlagById = <int, SemanticsFlag>{
    _kHasCheckedStateIndex: hasCheckedState,
    _kIsCheckedIndex: isChecked,
    _kHasSelectedStateIndex: hasSelectedState,
    _kIsSelectedIndex: isSelected,
    _kIsButtonIndex: isButton,
    _kIsTextFieldIndex: isTextField,
    _kIsFocusedIndex: isFocused,
    _kHasEnabledStateIndex: hasEnabledState,
    _kIsEnabledIndex: isEnabled,
    _kIsInMutuallyExclusiveGroupIndex: isInMutuallyExclusiveGroup,
    _kIsHeaderIndex: isHeader,
    _kIsObscuredIndex: isObscured,
    _kScopesRouteIndex: scopesRoute,
    _kNamesRouteIndex: namesRoute,
    _kIsHiddenIndex: isHidden,
    _kIsImageIndex: isImage,
    _kIsLiveRegionIndex: isLiveRegion,
    _kHasToggledStateIndex: hasToggledState,
    _kIsToggledIndex: isToggled,
    _kHasImplicitScrollingIndex: hasImplicitScrolling,
    _kIsMultilineIndex: isMultiline,
    _kIsReadOnlyIndex: isReadOnly,
    _kIsFocusableIndex: isFocusable,
    _kIsLinkIndex: isLink,
    _kIsSliderIndex: isSlider,
    _kIsKeyboardKeyIndex: isKeyboardKey,
    _kIsCheckStateMixedIndex: isCheckStateMixed,
    _kHasExpandedStateIndex: hasExpandedState,
    _kIsExpandedIndex: isExpanded,
    _kHasRequiredStateIndex: hasRequiredState,
    _kIsRequiredIndex: isRequired,
  };

  // TODO(matanlurey): have original authors document; see https://github.com/flutter/flutter/issues/151917.
  // ignore: public_member_api_docs
  static List<SemanticsFlag> get values => _kFlagById.values.toList(growable: false);

  // TODO(matanlurey): have original authors document; see https://github.com/flutter/flutter/issues/151917.
  // ignore: public_member_api_docs
  static SemanticsFlag? fromIndex(int index) => _kFlagById[index];

  @override
  String toString() => 'SemanticsFlag.$name';
}

// When adding a new StringAttribute, the classes in these files must be
// updated as well.
//  * engine/src/flutter/lib/web_ui/lib/semantics.dart
//  * engine/src/flutter/lib/ui/semantics/string_attribute.h
//  * engine/src/flutter/shell/platform/android/io/flutter/view/AccessibilityBridge.java
//  * engine/src/flutter/lib/web_ui/test/engine/semantics/semantics_api_test.dart
//  * engine/src/flutter/testing/dart/semantics_test.dart

/// An abstract interface for string attributes that affects how assistive
/// technologies, e.g. VoiceOver or TalkBack, treat the text.
///
/// See also:
///
///  * [AttributedString], where the string attributes are used.
///  * [SpellOutStringAttribute], which causes the assistive technologies to
///    spell out the string character by character when announcing the string.
///  * [LocaleStringAttribute], which causes the assistive technologies to
///    treat the string in the specific language.
abstract base class StringAttribute extends NativeFieldWrapperClass1 {
  StringAttribute._({required this.range});

  /// The range of the text to which this attribute applies.
  final TextRange range;

  /// Creates a new attribute with all properties copied except for range, which
  /// is updated to the specified value.
  ///
  /// For example, the [LocaleStringAttribute] specifies a [Locale] for its
  /// range of characters. Copying it will result in a new
  /// [LocaleStringAttribute] that has the same locale but an updated
  /// [TextRange].
  StringAttribute copy({required TextRange range});
}

/// A string attribute that causes the assistive technologies, e.g. VoiceOver,
/// to spell out the string character by character.
///
/// See also:
///
///  * [AttributedString], where the string attributes are used.
///  * [LocaleStringAttribute], which causes the assistive technologies to
///    treat the string in the specific language.
base class SpellOutStringAttribute extends StringAttribute {
  /// Creates a string attribute that denotes the text in [range] must be
  /// spell out when the assistive technologies announce the string.
  SpellOutStringAttribute({required TextRange range}) : super._(range: range) {
    _initSpellOutStringAttribute(this, range.start, range.end);
  }

  @Native<Void Function(Handle, Int32, Int32)>(
    symbol: 'NativeStringAttribute::initSpellOutStringAttribute',
  )
  external static void _initSpellOutStringAttribute(
    SpellOutStringAttribute instance,
    int start,
    int end,
  );

  @override
  StringAttribute copy({required TextRange range}) {
    return SpellOutStringAttribute(range: range);
  }

  @override
  String toString() {
    return 'SpellOutStringAttribute($range)';
  }
}

/// A string attribute that causes the assistive technologies, e.g. VoiceOver,
/// to treat string as a certain language.
///
/// See also:
///
///  * [AttributedString], where the string attributes are used.
///  * [SpellOutStringAttribute], which causes the assistive technologies to
///    spell out the string character by character when announcing the string.
base class LocaleStringAttribute extends StringAttribute {
  /// Creates a string attribute that denotes the text in [range] must be
  /// treated as the language specified by the [locale] when the assistive
  /// technologies announce the string.
  LocaleStringAttribute({required TextRange range, required this.locale}) : super._(range: range) {
    _initLocaleStringAttribute(this, range.start, range.end, locale.toLanguageTag());
  }

  /// The language of this attribute.
  final Locale locale;

  @Native<Void Function(Handle, Int32, Int32, Handle)>(
    symbol: 'NativeStringAttribute::initLocaleStringAttribute',
  )
  external static void _initLocaleStringAttribute(
    LocaleStringAttribute instance,
    int start,
    int end,
    String locale,
  );

  @override
  StringAttribute copy({required TextRange range}) {
    return LocaleStringAttribute(range: range, locale: locale);
  }

  @override
  String toString() {
    return 'LocaleStringAttribute($range, ${locale.toLanguageTag()})';
  }
}

/// An object that creates [SemanticsUpdate] objects.
///
/// Once created, the [SemanticsUpdate] objects can be passed to
/// [PlatformDispatcher.updateSemantics] to update the semantics conveyed to the
/// user.
abstract class SemanticsUpdateBuilder {
  /// Creates an empty [SemanticsUpdateBuilder] object.
  factory SemanticsUpdateBuilder() = _NativeSemanticsUpdateBuilder;

  /// Update the information associated with the node with the given `id`.
  ///
  /// The semantics nodes form a tree, with the root of the tree always having
  /// an id of zero. The `childrenInTraversalOrder` and `childrenInHitTestOrder`
  /// are the ids of the nodes that are immediate children of this node. The
  /// former enumerates children in traversal order, and the latter enumerates
  /// the same children in the hit test order. The two lists must have the same
  /// length and contain the same ids. They may only differ in the order the
  /// ids are listed in. For more information about different child orders, see
  /// [DebugSemanticsDumpOrder].
  ///
  /// The system retains the nodes that are currently reachable from the root.
  /// A given update need not contain information for nodes that do not change
  /// in the update. If a node is not reachable from the root after an update,
  /// the node will be discarded from the tree.
  ///
  /// The `flags` are a bit field of [SemanticsFlag]s that apply to this node.
  ///
  /// The `actions` are a bit field of [SemanticsAction]s that can be undertaken
  /// by this node. If the user wishes to undertake one of these actions on this
  /// node, the [PlatformDispatcher.onSemanticsActionEvent] will be called with
  /// a [SemanticsActionEvent] specifying the action to be performed. Because
  /// the semantics tree is maintained asynchronously, the
  /// [PlatformDispatcher.onSemanticsActionEvent] callback might be called with
  /// an action that is no longer possible.
  ///
  /// The `identifier` is a string that describes the node for UI automation
  /// tools that work by querying the accessibility hierarchy, such as Android
  /// UI Automator, iOS XCUITest, or Appium. It's not exposed to users.
  ///
  /// The `label` is a string that describes this node. The `value` property
  /// describes the current value of the node as a string. The `increasedValue`
  /// string will become the `value` string after a [SemanticsAction.increase]
  /// action is performed. The `decreasedValue` string will become the `value`
  /// string after a [SemanticsAction.decrease] action is performed. The `hint`
  /// string describes what result an action performed on this node has. The
  /// reading direction of all these strings is given by `textDirection`.
  ///
  /// The `labelAttributes`, `valueAttributes`, `hintAttributes`,
  /// `increasedValueAttributes`, and `decreasedValueAttributes` are the lists of
  /// [StringAttribute] carried by the `label`, `value`, `hint`, `increasedValue`,
  /// and `decreasedValue` respectively. Their contents must not be changed during
  /// the semantics update.
  ///
  /// The `tooltip` is a string that describe additional information when user
  /// hover or long press on the backing widget of this semantics node.
  ///
  /// The fields `textSelectionBase` and `textSelectionExtent` describe the
  /// currently selected text within `value`. A value of -1 indicates no
  /// current text selection base or extent.
  ///
  /// The field `maxValueLength` is used to indicate that an editable text
  /// field has a limit on the number of characters entered. If it is -1 there
  /// is no limit on the number of characters entered. The field
  /// `currentValueLength` indicates how much of that limit has already been
  /// used up. When `maxValueLength` is >= 0, `currentValueLength` must also be
  /// >= 0, otherwise it should be specified to be -1.
  ///
  /// The field `platformViewId` references the platform view, whose semantics
  /// nodes will be added as children to this node. If a platform view is
  /// specified, `childrenInHitTestOrder` and `childrenInTraversalOrder` must
  /// be empty. A value of -1 indicates that this node is not associated with a
  /// platform view.
  ///
  /// For scrollable nodes `scrollPosition` describes the current scroll
  /// position in logical pixel. `scrollExtentMax` and `scrollExtentMin`
  /// describe the maximum and minimum in-range values that `scrollPosition` can
  /// be. Both or either may be infinity to indicate unbound scrolling. The
  /// value for `scrollPosition` can (temporarily) be outside this range, for
  /// example during an overscroll. `scrollChildren` is the count of the
  /// total number of child nodes that contribute semantics and `scrollIndex`
  /// is the index of the first visible child node that contributes semantics.
  ///
  /// The `rect` is the region occupied by this node in its own coordinate
  /// system.
  ///
  /// The `transform` is a matrix that maps this node's coordinate system into
  /// its parent's coordinate system.
  ///
  /// The `elevation` describes the distance in z-direction between this node
  /// and the `elevation` of the parent.
  ///
  /// The `thickness` describes how much space this node occupies in the
  /// z-direction starting at `elevation`. Basically, in the z-direction the
  /// node starts at `elevation` above the parent and ends at `elevation` +
  /// `thickness` above the parent.
  ///
  /// The `headingLevel` describes that this node is a heading and the hierarchy
  /// level this node represents as a heading. A value of 0 indicates that this
  /// node is not a heading. A value of 1 or greater indicates that this node is
  /// a heading at the specified level. The valid value range is from 1 to 6,
  /// inclusive. This attribute is only used for Web platform, and it will have
  /// no effect on other platforms.
  ///
  /// The `linkUrl` describes the URI that this node links to. If the node is
  /// not a link, this should be an empty string.
  ///
  /// The `role` describes the role of this node. Defaults to
  /// [SemanticsRole.none] if not set.
  ///
  /// See also:
  ///
  ///  * https://developer.mozilla.org/en-US/docs/Web/Accessibility/ARIA/Roles/heading_role
  ///  * https://developer.mozilla.org/en-US/docs/Web/Accessibility/ARIA/Attributes/aria-level
  void updateNode({
    required int id,
    required int flags,
    required int actions,
    required int maxValueLength,
    required int currentValueLength,
    required int textSelectionBase,
    required int textSelectionExtent,
    required int platformViewId,
    required int scrollChildren,
    required int scrollIndex,
    required double scrollPosition,
    required double scrollExtentMax,
    required double scrollExtentMin,
    required double elevation,
    required double thickness,
    required Rect rect,
    required String identifier,
    required String label,
    required List<StringAttribute> labelAttributes,
    required String value,
    required List<StringAttribute> valueAttributes,
    required String increasedValue,
    required List<StringAttribute> increasedValueAttributes,
    required String decreasedValue,
    required List<StringAttribute> decreasedValueAttributes,
    required String hint,
    required List<StringAttribute> hintAttributes,
    required String tooltip,
    required TextDirection? textDirection,
    required Float64List transform,
    required Int32List childrenInTraversalOrder,
    required Int32List childrenInHitTestOrder,
    required Int32List additionalActions,
    int headingLevel = 0,
    String linkUrl = '',
    SemanticsRole role = SemanticsRole.none,
    required List<String>? controlsNodes,
  });

  /// Update the custom semantics action associated with the given `id`.
  ///
  /// The name of the action exposed to the user is the `label`. For overridden
  /// standard actions this value is ignored.
  ///
  /// The `hint` should describe what happens when an action occurs, not the
  /// manner in which a tap is accomplished. For example, use "delete" instead
  /// of "double tap to delete".
  ///
  /// The text direction of the `hint` and `label` is the same as the global
  /// window.
  ///
  /// For overridden standard actions, `overrideId` corresponds with a
  /// [SemanticsAction.index] value. For custom actions this argument should not be
  /// provided.
  void updateCustomAction({required int id, String? label, String? hint, int overrideId = -1});

  /// Creates a [SemanticsUpdate] object that encapsulates the updates recorded
  /// by this object.
  ///
  /// The returned object can be passed to [PlatformDispatcher.updateSemantics]
  /// to actually update the semantics retained by the system.
  ///
  /// This object is unusable after calling build.
  SemanticsUpdate build();
}

base class _NativeSemanticsUpdateBuilder extends NativeFieldWrapperClass1
    implements SemanticsUpdateBuilder {
  _NativeSemanticsUpdateBuilder() {
    _constructor();
  }

  @Native<Void Function(Handle)>(symbol: 'SemanticsUpdateBuilder::Create')
  external void _constructor();

  @override
  void updateNode({
    required int id,
    required int flags,
    required int actions,
    required int maxValueLength,
    required int currentValueLength,
    required int textSelectionBase,
    required int textSelectionExtent,
    required int platformViewId,
    required int scrollChildren,
    required int scrollIndex,
    required double scrollPosition,
    required double scrollExtentMax,
    required double scrollExtentMin,
    required double elevation,
    required double thickness,
    required Rect rect,
    required String identifier,
    required String label,
    required List<StringAttribute> labelAttributes,
    required String value,
    required List<StringAttribute> valueAttributes,
    required String increasedValue,
    required List<StringAttribute> increasedValueAttributes,
    required String decreasedValue,
    required List<StringAttribute> decreasedValueAttributes,
    required String hint,
    required List<StringAttribute> hintAttributes,
    required String tooltip,
    required TextDirection? textDirection,
    required Float64List transform,
    required Int32List childrenInTraversalOrder,
    required Int32List childrenInHitTestOrder,
    required Int32List additionalActions,
    int headingLevel = 0,
    String linkUrl = '',
    SemanticsRole role = SemanticsRole.none,
    required List<String>? controlsNodes,
  }) {
    assert(_matrix4IsValid(transform));
    assert(
      headingLevel >= 0 && headingLevel <= 6,
      'Heading level must be between 1 and 6, or 0 to indicate that this node is not a heading.',
    );
    _updateNode(
      id,
      flags,
      actions,
      maxValueLength,
      currentValueLength,
      textSelectionBase,
      textSelectionExtent,
      platformViewId,
      scrollChildren,
      scrollIndex,
      scrollPosition,
      scrollExtentMax,
      scrollExtentMin,
      rect.left,
      rect.top,
      rect.right,
      rect.bottom,
      elevation,
      thickness,
      identifier,
      label,
      labelAttributes,
      value,
      valueAttributes,
      increasedValue,
      increasedValueAttributes,
      decreasedValue,
      decreasedValueAttributes,
      hint,
      hintAttributes,
      tooltip,
      textDirection != null ? textDirection.index + 1 : 0,
      transform,
      childrenInTraversalOrder,
      childrenInHitTestOrder,
      additionalActions,
      headingLevel,
      linkUrl,
      role.index,
      controlsNodes,
    );
  }

  @Native<
    Void Function(
      Pointer<Void>,
      Int32,
      Int32,
      Int32,
      Int32,
      Int32,
      Int32,
      Int32,
      Int32,
      Int32,
      Int32,
      Double,
      Double,
      Double,
      Double,
      Double,
      Double,
      Double,
      Double,
      Double,
      Handle,
      Handle,
      Handle,
      Handle,
      Handle,
      Handle,
      Handle,
      Handle,
      Handle,
      Handle,
      Handle,
      Handle,
      Int32,
      Handle,
      Handle,
      Handle,
      Handle,
      Int32,
      Handle,
      Int32,
      Handle,
    )
  >(symbol: 'SemanticsUpdateBuilder::updateNode')
  external void _updateNode(
    int id,
    int flags,
    int actions,
    int maxValueLength,
    int currentValueLength,
    int textSelectionBase,
    int textSelectionExtent,
    int platformViewId,
    int scrollChildren,
    int scrollIndex,
    double scrollPosition,
    double scrollExtentMax,
    double scrollExtentMin,
    double left,
    double top,
    double right,
    double bottom,
    double elevation,
    double thickness,
    String? identifier,
    String label,
    List<StringAttribute> labelAttributes,
    String value,
    List<StringAttribute> valueAttributes,
    String increasedValue,
    List<StringAttribute> increasedValueAttributes,
    String decreasedValue,
    List<StringAttribute> decreasedValueAttributes,
    String hint,
    List<StringAttribute> hintAttributes,
    String tooltip,
    int textDirection,
    Float64List transform,
    Int32List childrenInTraversalOrder,
    Int32List childrenInHitTestOrder,
    Int32List additionalActions,
    int headingLevel,
    String linkUrl,
    int role,
    List<String>? controlsNodes,
  );

  @override
  void updateCustomAction({required int id, String? label, String? hint, int overrideId = -1}) {
    _updateCustomAction(id, label ?? '', hint ?? '', overrideId);
  }

  @Native<Void Function(Pointer<Void>, Int32, Handle, Handle, Int32)>(
    symbol: 'SemanticsUpdateBuilder::updateCustomAction',
  )
  external void _updateCustomAction(int id, String label, String hint, int overrideId);

  @override
  SemanticsUpdate build() {
    final _NativeSemanticsUpdate semanticsUpdate = _NativeSemanticsUpdate._();
    _build(semanticsUpdate);
    return semanticsUpdate;
  }

  @Native<Void Function(Pointer<Void>, Handle)>(symbol: 'SemanticsUpdateBuilder::build')
  external void _build(_NativeSemanticsUpdate outSemanticsUpdate);

  @override
  String toString() => 'SemanticsUpdateBuilder';
}

/// An opaque object representing a batch of semantics updates.
///
/// To create a SemanticsUpdate object, use a [SemanticsUpdateBuilder].
///
/// Semantics updates can be applied to the system's retained semantics tree
/// using the [PlatformDispatcher.updateSemantics] method.
abstract class SemanticsUpdate {
  /// Releases the resources used by this semantics update.
  ///
  /// After calling this function, the semantics update is cannot be used
  /// further.
  ///
  /// This can't be a leaf call because the native function calls Dart API
  /// (Dart_SetNativeInstanceField).
  void dispose();
}

base class _NativeSemanticsUpdate extends NativeFieldWrapperClass1 implements SemanticsUpdate {
  /// This class is created by the engine, and should not be instantiated
  /// or extended directly.
  ///
  /// To create a SemanticsUpdate object, use a [SemanticsUpdateBuilder].
  _NativeSemanticsUpdate._();

  @override
  @Native<Void Function(Pointer<Void>)>(symbol: 'SemanticsUpdate::dispose')
  external void dispose();

  @override
  String toString() => 'SemanticsUpdate';
}<|MERGE_RESOLUTION|>--- conflicted
+++ resolved
@@ -462,8 +462,6 @@
 
   /// A group of radio buttons.
   radioGroup,
-<<<<<<< HEAD
-=======
 
   /// A component to provide advisory information that is not important to
   /// justify an [alert].
@@ -481,7 +479,6 @@
   /// * The connection to the server was lost so local changes will not be
   ///   saved.
   alert,
->>>>>>> a79e7a98
 }
 
 /// A Boolean value that can be associated with a semantics node.
