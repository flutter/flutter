// Copyright 2013 The Flutter Authors. All rights reserved.
// Use of this source code is governed by a BSD-style license that can be
// found in the LICENSE file.

import 'dart:async';
import 'dart:io' as io;

import 'package:args/command_runner.dart';
import 'package:path/path.dart' as path;

import 'package:watcher/src/watch_event.dart';

import 'common.dart';
import 'environment.dart';
import 'exceptions.dart';
import 'felt_config.dart';
import 'pipeline.dart';
import 'steps/compile_bundle_step.dart';
import 'steps/copy_artifacts_step.dart';
import 'steps/run_suite_step.dart';
import 'suite_filter.dart';
import 'utils.dart';

/// Runs tests.
class TestCommand extends Command<bool> with ArgUtils<bool> {
  TestCommand() {
    argParser
      ..addFlag(
        'start-paused',
        help:
            'Pauses the browser before running a test, giving you an '
            'opportunity to add breakpoints or inspect loaded code before '
            'running the code.',
      )
      ..addFlag('verbose', abbr: 'v', help: 'Enable verbose output.')
      ..addFlag(
        'watch',
        abbr: 'w',
        help:
            'Run in watch mode so the tests re-run whenever a change is '
            'made.',
      )
      ..addFlag(
        'list',
        help:
            'Lists the bundles that would be compiled and the suites that '
            'will be run as part of this invocation, without actually '
            'compiling or running them.',
      )
      ..addFlag(
        'compile',
        help:
            'Compile test bundles. If this is specified on its own, we will '
            'only compile and not run the suites.',
      )
      ..addFlag(
        'run',
        help:
            'Run test suites. If this is specified on its own, we will only '
            'run the suites and not compile the bundles.',
      )
      ..addFlag(
        'copy-artifacts',
        help:
            'Copy artifacts needed for test suites. If this is specified on '
            'its own, we will only copy the artifacts and not compile or run'
<<<<<<< HEAD
            'the tests bundles or suites.'
      )
      ..addFlag(
        'profile',
        help:
            'Use artifacts from the profile build instead of release.'
      )
      ..addFlag(
        'debug',
        help: 'Use artifacts from the debug build instead of release.'
      )
      ..addFlag(
        'release',
        help: 'Use artifacts from the release build. This is the default.'
      )
      ..addFlag(
        'gcs-prod',
        help: 'Use artifacts from the prod gcs bucket populated by CI.'
      )
      ..addFlag(
        'gcs-staging',
        help: 'Use artifacts from the staging gcs bucket populated by CI.'
      )
      ..addFlag(
        'gcs-try',
        help: 'Use artifacts from the try gcs bucket populated by CI.'
      )
      ..addFlag(
        'dwarf',
        help: 'Debug wasm modules using embedded DWARF data.'
=======
            'the tests bundles or suites.',
>>>>>>> 8e0993ed
      )
      ..addFlag('profile', help: 'Use artifacts from the profile build instead of release.')
      ..addFlag('debug', help: 'Use artifacts from the debug build instead of release.')
      ..addFlag('dwarf', help: 'Debug wasm modules using embedded DWARF data.')
      ..addFlag(
        'require-skia-gold',
        help:
            'Whether we require Skia Gold to be available or not. When this '
            'flag is true, the tests will fail if Skia Gold is not available.',
      )
      ..addFlag(
        'update-screenshot-goldens',
        help:
            'When running screenshot tests writes them to the file system into '
            '.dart_tool/goldens. Use this option to bulk-update all screenshots, '
            'for example, when a new browser version affects pixels.',
      )
      ..addMultiOption('browser', help: 'Filter test suites by browser.')
      ..addMultiOption('compiler', help: 'Filter test suites by compiler.')
      ..addMultiOption('renderer', help: 'Filter test suites by renderer.')
      ..addMultiOption('canvaskit-variant', help: 'Filter test suites by CanvasKit variant.')
      ..addMultiOption('suite', help: 'Filter test suites by suite name.')
      ..addMultiOption('bundle', help: 'Filter test suites by bundle name.')
      ..addFlag(
        'fail-early',
        help:
            'If set, causes the test runner to exit upon the first test '
            'failure. If not set, the test runner will continue running '
            'test despite failures and will report them after all tests '
            'finish.',
      )
      ..addOption(
        'canvaskit-path',
        help:
            'Optional. The path to a local build of CanvasKit to use in '
            'tests. If omitted, the test runner uses the default CanvasKit '
            'build.',
      )
      ..addFlag('wasm', help: 'Whether the test we are running are compiled to webassembly.');
  }

  @override
  final String name = 'test';

  @override
  final String description = 'Run tests.';

  bool get isWatchMode => boolArg('watch');

  bool get isList => boolArg('list');

  bool get failEarly => boolArg('fail-early');

  /// Whether to start the browser in debug mode.
  ///
  /// In this mode the browser pauses before running the test to allow
  /// you set breakpoints or inspect the code.
  bool get startPaused => boolArg('start-paused');

  bool get isVerbose => boolArg('verbose');

  /// The target test files to run.
  List<FilePath> get targetFiles =>
      argResults!.rest.map((String t) => FilePath.fromCwd(t)).toList();

  /// When running screenshot tests, require Skia Gold to be available and
  /// reachable.
  bool get requireSkiaGold => boolArg('require-skia-gold');

  /// When running screenshot tests writes them to the file system into
  /// ".dart_tool/goldens".
  bool get doUpdateScreenshotGoldens => boolArg('update-screenshot-goldens');

  /// Path to a CanvasKit build. Overrides the default CanvasKit.
  String? get overridePathToCanvasKit => argResults!['canvaskit-path'] as String?;

  final FeltConfig config = FeltConfig.fromFile(
    path.join(environment.webUiTestDir.path, 'felt_config.yaml'),
  );

  BrowserSuiteFilter? makeBrowserFilter() {
    final List<String>? browserArgs = argResults!['browser'] as List<String>?;
    if (browserArgs == null || browserArgs.isEmpty) {
      return null;
    }
    final Set<BrowserName> browserNames = Set<BrowserName>.from(
      browserArgs.map((String arg) => BrowserName.values.byName(arg)),
    );
    return BrowserSuiteFilter(allowList: browserNames);
  }

  CompilerFilter? makeCompilerFilter() {
    final List<String>? compilerArgs = argResults!['compiler'] as List<String>?;
    if (compilerArgs == null || compilerArgs.isEmpty) {
      return null;
    }
    final Set<Compiler> compilers = Set<Compiler>.from(
      compilerArgs.map((String arg) => Compiler.values.byName(arg)),
    );
    return CompilerFilter(allowList: compilers);
  }

  RendererFilter? makeRendererFilter() {
    final List<String>? rendererArgs = argResults!['renderer'] as List<String>?;
    if (rendererArgs == null || rendererArgs.isEmpty) {
      return null;
    }
    final Set<Renderer> renderers = Set<Renderer>.from(
      rendererArgs.map((String arg) => Renderer.values.byName(arg)),
    );
    return RendererFilter(allowList: renderers);
  }

  CanvasKitVariantFilter? makeCanvasKitVariantFilter() {
    final List<String>? variantArgs = argResults!['canvaskit-variant'] as List<String>?;
    if (variantArgs == null || variantArgs.isEmpty) {
      return null;
    }
    final Set<CanvasKitVariant> variants = Set<CanvasKitVariant>.from(
      variantArgs.map((String arg) => CanvasKitVariant.values.byName(arg)),
    );
    return CanvasKitVariantFilter(allowList: variants);
  }

  SuiteNameFilter? makeSuiteNameFilter() {
    final List<String>? suiteNameArgs = argResults!['suite'] as List<String>?;
    if (suiteNameArgs == null || suiteNameArgs.isEmpty) {
      return null;
    }

    final Iterable<String> allSuiteNames = config.testSuites.map((TestSuite suite) => suite.name);
    for (final String suiteName in suiteNameArgs) {
      if (!allSuiteNames.contains(suiteName)) {
        throw ToolExit('No suite found named $suiteName');
      }
    }
    return SuiteNameFilter(allowList: Set<String>.from(suiteNameArgs));
  }

  BundleNameFilter? makeBundleNameFilter() {
    final List<String>? bundleNameArgs = argResults!['bundle'] as List<String>?;
    if (bundleNameArgs == null || bundleNameArgs.isEmpty) {
      return null;
    }

    final Iterable<String> allBundleNames = config.testSuites.map(
      (TestSuite suite) => suite.testBundle.name,
    );
    for (final String bundleName in bundleNameArgs) {
      if (!allBundleNames.contains(bundleName)) {
        throw ToolExit('No bundle found named $bundleName');
      }
    }
    return BundleNameFilter(allowList: Set<String>.from(bundleNameArgs));
  }

  FileFilter? makeFileFilter() {
    final List<FilePath> tests = targetFiles;
    if (tests.isEmpty) {
      return null;
    }
    final Set<String> bundleNames = <String>{};
    for (final FilePath testPath in tests) {
      if (!io.File(testPath.absolute).existsSync()) {
        throw ToolExit('Test path not found: $testPath');
      }
      bool bundleFound = false;
      for (final TestBundle bundle in config.testBundles) {
        final String testSetPath = getTestSetDirectory(bundle.testSet).path;
        if (path.isWithin(testSetPath, testPath.absolute)) {
          bundleFound = true;
          bundleNames.add(bundle.name);
        }
      }
      if (!bundleFound) {
        throw ToolExit('Test path not in any known test bundle: $testPath');
      }
    }
    return FileFilter(allowList: bundleNames);
  }

  List<SuiteFilter> get suiteFilters {
    final BrowserSuiteFilter? browserFilter = makeBrowserFilter();
    final CompilerFilter? compilerFilter = makeCompilerFilter();
    final RendererFilter? rendererFilter = makeRendererFilter();
    final CanvasKitVariantFilter? canvaskitVariantFilter = makeCanvasKitVariantFilter();
    final SuiteNameFilter? suiteNameFilter = makeSuiteNameFilter();
    final BundleNameFilter? bundleNameFilter = makeBundleNameFilter();
    final FileFilter? fileFilter = makeFileFilter();
    return <SuiteFilter>[
      PlatformBrowserFilter(),
      if (browserFilter != null) browserFilter,
      if (compilerFilter != null) compilerFilter,
      if (rendererFilter != null) rendererFilter,
      if (canvaskitVariantFilter != null) canvaskitVariantFilter,
      if (suiteNameFilter != null) suiteNameFilter,
      if (bundleNameFilter != null) bundleNameFilter,
      if (fileFilter != null) fileFilter,
    ];
  }

  List<TestSuite> _filterTestSuites() {
    if (isVerbose) {
      print('Filtering suites...');
    }
    final List<SuiteFilter> filters = suiteFilters;
    final List<TestSuite> filteredSuites =
        config.testSuites.where((TestSuite suite) {
          for (final SuiteFilter filter in filters) {
            final SuiteFilterResult result = filter.filterSuite(suite);
            if (!result.isAccepted) {
              if (isVerbose) {
                print('  ${suite.name.ansiCyan} rejected for reason: ${result.rejectReason}');
              }
              return false;
            }
          }
          return true;
        }).toList();
    return filteredSuites;
  }

  List<TestBundle> _filterBundlesForSuites(List<TestSuite> suites) {
    final Set<TestBundle> seenBundles = Set<TestBundle>.from(
      suites.map((TestSuite suite) => suite.testBundle),
    );
    return config.testBundles.where((TestBundle bundle) => seenBundles.contains(bundle)).toList();
  }

  ArtifactDependencies _artifactsForSuites(List<TestSuite> suites) {
    return suites.fold(
      ArtifactDependencies.none(),
      (ArtifactDependencies deps, TestSuite suite) => deps | suite.artifactDependencies,
    );
  }

  ArtifactSource get artifactSource {
    final List<ArtifactSource> sources = <ArtifactSource>[];
    if (boolArg('debug')) {
      sources.add(LocalArtifactSource(mode: RuntimeMode.debug));
    }
    if (boolArg('profile')) {
      sources.add(LocalArtifactSource(mode: RuntimeMode.profile));
    }
    if (boolArg('release')) {
      sources.add(LocalArtifactSource(mode: RuntimeMode.release));
    }
    if (boolArg('gcs-prod')) {
      sources.add(GcsArtifactSource(realm: LuciRealm.Prod));
    }
    if (boolArg('gcs-staging')) {
      sources.add(GcsArtifactSource(realm: LuciRealm.Staging));
    }
    if (boolArg('gcs-try')) {
      sources.add(GcsArtifactSource(realm: LuciRealm.Try));
    }
    if (sources.length > 1) {
      throw ToolExit('Cannot specify more than one artifact source.');
    }
    if (sources.length == 1) {
      return sources.first;
    }
    final realm = luciConfig?.realm;
    if (realm != null) {
      return GcsArtifactSource(realm: realm);
    } else {
      return LocalArtifactSource(mode: RuntimeMode.release);
    }
  }

  @override
  Future<bool> run() async {
    final List<TestSuite> filteredSuites = _filterTestSuites();
    final List<TestBundle> bundles = _filterBundlesForSuites(filteredSuites);
    final ArtifactDependencies artifacts = _artifactsForSuites(filteredSuites);
    if (isList || isVerbose) {
      print('Suites:');
      for (final TestSuite suite in filteredSuites) {
        print('  ${suite.name.ansiCyan}');
      }
      print('Bundles:');
      for (final TestBundle bundle in bundles) {
        print('  ${bundle.name.ansiMagenta}');
      }
      print('Artifacts:');
      if (artifacts.canvasKit) {
        print('  canvaskit'.ansiYellow);
      }
      if (artifacts.canvasKitChromium) {
        print('  canvaskit_chromium'.ansiYellow);
      }
      if (artifacts.skwasm) {
        print('  skwasm'.ansiYellow);
      }
    }
    if (isList) {
      return true;
    }

    bool shouldRun = boolArg('run');
    bool shouldCompile = boolArg('compile');
    bool shouldCopyArtifacts = boolArg('copy-artifacts');
    if (!shouldRun && !shouldCompile && !shouldCopyArtifacts) {
      // If none of these is specified, we should assume we need to do all of them.
      shouldRun = true;
      shouldCompile = true;
      shouldCopyArtifacts = true;
    }

    final Set<FilePath>? testFiles = targetFiles.isEmpty ? null : Set<FilePath>.from(targetFiles);
<<<<<<< HEAD
    final Pipeline testPipeline = Pipeline(steps: <PipelineStep>[
      if (isWatchMode) ClearTerminalScreenStep(),
      if (shouldCopyArtifacts) CopyArtifactsStep(artifacts, source: artifactSource),
      if (shouldCompile)
        for (final TestBundle bundle in bundles)
          CompileBundleStep(
            bundle: bundle,
            isVerbose: isVerbose,
            testFiles: testFiles,
          ),
      if (shouldRun)
        for (final TestSuite suite in filteredSuites)
          RunSuiteStep(
            suite,
            startPaused: startPaused,
            isVerbose: isVerbose,
            doUpdateScreenshotGoldens: doUpdateScreenshotGoldens,
            requireSkiaGold: requireSkiaGold,
            overridePathToCanvasKit: overridePathToCanvasKit,
            testFiles: testFiles,
            useDwarf: boolArg('dwarf'),
          ),
    ]);
=======
    final Pipeline testPipeline = Pipeline(
      steps: <PipelineStep>[
        if (isWatchMode) ClearTerminalScreenStep(),
        if (shouldCopyArtifacts) CopyArtifactsStep(artifacts, runtimeMode: runtimeMode),
        if (shouldCompile)
          for (final TestBundle bundle in bundles)
            CompileBundleStep(bundle: bundle, isVerbose: isVerbose, testFiles: testFiles),
        if (shouldRun)
          for (final TestSuite suite in filteredSuites)
            RunSuiteStep(
              suite,
              startPaused: startPaused,
              isVerbose: isVerbose,
              doUpdateScreenshotGoldens: doUpdateScreenshotGoldens,
              requireSkiaGold: requireSkiaGold,
              overridePathToCanvasKit: overridePathToCanvasKit,
              testFiles: testFiles,
              useDwarf: boolArg('dwarf'),
            ),
      ],
    );
>>>>>>> 8e0993ed

    try {
      await testPipeline.run();
      if (isWatchMode) {
        print('');
        print('Initial test succeeded!');
      }
    } catch (error, stackTrace) {
      if (isWatchMode) {
        // The error is printed but not rethrown in watch mode because
        // failures are expected. The idea is that the developer corrects the
        // error, saves the file, and the pipeline reruns.
        print('');
        print('Initial test failed!\n');
        print(error);
        print(stackTrace);
      } else {
        rethrow;
      }
    }

    if (isWatchMode) {
      final FilePath dir = FilePath.fromWebUi('');
      print('');
      print('Watching ${dir.relativeToCwd}/lib and ${dir.relativeToCwd}/test to re-run tests');
      print('');
      await PipelineWatcher(
        dir: dir.absolute,
        pipeline: testPipeline,
        ignore: (WatchEvent event) {
          // Ignore font files that are copied whenever tests run.
          if (event.path.endsWith('.ttf')) {
            return true;
          }

          // React to changes in lib/ and test/ folders.
          final String relativePath = path.relative(event.path, from: dir.absolute);
          if (path.isWithin('lib', relativePath) || path.isWithin('test', relativePath)) {
            return false;
          }

          // Ignore anything else.
          return true;
        },
      ).start();
    }
    return true;
  }
}

/// Clears the terminal screen and places the cursor at the top left corner.
///
/// This works on Linux and Mac. On Windows, it's a no-op.
class ClearTerminalScreenStep implements PipelineStep {
  @override
  String get description => 'clearing terminal screen';

  @override
  bool get isSafeToInterrupt => false;

  @override
  Future<void> interrupt() async {}

  @override
  Future<void> run() async {
    if (!io.Platform.isWindows) {
      // See: https://en.wikipedia.org/wiki/ANSI_escape_code#CSI_sequences
      print('\x1B[2J\x1B[1;2H');
    }
  }
}<|MERGE_RESOLUTION|>--- conflicted
+++ resolved
@@ -64,7 +64,6 @@
         help:
             'Copy artifacts needed for test suites. If this is specified on '
             'its own, we will only copy the artifacts and not compile or run'
-<<<<<<< HEAD
             'the tests bundles or suites.'
       )
       ..addFlag(
@@ -95,9 +94,6 @@
       ..addFlag(
         'dwarf',
         help: 'Debug wasm modules using embedded DWARF data.'
-=======
-            'the tests bundles or suites.',
->>>>>>> 8e0993ed
       )
       ..addFlag('profile', help: 'Use artifacts from the profile build instead of release.')
       ..addFlag('debug', help: 'Use artifacts from the debug build instead of release.')
@@ -408,7 +404,6 @@
     }
 
     final Set<FilePath>? testFiles = targetFiles.isEmpty ? null : Set<FilePath>.from(targetFiles);
-<<<<<<< HEAD
     final Pipeline testPipeline = Pipeline(steps: <PipelineStep>[
       if (isWatchMode) ClearTerminalScreenStep(),
       if (shouldCopyArtifacts) CopyArtifactsStep(artifacts, source: artifactSource),
@@ -432,29 +427,6 @@
             useDwarf: boolArg('dwarf'),
           ),
     ]);
-=======
-    final Pipeline testPipeline = Pipeline(
-      steps: <PipelineStep>[
-        if (isWatchMode) ClearTerminalScreenStep(),
-        if (shouldCopyArtifacts) CopyArtifactsStep(artifacts, runtimeMode: runtimeMode),
-        if (shouldCompile)
-          for (final TestBundle bundle in bundles)
-            CompileBundleStep(bundle: bundle, isVerbose: isVerbose, testFiles: testFiles),
-        if (shouldRun)
-          for (final TestSuite suite in filteredSuites)
-            RunSuiteStep(
-              suite,
-              startPaused: startPaused,
-              isVerbose: isVerbose,
-              doUpdateScreenshotGoldens: doUpdateScreenshotGoldens,
-              requireSkiaGold: requireSkiaGold,
-              overridePathToCanvasKit: overridePathToCanvasKit,
-              testFiles: testFiles,
-              useDwarf: boolArg('dwarf'),
-            ),
-      ],
-    );
->>>>>>> 8e0993ed
 
     try {
       await testPipeline.run();
