--- conflicted
+++ resolved
@@ -18,15 +18,5 @@
 
 linter:
   rules:
-<<<<<<< HEAD
-    avoid_print: false
-    avoid_setters_without_getters: false
-    library_private_types_in_public_api: false
-    no_default_cases: false
-    prefer_relative_imports: false
-    public_member_api_docs: false
-    use_setters_to_change_properties: false
-=======
     - directives_ordering
-    - unawaited_futures
->>>>>>> b0f5c8ce
+    - unawaited_futures