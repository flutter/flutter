--- conflicted
+++ resolved
@@ -4,36 +4,38 @@
 
 import("//build/toolchain/wasm.gni")
 
-wasm_lib("skwasm") {
-  public_configs = [ "//flutter:config" ]
+skwasm_variant("skwasm") {
+  wasm_lib(target_name) {
+    public_configs = [ "//flutter:config" ]
 
-  sources = [
-    "canvas.cpp",
-    "contour_measure.cpp",
-    "data.cpp",
-    "export.h",
-    "filters.cpp",
-    "fonts.cpp",
-    "helpers.h",
-    "image.cpp",
-    "paint.cpp",
-    "path.cpp",
-    "picture.cpp",
-    "shaders.cpp",
-    "skwasm_support.h",
-    "string.cpp",
-    "surface.cpp",
-    "text/line_metrics.cpp",
-    "text/paragraph.cpp",
-    "text/paragraph_builder.cpp",
-    "text/paragraph_style.cpp",
-    "text/strut_style.cpp",
-    "text/text_style.cpp",
-    "vertices.cpp",
-    "wrappers.h",
-  ]
+    sources = [
+      "canvas.cpp",
+      "contour_measure.cpp",
+      "data.cpp",
+      "export.h",
+      "filters.cpp",
+      "fonts.cpp",
+      "helpers.h",
+      "image.cpp",
+      "paint.cpp",
+      "path.cpp",
+      "picture.cpp",
+      "shaders.cpp",
+      "skwasm_support.h",
+      "string.cpp",
+      "surface.cpp",
+      "text/line_metrics.cpp",
+      "text/paragraph.cpp",
+      "text/paragraph_builder.cpp",
+      "text/paragraph_style.cpp",
+      "text/strut_style.cpp",
+      "text/text_style.cpp",
+      "vertices.cpp",
+      "wrappers.h",
+    ]
 
-<<<<<<< HEAD
+    cflags = [ "-mreference-types" ]
+
     ldflags = [
       "-std=c++20",
       "-lGL",
@@ -78,39 +80,8 @@
       "//flutter/skia",
       "//flutter/skia/modules/skparagraph",
       "//flutter/skia/modules/skunicode",
-=======
-  cflags = [ "-mreference-types" ]
-
-  ldflags = [
-    "-std=c++20",
-    "-lGL",
-    "-sUSE_WEBGL2=1",
-    "-sMAX_WEBGL_VERSION=2",
-    "-sOFFSCREENCANVAS_SUPPORT",
-    "-sALLOW_MEMORY_GROWTH",
-    "-sALLOW_TABLE_GROWTH",
-    "-lexports.js",
-    "-sEXPORTED_FUNCTIONS=[stackAlloc]",
-    "-sEXPORTED_RUNTIME_METHODS=[addFunction,wasmExports,wasmMemory,stackAlloc]",
-    "-sINCOMING_MODULE_JS_API=[instantiateWasm,locateFile,noExitRuntime,mainScriptUrlOrBlob,wasmMemory,wasm,skwasmSingleThreaded]",
-    "-sUSE_ES6_IMPORT_META=0",
-    "--js-library",
-    rebase_path("library_skwasm_support.js"),
-  ]
-
-  inputs = [ rebase_path("library_skwasm_support.js") ]
-
-  if (is_debug) {
-    ldflags += [
-      "-sASSERTIONS=1",
-      "-sGL_ASSERTIONS=1",
-      "-sSTACK_OVERFLOW_CHECK=2",
->>>>>>> 31dfefc7
     ]
-  } else {
-    ldflags += [ "--closure=1" ]
   }
-<<<<<<< HEAD
 }
 
 skwasm_variant("skwasm") {
@@ -119,12 +90,4 @@
 
 skwasm_variant("skwasm_heavy") {
   is_heavy = true
-=======
-
-  deps = [
-    "//flutter/skia",
-    "//flutter/skia/modules/skparagraph",
-    "//flutter/skia/modules/skunicode",
-  ]
->>>>>>> 31dfefc7
 }