--- conflicted
+++ resolved
@@ -4,57 +4,56 @@
 
 import("//build/toolchain/wasm.gni")
 
-wasm_lib("skwasm") {
-  public_configs = [ "//flutter:config" ]
+template("skwasm_variant") {
+  wasm_lib(target_name) {
+    public_configs = [ "//flutter:config" ]
 
-  sources = [
-    "canvas.cpp",
-    "contour_measure.cpp",
-    "data.cpp",
-    "export.h",
-    "filters.cpp",
-    "fonts.cpp",
-    "helpers.h",
-    "image.cpp",
-    "paint.cpp",
-    "path.cpp",
-    "picture.cpp",
-    "shaders.cpp",
-    "skwasm_support.h",
-    "string.cpp",
-    "surface.cpp",
-    "text/line_metrics.cpp",
-    "text/paragraph.cpp",
-    "text/paragraph_builder.cpp",
-    "text/paragraph_style.cpp",
-    "text/strut_style.cpp",
-    "text/text_style.cpp",
-    "vertices.cpp",
-    "wrappers.h",
-  ]
+    sources = [
+      "canvas.cpp",
+      "contour_measure.cpp",
+      "data.cpp",
+      "export.h",
+      "filters.cpp",
+      "fonts.cpp",
+      "helpers.h",
+      "image.cpp",
+      "paint.cpp",
+      "path.cpp",
+      "picture.cpp",
+      "shaders.cpp",
+      "skwasm_support.h",
+      "string.cpp",
+      "surface.cpp",
+      "text/line_metrics.cpp",
+      "text/paragraph.cpp",
+      "text/paragraph_builder.cpp",
+      "text/paragraph_style.cpp",
+      "text/strut_style.cpp",
+      "text/text_style.cpp",
+      "vertices.cpp",
+      "wrappers.h",
+    ]
 
-  cflags = [ "-mreference-types" ]
+    cflags = [ "-mreference-types" ]
 
-  ldflags = [
-    "-std=c++20",
-    "-lGL",
-    "-sUSE_WEBGL2=1",
-    "-sMAX_WEBGL_VERSION=2",
-    "-sOFFSCREENCANVAS_SUPPORT",
-    "-sALLOW_MEMORY_GROWTH",
-    "-sALLOW_TABLE_GROWTH",
-    "-lexports.js",
-    "-sEXPORTED_FUNCTIONS=[stackAlloc]",
-    "-sEXPORTED_RUNTIME_METHODS=[addFunction,wasmExports,wasmMemory,stackAlloc]",
-    "-sINCOMING_MODULE_JS_API=[instantiateWasm,locateFile,noExitRuntime,mainScriptUrlOrBlob,wasmMemory,wasm,skwasmSingleThreaded]",
-    "-sUSE_ES6_IMPORT_META=0",
-    "--js-library",
-    rebase_path("library_skwasm_support.js"),
-  ]
+    ldflags = [
+      "-std=c++20",
+      "-lGL",
+      "-sUSE_WEBGL2=1",
+      "-sMAX_WEBGL_VERSION=2",
+      "-sOFFSCREENCANVAS_SUPPORT",
+      "-sALLOW_MEMORY_GROWTH",
+      "-sALLOW_TABLE_GROWTH",
+      "-lexports.js",
+      "-sEXPORTED_FUNCTIONS=[stackAlloc]",
+      "-sEXPORTED_RUNTIME_METHODS=[addFunction,wasmExports,wasmMemory,stackAlloc]",
+      "-sINCOMING_MODULE_JS_API=[instantiateWasm,locateFile,noExitRuntime,mainScriptUrlOrBlob,wasmMemory,wasm,skwasmSingleThreaded]",
+      "-sUSE_ES6_IMPORT_META=0",
+      "--js-library",
+      rebase_path("library_skwasm_support.js"),
+    ]
 
-  inputs = [ rebase_path("library_skwasm_support.js") ]
-
-<<<<<<< HEAD
+    inputs = [ rebase_path("library_skwasm_support.js") ]
     if (invoker.is_heavy) {
       sources += [ "text/paragraph_builder_builtin_icu.cpp"]
     } else {
@@ -75,44 +74,14 @@
       "//flutter/skia",
       "//flutter/skia/modules/skparagraph",
       "//flutter/skia/modules/skunicode",
-=======
-  if (is_debug) {
-    ldflags += [
-      "-sASSERTIONS=1",
-      "-sGL_ASSERTIONS=1",
-      "-sSTACK_OVERFLOW_CHECK=2",
->>>>>>> d5515172
     ]
-  } else {
-    ldflags += [ "--closure=1" ]
   }
-<<<<<<< HEAD
 }
 
 skwasm_variant("skwasm") {
-  multi_threaded = true
-  is_heavy = false
-}
-
-skwasm_variant("skwasm_st") {
-  multi_threaded = false
   is_heavy = false
 }
 
 skwasm_variant("skwasm_heavy") {
-  multi_threaded = true
   is_heavy = true
-}
-
-skwasm_variant("skwasm_heavy_st") {
-  multi_threaded = false
-  is_heavy = true
-=======
-
-  deps = [
-    "//flutter/skia",
-    "//flutter/skia/modules/skparagraph",
-    "//flutter/skia/modules/skunicode",
-  ]
->>>>>>> d5515172
 }