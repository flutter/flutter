--- conflicted
+++ resolved
@@ -18,17 +18,14 @@
   const wasmInstantiator = createWasmInstantiator(resolveUrlWithSegments(baseUrl, `${fileStem}.wasm`));
   const skwasm = await import(skwasmUrl);
   return await skwasm.default({
-<<<<<<< HEAD
-    // As of right now, multi-threaded wimp is unstable and crashy.
-    // See https://github.com/flutter/flutter/issues/178749 for more details.
-    skwasmSingleThreaded: config.enableWimp || !browserEnvironment.crossOriginIsolated || config.forceSingleThreadedSkwasm,
-=======
-    // Chrome extensions enforce strict CSP that blocks the dynamic script 
+    // Chrome extensions enforce strict CSP that blocks the dynamic script
     // loading required for multi-threaded workers. We force single-threaded
     // mode to prevent startup crashes.
     // See https://github.com/flutter/flutter/issues/177974.
-    skwasmSingleThreaded: !browserEnvironment.crossOriginIsolated || browserEnvironment.isChromeExtension || config.forceSingleThreadedSkwasm,
->>>>>>> b2de367c
+    //
+    // Also, as of right now, multi-threaded wimp is unstable and crashy.
+    // See https://github.com/flutter/flutter/issues/178749 for more details.
+    skwasmSingleThreaded: config.enableWimp || !browserEnvironment.crossOriginIsolated || browserEnvironment.isChromeExtension || config.forceSingleThreadedSkwasm,
     instantiateWasm: wasmInstantiator,
     locateFile: (filename, scriptDirectory) => {
       // The wasm workers API has a separate .ww.js file that bootstraps the
