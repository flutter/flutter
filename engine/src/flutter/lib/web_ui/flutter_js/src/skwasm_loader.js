// Copyright 2013 The Flutter Authors. All rights reserved.
// Use of this source code is governed by a BSD-style license that can be
// found in the LICENSE file.

import { createWasmInstantiator } from "./instantiate_wasm.js";
import { resolveUrlWithSegments } from "./utils.js";

export const loadSkwasm = async (deps, config, browserEnvironment, baseUrl) => {
<<<<<<< HEAD
  const canRunMultithreaded = (browserEnvironment.crossOriginIsolated && !config.forceSingleThreadedSkwasm);
  const needsHeavy = (!browserEnvironment.hasImageCodecs || !browserEnvironment.hasChromiumBreakIterators)
  const fileStem = `skwasm${needsHeavy ? '_heavy' : ''}${canRunMultithreaded ? '' : '_st'}`;
  const rawSkwasmUrl = resolveUrlWithSegments(baseUrl, `${fileStem}.js`)
=======
  const rawSkwasmUrl = resolveUrlWithSegments(baseUrl, 'skwasm.js')
>>>>>>> d5515172
  let skwasmUrl = rawSkwasmUrl;
  if (deps.flutterTT.policy) {
    skwasmUrl = deps.flutterTT.policy.createScriptURL(skwasmUrl);
  }
  const wasmInstantiator = createWasmInstantiator(resolveUrlWithSegments(baseUrl, 'skwasm.wasm'));
  const skwasm = await import(skwasmUrl);
  return await skwasm.default({
    skwasmSingleThreaded: !browserEnvironment.crossOriginIsolated || config.forceSingleThreadedSkwasm,
    instantiateWasm: wasmInstantiator,
    locateFile: (filename, scriptDirectory) => {
      // The wasm workers API has a separate .ww.js file that bootstraps the
      // web worker. However, it turns out this worker bootstrapper doesn't
      // actually work with ES6 modules, which we have enabled. So we instead
      // pass our own bootstrapper that loads skwasm.js as an ES6 module, and
      // queues/flushes pending messages that were received during the
      // asynchronous load.
      if (filename.endsWith('.ww.js')) {
        const url = resolveUrlWithSegments(baseUrl, filename);
        return URL.createObjectURL(new Blob(
          [`
"use strict";

let eventListener;
eventListener = (message) => {
    const pendingMessages = [];
    const data = message.data;
    data["instantiateWasm"] = (info,receiveInstance) => {
        const instance = new WebAssembly.Instance(data["wasm"], info);
        return receiveInstance(instance, data["wasm"])
    };
    import(data.js).then(async (skwasm) => {
        await skwasm.default(data);

        removeEventListener("message", eventListener);
        for (const message of pendingMessages) {
            dispatchEvent(message);
        }
    });
    console.log("removing initial listener");
    removeEventListener("message", eventListener);
    eventListener = (message) => {

        pendingMessages.push(message);
    };

    addEventListener("message", eventListener);
};
addEventListener("message", eventListener);
`
          ],
          { 'type': 'application/javascript' }));
      }
      return url;
    },
    // Because of the above workaround, the worker is just a blob and
    // can't locate the main script using a relative path to itself,
    // so we pass the main script location in.
    mainScriptUrlOrBlob: rawSkwasmUrl,
  });
}<|MERGE_RESOLUTION|>--- conflicted
+++ resolved
@@ -6,19 +6,14 @@
 import { resolveUrlWithSegments } from "./utils.js";
 
 export const loadSkwasm = async (deps, config, browserEnvironment, baseUrl) => {
-<<<<<<< HEAD
-  const canRunMultithreaded = (browserEnvironment.crossOriginIsolated && !config.forceSingleThreadedSkwasm);
   const needsHeavy = (!browserEnvironment.hasImageCodecs || !browserEnvironment.hasChromiumBreakIterators)
-  const fileStem = `skwasm${needsHeavy ? '_heavy' : ''}${canRunMultithreaded ? '' : '_st'}`;
+  const fileStem = needsHeavy ? 'skwasm_heavy' : 'skwasm';
   const rawSkwasmUrl = resolveUrlWithSegments(baseUrl, `${fileStem}.js`)
-=======
-  const rawSkwasmUrl = resolveUrlWithSegments(baseUrl, 'skwasm.js')
->>>>>>> d5515172
   let skwasmUrl = rawSkwasmUrl;
   if (deps.flutterTT.policy) {
     skwasmUrl = deps.flutterTT.policy.createScriptURL(skwasmUrl);
   }
-  const wasmInstantiator = createWasmInstantiator(resolveUrlWithSegments(baseUrl, 'skwasm.wasm'));
+  const wasmInstantiator = createWasmInstantiator(resolveUrlWithSegments(baseUrl, `${fileStem}.wasm`));
   const skwasm = await import(skwasmUrl);
   return await skwasm.default({
     skwasmSingleThreaded: !browserEnvironment.crossOriginIsolated || config.forceSingleThreadedSkwasm,
@@ -52,7 +47,6 @@
             dispatchEvent(message);
         }
     });
-    console.log("removing initial listener");
     removeEventListener("message", eventListener);
     eventListener = (message) => {
 
