// Copyright 2025 The Flutter Authors. All rights reserved.
// Use of this source code is governed by a BSD-style license that can be
// found in the LICENSE file.

import 'package:meta/meta.dart';
import 'package:ui/ui.dart' as ui;

import '../canvaskit/canvaskit_canvas.dart';
import '../dom.dart';
import '../util.dart';
import 'debug.dart';
import 'layout.dart';
import 'paint.dart';
<<<<<<< HEAD
import 'painter.dart';
=======
>>>>>>> afba7d75

/// The web implementation of  [ui.ParagraphStyle]
@immutable
class WebParagraphStyle implements ui.ParagraphStyle {
  WebParagraphStyle({
    ui.TextDirection? textDirection,
    ui.TextAlign? textAlign,
    String? fontFamily,
    double? fontSize,
<<<<<<< HEAD
    ui.FontStyle? fontStyle,
    ui.FontWeight? fontWeight,
    ui.Paint? foreground,
    ui.Paint? background,
    List<ui.Shadow>? shadows,
    ui.TextDecoration? decoration,
    ui.Color? decorationColor,
    ui.TextDecorationStyle? decorationStyle,
    double? decorationThickness,
    double? letterSpacing,
    double? wordSpacing,
  }) : _defaultTextStyle = WebTextStyle(
         fontFamily: fontFamily,
         fontSize: fontSize,
         fontStyle: fontStyle,
         fontWeight: fontWeight,
         foreground: foreground,
         background: background,
         shadows: shadows,
         decoration: decoration,
         decorationColor: decorationColor,
         decorationStyle: decorationStyle,
         decorationThickness: decorationThickness,
         letterSpacing: letterSpacing,
         wordSpacing: wordSpacing,
       ),
       _textDirection = textDirection ?? ui.TextDirection.ltr,
       _textAlign = textAlign ?? ui.TextAlign.start;
=======
  }) : _defaultTextStyle = WebTextStyle(fontFamily: fontFamily, fontSize: fontSize),
       _textDirection = textDirection ?? ui.TextDirection.ltr,
       _textAlign = textAlign ?? ui.TextAlign.left;
>>>>>>> afba7d75

  final WebTextStyle _defaultTextStyle;
  final ui.TextDirection _textDirection;
  final ui.TextAlign _textAlign;

  WebTextStyle getTextStyle() {
    return _defaultTextStyle;
  }

  ui.TextDirection get textDirection => _textDirection;

  ui.TextAlign get textAlign => _textAlign;

  @override
  bool operator ==(Object other) {
    if (identical(this, other)) {
      return true;
    }
    if (other.runtimeType != runtimeType) {
      return false;
    }
    return other is WebParagraphStyle && _defaultTextStyle == other._defaultTextStyle;
  }

  @override
  int get hashCode {
    return Object.hash(_defaultTextStyle, null);
  }
<<<<<<< HEAD

  @override
  String toString() {
    String result = super.toString();
    assert(() {
      result =
          'WebParagraphStyle('
          'defaultTextStyle: $_defaultTextStyle'
          ')';
      return true;
    }());
    return result;
  }

  ui.TextAlign effectiveAlign() {
    if (_textAlign == ui.TextAlign.start) {
      return (_textDirection == ui.TextDirection.ltr) ? ui.TextAlign.left : ui.TextAlign.right;
    } else if (_textAlign == ui.TextAlign.end) {
      return (_textDirection == ui.TextDirection.ltr) ? ui.TextAlign.right : ui.TextAlign.left;
    } else {
      return _textAlign;
    }
  }
}

enum StyleElements { background, shadows, decorations, text }

@immutable
class WebTextStyle implements ui.TextStyle {
  factory WebTextStyle({
    String? fontFamily,
    double? fontSize,
    ui.FontStyle? fontStyle,
    ui.FontWeight? fontWeight,
    ui.Paint? foreground,
    ui.Paint? background,
    List<ui.Shadow>? shadows,
    ui.TextDecoration? decoration,
    ui.Color? decorationColor,
    ui.TextDecorationStyle? decorationStyle,
    double? decorationThickness,
    double? letterSpacing,
    double? wordSpacing,
    double? height,
    List<ui.FontFeature>? fontFeatures,
    List<ui.FontVariation>? fontVariations,
  }) {
    return WebTextStyle._(
      originalFontFamily: fontFamily ?? 'Arial',
      fontSize: fontSize ?? 14.0,
      fontStyle: fontStyle ?? ui.FontStyle.normal,
      fontWeight: fontWeight ?? ui.FontWeight.normal,
      foreground: foreground ?? (ui.Paint()..color = const ui.Color(0xFF000000)),
      background: background ?? (ui.Paint()..color = const ui.Color(0xFFFFFFFF)),
      shadows: shadows,
      decoration: decoration,
      decorationColor: decorationColor,
      decorationStyle: decorationStyle,
      decorationThickness: decorationThickness,
      letterSpacing: letterSpacing,
      wordSpacing: wordSpacing,
      height: height,
      fontFeatures: fontFeatures,
      fontVariations: fontVariations,
    );
  }

  const WebTextStyle._({
    required this.originalFontFamily,
    required this.fontSize,
    required this.fontStyle,
    required this.fontWeight,
    required this.foreground,
    required this.background,
    required this.shadows,
    required this.decoration,
    required this.decorationColor,
    required this.decorationStyle,
    required this.decorationThickness,
    required this.letterSpacing,
    required this.wordSpacing,
    required this.height,
    required this.fontFeatures,
    required this.fontVariations,
  });

  final String? originalFontFamily;
  final double? fontSize;
  final ui.FontStyle? fontStyle;
  final ui.FontWeight? fontWeight;
  final ui.Paint? foreground;
  final ui.Paint? background;
  final List<ui.Shadow>? shadows;
  final ui.TextDecoration? decoration;
  final ui.Color? decorationColor;
  final ui.TextDecorationStyle? decorationStyle;
  final double? decorationThickness;
  final double? letterSpacing;
  final double? wordSpacing;
  final double? height;
  final List<ui.FontFeature>? fontFeatures;
  final List<ui.FontVariation>? fontVariations;

  /// Merges this text style with [other] and returns the new text style.
  ///
  /// The values in this text style are used unless [other] specifically
  /// overrides it.
  WebTextStyle mergeWith(WebTextStyle other) {
    return WebTextStyle._(
      originalFontFamily: other.originalFontFamily ?? originalFontFamily,
      fontSize: other.fontSize ?? fontSize,
      fontStyle: other.fontStyle ?? fontStyle,
      fontWeight: other.fontWeight ?? fontWeight,
      foreground: other.foreground ?? foreground,
      background: other.background ?? background,
      shadows: other.shadows ?? shadows,
      decoration: other.decoration ?? decoration,
      decorationColor: other.decorationColor ?? decorationColor,
      decorationStyle: other.decorationStyle ?? decorationStyle,
      decorationThickness: other.decorationThickness ?? decorationThickness,
      letterSpacing: other.letterSpacing ?? letterSpacing,
      wordSpacing: other.wordSpacing ?? wordSpacing,
      height: other.height ?? height,
      fontFeatures: other.fontFeatures ?? fontFeatures,
      fontVariations: other.fontVariations ?? fontVariations,
    );
  }

  @override
  bool operator ==(Object other) {
    if (identical(this, other)) {
      return true;
    }
    return other is WebTextStyle &&
        other.originalFontFamily == originalFontFamily &&
        other.fontSize == fontSize &&
        other.fontStyle == fontStyle &&
        other.fontWeight == fontWeight &&
        other.foreground == foreground &&
        other.background == background &&
        other.shadows == shadows &&
        other.decoration == decoration &&
        other.decorationColor == decorationColor &&
        other.decorationStyle == decorationStyle &&
        other.decorationThickness == decorationThickness &&
        other.letterSpacing == letterSpacing &&
        other.wordSpacing == wordSpacing &&
        other.height == height &&
        other.fontFeatures == fontFeatures &&
        other.fontVariations == fontVariations;
  }

  @override
  int get hashCode {
    return Object.hash(
      originalFontFamily,
      fontSize,
      fontStyle,
      fontWeight,
      foreground,
      background,
      shadows,
      decoration,
      decorationColor,
      decorationStyle,
      decorationThickness,
      letterSpacing,
      wordSpacing,
      height,
      fontFeatures,
      fontVariations,
    );
  }

  @override
  String toString() {
    String result = super.toString();
    assert(() {
      final double? fontSize = this.fontSize;
      result =
          'WebTextStyle('
          'fontFamily: ${originalFontFamily ?? ""} '
          'fontSize: ${fontSize != null ? fontSize.toStringAsFixed(1) : ""}px '
          'fontStyle: ${fontStyle != null ? fontStyle.toString() : ""} '
          'fontWeight: ${fontWeight != null ? fontWeight.toString() : ""} '
          'foreground: ${foreground != null ? foreground.toString() : ""} '
          'background: ${background != null ? background.toString() : ""} '
          ')';
      if (shadows != null && shadows!.isNotEmpty) {
        result += 'shadows(${shadows!.length}) ';
        for (final ui.Shadow shadow in shadows!) {
          result += '[${shadow.color} ${shadow.blurRadius} ${shadow.blurSigma}]';
        }
      }
      if (decoration != null && decoration! != ui.TextDecoration.none) {
        result +=
            'decoration: $decoration'
            'decorationColor: ${decorationColor != null ? decorationColor.toString() : ""} '
            'decorationStyle: ${decorationStyle != null ? decorationStyle.toString() : ""} '
            'decorationThickness: ${decorationThickness != null ? decorationThickness.toString() : ""} ';
      }
      if (letterSpacing != null) {
        result += 'letterSpacing: $letterSpacing ';
      }
      if (wordSpacing != null) {
        result += 'wordSpacing: $wordSpacing ';
      }
      if (height != null) {
        result += 'height: $height ';
      }
      if (fontFeatures != null && fontFeatures!.isNotEmpty) {
        result += 'fontFeatures(${fontFeatures!.length}) ';
        for (final ui.FontFeature feature in fontFeatures!) {
          result += '[${feature.feature} ${feature.value}]';
        }
      }
      if (fontVariations != null && fontVariations!.isNotEmpty) {
        result += 'fontVariations(${fontVariations!.length}) ';
        for (final ui.FontVariation variation in fontVariations!) {
          result += '[${variation.axis} ${variation.value}]';
        }
      }
      return true;
    }());
    return result;
  }

  String fontWeightIndexToCss({int fontWeightIndex = 3}) {
    switch (fontWeightIndex) {
      case 0:
        return '100';
      case 1:
        return '200';
      case 2:
        return '300';
      case 3:
        return 'normal';
      case 4:
        return '500';
      case 5:
        return '600';
      case 6:
        return 'bold';
      case 7:
        return '800';
      case 8:
        return '900';
    }

    assert(() {
      throw AssertionError('Failed to convert font weight $fontWeightIndex to CSS.');
    }());

    return '';
  }

  String buildCssFontString() {
    final String cssFontStyle =
        (fontStyle == null || fontStyle == ui.FontStyle.normal) ? 'normal' : 'italic';
    final String cssFontWeight =
        fontWeight == null ? 'normal' : fontWeightIndexToCss(fontWeightIndex: fontWeight!.index);
    final int cssFontSize = fontSize == null ? 14 : fontSize!.floor();
    final String cssFontFamily = canonicalizeFontFamily(originalFontFamily)!;

    return '$cssFontStyle $cssFontWeight ${cssFontSize}px $cssFontFamily';
  }

  String buildLetterSpacingString() {
    return (letterSpacing != null) ? '${letterSpacing}px' : '0px';
  }

  String buildWordSpacingString() {
    return (wordSpacing != null) ? '${wordSpacing}px' : '0px';
  }

  void buildFontFeatures(DomCanvasRenderingContext2D context) {
    if (fontFeatures == null) {
      return;
    }

    for (final ui.FontFeature feature in fontFeatures!) {
      switch (feature.feature) {
        case 'liga':
          context.textRendering = feature.value != 0 ? 'auto' : 'optimizeSpeed';
          context.canvas!.style.fontFeatureSettings = '"liga" ${feature.value} ';
          printWarning('"liga" font feature (most probably) will not work.');
        case 'smcp':
          context.fontVariantCaps = feature.value != 0 ? 'small-caps' : 'normal';
        case 'c2sc':
          context.fontVariantCaps = feature.value != 0 ? 'all-small-caps' : 'normal';
        case 'pcap':
          context.fontVariantCaps = feature.value != 0 ? 'petite-caps' : 'normal';
        case 'c2pc':
          context.fontVariantCaps = feature.value != 0 ? 'all-petite-caps' : 'normal';
        case 'unic':
          context.fontVariantCaps = feature.value != 0 ? 'unicase' : 'normal';
        case 'titl':
          context.fontVariantCaps = feature.value != 0 ? 'titling-caps' : 'normal';
        default:
          throw UnimplementedError(
            'FontFeature "${feature.feature}" not supported by WebParagraph',
          );
      }
    }
  }

  String buildFontVariations() {
    if (fontVariations == null) {
      return '';
    }
    throw UnimplementedError('FontVariations not supported by WebParagraph');
  }

  bool hasElement(StyleElements element) {
    switch (element) {
      case StyleElements.background:
        return background != null;
      case StyleElements.shadows:
        return shadows != null && shadows!.isNotEmpty;
      case StyleElements.decorations:
        return decoration != null;
      case StyleElements.text:
        return true;
    }
  }
}

abstract class _RangeStartEnd {
  _RangeStartEnd(int start, int end) {
    this.start = start;
    this.end = end;
  }
  _RangeStartEnd.collapsed(int offset) : this(offset, offset);
  _RangeStartEnd.zero() : this.collapsed(0);

  int _start = -1;
  int get start => _start;
  set start(int value) {
    assert(value >= -1, 'Start index cannot be negative: $value');
    _start = value;
  }

  int _end = -1;
  int get end => _end;
  set end(int value) {
    assert(value >= -1, 'End index cannot be negative: $value');
    _end = value;
  }

  int get size => _end - _start;

  bool get isEmpty => _start == _end;

  @override
  bool operator ==(Object other) {
    if (identical(this, other)) {
      return true;
    }
    return other is _RangeStartEnd && other._start == _start && other._end == _end;
  }

  @override
  int get hashCode {
    return Object.hash(_start, _end);
  }

  @override
  String toString() {
    return '[$start:$end)';
  }
}

class ClusterRange extends _RangeStartEnd {
  ClusterRange({required int start, required int end}) : super(start, end);
  ClusterRange.collapsed(super.offset) : super.collapsed();
  ClusterRange.zero() : super.zero();

  ClusterRange clone() {
    return ClusterRange(start: start, end: end);
  }

  @override
  // No need to override hashCode, since _RangeStartEnd already does it.
  // ignore: hash_and_equals
  bool operator ==(Object other) {
    if (identical(this, other)) {
      return true;
    }
    return other is ClusterRange && super == other;
  }
}

class TextRange extends _RangeStartEnd {
  TextRange({required int start, required int end}) : super(start, end);
  TextRange.collapsed(super.offset) : super.collapsed();
  TextRange.zero() : super.zero();

  TextRange clone() {
    return TextRange(start: start, end: end);
  }

  @override
  // No need to override hashCode, since _RangeStartEnd already does it.
  // ignore: hash_and_equals
  bool operator ==(Object other) {
    if (identical(this, other)) {
      return true;
    }
    return other is TextRange && super == other;
  }

  TextRange translate(int offset) {
    return TextRange(start: start + offset, end: end + offset);
  }
}

class StyledTextRange extends _RangeStartEnd {
  StyledTextRange(super.start, super.end, this.style);
  StyledTextRange.collapsed(super.offset, this.style) : super.collapsed();
  StyledTextRange.zero(this.style) : super.zero();

  final WebTextStyle style;
  WebParagraphPlaceholder? placeholder;

  @override
  String toString() {
    return 'StyledTextRange[$this) ${placeholder != null ? 'placeholder' : 'text'}';
  }

  String textFrom(WebParagraph paragraph) => paragraph.text.substring(_start, _end);

  void markAsPlaceholder(WebParagraphPlaceholder placeholder) {
    this.placeholder = placeholder;
  }

  bool get isPlaceholder => placeholder != null;
}

class WebStrutStyle implements ui.StrutStyle {
  WebStrutStyle();

  @override
  bool operator ==(Object other) {
    if (other.runtimeType != runtimeType) {
      return false;
    }
    return other is WebStrutStyle;
  }

  @override
  int get hashCode {
    return Object.hash(null, null);
  }
}

/// The Web implementation of [ui.Paragraph].
class WebParagraph implements ui.Paragraph {
  WebParagraph(this._paragraphStyle, this._styledTextRanges, this._text);

  WebParagraphStyle get paragraphStyle => _paragraphStyle;
  final WebParagraphStyle _paragraphStyle;

  List<StyledTextRange> get styledTextRanges => _styledTextRanges;
  final List<StyledTextRange> _styledTextRanges;

  String get text => _text;
  final String _text;

  @override
  double get alphabeticBaseline => _alphabeticBaseline;
  final double _alphabeticBaseline = 0;

  @override
  bool get didExceedMaxLines => _didExceedMaxLines;
  final bool _didExceedMaxLines = false;

  @override
  double get height => _height;
  set height(double value) => _height = value;
  double _height = 0;

  @override
  double get ideographicBaseline => _ideographicBaseline;
  final double _ideographicBaseline = 0;

  @override
  double get longestLine => _longestLine;
  set longestLine(double value) => _longestLine = value;
  double _longestLine = 0;

  @override
  double get maxIntrinsicWidth => _maxIntrinsicWidth;
  set maxIntrinsicWidth(double value) => _maxIntrinsicWidth = value;
  double _maxIntrinsicWidth = 0;

  @override
  double get minIntrinsicWidth => _minIntrinsicWidth;
  set minIntrinsicWidth(double value) => _minIntrinsicWidth = value;
  double _minIntrinsicWidth = 0;

  @override
  double get width => _width;
  set width(double value) => _width = value;
  double _width = 0;

  double requiredWidth = 0;

  List<TextLine> get lines => _layout.lines;

  @override
  List<ui.TextBox> getBoxesForPlaceholders() => _layout.getBoxesForPlaceholders();
=======

  @override
  String toString() {
    String result = super.toString();
    assert(() {
      result =
          'WebParagraphStyle('
          'defaultTextStyle: $_defaultTextStyle'
          ')';
      return true;
    }());
    return result;
  }

  ui.TextAlign effectiveAlign() {
    if (_textAlign == ui.TextAlign.start) {
      return (_textDirection == ui.TextDirection.ltr) ? ui.TextAlign.left : ui.TextAlign.right;
    } else if (_textAlign == ui.TextAlign.end) {
      return (_textDirection == ui.TextDirection.ltr) ? ui.TextAlign.right : ui.TextAlign.left;
    } else {
      return _textAlign;
    }
  }
}

@immutable
class WebTextStyle implements ui.TextStyle {
  factory WebTextStyle({String? fontFamily, double? fontSize, ui.Color? color}) {
    return WebTextStyle._(originalFontFamily: fontFamily, fontSize: fontSize, color: color);
  }

  const WebTextStyle._({
    required this.originalFontFamily,
    required this.fontSize,
    required this.color,
  });

  final String? originalFontFamily;
  final double? fontSize;
  final ui.Color? color;

  /// Merges this text style with [other] and returns the new text style.
  ///
  /// The values in this text style are used unless [other] specifically
  /// overrides it.
  WebTextStyle mergeWith(WebTextStyle other) {
    return WebTextStyle._(
      originalFontFamily: other.originalFontFamily ?? originalFontFamily,
      fontSize: other.fontSize ?? fontSize,
      color: other.color ?? color,
    );
  }

  @override
  bool operator ==(Object other) {
    if (identical(this, other)) {
      return true;
    }
    return other is WebTextStyle &&
        other.originalFontFamily == originalFontFamily &&
        other.fontSize == fontSize &&
        other.color == color;
  }

  @override
  int get hashCode {
    return Object.hash(originalFontFamily, fontSize, color);
  }

  @override
  String toString() {
    String result = super.toString();
    assert(() {
      final double? fontSize = this.fontSize;
      result =
          'WebTextStyle('
          'fontFamily: ${originalFontFamily ?? ""} '
          'fontSize: ${fontSize != null ? fontSize.toStringAsFixed(1) : ""}px '
          'color: ${color != null ? color.toString() : ""}'
          ')';
      return true;
    }());
    return result;
  }
}

abstract class _RangeStartEnd {
  _RangeStartEnd(int start, int end) {
    this.start = start;
    this.end = end;
  }
  _RangeStartEnd.collapsed(int offset) : this(offset, offset);
  _RangeStartEnd.zero() : this.collapsed(0);

  int _start = -1;
  int get start => _start;
  set start(int value) {
    assert(value >= -1, 'Start index cannot be negative: $value');
    _start = value;
  }

  int _end = -1;
  int get end => _end;
  set end(int value) {
    assert(value >= -1, 'End index cannot be negative: $value');
    _end = value;
  }

  int get size => _end - _start;

  bool get isEmpty => _start == _end;

  @override
  bool operator ==(Object other) {
    if (identical(this, other)) {
      return true;
    }
    return other is _RangeStartEnd && other._start == _start && other._end == _end;
  }

  @override
  int get hashCode {
    return Object.hash(_start, _end);
  }
}

class ClusterRange extends _RangeStartEnd {
  ClusterRange({required int start, required int end}) : super(start, end);
  ClusterRange.collapsed(super.offset) : super.collapsed();
  ClusterRange.zero() : super.zero();

  ClusterRange clone() {
    return ClusterRange(start: start, end: end);
  }

  @override
  // No need to override hashCode, since _RangeStartEnd already does it.
  // ignore: hash_and_equals
  bool operator ==(Object other) {
    if (identical(this, other)) {
      return true;
    }
    return other is ClusterRange && super == other;
  }
}

class StyledTextRange extends _RangeStartEnd {
  StyledTextRange(super.start, super.end, this.style);
  StyledTextRange.collapsed(super.offset, this.style) : super.collapsed();
  StyledTextRange.zero(this.style) : super.zero();

  final WebTextStyle style;

  String textFrom(WebParagraph paragraph) => paragraph.text.substring(_start, _end);
}

class WebStrutStyle implements ui.StrutStyle {
  WebStrutStyle();

  @override
  bool operator ==(Object other) {
    if (other.runtimeType != runtimeType) {
      return false;
    }
    return other is WebStrutStyle;
  }

  @override
  int get hashCode {
    return Object.hash(null, null);
  }
}

/// The Web implementation of [ui.Paragraph].
class WebParagraph implements ui.Paragraph {
  WebParagraph(this._paragraphStyle, this._styledTextRanges, this._text);

  WebParagraphStyle get paragraphStyle => _paragraphStyle;
  final WebParagraphStyle _paragraphStyle;

  List<StyledTextRange> get styledTextRanges => _styledTextRanges;
  final List<StyledTextRange> _styledTextRanges;

  String get text => _text;
  final String _text;

  @override
  double get alphabeticBaseline => _alphabeticBaseline;
  final double _alphabeticBaseline = 0;

  @override
  bool get didExceedMaxLines => _didExceedMaxLines;
  final bool _didExceedMaxLines = false;

  @override
  double get height => _height;
  final double _height = 0;

  @override
  double get ideographicBaseline => _ideographicBaseline;
  final double _ideographicBaseline = 0;

  @override
  double get longestLine => _longestLine;
  final double _longestLine = 0;

  @override
  double get maxIntrinsicWidth => _maxIntrinsicWidth;
  final double _maxIntrinsicWidth = 0;

  @override
  double get minIntrinsicWidth => _minIntrinsicWidth;
  final double _minIntrinsicWidth = 0;

  @override
  double get width => _width;
  final double _width = 0;

  List<TextLine> get lines => _layout.lines;

  @override
  List<ui.TextBox> getBoxesForPlaceholders() => _boxesForPlaceholders;
  late List<ui.TextBox> _boxesForPlaceholders;
>>>>>>> afba7d75

  @override
  List<ui.TextBox> getBoxesForRange(
    int start,
    int end, {
    ui.BoxHeightStyle boxHeightStyle = ui.BoxHeightStyle.tight,
    ui.BoxWidthStyle boxWidthStyle = ui.BoxWidthStyle.tight,
  }) {
<<<<<<< HEAD
    return _layout.getBoxesForRange(start, end, boxHeightStyle, boxWidthStyle);
=======
    return <ui.TextBox>[];
>>>>>>> afba7d75
  }

  @override
  ui.TextPosition getPositionForOffset(ui.Offset offset) {
<<<<<<< HEAD
    return _layout.getPositionForOffset(offset);
=======
    return const ui.TextPosition(offset: 0, affinity: ui.TextAffinity.upstream);
>>>>>>> afba7d75
  }

  @override
  ui.GlyphInfo? getClosestGlyphInfoForOffset(ui.Offset offset) {
<<<<<<< HEAD
    throw UnimplementedError('getClosestGlyphInfoForOffset not supported by WebParagraph');
=======
    return null;
>>>>>>> afba7d75
  }

  @override
  ui.GlyphInfo? getGlyphInfoAt(int codeUnitOffset) {
<<<<<<< HEAD
    throw UnimplementedError('getGlyphInfoAt not supported by WebParagraph');
=======
    return null;
>>>>>>> afba7d75
  }

  @override
  ui.TextRange getWordBoundary(ui.TextPosition position) {
<<<<<<< HEAD
    final int codepointPosition = switch (position.affinity) {
      ui.TextAffinity.upstream => position.offset - 1,
      ui.TextAffinity.downstream => position.offset,
    };
    if (codepointPosition < 0) {
      return const ui.TextRange(start: 0, end: 0);
    }
    if (codepointPosition >= text.length) {
      return ui.TextRange(start: text.length, end: text.length);
    }
    return _layout.getWordBoundary(codepointPosition);
=======
    return const ui.TextRange(start: 0, end: 0);
>>>>>>> afba7d75
  }

  @override
  void layout(ui.ParagraphConstraints constraints) {
    try {
      _layout.performLayout(constraints.width);
    } catch (e) {
      printWarning(
        'Canvas 2D threw an exception while laying '
        'out the paragraph. '
        'Exception:\n$e',
      );
      rethrow;
    }
  }

  /// Paints this paragraph instance on a [canvas] at the given [offset].
  // TODO(jlavrova): Delete.
  void paintOnCanvas2D(DomHTMLCanvasElement canvas, ui.Offset offset) {
    for (final line in _layout.lines) {
      _paint.paintLineOnCanvas2D(canvas, _layout, line, offset.dx, offset.dy);
    }
  }

  // TODO(jlavrova): Delete.
  void paintOnCanvasKit(CanvasKitCanvas canvas, ui.Offset offset) {
    for (final line in _layout.lines) {
      _paint.paintLineOnCanvasKit(canvas, _layout, line, offset.dx, offset.dy);
    }
  }

  @override
  ui.TextRange getLineBoundary(ui.TextPosition position) {
<<<<<<< HEAD
    final int codepointPosition = switch (position.affinity) {
      ui.TextAffinity.upstream => position.offset - 1,
      ui.TextAffinity.downstream => position.offset,
    };
    for (final line in _layout.lines) {
      if (line.allLineTextRange.start <= codepointPosition &&
          line.allLineTextRange.end > codepointPosition) {
        return ui.TextRange(start: line.allLineTextRange.start, end: line.allLineTextRange.end);
      }
    }
    return ui.TextRange.empty;
  }

  @override
  List<ui.LineMetrics> computeLineMetrics() {
    final List<ui.LineMetrics> metrics = <ui.LineMetrics>[];
    for (final line in _layout.lines) {
      metrics.add(line.getMetrics());
    }
    return metrics;
  }

  @override
  ui.LineMetrics? getLineMetricsAt(int lineNumber) {
    if (lineNumber < 0 || lineNumber >= _layout.lines.length) {
      return null;
    }
    return _layout.lines[lineNumber].getMetrics();
  }

  @override
  int get numberOfLines {
    return _layout.lines.length;
  }

  @override
  int? getLineNumberAt(int codeUnitOffset) {
    for (final line in _layout.lines) {
      if (line.allLineTextRange.start <= codeUnitOffset &&
          line.allLineTextRange.end > codeUnitOffset) {
        return line.lineNumber;
      }
    }
    return null;
  }

  bool _disposed = false;

  @override
=======
    return const ui.TextRange(start: 0, end: 0);
  }

  @override
  List<ui.LineMetrics> computeLineMetrics() {
    return <ui.LineMetrics>[];
  }

  @override
  ui.LineMetrics? getLineMetricsAt(int lineNumber) {
    return null;
  }

  @override
  int get numberOfLines {
    return 0;
  }

  @override
  int? getLineNumberAt(int codeUnitOffset) {
    return null;
  }

  bool _disposed = false;

  @override
>>>>>>> afba7d75
  void dispose() {
    assert(!_disposed, 'Paragraph has been disposed.');
    _disposed = true;
  }
<<<<<<< HEAD

  @override
  bool get debugDisposed {
    bool? result;
    assert(() {
      result = _disposed;
      return true;
    }());

    if (result != null) {
      return result!;
    }

    throw StateError('Paragraph.debugDisposed is only available when asserts are enabled.');
  }

  TextLayout getLayout() {
    return _layout;
  }

  String getText(TextRange textRange) {
    if (text.isEmpty) {
      return text;
    }
    assert(textRange.start >= 0);
    assert(textRange.end <= text.length);
    return text.substring(textRange.start, textRange.end);
  }

  late final TextLayout _layout = TextLayout(this);
  late final TextPaint _paint = TextPaint(this, Canvas2DPainter());
}

class WebLineMetrics implements ui.LineMetrics {
  @override
  double get ascent => 0.0;

  @override
  double get descent => 0.0;

  @override
  double get unscaledAscent => 0.0;

  @override
  bool get hardBreak => false;

  @override
  double get baseline => 0.0;

  @override
  double get height => 0.0;

  @override
  double get left => 0.0;

  @override
  double get width => 0.0;

  @override
  int get lineNumber => 0;

  @override
  int get hashCode => Object.hash(
    hardBreak,
    ascent,
    descent,
    unscaledAscent,
    height,
    width,
    left,
    baseline,
    lineNumber,
  );

  @override
  bool operator ==(Object other) {
    if (identical(this, other)) {
      return true;
    }
    if (other.runtimeType != runtimeType) {
      return false;
    }
    return other is WebLineMetrics &&
        other.hardBreak == hardBreak &&
        other.ascent == ascent &&
        other.descent == descent &&
        other.unscaledAscent == unscaledAscent &&
        other.height == height &&
        other.width == width &&
        other.left == left &&
        other.baseline == baseline &&
        other.lineNumber == lineNumber;
  }

  @override
  String toString() {
    String result = super.toString();
    assert(() {
      result =
          'LineMetrics(hardBreak: $hardBreak, '
          'ascent: $ascent, '
          'descent: $descent, '
          'unscaledAscent: $unscaledAscent, '
          'height: $height, '
          'width: $width, '
          'left: $left, '
          'baseline: $baseline, '
          'lineNumber: $lineNumber)';
      return true;
    }());
    return result;
  }
}

final String placeholderChar = String.fromCharCode(0xFFFC);

class WebParagraphPlaceholder {
  WebParagraphPlaceholder({
    required this.width,
    required this.height,
    required this.alignment,
    required this.baseline,
    required this.offset,
  });

  final double width;
  final double height;
  final ui.PlaceholderAlignment alignment;
  final ui.TextBaseline baseline;
  final double offset;
=======

  @override
  bool get debugDisposed {
    bool? result;
    assert(() {
      result = _disposed;
      return true;
    }());

    if (result != null) {
      return result!;
    }

    throw StateError('Paragraph.debugDisposed is only available when asserts are enabled.');
  }

  TextLayout getLayout() {
    return _layout;
  }

  late final TextLayout _layout = TextLayout(this);
  late final TextPaint _paint = TextPaint(this);
}

class WebLineMetrics implements ui.LineMetrics {
  @override
  double get ascent => 0.0;

  @override
  double get descent => 0.0;

  @override
  double get unscaledAscent => 0.0;

  @override
  bool get hardBreak => false;

  @override
  double get baseline => 0.0;

  @override
  double get height => 0.0;

  @override
  double get left => 0.0;

  @override
  double get width => 0.0;

  @override
  int get lineNumber => 0;
>>>>>>> afba7d75
}

class WebParagraphPlaceholder {}

class WebParagraphBuilder implements ui.ParagraphBuilder {
  WebParagraphBuilder(ui.ParagraphStyle paragraphStyle)
    : paragraphStyle = paragraphStyle as WebParagraphStyle,
      textStylesList = <StyledTextRange>[StyledTextRange.zero(paragraphStyle.getTextStyle())],
      textStylesStack = <WebTextStyle>[paragraphStyle.getTextStyle()];

  final WebParagraphStyle paragraphStyle;

  // TODO(jlavrova): Combine these two. We can do this with only a List<StyledTextRange>.
  final List<StyledTextRange> textStylesList;
  final List<WebTextStyle> textStylesStack;

  final StringBuffer textBuffer = StringBuffer();

  @override
  void addPlaceholder(
    double width,
    double height,
    ui.PlaceholderAlignment alignment, {
<<<<<<< HEAD
    double? scale,
    double? baselineOffset,
    ui.TextBaseline? baseline,
  }) {
    assert(
      !(alignment == ui.PlaceholderAlignment.aboveBaseline ||
              alignment == ui.PlaceholderAlignment.belowBaseline ||
              alignment == ui.PlaceholderAlignment.baseline) ||
          baseline != null,
    );

    pushStyle(textStylesStack.last);
    addText(placeholderChar);
    textStylesList.last.markAsPlaceholder(
      WebParagraphPlaceholder(
        width: width * (scale ?? 1.0),
        height: height * (scale ?? 1.0),
        alignment: alignment,
        baseline: baseline ?? ui.TextBaseline.alphabetic,
        offset: (baselineOffset ?? height) * (scale ?? 1.0),
      ),
    );
    pop();

    _placeholderCount++;
    _placeholderScales.add(scale ?? 1.0);
  }
=======
    double scale = 1.0,
    double? baselineOffset,
    ui.TextBaseline? baseline,
  }) {}

  // ignore: unused_element
  void _addPlaceholder(WebParagraphPlaceholder placeholderStyle) {}
>>>>>>> afba7d75

  @override
  void addText(String text) {
    textBuffer.write(text);
    finishStyledTextRange();
  }

  @override
  WebParagraph build() {
    final String text = textBuffer.toString();

    // We only keep the default style if there is nothing else
    if (textStylesList.length > 1) {
      textStylesList.removeAt(0);
    } else {
      textStylesList.first.end = text.length;
    }
    finishStyledTextRange();

    final WebParagraph builtParagraph = WebParagraph(paragraphStyle, textStylesList, text);
    WebParagraphDebug.log('WebParagraphBuilder.build(): "$text" ${textStylesList.length}');
    for (var i = 0; i < textStylesList.length; ++i) {
<<<<<<< HEAD
      WebParagraphDebug.log('$i: ${textStylesList[i]}');
=======
      WebParagraphDebug.log('$i: [${textStylesList[i].start}:${textStylesList[i].end})');
>>>>>>> afba7d75
    }
    return builtParagraph;
  }

  @override
<<<<<<< HEAD
  int get placeholderCount => _placeholderCount;
  int _placeholderCount = 0;

  @override
  List<double> get placeholderScales => _placeholderScales;
  final List<double> _placeholderScales = <double>[];
=======
  int get placeholderCount => 0;

  @override
  List<double> get placeholderScales => <double>[];
>>>>>>> afba7d75

  @override
  void pop() {
    if (textStylesStack.length > 1) {
      textStylesStack.removeLast();
      startStyledTextRange();
    } else {
      // In this case we use paragraph style and skip Pop operation
      WebParagraphDebug.error('Cannot perform pop operation: empty style list');
    }
  }

  @override
  void pushStyle(ui.TextStyle textStyle) {
    textStylesStack.add(textStyle as WebTextStyle);
    final last = textStylesList.last;
    if (last.end == textBuffer.length && last.style == textStyle) {
      // Just continue with the same style
      return;
    }
    startStyledTextRange();
  }

  void startStyledTextRange() {
    finishStyledTextRange();
    textStylesList.add(StyledTextRange.collapsed(textBuffer.length, textStylesStack.last));
  }

  void finishStyledTextRange() {
    // TODO(jlavrova): Instead of removing empty styles, can we try reusing the last one if it's empty?
    //                 We would need to make `StyledTextRange.style` non-final.

    // Remove all text styles without text
    while (textStylesList.length > 1 && textStylesList.last.start == textBuffer.length) {
      textStylesList.removeLast();
    }
    // Update the first one found with text
    textStylesList.last.end = textBuffer.length;
  }
}<|MERGE_RESOLUTION|>--- conflicted
+++ resolved
@@ -11,10 +11,7 @@
 import 'debug.dart';
 import 'layout.dart';
 import 'paint.dart';
-<<<<<<< HEAD
 import 'painter.dart';
-=======
->>>>>>> afba7d75
 
 /// The web implementation of  [ui.ParagraphStyle]
 @immutable
@@ -24,7 +21,6 @@
     ui.TextAlign? textAlign,
     String? fontFamily,
     double? fontSize,
-<<<<<<< HEAD
     ui.FontStyle? fontStyle,
     ui.FontWeight? fontWeight,
     ui.Paint? foreground,
@@ -53,11 +49,6 @@
        ),
        _textDirection = textDirection ?? ui.TextDirection.ltr,
        _textAlign = textAlign ?? ui.TextAlign.start;
-=======
-  }) : _defaultTextStyle = WebTextStyle(fontFamily: fontFamily, fontSize: fontSize),
-       _textDirection = textDirection ?? ui.TextDirection.ltr,
-       _textAlign = textAlign ?? ui.TextAlign.left;
->>>>>>> afba7d75
 
   final WebTextStyle _defaultTextStyle;
   final ui.TextDirection _textDirection;
@@ -86,7 +77,6 @@
   int get hashCode {
     return Object.hash(_defaultTextStyle, null);
   }
-<<<<<<< HEAD
 
   @override
   String toString() {
@@ -344,10 +334,12 @@
   }
 
   String buildCssFontString() {
-    final String cssFontStyle =
-        (fontStyle == null || fontStyle == ui.FontStyle.normal) ? 'normal' : 'italic';
-    final String cssFontWeight =
-        fontWeight == null ? 'normal' : fontWeightIndexToCss(fontWeightIndex: fontWeight!.index);
+    final String cssFontStyle = (fontStyle == null || fontStyle == ui.FontStyle.normal)
+        ? 'normal'
+        : 'italic';
+    final String cssFontWeight = fontWeight == null
+        ? 'normal'
+        : fontWeightIndexToCss(fontWeightIndex: fontWeight!.index);
     final int cssFontSize = fontSize == null ? 14 : fontSize!.floor();
     final String cssFontFamily = canonicalizeFontFamily(originalFontFamily)!;
 
@@ -419,18 +411,24 @@
     this.start = start;
     this.end = end;
   }
+
   _RangeStartEnd.collapsed(int offset) : this(offset, offset);
+
   _RangeStartEnd.zero() : this.collapsed(0);
 
   int _start = -1;
+
   int get start => _start;
+
   set start(int value) {
     assert(value >= -1, 'Start index cannot be negative: $value');
     _start = value;
   }
 
   int _end = -1;
+
   int get end => _end;
+
   set end(int value) {
     assert(value >= -1, 'End index cannot be negative: $value');
     _end = value;
@@ -461,7 +459,9 @@
 
 class ClusterRange extends _RangeStartEnd {
   ClusterRange({required int start, required int end}) : super(start, end);
+
   ClusterRange.collapsed(super.offset) : super.collapsed();
+
   ClusterRange.zero() : super.zero();
 
   ClusterRange clone() {
@@ -481,7 +481,9 @@
 
 class TextRange extends _RangeStartEnd {
   TextRange({required int start, required int end}) : super(start, end);
+
   TextRange.collapsed(super.offset) : super.collapsed();
+
   TextRange.zero() : super.zero();
 
   TextRange clone() {
@@ -505,7 +507,9 @@
 
 class StyledTextRange extends _RangeStartEnd {
   StyledTextRange(super.start, super.end, this.style);
+
   StyledTextRange.collapsed(super.offset, this.style) : super.collapsed();
+
   StyledTextRange.zero(this.style) : super.zero();
 
   final WebTextStyle style;
@@ -565,6 +569,7 @@
 
   @override
   double get height => _height;
+
   set height(double value) => _height = value;
   double _height = 0;
 
@@ -574,21 +579,25 @@
 
   @override
   double get longestLine => _longestLine;
+
   set longestLine(double value) => _longestLine = value;
   double _longestLine = 0;
 
   @override
   double get maxIntrinsicWidth => _maxIntrinsicWidth;
+
   set maxIntrinsicWidth(double value) => _maxIntrinsicWidth = value;
   double _maxIntrinsicWidth = 0;
 
   @override
   double get minIntrinsicWidth => _minIntrinsicWidth;
+
   set minIntrinsicWidth(double value) => _minIntrinsicWidth = value;
   double _minIntrinsicWidth = 0;
 
   @override
   double get width => _width;
+
   set width(double value) => _width = value;
   double _width = 0;
 
@@ -598,231 +607,6 @@
 
   @override
   List<ui.TextBox> getBoxesForPlaceholders() => _layout.getBoxesForPlaceholders();
-=======
-
-  @override
-  String toString() {
-    String result = super.toString();
-    assert(() {
-      result =
-          'WebParagraphStyle('
-          'defaultTextStyle: $_defaultTextStyle'
-          ')';
-      return true;
-    }());
-    return result;
-  }
-
-  ui.TextAlign effectiveAlign() {
-    if (_textAlign == ui.TextAlign.start) {
-      return (_textDirection == ui.TextDirection.ltr) ? ui.TextAlign.left : ui.TextAlign.right;
-    } else if (_textAlign == ui.TextAlign.end) {
-      return (_textDirection == ui.TextDirection.ltr) ? ui.TextAlign.right : ui.TextAlign.left;
-    } else {
-      return _textAlign;
-    }
-  }
-}
-
-@immutable
-class WebTextStyle implements ui.TextStyle {
-  factory WebTextStyle({String? fontFamily, double? fontSize, ui.Color? color}) {
-    return WebTextStyle._(originalFontFamily: fontFamily, fontSize: fontSize, color: color);
-  }
-
-  const WebTextStyle._({
-    required this.originalFontFamily,
-    required this.fontSize,
-    required this.color,
-  });
-
-  final String? originalFontFamily;
-  final double? fontSize;
-  final ui.Color? color;
-
-  /// Merges this text style with [other] and returns the new text style.
-  ///
-  /// The values in this text style are used unless [other] specifically
-  /// overrides it.
-  WebTextStyle mergeWith(WebTextStyle other) {
-    return WebTextStyle._(
-      originalFontFamily: other.originalFontFamily ?? originalFontFamily,
-      fontSize: other.fontSize ?? fontSize,
-      color: other.color ?? color,
-    );
-  }
-
-  @override
-  bool operator ==(Object other) {
-    if (identical(this, other)) {
-      return true;
-    }
-    return other is WebTextStyle &&
-        other.originalFontFamily == originalFontFamily &&
-        other.fontSize == fontSize &&
-        other.color == color;
-  }
-
-  @override
-  int get hashCode {
-    return Object.hash(originalFontFamily, fontSize, color);
-  }
-
-  @override
-  String toString() {
-    String result = super.toString();
-    assert(() {
-      final double? fontSize = this.fontSize;
-      result =
-          'WebTextStyle('
-          'fontFamily: ${originalFontFamily ?? ""} '
-          'fontSize: ${fontSize != null ? fontSize.toStringAsFixed(1) : ""}px '
-          'color: ${color != null ? color.toString() : ""}'
-          ')';
-      return true;
-    }());
-    return result;
-  }
-}
-
-abstract class _RangeStartEnd {
-  _RangeStartEnd(int start, int end) {
-    this.start = start;
-    this.end = end;
-  }
-  _RangeStartEnd.collapsed(int offset) : this(offset, offset);
-  _RangeStartEnd.zero() : this.collapsed(0);
-
-  int _start = -1;
-  int get start => _start;
-  set start(int value) {
-    assert(value >= -1, 'Start index cannot be negative: $value');
-    _start = value;
-  }
-
-  int _end = -1;
-  int get end => _end;
-  set end(int value) {
-    assert(value >= -1, 'End index cannot be negative: $value');
-    _end = value;
-  }
-
-  int get size => _end - _start;
-
-  bool get isEmpty => _start == _end;
-
-  @override
-  bool operator ==(Object other) {
-    if (identical(this, other)) {
-      return true;
-    }
-    return other is _RangeStartEnd && other._start == _start && other._end == _end;
-  }
-
-  @override
-  int get hashCode {
-    return Object.hash(_start, _end);
-  }
-}
-
-class ClusterRange extends _RangeStartEnd {
-  ClusterRange({required int start, required int end}) : super(start, end);
-  ClusterRange.collapsed(super.offset) : super.collapsed();
-  ClusterRange.zero() : super.zero();
-
-  ClusterRange clone() {
-    return ClusterRange(start: start, end: end);
-  }
-
-  @override
-  // No need to override hashCode, since _RangeStartEnd already does it.
-  // ignore: hash_and_equals
-  bool operator ==(Object other) {
-    if (identical(this, other)) {
-      return true;
-    }
-    return other is ClusterRange && super == other;
-  }
-}
-
-class StyledTextRange extends _RangeStartEnd {
-  StyledTextRange(super.start, super.end, this.style);
-  StyledTextRange.collapsed(super.offset, this.style) : super.collapsed();
-  StyledTextRange.zero(this.style) : super.zero();
-
-  final WebTextStyle style;
-
-  String textFrom(WebParagraph paragraph) => paragraph.text.substring(_start, _end);
-}
-
-class WebStrutStyle implements ui.StrutStyle {
-  WebStrutStyle();
-
-  @override
-  bool operator ==(Object other) {
-    if (other.runtimeType != runtimeType) {
-      return false;
-    }
-    return other is WebStrutStyle;
-  }
-
-  @override
-  int get hashCode {
-    return Object.hash(null, null);
-  }
-}
-
-/// The Web implementation of [ui.Paragraph].
-class WebParagraph implements ui.Paragraph {
-  WebParagraph(this._paragraphStyle, this._styledTextRanges, this._text);
-
-  WebParagraphStyle get paragraphStyle => _paragraphStyle;
-  final WebParagraphStyle _paragraphStyle;
-
-  List<StyledTextRange> get styledTextRanges => _styledTextRanges;
-  final List<StyledTextRange> _styledTextRanges;
-
-  String get text => _text;
-  final String _text;
-
-  @override
-  double get alphabeticBaseline => _alphabeticBaseline;
-  final double _alphabeticBaseline = 0;
-
-  @override
-  bool get didExceedMaxLines => _didExceedMaxLines;
-  final bool _didExceedMaxLines = false;
-
-  @override
-  double get height => _height;
-  final double _height = 0;
-
-  @override
-  double get ideographicBaseline => _ideographicBaseline;
-  final double _ideographicBaseline = 0;
-
-  @override
-  double get longestLine => _longestLine;
-  final double _longestLine = 0;
-
-  @override
-  double get maxIntrinsicWidth => _maxIntrinsicWidth;
-  final double _maxIntrinsicWidth = 0;
-
-  @override
-  double get minIntrinsicWidth => _minIntrinsicWidth;
-  final double _minIntrinsicWidth = 0;
-
-  @override
-  double get width => _width;
-  final double _width = 0;
-
-  List<TextLine> get lines => _layout.lines;
-
-  @override
-  List<ui.TextBox> getBoxesForPlaceholders() => _boxesForPlaceholders;
-  late List<ui.TextBox> _boxesForPlaceholders;
->>>>>>> afba7d75
 
   @override
   List<ui.TextBox> getBoxesForRange(
@@ -831,43 +615,26 @@
     ui.BoxHeightStyle boxHeightStyle = ui.BoxHeightStyle.tight,
     ui.BoxWidthStyle boxWidthStyle = ui.BoxWidthStyle.tight,
   }) {
-<<<<<<< HEAD
     return _layout.getBoxesForRange(start, end, boxHeightStyle, boxWidthStyle);
-=======
-    return <ui.TextBox>[];
->>>>>>> afba7d75
   }
 
   @override
   ui.TextPosition getPositionForOffset(ui.Offset offset) {
-<<<<<<< HEAD
     return _layout.getPositionForOffset(offset);
-=======
-    return const ui.TextPosition(offset: 0, affinity: ui.TextAffinity.upstream);
->>>>>>> afba7d75
   }
 
   @override
   ui.GlyphInfo? getClosestGlyphInfoForOffset(ui.Offset offset) {
-<<<<<<< HEAD
     throw UnimplementedError('getClosestGlyphInfoForOffset not supported by WebParagraph');
-=======
-    return null;
->>>>>>> afba7d75
   }
 
   @override
   ui.GlyphInfo? getGlyphInfoAt(int codeUnitOffset) {
-<<<<<<< HEAD
     throw UnimplementedError('getGlyphInfoAt not supported by WebParagraph');
-=======
-    return null;
->>>>>>> afba7d75
   }
 
   @override
   ui.TextRange getWordBoundary(ui.TextPosition position) {
-<<<<<<< HEAD
     final int codepointPosition = switch (position.affinity) {
       ui.TextAffinity.upstream => position.offset - 1,
       ui.TextAffinity.downstream => position.offset,
@@ -879,9 +646,6 @@
       return ui.TextRange(start: text.length, end: text.length);
     }
     return _layout.getWordBoundary(codepointPosition);
-=======
-    return const ui.TextRange(start: 0, end: 0);
->>>>>>> afba7d75
   }
 
   @override
@@ -915,7 +679,6 @@
 
   @override
   ui.TextRange getLineBoundary(ui.TextPosition position) {
-<<<<<<< HEAD
     final int codepointPosition = switch (position.affinity) {
       ui.TextAffinity.upstream => position.offset - 1,
       ui.TextAffinity.downstream => position.offset,
@@ -965,39 +728,10 @@
   bool _disposed = false;
 
   @override
-=======
-    return const ui.TextRange(start: 0, end: 0);
-  }
-
-  @override
-  List<ui.LineMetrics> computeLineMetrics() {
-    return <ui.LineMetrics>[];
-  }
-
-  @override
-  ui.LineMetrics? getLineMetricsAt(int lineNumber) {
-    return null;
-  }
-
-  @override
-  int get numberOfLines {
-    return 0;
-  }
-
-  @override
-  int? getLineNumberAt(int codeUnitOffset) {
-    return null;
-  }
-
-  bool _disposed = false;
-
-  @override
->>>>>>> afba7d75
   void dispose() {
     assert(!_disposed, 'Paragraph has been disposed.');
     _disposed = true;
   }
-<<<<<<< HEAD
 
   @override
   bool get debugDisposed {
@@ -1128,29 +862,6 @@
   final ui.PlaceholderAlignment alignment;
   final ui.TextBaseline baseline;
   final double offset;
-=======
-
-  @override
-  bool get debugDisposed {
-    bool? result;
-    assert(() {
-      result = _disposed;
-      return true;
-    }());
-
-    if (result != null) {
-      return result!;
-    }
-
-    throw StateError('Paragraph.debugDisposed is only available when asserts are enabled.');
-  }
-
-  TextLayout getLayout() {
-    return _layout;
-  }
-
-  late final TextLayout _layout = TextLayout(this);
-  late final TextPaint _paint = TextPaint(this);
 }
 
 class WebLineMetrics implements ui.LineMetrics {
@@ -1180,7 +891,6 @@
 
   @override
   int get lineNumber => 0;
->>>>>>> afba7d75
 }
 
 class WebParagraphPlaceholder {}
@@ -1204,7 +914,6 @@
     double width,
     double height,
     ui.PlaceholderAlignment alignment, {
-<<<<<<< HEAD
     double? scale,
     double? baselineOffset,
     ui.TextBaseline? baseline,
@@ -1232,15 +941,6 @@
     _placeholderCount++;
     _placeholderScales.add(scale ?? 1.0);
   }
-=======
-    double scale = 1.0,
-    double? baselineOffset,
-    ui.TextBaseline? baseline,
-  }) {}
-
-  // ignore: unused_element
-  void _addPlaceholder(WebParagraphPlaceholder placeholderStyle) {}
->>>>>>> afba7d75
 
   @override
   void addText(String text) {
@@ -1263,29 +963,18 @@
     final WebParagraph builtParagraph = WebParagraph(paragraphStyle, textStylesList, text);
     WebParagraphDebug.log('WebParagraphBuilder.build(): "$text" ${textStylesList.length}');
     for (var i = 0; i < textStylesList.length; ++i) {
-<<<<<<< HEAD
       WebParagraphDebug.log('$i: ${textStylesList[i]}');
-=======
-      WebParagraphDebug.log('$i: [${textStylesList[i].start}:${textStylesList[i].end})');
->>>>>>> afba7d75
     }
     return builtParagraph;
   }
 
   @override
-<<<<<<< HEAD
   int get placeholderCount => _placeholderCount;
   int _placeholderCount = 0;
 
   @override
   List<double> get placeholderScales => _placeholderScales;
   final List<double> _placeholderScales = <double>[];
-=======
-  int get placeholderCount => 0;
-
-  @override
-  List<double> get placeholderScales => <double>[];
->>>>>>> afba7d75
 
   @override
   void pop() {
