// Copyright 2013 The Flutter Authors. All rights reserved.
// Use of this source code is governed by a BSD-style license that can be
// found in the LICENSE file.

import 'dart:js_interop';

import 'package:meta/meta.dart';
import 'package:ui/src/engine.dart';
import 'package:ui/ui.dart' as ui;

/// Image decoder backed by the browser's `ImageDecoder`.
abstract class BrowserImageDecoder implements ui.Codec {
  BrowserImageDecoder({
    required this.contentType,
    required this.dataSource,
    required this.debugSource,
  });

  final String contentType;
  final JSAny dataSource;
  final String debugSource;

  @override
  late int frameCount;

  @override
  late int repetitionCount;

  /// Whether this decoder has been disposed of.
  ///
  /// Once this turns true it stays true forever, and this decoder becomes
  /// unusable.
  bool _isDisposed = false;

  @override
  void dispose() {
    _isDisposed = true;

    // This releases all resources, including any currently running decoding work.
    _cachedWebDecoder?.close();
    _cachedWebDecoder = null;
  }

  /// The index of the frame that will be decoded on the next call of [getNextFrame];
  int _nextFrameIndex = 0;

  /// Creating a new decoder is expensive, so we cache the decoder for reuse.
  ///
  // TODO(jacksongardner): Evaluate whether this complexity is necessary.
  // See https://github.com/flutter/flutter/issues/127548
  ImageDecoder? _cachedWebDecoder;

  /// The underlying image decoder used to decode images.
  ///
  /// This value is volatile. It may be closed or become null any time.
  ///
  ///
  /// This is only meant to be used in tests.
  @visibleForTesting
  ImageDecoder? get debugCachedWebDecoder => _cachedWebDecoder;

  Future<void> initialize() async {
    _cachedWebDecoder = await _createWebDecoder();
  }

  Future<ImageDecoder> _createWebDecoder() async {
    try {
      final ImageDecoder webDecoder = ImageDecoder(
        ImageDecoderOptions(
          type: contentType,
          data: dataSource,

          // Flutter always uses premultiplied alpha when decoding.
          premultiplyAlpha: 'premultiply',
          // "default" gives the browser the liberty to convert to display-appropriate
          // color space, typically SRGB, which is what we want.
          colorSpaceConversion: 'default',

          // Flutter doesn't give the developer a way to customize this, so if this
          // is an animated image we should prefer the animated track.
          preferAnimation: true,
        ),
      );

      await webDecoder.tracks.ready.toDart;

      // Flutter doesn't have an API for progressive loading of images, so we
      // wait until the image is fully decoded.
      await webDecoder.completed.toDart;
      frameCount = webDecoder.tracks.selectedTrack!.frameCount.toInt();

      // We coerce the DOM's `repetitionCount` into an int by explicitly
      // handling `infinity`. Note: This will still throw if the DOM returns a
      // `NaN`.
      final double rawRepetitionCount = webDecoder.tracks.selectedTrack!.repetitionCount;
      repetitionCount = rawRepetitionCount == double.infinity ? -1 : rawRepetitionCount.toInt();

      return webDecoder;
    } catch (error) {
      // TODO(srujzs): Replace this with `error.isJSAny` when we have that API
      // in `dart:js_interop`.
      // https://github.com/dart-lang/sdk/issues/56905
      // ignore: invalid_runtime_check_with_js_interop_types
      if (error is JSAny && error.isA<DomException>()) {
        if ((error as DomException).name == DomException.notSupported) {
          throw ImageCodecException(
            "Image file format ($contentType) is not supported by this browser's ImageDecoder API.\n"
            'Image source: $debugSource',
          );
        }
      }
      throw ImageCodecException(
        "Failed to decode image using the browser's ImageDecoder API.\n"
        'Image source: $debugSource\n'
        'Original browser error: $error',
      );
    }
  }

  @override
  Future<ui.FrameInfo> getNextFrame() async {
<<<<<<< HEAD
    if (_isDisposed) {
      throw ImageCodecException(
        'Cannot decode image. The image decoder has been disposed.\n'
        'Image source: $debugSource',
      );
    }
    final ImageDecoder? webDecoder = _cachedWebDecoder;
    if (webDecoder == null) {
      throw ImageCodecException(
        'Cannot decode image. The image decoder has not been initialized.\n'
        'Image source: $debugSource',
      );
    }

    final DecodeResult result = await promiseToFuture<DecodeResult>(
      webDecoder.decode(DecodeOptions(frameIndex: _nextFrameIndex)),
    );
=======
    _debugCheckNotDisposed();
    final ImageDecoder webDecoder = await _getOrCreateWebDecoder();
    final DecodeResult result =
        await webDecoder.decode(DecodeOptions(frameIndex: _nextFrameIndex)).toDart;
>>>>>>> 1430fc8e
    final VideoFrame frame = result.image;
    _nextFrameIndex = (_nextFrameIndex + 1) % frameCount;

    // Duration can be null if the image is not animated. However, Flutter
    // requires a non-null value. 0 indicates that the frame is meant to be
    // displayed indefinitely, which is fine for a static image.
    final Duration duration = Duration(microseconds: frame.duration?.toInt() ?? 0);
    final ui.Image image = generateImageFromVideoFrame(frame);
    return AnimatedImageFrameInfo(duration, image);
  }

  /// Creates a [ui.Image] from a [VideoFrame]. Implementers of this class
  /// should override this method to create a [ui.Image] that is appropriate
  /// for their associated renderer.
  ui.Image generateImageFromVideoFrame(VideoFrame frame);
}

/// Data for a single frame of an animated image.
class AnimatedImageFrameInfo implements ui.FrameInfo {
  AnimatedImageFrameInfo(this.duration, this.image);

  @override
  final Duration duration;

  @override
  final ui.Image image;
}

// Wraps another codec and resizes each output image.
class ResizingCodec implements ui.Codec {
  ResizingCodec(this.delegate, {this.targetWidth, this.targetHeight, this.allowUpscaling = true});

  final ui.Codec delegate;
  final int? targetWidth;
  final int? targetHeight;
  final bool allowUpscaling;

  @override
  void dispose() => delegate.dispose();

  @override
  int get frameCount => delegate.frameCount;

  @override
  Future<ui.FrameInfo> getNextFrame() async {
    final ui.FrameInfo frameInfo = await delegate.getNextFrame();
    return AnimatedImageFrameInfo(
      frameInfo.duration,
      scaleImage(
        frameInfo.image,
        targetWidth: targetWidth,
        targetHeight: targetHeight,
        allowUpscaling: allowUpscaling,
      ),
    );
  }

  ui.Image scaleImage(
    ui.Image image, {
    int? targetWidth,
    int? targetHeight,
    bool allowUpscaling = true,
  }) => scaleImageIfNeeded(
    image,
    targetWidth: targetWidth,
    targetHeight: targetHeight,
    allowUpscaling: allowUpscaling,
  );

  @override
  int get repetitionCount => delegate.repetitionCount;
}

BitmapSize? scaledImageSize(int width, int height, int? targetWidth, int? targetHeight) {
  if (targetWidth == width && targetHeight == height) {
    // Not scaled
    return null;
  }
  if (targetWidth == null) {
    if (targetHeight == null || targetHeight == height) {
      // Not scaled.
      return null;
    }
    targetWidth = (width * targetHeight / height).round();
  } else if (targetHeight == null) {
    if (targetWidth == width) {
      // Not scaled.
      return null;
    }
    targetHeight = (height * targetWidth / width).round();
  }
  return BitmapSize(targetWidth, targetHeight);
}

ui.Image scaleImageIfNeeded(
  ui.Image image, {
  int? targetWidth,
  int? targetHeight,
  bool allowUpscaling = true,
}) {
  final int width = image.width;
  final int height = image.height;
  final BitmapSize? scaledSize = scaledImageSize(width, height, targetWidth, targetHeight);
  if (scaledSize == null) {
    return image;
  }
  if (!allowUpscaling && (scaledSize.width > width || scaledSize.height > height)) {
    return image;
  }

  final ui.Rect outputRect = ui.Rect.fromLTWH(
    0,
    0,
    scaledSize.width.toDouble(),
    scaledSize.height.toDouble(),
  );
  final ui.PictureRecorder recorder = ui.PictureRecorder();
  final ui.Canvas canvas = ui.Canvas(recorder, outputRect);

  canvas.drawImageRect(
    image,
    ui.Rect.fromLTWH(0, 0, width.toDouble(), height.toDouble()),
    outputRect,
    ui.Paint(),
  );
  final ui.Picture picture = recorder.endRecording();
  final ui.Image finalImage = picture.toImageSync(scaledSize.width, scaledSize.height);
  picture.dispose();
  image.dispose();
  return finalImage;
}<|MERGE_RESOLUTION|>--- conflicted
+++ resolved
@@ -119,7 +119,6 @@
 
   @override
   Future<ui.FrameInfo> getNextFrame() async {
-<<<<<<< HEAD
     if (_isDisposed) {
       throw ImageCodecException(
         'Cannot decode image. The image decoder has been disposed.\n'
@@ -134,15 +133,8 @@
       );
     }
 
-    final DecodeResult result = await promiseToFuture<DecodeResult>(
-      webDecoder.decode(DecodeOptions(frameIndex: _nextFrameIndex)),
-    );
-=======
-    _debugCheckNotDisposed();
-    final ImageDecoder webDecoder = await _getOrCreateWebDecoder();
     final DecodeResult result =
         await webDecoder.decode(DecodeOptions(frameIndex: _nextFrameIndex)).toDart;
->>>>>>> 1430fc8e
     final VideoFrame frame = result.image;
     _nextFrameIndex = (_nextFrameIndex + 1) % frameCount;
 
