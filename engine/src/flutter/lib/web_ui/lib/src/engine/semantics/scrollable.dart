--- conflicted
+++ resolved
@@ -163,14 +163,10 @@
       };
       EngineSemantics.instance.addGestureModeListener(_gestureModeListener!);
 
-<<<<<<< HEAD
-      _scrollListener = createDomEventListener((DomEvent _) {
-=======
-      scrollListener = createDomEventListener((_) {
+      scrollListener = createDomEventListener((DomEvent _) {
         if (!_canScroll) {
           return;
         }
->>>>>>> 71be3b14
         _recomputeScrollPosition();
       });
       addEventListener('scroll', scrollListener);
