--- conflicted
+++ resolved
@@ -363,32 +363,31 @@
     List<ui.Shadow>? shadows,
     List<ui.FontFeature>? fontFeatures,
     List<ui.FontVariation>? fontVariations,
-  }) =>
-      isExperimentalWebParagraph
-          ? WebTextStyle(fontFamily: fontFamily, fontSize: fontSize, color: color)
-          : CkTextStyle(
-            color: color,
-            decoration: decoration,
-            decorationColor: decorationColor,
-            decorationStyle: decorationStyle,
-            decorationThickness: decorationThickness,
-            fontWeight: fontWeight,
-            fontStyle: fontStyle,
-            textBaseline: textBaseline,
-            fontFamily: fontFamily,
-            fontFamilyFallback: fontFamilyFallback,
-            fontSize: fontSize,
-            letterSpacing: letterSpacing,
-            wordSpacing: wordSpacing,
-            height: height,
-            leadingDistribution: leadingDistribution,
-            locale: locale,
-            background: background as CkPaint?,
-            foreground: foreground as CkPaint?,
-            shadows: shadows,
-            fontFeatures: fontFeatures,
-            fontVariations: fontVariations,
-          );
+  }) => isExperimentalWebParagraph
+      ? WebTextStyle(fontFamily: fontFamily, fontSize: fontSize, color: color)
+      : CkTextStyle(
+          color: color,
+          decoration: decoration,
+          decorationColor: decorationColor,
+          decorationStyle: decorationStyle,
+          decorationThickness: decorationThickness,
+          fontWeight: fontWeight,
+          fontStyle: fontStyle,
+          textBaseline: textBaseline,
+          fontFamily: fontFamily,
+          fontFamilyFallback: fontFamilyFallback,
+          fontSize: fontSize,
+          letterSpacing: letterSpacing,
+          wordSpacing: wordSpacing,
+          height: height,
+          leadingDistribution: leadingDistribution,
+          locale: locale,
+          background: background as CkPaint?,
+          foreground: foreground as CkPaint?,
+          shadows: shadows,
+          fontFeatures: fontFeatures,
+          fontVariations: fontVariations,
+        );
 
   @override
   ui.ParagraphStyle createParagraphStyle({
@@ -404,32 +403,13 @@
     ui.StrutStyle? strutStyle,
     String? ellipsis,
     ui.Locale? locale,
-<<<<<<< HEAD
-  }) =>
-      isExperimentalWebParagraph
-          ? WebParagraphStyle(
-            textDirection: textDirection,
-            textAlign: textAlign,
-            fontFamily: fontFamily,
-            fontSize: fontSize,
-          )
-          : CkParagraphStyle(
-            textAlign: textAlign,
-            textDirection: textDirection,
-            maxLines: maxLines,
-            fontFamily: fontFamily,
-            fontSize: fontSize,
-            height: height,
-            textHeightBehavior: textHeightBehavior,
-            fontWeight: fontWeight,
-            fontStyle: fontStyle,
-            strutStyle: strutStyle,
-            ellipsis: ellipsis,
-            locale: locale,
-          );
-=======
   }) => isExperimentalWebParagraph
-      ? WebParagraphStyle()
+      ? WebParagraphStyle(
+          textDirection: textDirection,
+          textAlign: textAlign,
+          fontFamily: fontFamily,
+          fontSize: fontSize,
+        )
       : CkParagraphStyle(
           textAlign: textAlign,
           textDirection: textDirection,
@@ -444,7 +424,6 @@
           ellipsis: ellipsis,
           locale: locale,
         );
->>>>>>> 220477fc
 
   @override
   ui.StrutStyle createStrutStyle({
