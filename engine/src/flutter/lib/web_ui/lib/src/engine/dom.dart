--- conflicted
+++ resolved
@@ -2607,12 +2607,6 @@
 
 @JS('TextCluster')
 extension type DomTextCluster._(JSObject _) implements JSObject {
-<<<<<<< HEAD
-  // TODO(jlavrova): This has been renamed to `start` in the spec.
-  // See: https://github.com/fserb/canvas2D/blob/master/spec/enhanced-textmetrics.md
-  external int? get start;
-  external int? get begin;
-=======
   @JS('begin')
   external int? _begin;
   @JS('start')
@@ -2623,7 +2617,6 @@
   // `_begin` can be removed once this feature is launched in a stable Chrome release.
   int get start => _begin ?? _start;
 
->>>>>>> a54369e0
   external int get end;
   external double get x;
   external double get y;
