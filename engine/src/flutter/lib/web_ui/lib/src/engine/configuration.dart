--- conflicted
+++ resolved
@@ -174,19 +174,9 @@
 
   /// Auto detect which rendering backend to use.
   ///
-<<<<<<< HEAD
   /// Using flutter tools option "--web-renderer=auto" would set the value to
   /// true. Otherwise, it would be false.
-  static const bool flutterWebAutoDetect =
-      bool.fromEnvironment('FLUTTER_WEB_AUTO_DETECT');
-=======
-  /// Using flutter tools option "--web-renderer=auto" or not specifying one
-  /// would set the value to true. Otherwise, it would be false.
-  static const bool flutterWebAutoDetect = bool.fromEnvironment(
-    'FLUTTER_WEB_AUTO_DETECT',
-    defaultValue: true,
-  );
->>>>>>> 188d1e19
+  static const bool flutterWebAutoDetect = bool.fromEnvironment('FLUTTER_WEB_AUTO_DETECT');
 
   static const bool flutterWebUseSkwasm = bool.fromEnvironment('FLUTTER_WEB_USE_SKWASM');
 
