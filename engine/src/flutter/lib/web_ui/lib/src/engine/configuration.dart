// Copyright 2013 The Flutter Authors. All rights reserved.
// Use of this source code is governed by a BSD-style license that can be
// found in the LICENSE file.

/// JavaScript API a Flutter Web application can use to configure the Web
/// Engine.
///
/// The configuration is passed from JavaScript to the engine as part of the
/// bootstrap process, through the `FlutterEngineInitializer.initializeEngine`
/// JS method, with an (optional) object of type [JsFlutterConfiguration].
///
/// This library also supports the legacy method of setting a plain JavaScript
/// object set as the `flutterConfiguration` property of the top-level `window`
/// object, but that approach is now deprecated and will warn users.
///
/// Both methods are **disallowed** to be used at the same time.
///
/// Example:
///
///     _flutter.loader.loadEntrypoint({
///       // ...
///       onEntrypointLoaded: async function(engineInitializer) {
///         let appRunner = await engineInitializer.initializeEngine({
///           // JsFlutterConfiguration goes here...
///           canvasKitBaseUrl: "https://example.com/my-custom-canvaskit/",
///         });
///         appRunner.runApp();
///       }
///     });
///
/// Example of the **deprecated** style (this will issue a JS console warning!):
///
///     <script>
///       window.flutterConfiguration = {
///         canvasKitBaseUrl: "https://example.com/my-custom-canvaskit/"
///       };
///     </script>
///
/// Configuration properties supplied via this object override those supplied
/// using the corresponding environment variables. For example, if both the
/// `canvasKitBaseUrl` config entry and the `FLUTTER_WEB_CANVASKIT_URL`
/// environment variables are provided, the `canvasKitBaseUrl` entry is used.

@JS()
library configuration;

import 'dart:js_interop';

import 'package:meta/meta.dart';
import 'canvaskit/renderer.dart';
import 'dom.dart';

/// The Web Engine configuration for the current application.
FlutterConfiguration get configuration {
  if (_debugConfiguration != null) {
    return _debugConfiguration!;
  }
  return _configuration ??= FlutterConfiguration.legacy(_jsConfiguration);
}

FlutterConfiguration? _configuration;

FlutterConfiguration? _debugConfiguration;

/// Overrides the initial test configuration with new values coming from `newConfig`.
///
/// The initial test configuration (AKA `_jsConfiguration`) is set in the
/// `test_platform.dart` file. See: `window.flutterConfiguration` in `_testBootstrapHandler`.
///
/// The result of calling this method each time is:
///
///     [configuration] = _jsConfiguration + newConfig
///
/// Subsequent calls to this method don't *add* more to an already overridden
/// configuration; this method always starts from an original `_jsConfiguration`,
/// and adds `newConfig` to it.
///
/// If `newConfig` is null, [configuration] resets to the initial `_jsConfiguration`.
///
/// This must be called before the engine is initialized. Calling it after the
/// engine is initialized will result in some of the properties not taking
/// effect because they are consumed during initialization.
@visibleForTesting
void debugOverrideJsConfiguration(JsFlutterConfiguration? newConfig) {
  if (newConfig != null) {
    _debugConfiguration = configuration.withOverrides(newConfig);
  } else {
    _debugConfiguration = null;
  }
}

/// Supplies Web Engine configuration properties.
class FlutterConfiguration {
  /// Constructs an unitialized configuration object.
  @visibleForTesting
  FlutterConfiguration();

  /// Constucts a "tainted by JS globals" configuration object.
  ///
  /// This configuration style is deprecated. It will warn the user about the
  /// new API (if used)
  FlutterConfiguration.legacy(JsFlutterConfiguration? config) {
    if (config != null) {
      _usedLegacyConfigStyle = true;
      _configuration = config;
    }
    // Warn the user of the deprecated behavior.
    assert(() {
      if (config != null) {
        domWindow.console.warn(
          'window.flutterConfiguration is now deprecated.\n'
          'Use engineInitializer.initializeEngine(config) instead.\n'
          'See: https://docs.flutter.dev/development/platform-integration/web/initialization',
        );
      }
      if (_requestedRendererType != null) {
        domWindow.console.warn(
          'window.flutterWebRenderer is now deprecated.\n'
          'Use engineInitializer.initializeEngine(config) instead.\n'
          'See: https://docs.flutter.dev/development/platform-integration/web/initialization',
        );
      }
      return true;
    }());
  }

  FlutterConfiguration withOverrides(JsFlutterConfiguration? overrides) {
    final JsFlutterConfiguration newJsConfig =
        objectConstructor.assign(
              <String, Object>{}.jsify(),
              _configuration.jsify(),
              overrides.jsify(),
            )
            as JsFlutterConfiguration;
    final FlutterConfiguration newConfig = FlutterConfiguration();
    newConfig._configuration = newJsConfig;
    return newConfig;
  }

  bool _usedLegacyConfigStyle = false;
  JsFlutterConfiguration? _configuration;

  /// Sets a value for [_configuration].
  ///
  /// This method is called by the engine initialization process, through the
  /// [initEngineServices] method.
  ///
  /// This method throws an AssertionError, if the _configuration object has
  /// been set to anything non-null through the [FlutterConfiguration.legacy]
  /// constructor.
  void setUserConfiguration(JsFlutterConfiguration? configuration) {
    if (configuration != null) {
      assert(
        !_usedLegacyConfigStyle,
        'Use engineInitializer.initializeEngine(config) only. '
        'Using the (deprecated) window.flutterConfiguration and initializeEngine '
        'configuration simultaneously is not supported.',
      );
      assert(
        _requestedRendererType == null || configuration.renderer == null,
        'Use engineInitializer.initializeEngine(config) only. '
        'Using the (deprecated) window.flutterWebRenderer and initializeEngine '
        'configuration simultaneously is not supported.',
      );
      _configuration = configuration;
    }
  }

  // Static constant parameters.
  //
  // These properties affect tree shaking and therefore cannot be supplied at
  // runtime. They must be static constants for the compiler to remove dead code
  // effectively.

  static const bool flutterWebUseSkwasm = bool.fromEnvironment('FLUTTER_WEB_USE_SKWASM');

  /// Enable the Skia-based rendering backend.
  ///
  /// Using flutter tools option "--web-renderer=canvaskit" would set the value to
  /// true.
  ///
  /// Using flutter tools option "--web-renderer=html" would set the value to false.
  static const bool useSkia = bool.fromEnvironment('FLUTTER_WEB_USE_SKIA');

  // Runtime parameters.
  //
  // These parameters can be supplied either as environment variables, or at
  // runtime. Runtime-supplied values take precedence over environment
  // variables.

  /// The absolute base URL of the location of the `assets` directory of the app.
  ///
  /// This value is useful when Flutter web assets are deployed to a separate
  /// domain (or subdirectory) from which the index.html is served, for example:
  ///
  /// * Application: https://www.my-app.com/
  /// * Flutter Assets: https://cdn.example.com/my-app/build-hash/assets/
  ///
  /// The `assetBase` value would be set to:
  ///
  /// * `'https://cdn.example.com/my-app/build-hash/'`
  ///
  /// It is also useful in the case that a Flutter web application is embedded
  /// into another web app, in a way that the `<base>` tag of the index.html
  /// cannot be set (because it'd break the host app), for example:
  ///
  /// * Application: https://www.my-app.com/
  /// * Flutter Assets: https://www.my-app.com/static/companion/flutter/assets/
  ///
  /// The `assetBase` would be set to:
  ///
  /// * `'/static/companion/flutter/'`
  ///
  /// Do not confuse this configuration value with [canvasKitBaseUrl].
  String? get assetBase => _configuration?.assetBase;

  /// The base URL to use when downloading the CanvasKit script and associated
  /// wasm.
  ///
  /// The expected directory structure nested under this URL is as follows:
  ///
  ///     /canvaskit.js              - the build of CanvasKit JS API bindings
  ///     /canvaskit.wasm            - the build of CanvasKit WASM module
  ///
  /// The base URL can be overridden using the `FLUTTER_WEB_CANVASKIT_URL`
  /// environment variable or using the configuration API for JavaScript.
  ///
  /// When specifying using the environment variable set it in the Flutter tool
  /// using the `--dart-define` option. The value must end with a `/`.
  ///
  /// Example:
  ///
  /// ```bash
  /// flutter run \
  ///   -d chrome \
  ///   --web-renderer=canvaskit \
  ///   --dart-define=FLUTTER_WEB_CANVASKIT_URL=https://example.com/custom-canvaskit-build/
  /// ```
  String get canvasKitBaseUrl => _configuration?.canvasKitBaseUrl ?? _defaultCanvasKitBaseUrl;
  static const String _defaultCanvasKitBaseUrl = String.fromEnvironment(
    'FLUTTER_WEB_CANVASKIT_URL',
    defaultValue: 'canvaskit/',
  );

  /// The variant of CanvasKit to download.
  ///
  /// Available values are:
  ///
  /// * `auto` - the default value. The engine will automatically detect the
  /// best variant to use based on the browser.
  ///
  /// * `full` - the full variant of CanvasKit that can be used in any browser.
  ///
  /// * `chromium` - the lite variant of CanvasKit that can be used in
  /// Chromium-based browsers.
  CanvasKitVariant get canvasKitVariant {
    final String variant = _configuration?.canvasKitVariant ?? 'auto';
    return CanvasKitVariant.values.byName(variant);
  }

  /// If set to `true`, causes CanvasKit to use a single OffscreenCanvas to
  /// render instead of multiple on-screen canvases each with their own
  /// WebGL context.
  bool get canvasKitUseOffscreenCanvas =>
      _configuration?.canvasKitUseOffscreenCanvas ?? _defaultCanvasKitUseOffscreenCanvas;
  static const bool _defaultCanvasKitUseOffscreenCanvas = bool.fromEnvironment(
    'FLUTTER_WEB_CANVASKIT_USE_OFFSCREENCANVAS',
  );

  /// If set to true, forces CPU-only rendering in CanvasKit (i.e. the engine
  /// won't use WebGL).
  ///
  /// This is mainly used for testing or for apps that want to ensure they
  /// run on devices which don't support WebGL.
  bool get canvasKitForceCpuOnly =>
      _configuration?.canvasKitForceCpuOnly ?? _defaultCanvasKitForceCpuOnly;
  static const bool _defaultCanvasKitForceCpuOnly = bool.fromEnvironment(
    'FLUTTER_WEB_CANVASKIT_FORCE_CPU_ONLY',
  );

  bool get canvasKitForceMultiSurfaceRasterizer =>
      _configuration?.canvasKitForceMultiSurfaceRasterizer ??
      _defaultCanvasKitForceMultiSurfaceRasterizer;
  static const bool _defaultCanvasKitForceMultiSurfaceRasterizer = bool.fromEnvironment(
    'FLUTTER_WEB_CANVASKIT_FORCE_MULTI_SURFACE_RASTERIZER',
  );

  /// The maximum number of canvases to use when rendering in CanvasKit.
  ///
  /// Limits the amount of overlays that can be created.
  int get canvasKitMaximumSurfaces {
    final int maxSurfaces = _configuration?.canvasKitMaximumSurfaces?.toInt() ?? 8;
    if (maxSurfaces < 1) {
      return 1;
    }
    return maxSurfaces;
  }

  /// Set this flag to `true` to cause the engine to visualize the semantics tree
  /// on the screen for debugging.
  ///
  /// This only works in profile and release modes. Debug mode does not support
  /// passing compile-time constants.
  ///
  /// Example:
  ///
  /// ```bash
  /// flutter run -d chrome --profile --dart-define=FLUTTER_WEB_DEBUG_SHOW_SEMANTICS=true
  /// ```
  bool get debugShowSemanticsNodes =>
      _configuration?.debugShowSemanticsNodes ?? _defaultDebugShowSemanticsNodes;
  static const bool _defaultDebugShowSemanticsNodes = bool.fromEnvironment(
    'FLUTTER_WEB_DEBUG_SHOW_SEMANTICS',
  );

  /// Returns the [hostElement] in which the Flutter Application is supposed
  /// to render, or `null` if the user hasn't specified anything.
  DomElement? get hostElement => _configuration?.hostElement;

  /// Sets Flutter Web in "multi-view" mode.
  ///
  /// Multi-view mode allows apps to:
  ///
  ///  * Start without a `hostElement`.
  ///  * Add/remove views (`hostElements`) from JS while the application is running.
  ///  * ...
  ///  * PROFIT?
  bool get multiViewEnabled => _configuration?.multiViewEnabled ?? false;

  /// Returns a `nonce` to allowlist the inline styles that Flutter web needs.
  ///
  /// See: https://developer.mozilla.org/en-US/docs/Web/HTML/Global_attributes/nonce
  String? get nonce => _configuration?.nonce;

  /// Returns the [requestedRendererType] to be used with the current Flutter
  /// application, normally 'canvaskit' or 'auto'.
  ///
  /// This value may come from the JS configuration, but also a specific JS value:
  /// `window.flutterWebRenderer`.
  ///
  /// This is used by the Renderer class to decide how to initialize the engine.
  String? get requestedRendererType => _configuration?.renderer ?? _requestedRendererType;

  /// Returns the base URL to load fallback fonts from. Fallback fonts are
  /// downloaded automatically when there is no font bundled with the app that
  /// can show a glyph that is being rendered.
  ///
  /// Defaults to 'https://fonts.gstatic.com/s/'.
  String get fontFallbackBaseUrl =>
      _configuration?.fontFallbackBaseUrl ?? 'https://fonts.gstatic.com/s/';

  bool get forceSingleThreadedSkwasm => _configuration?.forceSingleThreadedSkwasm ?? false;
}

@JS('window.flutterConfiguration')
external JsFlutterConfiguration? get _jsConfiguration;

/// The JS bindings for the object that's set as `window.flutterConfiguration`.
<<<<<<< HEAD
@JS()
@anonymous
@staticInterop
class JsFlutterConfiguration {
  external factory JsFlutterConfiguration();
}

extension JsFlutterConfigurationExtension on JsFlutterConfiguration {
  @JS('assetBase')
  external JSString? get _assetBase;
  String? get assetBase => _assetBase?.toDart;

  @JS('canvasKitBaseUrl')
  external JSString? get _canvasKitBaseUrl;
  String? get canvasKitBaseUrl => _canvasKitBaseUrl?.toDart;

  @JS('canvasKitVariant')
  external JSString? get _canvasKitVariant;
  String? get canvasKitVariant => _canvasKitVariant?.toDart;

  @JS('canvasKitUseOffscreenCanvas')
  external JSBoolean? get _canvasKitUseOffscreenCanvas;
  bool? get canvasKitUseOffscreenCanvas => _canvasKitUseOffscreenCanvas?.toDart;

  @JS('canvasKitForceCpuOnly')
  external JSBoolean? get _canvasKitForceCpuOnly;
  bool? get canvasKitForceCpuOnly => _canvasKitForceCpuOnly?.toDart;

  @JS('canvasKitMaximumSurfaces')
  external JSNumber? get _canvasKitMaximumSurfaces;
  double? get canvasKitMaximumSurfaces => _canvasKitMaximumSurfaces?.toDartDouble;

  @JS('debugShowSemanticsNodes')
  external JSBoolean? get _debugShowSemanticsNodes;
  bool? get debugShowSemanticsNodes => _debugShowSemanticsNodes?.toDart;

=======
extension type JsFlutterConfiguration._(JSObject _) implements JSObject {
  factory JsFlutterConfiguration() => JSObject() as JsFlutterConfiguration;

  external String? get assetBase;
  external String? get canvasKitBaseUrl;
  external String? get canvasKitVariant;
  external bool? get canvasKitForceCpuOnly;
  external bool? get canvasKitForceMultiSurfaceRasterizer;
  external double? get canvasKitMaximumSurfaces;
  external bool? get debugShowSemanticsNodes;
>>>>>>> 36ec20bd
  external DomElement? get hostElement;
  external bool? get multiViewEnabled;
  external String? get nonce;
  external String? get renderer;
  external String? get fontFallbackBaseUrl;
  external bool? get forceSingleThreadedSkwasm;
}

/// A JavaScript entrypoint that allows developer to set rendering backend
/// at runtime before launching the application.
@JS('window.flutterWebRenderer')
external String? get _requestedRendererType;<|MERGE_RESOLUTION|>--- conflicted
+++ resolved
@@ -278,6 +278,8 @@
     'FLUTTER_WEB_CANVASKIT_FORCE_CPU_ONLY',
   );
 
+  /// If set to `true`, forces CanvasKit to use one or more <canvas> elements
+  /// to render. This setting takes precedence over [canvasKitUseOffscreenCanvas].
   bool get canvasKitForceMultiSurfaceRasterizer =>
       _configuration?.canvasKitForceMultiSurfaceRasterizer ??
       _defaultCanvasKitForceMultiSurfaceRasterizer;
@@ -356,44 +358,6 @@
 external JsFlutterConfiguration? get _jsConfiguration;
 
 /// The JS bindings for the object that's set as `window.flutterConfiguration`.
-<<<<<<< HEAD
-@JS()
-@anonymous
-@staticInterop
-class JsFlutterConfiguration {
-  external factory JsFlutterConfiguration();
-}
-
-extension JsFlutterConfigurationExtension on JsFlutterConfiguration {
-  @JS('assetBase')
-  external JSString? get _assetBase;
-  String? get assetBase => _assetBase?.toDart;
-
-  @JS('canvasKitBaseUrl')
-  external JSString? get _canvasKitBaseUrl;
-  String? get canvasKitBaseUrl => _canvasKitBaseUrl?.toDart;
-
-  @JS('canvasKitVariant')
-  external JSString? get _canvasKitVariant;
-  String? get canvasKitVariant => _canvasKitVariant?.toDart;
-
-  @JS('canvasKitUseOffscreenCanvas')
-  external JSBoolean? get _canvasKitUseOffscreenCanvas;
-  bool? get canvasKitUseOffscreenCanvas => _canvasKitUseOffscreenCanvas?.toDart;
-
-  @JS('canvasKitForceCpuOnly')
-  external JSBoolean? get _canvasKitForceCpuOnly;
-  bool? get canvasKitForceCpuOnly => _canvasKitForceCpuOnly?.toDart;
-
-  @JS('canvasKitMaximumSurfaces')
-  external JSNumber? get _canvasKitMaximumSurfaces;
-  double? get canvasKitMaximumSurfaces => _canvasKitMaximumSurfaces?.toDartDouble;
-
-  @JS('debugShowSemanticsNodes')
-  external JSBoolean? get _debugShowSemanticsNodes;
-  bool? get debugShowSemanticsNodes => _debugShowSemanticsNodes?.toDart;
-
-=======
 extension type JsFlutterConfiguration._(JSObject _) implements JSObject {
   factory JsFlutterConfiguration() => JSObject() as JsFlutterConfiguration;
 
@@ -401,10 +365,10 @@
   external String? get canvasKitBaseUrl;
   external String? get canvasKitVariant;
   external bool? get canvasKitForceCpuOnly;
+  external bool? get canvasKitUseOffscreenCanvas;
   external bool? get canvasKitForceMultiSurfaceRasterizer;
   external double? get canvasKitMaximumSurfaces;
   external bool? get debugShowSemanticsNodes;
->>>>>>> 36ec20bd
   external DomElement? get hostElement;
   external bool? get multiViewEnabled;
   external String? get nonce;
