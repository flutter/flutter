// Copyright 2013 The Flutter Authors. All rights reserved.
// Use of this source code is governed by a BSD-style license that can be
// found in the LICENSE file.

import 'dart:math' as math;
import 'dart:typed_data';

import 'package:meta/meta.dart';
import 'package:ui/ui.dart' as ui;

import '../canvaskit/canvaskit_api.dart';
import '../dom.dart';
import 'code_unit_flags.dart';
import 'debug.dart';
import 'paragraph.dart';
import 'wrapper.dart';

/// A single canvas2d context to use during text layout.
@visibleForTesting
final DomCanvasRenderingContext2D layoutContext =
    // We don't use this canvas to draw anything, so let's make it as small as
    // possible to save memory.
    createDomCanvasElement(width: 0, height: 0).context2D;

/// Performs layout on a [WebParagraph].
///
/// It uses a [DomHTMLCanvasElement] to get text information
class TextLayout {
  TextLayout(this.paragraph)
    : codeUnitFlags = <CodeUnitFlags>[],
      textClusters = <ExtendedTextCluster>[],
      bidiRuns = <BidiRun>[],
      styledTextBlocks = <StyledTextBlock>[],
      lines = <TextLine>[];

  final WebParagraph paragraph;

  final List<CodeUnitFlags> codeUnitFlags;
  final List<ExtendedTextCluster> textClusters;
  final List<BidiRun> bidiRuns;
  final List<StyledTextBlock> styledTextBlocks;
  final List<TextLine> lines;

  Map<int, int> textToClusterMap = <int, int>{};

  bool hasFlag(ui.TextRange cluster, int flag) {
    return codeUnitFlags[cluster.start].hasFlag(flag);
  }

  bool get isDefaultLtr => paragraph.paragraphStyle.textDirection == ui.TextDirection.ltr;

  bool get isDefaultRtl => paragraph.paragraphStyle.textDirection == ui.TextDirection.rtl;

  void performLayout(double width) {
    // TODO(jlavrova): find a less clumsy way to deal with edge cases like empty text
    if (paragraph.text.isEmpty) {
      return;
    }

    codeUnitFlags.addAll(CodeUnitFlags.extractForParagraph(paragraph));

    extractClusterTexts();

    extractBidiRuns();

    wrapText(width);

    formatLines(width);
  }

  void extractClusterTexts() {
    // Walk through all the styled text ranges
    double blockStart = 0.0;
    layoutContext.direction = isDefaultLtr ? 'ltr' : 'rtl';
    for (final StyledTextRange styledBlock in paragraph.styledTextRanges) {
      final String text = paragraph.getText(styledBlock);
      if (text.isEmpty) {
        continue;
      }

      if (styledBlock.isPlaceholder) {
        assert(styledBlock.size == 1);

        styledTextBlocks.add(
          StyledTextBlock.fromPlaceholder(
            styledBlock.start,
            styledBlock.end,
            styledBlock.style,
            styledBlock.placeholder!,
          ),
        );

        final ui.Rect advance = ui.Rect.fromLTWH(
          0,
          0,
          styledBlock.placeholder!.width,
          styledBlock.placeholder!.height,
        );
        textClusters.add(
          ExtendedTextCluster(
            null,
            styledBlock.style,
            0.0,
            0.0,
            styledBlock as TextRange,
            advance,
            // For placeholders bounds == advance
            advance,
            blockStart,
            styledBlock.isPlaceholder,
          ),
        );
        WebParagraphDebug.log(
          'placeholder#${textClusters.length}: [${styledBlock.start}:${styledBlock.end}) [${advance.left}:${advance.right})',
        );
        blockStart += advance.width;
        continue;
      }

      // Setup all the font affecting attributes
      // TODO(jlavrova): set 'lang' attribute as a combination of locale+language
      layoutContext.font = styledBlock.style.buildCssFontString();
      layoutContext.letterSpacing = styledBlock.style.buildLetterSpacingString();
      layoutContext.wordSpacing = styledBlock.style.buildWordSpacingString();
      styledBlock.style.buildFontFeatures(layoutContext);

      WebParagraphDebug.log(
        'font: ${layoutContext.font} '
        'featureSettings ${layoutContext.textRendering} ${layoutContext.canvas!.style.fontFeatureSettings} ',
      );

      final DomTextMetrics blockTextMetrics = layoutContext.measureText(text);
      styledTextBlocks.add(
        StyledTextBlock(styledBlock.start, styledBlock.end, styledBlock.style, blockTextMetrics),
      );

      for (final DomTextCluster cluster in blockTextMetrics.getTextClusters()) {
<<<<<<< HEAD
        textClusters.add(
          ExtendedTextCluster(
            cluster,
            styledBlock.style,
            blockTextMetrics.fontBoundingBoxAscent,
            blockTextMetrics.fontBoundingBoxDescent,
            TextRange(
              start: cluster.begin + styledBlock.start,
              end: cluster.end + styledBlock.start,
            ),
            blockTextMetrics.getBounds(TextRange(start: cluster.begin, end: cluster.end)),
            blockTextMetrics.getAdvance(TextRange(start: cluster.begin, end: cluster.end)),
            blockStart,
            styledBlock.isPlaceholder,
          ),
        );
=======
        final List<DomRectReadOnly> rects = blockTextMetrics.getSelectionRects(
          cluster.start,
          cluster.end,
        );
        final ui.Rect bounds = ui.Rect.fromLTWH(
          rects.first.left,
          rects.first.top,
          rects.first.width,
          rects.first.height,
        );
        for (int i = cluster.start; i < cluster.end; i += 1) {
          textToClusterMap[i] = textClusters.length;
        }
        textClusters.add(ExtendedTextCluster(cluster, bounds, blockTextMetrics));
>>>>>>> 07bbaf07
      }
      final ui.Rect blockAdvance = blockTextMetrics.getAdvance(
        TextRange(start: 0, end: text.length),
      );
      blockStart += blockAdvance.width;
    }

    if (paragraph.text.isNotEmpty) {
      textClusters.sort((a, b) => a.textRange.start.compareTo(b.textRange.start));
      for (int i = 0; i < textClusters.length; ++i) {
        final ExtendedTextCluster textCluster = textClusters[i];
        for (int j = textCluster.textRange.start; j < textCluster.textRange.end; j += 1) {
          textToClusterMap[j] = i;
        }
      }

      // We need one more "fake" cluster so we can loop through clusters
      // without checking indexes for being outside of the range
      textToClusterMap[paragraph.text.length] = textClusters.length;
      textClusters.add(ExtendedTextCluster.fromLast(textClusters.last));
      if (WebParagraphDebug.logging) {
        debugPrintClusters('Full text');
      }
    } else {
      textToClusterMap[paragraph.text.length] = 0;
      textClusters.add(ExtendedTextCluster.empty());
    }
  }

  void extractBidiRuns() {
    bidiRuns.clear();

    final List<BidiRegion> regions = canvasKit.Bidi.getBidiRegions(
      paragraph.text,
      paragraph.paragraphStyle.textDirection,
    );

    WebParagraphDebug.log('Bidis ${paragraph.paragraphStyle.textDirection}:${regions.length}');
    for (final region in regions) {
      // Regions operate in text indexes, not cluster indexes (one cluster can contain several text points)
      // We need to convert one into another
      final ClusterRange clusterRange = convertTextToClusterRange(
        TextRange(start: region.start, end: region.end),
      );
      final BidiRun run = BidiRun(clusterRange, region.level);
      WebParagraphDebug.log(
        'region ${region.level.isEven ? 'ltr' : 'rtl'} [${region.start}:${region.end}) => $clusterRange',
      );
      bidiRuns.add(run);
    }
  }

  void debugPrintClusters(String header) {
    WebParagraphDebug.log('Text Clusters ($header): ${textClusters.length}');
    int i = 0;
    for (final ExtendedTextCluster cluster in textClusters) {
      final String clusterText = paragraph.getText(cluster.textRange);
      WebParagraphDebug.log(
        'cluster[$i]: "$clusterText" ${cluster.textRange} @${cluster.shift} ${cluster.advance.left}:${cluster.advance.right}=${cluster.advance.width} ${cluster.bounds.left}:${cluster.bounds.right}=${cluster.bounds.width}',
      );
      i += 1;
    }
  }

  void debugPrintTextMetrics(String text, DomTextMetrics textMetrics) {
    final clusters = textMetrics.getTextClusters();
    WebParagraphDebug.log('TextMetrics "$text": ${clusters.length}');
    int index = 0;
    for (final cluster in clusters) {
      final advance = textMetrics.getSelectionRects(cluster.begin, cluster.end);
      assert(advance.length == 1);
      WebParagraphDebug.log(
        '$index: [${cluster.begin}:${cluster.end}) [${advance.first.left}:${advance.first.right})',
      );
      index++;
    }
  }

  void debugPrintClustersByBidi() {
    WebParagraphDebug.log('Text Clusters: ${textClusters.length}');
    int runIndex = 0;
    for (final BidiRun run in bidiRuns) {
      final String runText = getTextFromMonodirectionalClusterRange(run.clusterRange);
      WebParagraphDebug.log(
        'Run[$runIndex]: [${run.clusterRange.start}:${run.clusterRange.end}) "$runText"',
      );
      for (var i = run.clusterRange.start; i < run.clusterRange.end; ++i) {
        final ExtendedTextCluster cluster = textClusters[i];
        final String clusterText = paragraph.getText(cluster.textRange);
        WebParagraphDebug.log(
          '$i: [${cluster.textRange.start}:${cluster.textRange.end}) ${cluster.bounds.left}:${cluster.bounds.right} ${cluster.bounds.width}*${cluster.bounds.height} "$clusterText"',
        );
      }
      runIndex += 1;
    }
  }

  ClusterRange convertTextToClusterRange(TextRange textRange) {
    final int clusterStart = textToClusterMap[textRange.start]!;
    final int clusterEnd = textToClusterMap[textRange.end - 1]!;
    return ClusterRange(start: clusterStart, end: clusterEnd + 1);
  }

  String getTextFromClusterRange(ClusterRange clusterRange) {
    final TextRange textRange = convertSequentialClusterRangeToText(clusterRange);
    return paragraph.getText(textRange);
  }

  TextRange convertSequentialClusterRangeToText(ClusterRange clusterRange) {
    final ExtendedTextCluster start = textClusters[clusterRange.start];
    if (clusterRange.isEmpty) {
      return TextRange(start: start.textRange.start, end: start.textRange.start);
    }
    final ExtendedTextCluster end = textClusters[clusterRange.end - 1];
    return TextRange(
      start: math.min(start.textRange.start, end.textRange.end),
      end: math.max(start.textRange.start, end.textRange.end),
    );
  }

  String getTextFromMonodirectionalClusterRange(ClusterRange clusterRange) {
    if (clusterRange.isEmpty) {
      return '';
    }
    final ExtendedTextCluster start = textClusters[clusterRange.start];
    final ExtendedTextCluster end = textClusters[clusterRange.end - 1];
    final TextRange textRange = TextRange(
      start: math.min(start.textRange.start, end.textRange.end),
      end: math.max(start.textRange.start, end.textRange.end),
    );
    return paragraph.getText(textRange);
  }

  void wrapText(double width) {
    lines.clear();

    final TextWrapper wrapper = TextWrapper(this);
    wrapper.breakLines(width);
    paragraph.maxIntrinsicWidth = wrapper.maxIntrinsicWidth;
    paragraph.minIntrinsicWidth = wrapper.minIntrinsicWidth;
    paragraph.requiredWidth = width;
  }

  double addLine(
    ClusterRange lineClusterRange,
    ClusterRange whitespacesClusterRange,
    bool hardLineBreak,
    double top,
  ) {
    // Arrange line vertically, calculate metrics and bounds
    final allLineClusterRange = ClusterRange.mergeSequentialClusterRanges(
      lineClusterRange,
      whitespacesClusterRange,
    );
    final String allText = getTextFromClusterRange(allLineClusterRange);
    WebParagraphDebug.log('LINE "$allText" clusters:$lineClusterRange+$whitespacesClusterRange');

    final TextRange lineTextRange = convertSequentialClusterRangeToText(lineClusterRange);
    final TextRange whitespacesTextRange = convertSequentialClusterRangeToText(
      whitespacesClusterRange,
    );
    WebParagraphDebug.log('LINE "$allText" text:$lineTextRange+$whitespacesTextRange');

    assert(lineTextRange.end == whitespacesTextRange.start);
    final TextRange allLineTextRange = convertSequentialClusterRangeToText(allLineClusterRange);

    final TextLine line = TextLine(
      lineClusterRange,
      whitespacesClusterRange,
      hardLineBreak,
      lines.length,
      lineTextRange,
      whitespacesTextRange,
      allLineTextRange,
    );

    // Get logical runs belonging th the line
    final List<int> logicalLevels = <int>[];
    int firstRunIndex = 0;
    for (final bidiRun in bidiRuns) {
      final ClusterRange intesection1 = ClusterRange.intersectClusterRange(
        bidiRun.clusterRange,
        lineClusterRange,
      );
      final ClusterRange intesection2 = ClusterRange.intersectClusterRange(
        bidiRun.clusterRange,
        whitespacesClusterRange,
      );
      if (intesection1.size <= 0 && intesection2.size <= 0) {
        if (logicalLevels.isNotEmpty) {
          // No more runs for this line
          break;
        }
        // We haven't found a run for his line yet
        firstRunIndex += 1;
      } else {
        // This run is on the line (at least, partially)
        WebParagraphDebug.log(
          'Add bidiRun '
          '${bidiRun.clusterRange} & $lineClusterRange = $intesection1 '
          '${bidiRun.clusterRange} & $whitespacesClusterRange = $intesection2 ',
        );
        logicalLevels.add(bidiRun.bidiLevel);
      }
    }

    // Reorder the logical runs in visual order
    final List<BidiIndex> visuals = canvasKit.Bidi.reorderVisual(Uint8List.fromList(logicalLevels));

    // We need to take the VISUALLY first cluster on the line (in case of LTR/RTL it could be anywhere)
    // and shift all runs for this line so this first cluster starts from 0
    // Break the line into the blocks that belongs to the same bidi run (monodirectional text) and to the same style block (the same text metrics)
    double shiftInsideLine = 0.0;
    for (final BidiIndex visual in visuals) {
      final BidiRun bidiRun = bidiRuns[visual.index + firstRunIndex];
      // TODO(jlavrova): we (almost always true) assume that trailing whitespaces do not affect the line height
      final ClusterRange runClusterRange = ClusterRange.intersectClusterRange(
        bidiRun.clusterRange,
        lineClusterRange,
      );
      final ClusterRange whitespacesRunClusterRange = ClusterRange.intersectClusterRange(
        bidiRun.clusterRange,
        whitespacesClusterRange,
      );
      // We ignore whitespaces because for now we only use these textStyles for decoration
      // (and we do not decorate hanging whitespaces)
      if (runClusterRange.isEmpty) {
        // TODO(jlavrova): what to do with trailing whitespaces? (After implementing queries)
        assert(!whitespacesRunClusterRange.isEmpty);
        continue;
      }

      final String runText = getTextFromMonodirectionalClusterRange(runClusterRange);
      final TextRange runTextRange = convertSequentialClusterRangeToText(runClusterRange);

      WebParagraphDebug.log(
        'Run: "$runText" '
        '${bidiRun.clusterRange} & $lineClusterRange = $runClusterRange textRange:$runTextRange ${styledTextBlocks.length}',
      );

      for (final styledTextBlock in styledTextBlocks) {
        final TextRange styleTextRange = TextRange.intersectTextRange(
          styledTextBlock,
          runTextRange,
        );

        WebParagraphDebug.log(
          'Style: ${styledTextBlock as TextRange} & $runTextRange = $styleTextRange ',
        );
        if (styleTextRange.size <= 0) {
          continue;
        }

        final ClusterRange styleClusterRange = convertTextToClusterRange(styleTextRange);
        final String styleText = getTextFromMonodirectionalClusterRange(styleClusterRange);
        ui.Rect advance;
        double shiftFromTextBlock = 0.0;
        if (styledTextBlock.isPlaceholder) {
          assert(styleClusterRange.size == 1);
          final theOnlyCluster = textClusters[styleClusterRange.start];
          advance = theOnlyCluster.advance;
          shiftFromTextBlock = theOnlyCluster.advance.left;
          line.visualBlocks.add(
            LinePlaceholdeBlock(
              styledTextBlock.placeholder,
              bidiRun.bidiLevel,
              styledTextBlock.style,
              styleClusterRange,
              styleTextRange,
              advance,
              shiftInsideLine - shiftFromTextBlock,
              styledTextBlock.start,
            ),
          );
          WebParagraphDebug.log('Placeholder block: $shiftInsideLine $advance');
          // TODO(jlavrova): sort our alphabetic/ideographic baseline and how it affects ascent & descent
          line.fontBoundingBoxAscent = math.max(line.fontBoundingBoxAscent, advance.height);
          line.fontBoundingBoxDescent = math.max(line.fontBoundingBoxDescent, 0);
        } else {
          advance = styledTextBlock.textMetrics!.getAdvance(
            styleTextRange.translate(-styledTextBlock.start),
          );
          final ExtendedTextCluster firstVisualClusterInBlock = bidiRun.bidiLevel.isEven
              ? textClusters[styleClusterRange.start]
              : textClusters[styleClusterRange.end - 1];
          shiftFromTextBlock = firstVisualClusterInBlock.advance.left;
          line.visualBlocks.add(
            LineClusterBlock(
              styledTextBlock.textMetrics,
              bidiRun.bidiLevel,
              styledTextBlock.style,
              styleClusterRange,
              styleTextRange,
              advance,
              shiftInsideLine - shiftFromTextBlock,
              styledTextBlock.start,
            ),
          );
          WebParagraphDebug.log(
            'TextCluster block: $styleClusterRange ${styleTextRange.translate(-styledTextBlock.start)} ${-styledTextBlock.start} $shiftFromTextBlock $shiftInsideLine $advance',
          );

          // Line always counts multipled metrics (no need for the others)
          line.fontBoundingBoxAscent = math.max(
            line.fontBoundingBoxAscent,
            line.visualBlocks.last.multipliedFontBoundingBoxAscent,
          );
          line.fontBoundingBoxDescent = math.max(
            line.fontBoundingBoxDescent,
            line.visualBlocks.last.multipliedFontBoundingBoxDescent,
          );
        }

        WebParagraphDebug.log(
          'Style: "$styleText" clusterRange: $styleClusterRange '
          'width:${advance.width} shift:${line.visualBlocks.last.clusterShiftInLine}=$shiftInsideLine-$shiftFromTextBlock ',
        );
        shiftInsideLine += advance.width;
      }
    }

    // Now when we calculated all line metrics we have to correct placeholders that depend on it
    for (final LineBlock block in line.visualBlocks) {
      if (block is LineClusterBlock) {
        continue;
      }
      final placeholderBlock = block as LinePlaceholdeBlock;
      placeholderBlock.correctMetrics(line.fontBoundingBoxAscent, line.fontBoundingBoxDescent);
      // Line always counts multipled metrics (no need for the others)
      line.fontBoundingBoxAscent = math.max(line.fontBoundingBoxAscent, placeholderBlock.ascent);
      line.fontBoundingBoxDescent = math.max(line.fontBoundingBoxDescent, placeholderBlock.descent);
      WebParagraphDebug.log(
        'Adjusted metrics: '
        '${line.fontBoundingBoxAscent} => ${math.max(line.fontBoundingBoxAscent, placeholderBlock.ascent)} '
        '${line.fontBoundingBoxDescent} => ${math.max(line.fontBoundingBoxDescent, placeholderBlock.descent)} ',
      );
    }

    line.advance = ui.Rect.fromLTWH(
      0,
      top,
      shiftInsideLine,
      // At the end this shift is equal to the entire line width
      line.height,
    );
    lines.add(line);

    WebParagraphDebug.log(
      'Line [${line.textClusterRange.start}:${line.textClusterRange.end}) ${line.advance.left},${line.advance.top} ${line.advance.width}x${line.advance.height}',
    );

    return line.advance.height;
  }

  void formatLines(double width) {
    // TODO(jlavrova): there is a special case in cpp SkParagraph; we need to decide if we keep it
    // Special case: clean all text in case of maxWidth == INF & align != left
    // We had to go through shaping though because we need all the measurement numbers
    final ui.TextAlign effectiveAlign = paragraph.paragraphStyle.effectiveAlign();
    if (width == double.infinity && effectiveAlign != ui.TextAlign.left) {
      // If we have to format the text we find the max line length and use it as a width
      double maxLength = 0.0;
      for (final TextLine line in lines) {
        maxLength = math.max(maxLength, line.advance.width);
      }
      paragraph.requiredWidth = maxLength;
    } else {
      paragraph.requiredWidth = width;
    }

    for (final TextLine line in lines) {
      final double delta = paragraph.requiredWidth - line.advance.width;
      if (delta <= 0) {
        continue;
      }
      // We do nothing for left align
      if (effectiveAlign == ui.TextAlign.justify) {
        // TODO(jlavrova): implement justify
      } else if (effectiveAlign == ui.TextAlign.right) {
        line.formattingShift = delta;
      } else if (effectiveAlign == ui.TextAlign.center) {
        line.formattingShift = delta / 2;
      }
      paragraph.longestLine = math.max(
        paragraph.longestLine,
        line.advance.width + line.formattingShift,
      );
      paragraph.width = paragraph.longestLine;
      paragraph.height += line.advance.height;
      WebParagraphDebug.log(
        'formatLines($width): ${line.advance} $effectiveAlign $delta ${line.formattingShift} ${paragraph.longestLine}',
      );
    }
  }

  static double epsilon = 0.001;

  List<ui.TextBox> getBoxesForRange(
    int start,
    int end,
    ui.BoxHeightStyle boxHeightStyle,
    ui.BoxWidthStyle boxWidthStyle,
  ) {
    final TextRange textRange = TextRange(start: start, end: end);
    final List<ui.TextBox> result = <ui.TextBox>[];
    for (final line in lines) {
      WebParagraphDebug.log(
        'Line: ${line.textClusterRange} & $textRange '
        '[${line.advance.left}:${line.advance.right} x ${line.advance.top}:${line.advance.bottom} '
        '${line.fontBoundingBoxAscent}+${line.fontBoundingBoxDescent}',
      );
      // We take whitespaces in account
      final TextRange lineTextRange = convertSequentialClusterRangeToText(
        ClusterRange.mergeSequentialClusterRanges(
          line.textClusterRange,
          line.whitespacesClusterRange,
        ),
      );
      if (end <= lineTextRange.start || start > lineTextRange.end) {
        continue;
      }
      for (final LineBlock block in line.visualBlocks) {
        final intersect = TextRange.intersectTextRange(block.textRange, textRange);
        WebParagraphDebug.log(
          'block: ${block.textRange} & $textRange = $intersect '
          '${block.textMetricsZero} ${block.clusterShiftInLine}',
        );
        if (intersect.size <= 0) {
          continue;
        }
        /*
        final rects = block.getSelectionRects(intersect);
        assert(
          rects.length == 1,
        ); // We are dealing with single bidi, single line, single style range
        final firstRect = ui.Rect.fromLTWH(
          rects.first.left,
          rects.first.top,
          rects.first.width,
          rects.first.height,)
          */
        final firstRect = block.correctedAdvance.translate(
          block.clusterShiftInLine,
          block is LinePlaceholdeBlock ? 0 : block.rawFontBoundingBoxAscent,
        ); // block.advance.top == 0
        WebParagraphDebug.log(
          'getSelectionRects(${intersect.start},${intersect.end}): '
          'shifted (${block.clusterShiftInLine}, ${block.rawFontBoundingBoxAscent}) '
          '${firstRect.left}:${firstRect.right} x ${firstRect.top}:${firstRect.bottom}',
        );
        // Now we need to recalculate the rects
        double left, right, top, bottom;
        switch (boxHeightStyle) {
          case ui.BoxHeightStyle.tight:
            top =
                firstRect.top +
                line.advance.top +
                line.fontBoundingBoxAscent -
                block.rawFontBoundingBoxAscent;
            bottom = top + block.rawHeight;
            assert((block.correctedAdvance.height - (bottom - top).abs() < epsilon));
          case ui.BoxHeightStyle.max:
            top = firstRect.top + line.advance.top;
            bottom = firstRect.top + line.advance.bottom;
            assert((line.advance.height - (bottom - top).abs() < epsilon));
          case ui.BoxHeightStyle.strut:
            // TODO(jlavrova): implement strut
            throw UnimplementedError('BoxHeightStyle.strut not implemented');
          case ui.BoxHeightStyle.includeLineSpacingMiddle:
            top =
                line.advance.top +
                (line.fontBoundingBoxAscent - block.rawFontBoundingBoxAscent) / 2;
            bottom =
                line.advance.top +
                line.fontBoundingBoxAscent +
                (line.fontBoundingBoxDescent + block.rawFontBoundingBoxDescent) / 2;
          case ui.BoxHeightStyle.includeLineSpacingTop:
            top = line.advance.top + line.fontBoundingBoxAscent - block.rawFontBoundingBoxAscent;
            bottom = line.advance.top + line.fontBoundingBoxAscent + line.fontBoundingBoxDescent;
          case ui.BoxHeightStyle.includeLineSpacingBottom:
            top = line.advance.top;
            bottom =
                line.advance.top + line.fontBoundingBoxAscent + block.rawFontBoundingBoxDescent;
        }
        left = firstRect.left - (line.advance.left + line.formattingShift);
        right = left + firstRect.width;
        WebParagraphDebug.log('getSelectionRects: $left:$right x $top:$bottom');
        WebParagraphDebug.log(
          'shift: -x=${line.advance.left + line.formattingShift}='
          '${line.advance.left}+${line.formattingShift} +y=${line.advance.top + line.fontBoundingBoxAscent}',
        );
        result.add(
          ui.TextBox.fromLTRBD(
            left,
            top,
            right,
            bottom,
            block.bidiLevel.isEven ? ui.TextDirection.ltr : ui.TextDirection.rtl,
          ),
        );
      }

      if (boxWidthStyle == ui.BoxWidthStyle.max && paragraph.requiredWidth != double.infinity) {
        if ((result.first.left - 0).abs() > epsilon) {
          result.insert(
            0,
            ui.TextBox.fromLTRBD(
              0,
              result.first.top,
              result.first.right,
              result.first.bottom,
              paragraph.paragraphStyle.textDirection,
            ),
          );
        }
        if ((result.last.right - paragraph.requiredWidth).abs() > epsilon) {
          result.add(
            ui.TextBox.fromLTRBD(
              result.last.right,
              result.last.top,
              paragraph.requiredWidth,
              result.last.bottom,
              paragraph.paragraphStyle.textDirection,
            ),
          );
        }
      }
      WebParagraphDebug.log(
        'getBoxesForRange: [${line.advance.left}:${line.advance.right}x${line.advance.top}:${line.advance.bottom}]',
      );
      for (final rect in result) {
        WebParagraphDebug.log('[${rect.left}:${rect.right}x${rect.top}:${rect.bottom}]');
      }
    }
    return result;
  }

  List<ui.TextBox> getBoxesForPlaceholders() {
    final List<ui.TextBox> result = <ui.TextBox>[];
    for (final TextLine line in lines) {
      for (final LineBlock block in line.visualBlocks) {
        if (block is LineClusterBlock) {
          continue;
        }
        final ui.Rect rect = block.correctedAdvance.translate(
          line.advance.left + line.formattingShift + block.clusterShiftInLine,
          line.advance.top,
        );
        result.add(
          ui.TextBox.fromLTRBD(
            rect.left,
            rect.top,
            rect.right,
            rect.bottom,
            paragraph.paragraphStyle.textDirection,
          ),
        );
      }
    }
    WebParagraphDebug.log('getBoxesForPlaceholders:');
    for (final rect in result) {
      WebParagraphDebug.log('[${rect.left}:${rect.right}x${rect.top}:${rect.bottom}]');
    }
    return result;
  }

  ui.TextPosition getPositionForOffset(ui.Offset offset) {
    WebParagraphDebug.log('getPositionForOffset($offset)');

    int lineNum = 0;
    for (final line in lines) {
      lineNum++;
      if (line.advance.top > offset.dy) {
        // We didn't find a line that contains the offset. All previous lines are placed above it and this one - below.
        // Actually, it's only possible for the first line (no lines before) because lines cover all vertical space.
        assert(lineNum == 1);
        return ui.TextPosition(
          offset: line.textClusterRange.start,
          /*affinity: ui.TextAffinity.downstream,*/
        );
      } else if (line.advance.bottom < offset.dy) {
        // We are not there yet; we need a line closest to the offset.
        continue;
      }
      WebParagraphDebug.log('Found line: ${line.textClusterRange} ${line.advance} ');

      // We found the line that contains the offset; let's go through all the visual blocks to find the position
      int blockNum = 0;
      for (final block in line.visualBlocks) {
        blockNum++;
        if (block.correctedAdvance.left > offset.dx) {
          // We didn't find any block and we already on the right side of our offset
          // It's only possible for the first block in the line
          assert(blockNum == 1);
          return ui.TextPosition(
            offset: line.textClusterRange.end,
            /*affinity: ui.TextAffinity.downstream,*/
          );
        } else if (block.correctedAdvance.right < offset.dx) {
          // We are not there yet; we need a block containing the offset (or the closest to it)
          continue;
        }
        // Found the block; let's go through all the clusters IN VISUAL ORDER to find the position
        final int start = block.bidiLevel.isEven
            ? block.clusterRange.start
            : block.clusterRange.end - 1;
        final int end = block.bidiLevel.isEven
            ? block.clusterRange.end
            : block.clusterRange.start - 1;
        final int step = block.bidiLevel.isEven ? 1 : -1;
        WebParagraphDebug.log('Found block: ${block.clusterRange}');
        for (int i = start; i != end; i += step) {
          final cluster = textClusters[i];
          final ui.Rect rect = cluster.advance
              .translate(
                line.advance.left + line.formattingShift + block.clusterShiftInLine,
                line.advance.top + line.fontBoundingBoxAscent,
              )
              .inflate(epsilon);
          WebParagraphDebug.log('Check cluster: $rect $offset');
          if (rect.contains(offset)) {
            // TODO(jlavrova): proportionally calculate the text position? I wouldn't...
            if (offset.dx - rect.left <= rect.right - offset.dx) {
              return ui.TextPosition(
                offset: cluster.textRange.start,
                affinity: ui.TextAffinity.upstream,
              );
            } else {
              return ui.TextPosition(
                offset: cluster.textRange.end,
                /*affinity: ui.TextAffinity.downstream,*/
              );
            }
          }
        }
        // We found the block but not the cluster? How could that happen
        assert(false);
      }

      // We didn't find the block containing our offset and
      // we didn't find the block that is on the right of the offset
      // So all the blocks are on the left
      return ui.TextPosition(
        offset: line.textClusterRange.end,
        /*affinity: ui.TextAffinity.downstream,*/
      );
    }
    // We didn't find the line containing our offset and
    // we didn't find the line that is down from the offset
    // So all the line are above the offset
    return ui.TextPosition(offset: paragraph.text.length - 1, affinity: ui.TextAffinity.upstream);
  }

  ui.TextRange getWordBoundary(int position) {
    int start = position + 1;
    while (start > 0) {
      start -= 1;
      if (codeUnitFlags[start].hasFlag(CodeUnitFlags.kWordBreakFlag)) {
        break;
      }
    }
    int end = position + 1;
    while (end < codeUnitFlags.length) {
      if (codeUnitFlags[end].hasFlag(CodeUnitFlags.kWordBreakFlag)) {
        break;
      }
      end += 1;
    }
    return ui.TextRange(start: start, end: end);
  }
}

class ExtendedTextCluster {
<<<<<<< HEAD
  ExtendedTextCluster(
    this.cluster,
    this.textStyle,
    this.fontBoundingBoxAscent,
    this.fontBoundingBoxDescent,
    this.textRange, // Global indexes
    this.bounds,
    this.advance,
    this.shift,
    this.placeholder,
  ) : start = cluster == null ? 0 : cluster.begin,
      end = cluster == null ? 0 : cluster.end;
=======
  ExtendedTextCluster(this.cluster, this.bounds, this.textMetrics)
    : start = cluster!.start,
      end = cluster.end;
>>>>>>> 07bbaf07

  ExtendedTextCluster.fromLast(ExtendedTextCluster lastCluster)
    : cluster = null,
      textStyle = lastCluster.textStyle,
      fontBoundingBoxAscent = lastCluster.fontBoundingBoxAscent,
      fontBoundingBoxDescent = lastCluster.fontBoundingBoxDescent,
      textRange = TextRange(start: lastCluster.textRange.end, end: lastCluster.textRange.end),
      start = lastCluster.start,
      end = lastCluster.end,
      bounds = ui.Rect.fromLTWH(
        lastCluster.bounds.right,
        lastCluster.bounds.top,
        0,
        lastCluster.bounds.height,
      ),
      advance = ui.Rect.fromLTWH(
        lastCluster.advance.right,
        lastCluster.advance.top,
        0,
        lastCluster.advance.height,
      ),
      shift = lastCluster.shift,
      placeholder = false;

  ExtendedTextCluster.empty()
    : shift = 0.0,
      fontBoundingBoxAscent = 0.0,
      fontBoundingBoxDescent = 0.0,
      bounds = ui.Rect.zero,
      advance = ui.Rect.zero,
      textRange = TextRange(start: 0, end: 0),
      start = 0,
      end = 0,
      placeholder = false;

  double absolutePositionX() {
    return /*style block shift*/ shift + /*cluster advance inside the style block*/ advance.left;
  }

  DomTextCluster? cluster;
  WebTextStyle? textStyle;
  double fontBoundingBoxAscent;
  double fontBoundingBoxDescent;
  TextRange textRange;
  int start;
  int end;
  ui.Rect bounds;
  ui.Rect advance;
  double shift;
  bool placeholder;
}

class BidiRun {
  BidiRun(this.clusterRange, this.bidiLevel);

  final int bidiLevel;
  final ClusterRange clusterRange;
}

class StyledTextBlock extends StyledTextRange {
  StyledTextBlock(super.start, super.end, super.textStyle, this.textMetrics);

  static StyledTextBlock fromTextMetrics(
    int start,
    int end,
    WebTextStyle textStyle,
    DomTextMetrics? textMetrics,
  ) {
    return StyledTextBlock(start, end, textStyle, textMetrics);
  }

  static StyledTextBlock fromPlaceholder(
    int start,
    int end,
    WebTextStyle textStyle,
    WebParagraphPlaceholder placeholder,
  ) {
    final result = StyledTextBlock(start, end, textStyle, null);
    result.markAsPlaceholder(placeholder);
    return result;
  }

  final DomTextMetrics? textMetrics;
}

// This is (possibly) a piece of a bidi run that belongs to the line
// (with shiftInsideLine pointing to the position when this piece starts on the line)
class LineRun extends BidiRun {
  LineRun(super.clusterRange, super.bidiLevel, this.textRange, this.width, this.shiftInsideLine);

  final TextRange textRange;
  final double width;
  final double shiftInsideLine;
}

// This is the minimal range of cluster that belongs to the same bidi run and to the same style block
abstract class LineBlock {
  LineBlock(
    this.bidiLevel,
    this.textStyle,
    this.clusterRange,
    this.textRange,
    this.advance,
    this.clusterShiftInLine,
    this.textMetricsZero,
  ) {
    correctedAdvance = advance;
  }

  double get multiplier;

  double get rawHeight;

  double get rawFontBoundingBoxAscent;

  double get rawFontBoundingBoxDescent;

  double get multipliedHeight;

  double get multipliedFontBoundingBoxAscent;

  double get multipliedFontBoundingBoxDescent;

  List<DomRectReadOnly> getSelectionRects(TextRange textRange);

  final int bidiLevel;
  final WebTextStyle textStyle;
  final ClusterRange clusterRange;
  final TextRange textRange; // within the entire text
  final ui.Rect advance;
  final double clusterShiftInLine;
  final int textMetricsZero; // from the beginning of the line to this block start
  ui.Rect correctedAdvance = ui.Rect.zero;
}

class LineClusterBlock extends LineBlock {
  LineClusterBlock(
    this.textMetrics,
    super.bidiLevel,
    super.textStyle,
    super.clusterRange,
    super.textRange,
    super.advance,
    super.clusterShiftInLine,
    super.textMetricsZero,
  );

  @override
  double get multiplier => textStyle.height == null ? 1.0 : textStyle.height!;

  @override
  double get rawHeight => textMetrics!.fontBoundingBoxAscent + textMetrics!.fontBoundingBoxDescent;

  @override
  double get rawFontBoundingBoxAscent => textMetrics!.fontBoundingBoxAscent;

  @override
  double get rawFontBoundingBoxDescent => textMetrics!.fontBoundingBoxDescent;

  @override
  double get multipliedHeight => rawHeight * multiplier;

  @override
  double get multipliedFontBoundingBoxAscent => rawFontBoundingBoxAscent * multiplier;

  @override
  double get multipliedFontBoundingBoxDescent => rawFontBoundingBoxDescent * multiplier;

  @override
  List<DomRectReadOnly> getSelectionRects(TextRange textRange) {
    return textMetrics!.getSelectionRects(
      textRange.start - textMetricsZero,
      textRange.end - textMetricsZero,
    );
  }

  final DomTextMetrics? textMetrics;
}

class LinePlaceholdeBlock extends LineBlock {
  LinePlaceholdeBlock(
    this.placeholder,
    super.bidiLevel,
    super.textStyle,
    super.clusterRange,
    super.textRange,
    super.advance,
    super.clusterShiftInLine,
    super.textMetricsZero,
  );

  @override
  double get multiplier => 1.0;

  @override
  double get rawHeight => placeholder!.height;

  @override
  double get rawFontBoundingBoxAscent => placeholder!.height;

  @override
  double get rawFontBoundingBoxDescent => 0;

  @override
  double get multipliedHeight => rawHeight;

  @override
  double get multipliedFontBoundingBoxAscent => placeholder!.height;

  @override
  double get multipliedFontBoundingBoxDescent => 0;

  @override
  List<DomRectReadOnly> getSelectionRects(TextRange textRange) {
    return <DomRectReadOnly>[DomRect(advance.left, advance.top, advance.width, advance.height)];
  }

  void correctMetrics(double lineAscent, double lineDescent) {
    assert(placeholder != null);
    double baselineAdjustment = 0;
    if (placeholder!.baseline == ui.TextBaseline.ideographic) {
      baselineAdjustment = lineDescent / 2;
    }

    final double height = placeholder!.height;
    final double offset = placeholder!.offset;
    WebParagraphDebug.log(
      'correctMetrics($lineAscent, $lineDescent): height=$height offset=$offset',
    );
    switch (placeholder!.alignment) {
      case ui.PlaceholderAlignment.baseline:
        // Matches the baseline of the placeholder with the text baseline. You'll need to specify the TextBaseline to use
        // TODO(jlavrova): the code in this case does not make sense but this is what we have in SkParagraph
        ascent = 0 - baselineAdjustment + offset;
        descent = baselineAdjustment + height - offset;

      case ui.PlaceholderAlignment.aboveBaseline:
        // Aligns the bottom edge of the placeholder with the baseline
        ascent = height - baselineAdjustment;
        descent = baselineAdjustment;

      case ui.PlaceholderAlignment.belowBaseline:
        // Aligns the top edge of the placeholder with the baseline
        ascent = 0 - baselineAdjustment;
        descent = baselineAdjustment + height;

      case ui.PlaceholderAlignment.top:
        // Aligns the top edge of the placeholder with the top edge of the text
        ascent = lineAscent;
        descent = height - lineAscent;

      case ui.PlaceholderAlignment.bottom:
        // Aligns the bottom edge of the placeholder with the bottom edge of the text
        ascent = height - lineDescent;
        descent = lineDescent;

      case ui.PlaceholderAlignment.middle:
        // Aligns the middle of the placeholder with the middle of the text
        final double diff = (lineAscent + lineDescent - height) / 2;
        ascent = lineAscent - diff;
        descent = lineDescent - diff;
    }
    top = lineAscent - ascent;
    bottom = top + height;
    correctedAdvance = ui.Rect.fromLTWH(advance.left, top, advance.width, height);
    WebParagraphDebug.log('correctMetrics: $correctedAdvance $ascent $descent');
  }

  WebParagraphPlaceholder? placeholder;
  double top = 0;
  double bottom = 0;
  double ascent = 0;
  double descent = 0;
}

class TextLine {
  TextLine(
    this.textClusterRange,
    this.whitespacesClusterRange,
    this.hardLineBreak,
    this.lineNumber,
    this.textRange,
    this.whitespacesRange,
    this.allLineTextRange,
  );

  ui.LineMetrics getMetrics() {
    return ui.LineMetrics(
      hardBreak: hardLineBreak,
      ascent: fontBoundingBoxAscent,
      descent: fontBoundingBoxDescent,
      // TODO(jlavrova): it was not implemented in SkParagraph either; kept it as is
      unscaledAscent: fontBoundingBoxAscent,
      height: advance.height,
      width: advance.width,
      left: advance.left,
      baseline: 0.0,
      lineNumber: lineNumber,
    );
  }

  double get height => fontBoundingBoxAscent + fontBoundingBoxDescent;

  final ClusterRange textClusterRange;
  final ClusterRange whitespacesClusterRange;
  final TextRange textRange;
  final TextRange whitespacesRange;
  final TextRange allLineTextRange;
  final bool hardLineBreak;
  final int lineNumber;

  ui.Rect advance = ui.Rect.zero;
  double fontBoundingBoxAscent = 0.0;
  double fontBoundingBoxDescent = 0.0;
  double formattingShift = 0.0; // For centered or right aligned text

  List<LineBlock> visualBlocks = <LineBlock>[];
}

extension DomTextMetricsExtension on DomTextMetrics {
  static double epsilon = 0.001;

  bool nextToEachOtherHorizontally(ui.Rect rect1, ui.Rect rect2) {
    if ((rect1.right - rect2.left).abs() < epsilon) {
      return true;
    }
    if ((rect1.left - rect2.right).abs() < epsilon) {
      return true;
    }
    return false;
  }

  ui.Rect getAdvance(TextRange textRange) {
    final List<DomRectReadOnly> rects = getSelectionRects(textRange.start, textRange.end);
    ui.Rect union = ui.Rect.fromLTWH(
      rects.first.left,
      rects.first.top,
      rects.first.width,
      rects.first.height,
    );
    for (final rect in rects.skip(1)) {
      final r = ui.Rect.fromLTWH(rect.left, rect.top, rect.width, rect.height);
      // Assert that this is a continuous set of rectangles
      assert(nextToEachOtherHorizontally(union, r));
      union = union.expandToInclude(r);
    }
    return union;
  }

  ui.Rect getBounds(TextRange textRange) {
    final DomRectReadOnly box = getActualBoundingBox(textRange.start, textRange.end);
    return ui.Rect.fromLTWH(box.left, box.top, box.width, box.height);
  }
}<|MERGE_RESOLUTION|>--- conflicted
+++ resolved
@@ -135,7 +135,6 @@
       );
 
       for (final DomTextCluster cluster in blockTextMetrics.getTextClusters()) {
-<<<<<<< HEAD
         textClusters.add(
           ExtendedTextCluster(
             cluster,
@@ -143,31 +142,15 @@
             blockTextMetrics.fontBoundingBoxAscent,
             blockTextMetrics.fontBoundingBoxDescent,
             TextRange(
-              start: cluster.begin + styledBlock.start,
+              start: cluster.start + styledBlock.start,
               end: cluster.end + styledBlock.start,
             ),
-            blockTextMetrics.getBounds(TextRange(start: cluster.begin, end: cluster.end)),
-            blockTextMetrics.getAdvance(TextRange(start: cluster.begin, end: cluster.end)),
+            blockTextMetrics.getBounds(TextRange(start: cluster.start, end: cluster.end)),
+            blockTextMetrics.getAdvance(TextRange(start: cluster.start, end: cluster.end)),
             blockStart,
             styledBlock.isPlaceholder,
           ),
         );
-=======
-        final List<DomRectReadOnly> rects = blockTextMetrics.getSelectionRects(
-          cluster.start,
-          cluster.end,
-        );
-        final ui.Rect bounds = ui.Rect.fromLTWH(
-          rects.first.left,
-          rects.first.top,
-          rects.first.width,
-          rects.first.height,
-        );
-        for (int i = cluster.start; i < cluster.end; i += 1) {
-          textToClusterMap[i] = textClusters.length;
-        }
-        textClusters.add(ExtendedTextCluster(cluster, bounds, blockTextMetrics));
->>>>>>> 07bbaf07
       }
       final ui.Rect blockAdvance = blockTextMetrics.getAdvance(
         TextRange(start: 0, end: text.length),
@@ -237,10 +220,10 @@
     WebParagraphDebug.log('TextMetrics "$text": ${clusters.length}');
     int index = 0;
     for (final cluster in clusters) {
-      final advance = textMetrics.getSelectionRects(cluster.begin, cluster.end);
+      final advance = textMetrics.getSelectionRects(cluster.start, cluster.end);
       assert(advance.length == 1);
       WebParagraphDebug.log(
-        '$index: [${cluster.begin}:${cluster.end}) [${advance.first.left}:${advance.first.right})',
+        '$index: [${cluster.start}:${cluster.end}) [${advance.first.left}:${advance.first.right})',
       );
       index++;
     }
@@ -841,7 +824,6 @@
 }
 
 class ExtendedTextCluster {
-<<<<<<< HEAD
   ExtendedTextCluster(
     this.cluster,
     this.textStyle,
@@ -852,13 +834,8 @@
     this.advance,
     this.shift,
     this.placeholder,
-  ) : start = cluster == null ? 0 : cluster.begin,
+  ) : start = cluster == null ? 0 : cluster.start,
       end = cluster == null ? 0 : cluster.end;
-=======
-  ExtendedTextCluster(this.cluster, this.bounds, this.textMetrics)
-    : start = cluster!.start,
-      end = cluster.end;
->>>>>>> 07bbaf07
 
   ExtendedTextCluster.fromLast(ExtendedTextCluster lastCluster)
     : cluster = null,
