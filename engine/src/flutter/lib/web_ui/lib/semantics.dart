--- conflicted
+++ resolved
@@ -371,11 +371,8 @@
     int headingLevel = 0,
     String? linkUrl,
     SemanticsRole role = SemanticsRole.none,
-<<<<<<< HEAD
     int viewId = 0,
-=======
     required List<String>? controlsNodes,
->>>>>>> 08249708
   }) {
     if (transform.length != 16) {
       throw ArgumentError('transform argument must have 16 entries.');
