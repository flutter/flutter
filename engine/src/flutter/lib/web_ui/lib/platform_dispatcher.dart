// Copyright 2013 The Flutter Authors. All rights reserved.
// Use of this source code is governed by a BSD-style license that can be
// found in the LICENSE file.

part of ui;

typedef VoidCallback = void Function();
typedef ViewFocusChangeCallback = void Function(ViewFocusEvent viewFocusEvent);
typedef FrameCallback = void Function(Duration duration);
typedef TimingsCallback = void Function(List<FrameTiming> timings);
typedef PointerDataPacketCallback = void Function(PointerDataPacket packet);
typedef KeyDataCallback = bool Function(KeyData data);
typedef SemanticsActionEventCallback = void Function(SemanticsActionEvent action);
typedef PlatformMessageResponseCallback = void Function(ByteData? data);
typedef PlatformMessageCallback =
    void Function(String name, ByteData? data, PlatformMessageResponseCallback? callback);
typedef ErrorCallback = bool Function(Object exception, StackTrace stackTrace);

/// A token that represents a root isolate.
class RootIsolateToken {
  static RootIsolateToken? get instance {
    throw UnsupportedError('Root isolate not identifiable on web.');
  }
}

abstract class PlatformDispatcher {
  static PlatformDispatcher get instance => engine.EnginePlatformDispatcher.instance;

  VoidCallback? get onPlatformConfigurationChanged;
  set onPlatformConfigurationChanged(VoidCallback? callback);

  Iterable<Display> get displays;

  Iterable<FlutterView> get views;

  FlutterView? view({required int id});

  FlutterView? get implicitView;

  int? get engineId;

  VoidCallback? get onMetricsChanged;
  set onMetricsChanged(VoidCallback? callback);

  ViewFocusChangeCallback? get onViewFocusChange;
  set onViewFocusChange(ViewFocusChangeCallback? callback);

  void requestViewFocusChange({
    required int viewId,
    required ViewFocusState state,
    required ViewFocusDirection direction,
  });

  FrameCallback? get onBeginFrame;
  set onBeginFrame(FrameCallback? callback);

  VoidCallback? get onDrawFrame;
  set onDrawFrame(VoidCallback? callback);

  PointerDataPacketCallback? get onPointerDataPacket;
  set onPointerDataPacket(PointerDataPacketCallback? callback);

  KeyDataCallback? get onKeyData;
  set onKeyData(KeyDataCallback? callback);

  TimingsCallback? get onReportTimings;
  set onReportTimings(TimingsCallback? callback);

  void sendPlatformMessage(String name, ByteData? data, PlatformMessageResponseCallback? callback);

  void sendPortPlatformMessage(String name, ByteData? data, int identifier, Object port);

  void registerBackgroundIsolate(RootIsolateToken token);

  PlatformMessageCallback? get onPlatformMessage;
  set onPlatformMessage(PlatformMessageCallback? callback);

  void setIsolateDebugName(String name) {}

  void requestDartPerformanceMode(DartPerformanceMode mode) {}

  ByteData? getPersistentIsolateData() => null;

  void scheduleFrame();

  void scheduleWarmUpFrame({required VoidCallback beginFrame, required VoidCallback drawFrame});

  AccessibilityFeatures get accessibilityFeatures;

  VoidCallback? get onAccessibilityFeaturesChanged;
  set onAccessibilityFeaturesChanged(VoidCallback? callback);

  @Deprecated('''
    In a multi-view world, the platform dispatcher can no longer provide apis
    to update semantics since each view will host its own semantics tree.

    Semantics updates must be passed to an individual [FlutterView]. To update
    semantics, use PlatformDispatcher.instance.views to get a [FlutterView] and
    call `updateSemantics`.
  ''')
  void updateSemantics(SemanticsUpdate update);

  Locale get locale;

  List<Locale> get locales;

  Locale? computePlatformResolvedLocale(List<Locale> supportedLocales);

  VoidCallback? get onLocaleChanged;
  set onLocaleChanged(VoidCallback? callback);

  String get initialLifecycleState => '';

  bool get alwaysUse24HourFormat;

  double get textScaleFactor;

  bool get nativeSpellCheckServiceDefined => false;

  bool get supportsShowingSystemContextMenu => false;

  bool get brieflyShowPassword => true;

  VoidCallback? get onTextScaleFactorChanged;
  set onTextScaleFactorChanged(VoidCallback? callback);

  Brightness get platformBrightness;

  VoidCallback? get onPlatformBrightnessChanged;
  set onPlatformBrightnessChanged(VoidCallback? callback);

  String? get systemFontFamily;

  VoidCallback? get onSystemFontFamilyChanged;
  set onSystemFontFamilyChanged(VoidCallback? callback);

  bool get semanticsEnabled;

  VoidCallback? get onSemanticsEnabledChanged;
  set onSemanticsEnabledChanged(VoidCallback? callback);

  SemanticsActionEventCallback? get onSemanticsActionEvent;
  set onSemanticsActionEvent(SemanticsActionEventCallback? callback);

  ErrorCallback? get onError;
  set onError(ErrorCallback? callback);

  String get defaultRouteName;

  FrameData get frameData;

  VoidCallback? get onFrameDataChanged => null;
  set onFrameDataChanged(VoidCallback? callback) {}

  double scaleFontSize(double unscaledFontSize);
}

final class SystemColor {
  const SystemColor({required this.name, this.value});
  final String name;
  final Color? value;
  bool get isSupported => value != null;
  static bool get platformProvidesSystemColors => true;

<<<<<<< HEAD
  static SystemColor _lookUp(String name) {
    return engine.SystemColorPaletteDetector.instance.systemColors[name]!;
  }

  static SystemColor get accentColor => _accentColor;
  static final SystemColor _accentColor = _lookUp('AccentColor');

  static SystemColor get accentColorText => _accentColorText;
  static final SystemColor _accentColorText = _lookUp('AccentColorText');

  static SystemColor get activeText => _activeText;
  static final SystemColor _activeText = _lookUp('ActiveText');

  static SystemColor get buttonBorder => _buttonBorder;
  static final SystemColor _buttonBorder = _lookUp('ButtonBorder');

  static SystemColor get buttonFace => _buttonFace;
  static final SystemColor _buttonFace = _lookUp('ButtonFace');

  static SystemColor get buttonText => _buttonText;
  static final SystemColor _buttonText = _lookUp('ButtonText');

  static SystemColor get canvas => _canvas;
  static final SystemColor _canvas = _lookUp('Canvas');

  static SystemColor get canvasText => _canvasText;
  static final SystemColor _canvasText = _lookUp('CanvasText');

  static SystemColor get field => _field;
  static final SystemColor _field = _lookUp('Field');

  static SystemColor get fieldText => _fieldText;
  static final SystemColor _fieldText = _lookUp('FieldText');

  static SystemColor get grayText => _grayText;
  static final SystemColor _grayText = _lookUp('GrayText');

  static SystemColor get highlight => _highlight;
  static final SystemColor _highlight = _lookUp('Highlight');

  static SystemColor get highlightText => _highlightText;
  static final SystemColor _highlightText = _lookUp('HighlightText');

  static SystemColor get linkText => _linkText;
  static final SystemColor _linkText = _lookUp('LinkText');

  static SystemColor get mark => _mark;
  static final SystemColor _mark = _lookUp('Mark');

  static SystemColor get markText => _markText;
  static final SystemColor _markText = _lookUp('MarkText');

  static SystemColor get selectedItem => _selectedItem;
  static final SystemColor _selectedItem = _lookUp('SelectedItem');

  static SystemColor get selectedItemText => _selectedItemText;
  static final SystemColor _selectedItemText = _lookUp('SelectedItemText');

  static SystemColor get visitedText => _visitedText;
  static final SystemColor _visitedText = _lookUp('VisitedText');
=======
  static final SystemColorPalette light = SystemColorPalette._(
    engine.SystemColorPaletteDetector.light,
  );

  static final SystemColorPalette dark = SystemColorPalette._(
    engine.SystemColorPaletteDetector.dark,
  );
}

final class SystemColorPalette {
  SystemColorPalette._(this._detector);

  Brightness get brightness => _detector.brightness;

  final engine.SystemColorPaletteDetector _detector;

  SystemColor _lookUp(String name) {
    return _detector.systemColors[name]!;
  }

  SystemColor get accentColor => _lookUp('AccentColor');
  SystemColor get accentColorText => _lookUp('AccentColorText');
  SystemColor get activeText => _lookUp('ActiveText');
  SystemColor get buttonBorder => _lookUp('ButtonBorder');
  SystemColor get buttonFace => _lookUp('ButtonFace');
  SystemColor get buttonText => _lookUp('ButtonText');
  SystemColor get canvas => _lookUp('Canvas');
  SystemColor get canvasText => _lookUp('CanvasText');
  SystemColor get field => _lookUp('Field');
  SystemColor get fieldText => _lookUp('FieldText');
  SystemColor get grayText => _lookUp('GrayText');
  SystemColor get highlight => _lookUp('Highlight');
  SystemColor get highlightText => _lookUp('HighlightText');
  SystemColor get linkText => _lookUp('LinkText');
  SystemColor get mark => _lookUp('Mark');
  SystemColor get markText => _lookUp('MarkText');
  SystemColor get selectedItem => _lookUp('SelectedItem');
  SystemColor get selectedItemText => _lookUp('SelectedItemText');
  SystemColor get visitedText => _lookUp('VisitedText');
>>>>>>> a79e7a98
}

enum FramePhase {
  vsyncStart,
  buildStart,
  buildFinish,
  rasterStart,
  rasterFinish,
  rasterFinishWallTime,
}

enum _FrameTimingInfo {
  layerCacheCount,
  layerCacheBytes,
  pictureCacheCount,
  pictureCacheBytes,
  frameNumber,
}

class FrameTiming {
  factory FrameTiming({
    required int vsyncStart,
    required int buildStart,
    required int buildFinish,
    required int rasterStart,
    required int rasterFinish,
    required int rasterFinishWallTime,
    int layerCacheCount = 0,
    int layerCacheBytes = 0,
    int pictureCacheCount = 0,
    int pictureCacheBytes = 0,
    int frameNumber = 1,
  }) {
    return FrameTiming._(<int>[
      vsyncStart,
      buildStart,
      buildFinish,
      rasterStart,
      rasterFinish,
      rasterFinishWallTime,
      layerCacheCount,
      layerCacheBytes,
      pictureCacheCount,
      pictureCacheBytes,
      frameNumber,
    ]);
  }

  FrameTiming._(this._data) : assert(_data.length == _dataLength);

  static final int _dataLength = FramePhase.values.length + _FrameTimingInfo.values.length;

  int timestampInMicroseconds(FramePhase phase) => _data[phase.index];

  Duration _rawDuration(FramePhase phase) => Duration(microseconds: _data[phase.index]);

  int _rawInfo(_FrameTimingInfo info) => _data[FramePhase.values.length + info.index];

  Duration get buildDuration =>
      _rawDuration(FramePhase.buildFinish) - _rawDuration(FramePhase.buildStart);

  Duration get rasterDuration =>
      _rawDuration(FramePhase.rasterFinish) - _rawDuration(FramePhase.rasterStart);

  Duration get vsyncOverhead =>
      _rawDuration(FramePhase.buildStart) - _rawDuration(FramePhase.vsyncStart);

  Duration get totalSpan =>
      _rawDuration(FramePhase.rasterFinish) - _rawDuration(FramePhase.vsyncStart);

  int get layerCacheCount => _rawInfo(_FrameTimingInfo.layerCacheCount);

  int get layerCacheBytes => _rawInfo(_FrameTimingInfo.layerCacheBytes);

  double get layerCacheMegabytes => layerCacheBytes / 1024.0 / 1024.0;

  int get pictureCacheCount => _rawInfo(_FrameTimingInfo.pictureCacheCount);

  int get pictureCacheBytes => _rawInfo(_FrameTimingInfo.pictureCacheBytes);

  double get pictureCacheMegabytes => pictureCacheBytes / 1024.0 / 1024.0;

  int get frameNumber => _data.last;

  final List<int> _data; // some elements in microseconds, some in bytes, some are counts

  String _formatMS(Duration duration) => '${duration.inMicroseconds * 0.001}ms';

  @override
  String toString() {
    return '$runtimeType(buildDuration: ${_formatMS(buildDuration)}, '
        'rasterDuration: ${_formatMS(rasterDuration)}, '
        'vsyncOverhead: ${_formatMS(vsyncOverhead)}, '
        'totalSpan: ${_formatMS(totalSpan)}, '
        'layerCacheCount: $layerCacheCount, '
        'layerCacheBytes: $layerCacheBytes, '
        'pictureCacheCount: $pictureCacheCount, '
        'pictureCacheBytes: $pictureCacheBytes, '
        'frameNumber: ${_data.last})';
  }
}

enum AppLifecycleState { detached, resumed, inactive, hidden, paused }

enum AppExitResponse { exit, cancel }

enum AppExitType { cancelable, required }

abstract class ViewPadding {
  const factory ViewPadding._({
    required double left,
    required double top,
    required double right,
    required double bottom,
  }) = engine.ViewPadding;

  double get left;
  double get top;
  double get right;
  double get bottom;

  static const ViewPadding zero = ViewPadding._(left: 0.0, top: 0.0, right: 0.0, bottom: 0.0);

  @override
  String toString() {
    return 'ViewPadding(left: $left, top: $top, right: $right, bottom: $bottom)';
  }
}

abstract class ViewConstraints {
  const factory ViewConstraints({
    double minWidth,
    double maxWidth,
    double minHeight,
    double maxHeight,
  }) = engine.ViewConstraints;

  factory ViewConstraints.tight(Size size) = engine.ViewConstraints.tight;

  double get minWidth;
  double get maxWidth;
  double get minHeight;
  double get maxHeight;
  bool isSatisfiedBy(Size size);
  bool get isTight;
  ViewConstraints operator /(double factor);
}

@Deprecated(
  'Use ViewPadding instead. '
  'This feature was deprecated after v3.8.0-14.0.pre.',
)
typedef WindowPadding = ViewPadding;

class DisplayFeature {
  const DisplayFeature({required this.bounds, required this.type, required this.state});

  final Rect bounds;
  final DisplayFeatureType type;
  final DisplayFeatureState state;

  @override
  bool operator ==(Object other) {
    if (identical(this, other)) {
      return true;
    }
    if (other.runtimeType != runtimeType) {
      return false;
    }
    return other is DisplayFeature &&
        bounds == other.bounds &&
        type == other.type &&
        state == other.state;
  }

  @override
  int get hashCode => Object.hash(bounds, type, state);

  @override
  String toString() {
    return 'DisplayFeature(rect: $bounds, type: $type, state: $state)';
  }
}

enum DisplayFeatureType { unknown, fold, hinge, cutout }

enum DisplayFeatureState { unknown, postureFlat, postureHalfOpened, postureFlipped }

class Locale {
  const Locale(this._languageCode, [this._countryCode])
    : assert(_languageCode != ''),
      scriptCode = null;

  const Locale.fromSubtags({String languageCode = 'und', this.scriptCode, String? countryCode})
    : assert(languageCode != ''),
      _languageCode = languageCode,
      assert(scriptCode != ''),
      assert(countryCode != ''),
      _countryCode = countryCode;

  String get languageCode => _deprecatedLanguageSubtagMap[_languageCode] ?? _languageCode;
  final String _languageCode;

  // This map is generated by //flutter/tools/gen_locale.dart
  // Mappings generated for language subtag registry as of 2019-02-27.
  static const Map<String, String> _deprecatedLanguageSubtagMap = <String, String>{
    'in': 'id', // Indonesian; deprecated 1989-01-01
    'iw': 'he', // Hebrew; deprecated 1989-01-01
    'ji': 'yi', // Yiddish; deprecated 1989-01-01
    'jw': 'jv', // Javanese; deprecated 2001-08-13
    'mo': 'ro', // Moldavian, Moldovan; deprecated 2008-11-22
    'aam': 'aas', // Aramanik; deprecated 2015-02-12
    'adp': 'dz', // Adap; deprecated 2015-02-12
    'aue': 'ktz', // ǂKxʼauǁʼein; deprecated 2015-02-12
    'ayx': 'nun', // Ayi (China); deprecated 2011-08-16
    'bgm': 'bcg', // Baga Mboteni; deprecated 2016-05-30
    'bjd': 'drl', // Bandjigali; deprecated 2012-08-12
    'ccq': 'rki', // Chaungtha; deprecated 2012-08-12
    'cjr': 'mom', // Chorotega; deprecated 2010-03-11
    'cka': 'cmr', // Khumi Awa Chin; deprecated 2012-08-12
    'cmk': 'xch', // Chimakum; deprecated 2010-03-11
    'coy': 'pij', // Coyaima; deprecated 2016-05-30
    'cqu': 'quh', // Chilean Quechua; deprecated 2016-05-30
    'drh': 'khk', // Darkhat; deprecated 2010-03-11
    'drw': 'prs', // Darwazi; deprecated 2010-03-11
    'gav': 'dev', // Gabutamon; deprecated 2010-03-11
    'gfx': 'vaj', // Mangetti Dune ǃXung; deprecated 2015-02-12
    'ggn': 'gvr', // Eastern Gurung; deprecated 2016-05-30
    'gti': 'nyc', // Gbati-ri; deprecated 2015-02-12
    'guv': 'duz', // Gey; deprecated 2016-05-30
    'hrr': 'jal', // Horuru; deprecated 2012-08-12
    'ibi': 'opa', // Ibilo; deprecated 2012-08-12
    'ilw': 'gal', // Talur; deprecated 2013-09-10
    'jeg': 'oyb', // Jeng; deprecated 2017-02-23
    'kgc': 'tdf', // Kasseng; deprecated 2016-05-30
    'kgh': 'kml', // Upper Tanudan Kalinga; deprecated 2012-08-12
    'koj': 'kwv', // Sara Dunjo; deprecated 2015-02-12
    'krm': 'bmf', // Krim; deprecated 2017-02-23
    'ktr': 'dtp', // Kota Marudu Tinagas; deprecated 2016-05-30
    'kvs': 'gdj', // Kunggara; deprecated 2016-05-30
    'kwq': 'yam', // Kwak; deprecated 2015-02-12
    'kxe': 'tvd', // Kakihum; deprecated 2015-02-12
    'kzj': 'dtp', // Coastal Kadazan; deprecated 2016-05-30
    'kzt': 'dtp', // Tambunan Dusun; deprecated 2016-05-30
    'lii': 'raq', // Lingkhim; deprecated 2015-02-12
    'lmm': 'rmx', // Lamam; deprecated 2014-02-28
    'meg': 'cir', // Mea; deprecated 2013-09-10
    'mst': 'mry', // Cataelano Mandaya; deprecated 2010-03-11
    'mwj': 'vaj', // Maligo; deprecated 2015-02-12
    'myt': 'mry', // Sangab Mandaya; deprecated 2010-03-11
    'nad': 'xny', // Nijadali; deprecated 2016-05-30
    'ncp': 'kdz', // Ndaktup; deprecated 2018-03-08
    'nnx': 'ngv', // Ngong; deprecated 2015-02-12
    'nts': 'pij', // Natagaimas; deprecated 2016-05-30
    'oun': 'vaj', // ǃOǃung; deprecated 2015-02-12
    'pcr': 'adx', // Panang; deprecated 2013-09-10
    'pmc': 'huw', // Palumata; deprecated 2016-05-30
    'pmu': 'phr', // Mirpur Panjabi; deprecated 2015-02-12
    'ppa': 'bfy', // Pao; deprecated 2016-05-30
    'ppr': 'lcq', // Piru; deprecated 2013-09-10
    'pry': 'prt', // Pray 3; deprecated 2016-05-30
    'puz': 'pub', // Purum Naga; deprecated 2014-02-28
    'sca': 'hle', // Sansu; deprecated 2012-08-12
    'skk': 'oyb', // Sok; deprecated 2017-02-23
    'tdu': 'dtp', // Tempasuk Dusun; deprecated 2016-05-30
    'thc': 'tpo', // Tai Hang Tong; deprecated 2016-05-30
    'thx': 'oyb', // The; deprecated 2015-02-12
    'tie': 'ras', // Tingal; deprecated 2011-08-16
    'tkk': 'twm', // Takpa; deprecated 2011-08-16
    'tlw': 'weo', // South Wemale; deprecated 2012-08-12
    'tmp': 'tyj', // Tai Mène; deprecated 2016-05-30
    'tne': 'kak', // Tinoc Kallahan; deprecated 2016-05-30
    'tnf': 'prs', // Tangshewi; deprecated 2010-03-11
    'tsf': 'taj', // Southwestern Tamang; deprecated 2015-02-12
    'uok': 'ema', // Uokha; deprecated 2015-02-12
    'xba': 'cax', // Kamba (Brazil); deprecated 2016-05-30
    'xia': 'acn', // Xiandao; deprecated 2013-09-10
    'xkh': 'waw', // Karahawyana; deprecated 2016-05-30
    'xsj': 'suj', // Subi; deprecated 2015-02-12
    'ybd': 'rki', // Yangbye; deprecated 2012-08-12
    'yma': 'lrr', // Yamphe; deprecated 2012-08-12
    'ymt': 'mtm', // Mator-Taygi-Karagas; deprecated 2015-02-12
    'yos': 'zom', // Yos; deprecated 2013-09-10
    'yuu': 'yug', // Yugh; deprecated 2014-02-28
  };

  final String? scriptCode;

  String? get countryCode => _deprecatedRegionSubtagMap[_countryCode] ?? _countryCode;
  final String? _countryCode;

  // This map is generated by //flutter/tools/gen_locale.dart
  // Mappings generated for language subtag registry as of 2019-02-27.
  static const Map<String, String> _deprecatedRegionSubtagMap = <String, String>{
    'BU': 'MM', // Burma; deprecated 1989-12-05
    'DD': 'DE', // German Democratic Republic; deprecated 1990-10-30
    'FX': 'FR', // Metropolitan France; deprecated 1997-07-14
    'TP': 'TL', // East Timor; deprecated 2002-05-20
    'YD': 'YE', // Democratic Yemen; deprecated 1990-08-14
    'ZR': 'CD', // Zaire; deprecated 1997-07-14
  };

  @override
  bool operator ==(Object other) {
    if (identical(this, other)) {
      return true;
    }
    return other is Locale &&
        other.languageCode == languageCode &&
        other.scriptCode == scriptCode &&
        other.countryCode == countryCode;
  }

  @override
  int get hashCode => Object.hash(languageCode, scriptCode, countryCode);

  @keepToString
  @override
  String toString() => _rawToString('_');

  // TODO(yjbanov): implement to match flutter native.
  String toLanguageTag() => _rawToString('-');

  String _rawToString(String separator) {
    final StringBuffer out = StringBuffer(languageCode);
    if (scriptCode != null) {
      out.write('$separator$scriptCode');
    }
    if (_countryCode != null) {
      out.write('$separator$countryCode');
    }
    return out.toString();
  }
}

enum DartPerformanceMode { balanced, latency, throughput, memory }

class SemanticsActionEvent {
  const SemanticsActionEvent({
    required this.type,
    required this.viewId,
    required this.nodeId,
    this.arguments,
  });

  final SemanticsAction type;
  final int viewId;
  final int nodeId;
  final Object? arguments;

  static const Object _noArgumentPlaceholder = Object();

  SemanticsActionEvent copyWith({
    SemanticsAction? type,
    int? viewId,
    int? nodeId,
    Object? arguments = _noArgumentPlaceholder,
  }) {
    return SemanticsActionEvent(
      type: type ?? this.type,
      viewId: viewId ?? this.viewId,
      nodeId: nodeId ?? this.nodeId,
      arguments: arguments == _noArgumentPlaceholder ? this.arguments : arguments,
    );
  }

  @override
  String toString() => 'SemanticsActionEvent($type, view: $viewId, node: $nodeId)';
}

final class ViewFocusEvent {
  const ViewFocusEvent({required this.viewId, required this.state, required this.direction});

  final int viewId;

  final ViewFocusState state;

  final ViewFocusDirection direction;

  @override
  String toString() {
    return 'ViewFocusEvent(viewId: $viewId, state: $state, direction: $direction)';
  }
}

enum ViewFocusState { unfocused, focused }

enum ViewFocusDirection { undefined, forward, backward }<|MERGE_RESOLUTION|>--- conflicted
+++ resolved
@@ -162,68 +162,6 @@
   bool get isSupported => value != null;
   static bool get platformProvidesSystemColors => true;
 
-<<<<<<< HEAD
-  static SystemColor _lookUp(String name) {
-    return engine.SystemColorPaletteDetector.instance.systemColors[name]!;
-  }
-
-  static SystemColor get accentColor => _accentColor;
-  static final SystemColor _accentColor = _lookUp('AccentColor');
-
-  static SystemColor get accentColorText => _accentColorText;
-  static final SystemColor _accentColorText = _lookUp('AccentColorText');
-
-  static SystemColor get activeText => _activeText;
-  static final SystemColor _activeText = _lookUp('ActiveText');
-
-  static SystemColor get buttonBorder => _buttonBorder;
-  static final SystemColor _buttonBorder = _lookUp('ButtonBorder');
-
-  static SystemColor get buttonFace => _buttonFace;
-  static final SystemColor _buttonFace = _lookUp('ButtonFace');
-
-  static SystemColor get buttonText => _buttonText;
-  static final SystemColor _buttonText = _lookUp('ButtonText');
-
-  static SystemColor get canvas => _canvas;
-  static final SystemColor _canvas = _lookUp('Canvas');
-
-  static SystemColor get canvasText => _canvasText;
-  static final SystemColor _canvasText = _lookUp('CanvasText');
-
-  static SystemColor get field => _field;
-  static final SystemColor _field = _lookUp('Field');
-
-  static SystemColor get fieldText => _fieldText;
-  static final SystemColor _fieldText = _lookUp('FieldText');
-
-  static SystemColor get grayText => _grayText;
-  static final SystemColor _grayText = _lookUp('GrayText');
-
-  static SystemColor get highlight => _highlight;
-  static final SystemColor _highlight = _lookUp('Highlight');
-
-  static SystemColor get highlightText => _highlightText;
-  static final SystemColor _highlightText = _lookUp('HighlightText');
-
-  static SystemColor get linkText => _linkText;
-  static final SystemColor _linkText = _lookUp('LinkText');
-
-  static SystemColor get mark => _mark;
-  static final SystemColor _mark = _lookUp('Mark');
-
-  static SystemColor get markText => _markText;
-  static final SystemColor _markText = _lookUp('MarkText');
-
-  static SystemColor get selectedItem => _selectedItem;
-  static final SystemColor _selectedItem = _lookUp('SelectedItem');
-
-  static SystemColor get selectedItemText => _selectedItemText;
-  static final SystemColor _selectedItemText = _lookUp('SelectedItemText');
-
-  static SystemColor get visitedText => _visitedText;
-  static final SystemColor _visitedText = _lookUp('VisitedText');
-=======
   static final SystemColorPalette light = SystemColorPalette._(
     engine.SystemColorPaletteDetector.light,
   );
@@ -263,7 +201,6 @@
   SystemColor get selectedItem => _lookUp('SelectedItem');
   SystemColor get selectedItemText => _lookUp('SelectedItemText');
   SystemColor get visitedText => _lookUp('VisitedText');
->>>>>>> a79e7a98
 }
 
 enum FramePhase {
