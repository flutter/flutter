// Copyright 2013 The Flutter Authors. All rights reserved.
// Use of this source code is governed by a BSD-style license that can be
// found in the LICENSE file.

// See https://github.com/flutter/flutter/blob/main/engine/src/flutter/lib/ui/geometry.dart for
// documentation of APIs.
part of ui;

double toDegrees(double radians) {
  return radians * 180 / math.pi;
}

abstract class OffsetBase {
  const OffsetBase(this._dx, this._dy);

  final double _dx;
  final double _dy;
  bool get isInfinite => _dx >= double.infinity || _dy >= double.infinity;
  bool get isFinite => _dx.isFinite && _dy.isFinite;
  bool operator <(OffsetBase other) => _dx < other._dx && _dy < other._dy;
  bool operator <=(OffsetBase other) => _dx <= other._dx && _dy <= other._dy;
  bool operator >(OffsetBase other) => _dx > other._dx && _dy > other._dy;
  bool operator >=(OffsetBase other) => _dx >= other._dx && _dy >= other._dy;
  @override
  bool operator ==(Object other) {
    return other is OffsetBase && other._dx == _dx && other._dy == _dy;
  }

  @override
  int get hashCode => Object.hash(_dx, _dy);

  @override
  String toString() => 'OffsetBase(${_dx.toStringAsFixed(1)}, ${_dy.toStringAsFixed(1)})';
}

class Offset extends OffsetBase {
  const Offset(super.dx, super.dy);
  factory Offset.fromDirection(double direction, [double distance = 1.0]) {
    return Offset(distance * math.cos(direction), distance * math.sin(direction));
  }
  double get dx => _dx;
  double get dy => _dy;
  double get distance => math.sqrt(dx * dx + dy * dy);
  double get distanceSquared => dx * dx + dy * dy;
  double get direction => math.atan2(dy, dx);
  static const Offset zero = Offset(0.0, 0.0);
  // This is included for completeness, because [Size.infinite] exists.
  static const Offset infinite = Offset(double.infinity, double.infinity);
  Offset scale(double scaleX, double scaleY) => Offset(dx * scaleX, dy * scaleY);
  Offset translate(double translateX, double translateY) =>
      Offset(dx + translateX, dy + translateY);
  Offset operator -() => Offset(-dx, -dy);
  Offset operator -(Offset other) => Offset(dx - other.dx, dy - other.dy);
  Offset operator +(Offset other) => Offset(dx + other.dx, dy + other.dy);
  Offset operator *(double operand) => Offset(dx * operand, dy * operand);
  Offset operator /(double operand) => Offset(dx / operand, dy / operand);
  Offset operator ~/(double operand) =>
      Offset((dx ~/ operand).toDouble(), (dy ~/ operand).toDouble());
  Offset operator %(double operand) => Offset(dx % operand, dy % operand);
  Rect operator &(Size other) => Rect.fromLTWH(dx, dy, other.width, other.height);
  static Offset? lerp(Offset? a, Offset? b, double t) {
    if (b == null) {
      if (a == null) {
        return null;
      } else {
        return a * (1.0 - t);
      }
    } else {
      if (a == null) {
        return b * t;
      } else {
        return Offset(_lerpDouble(a.dx, b.dx, t), _lerpDouble(a.dy, b.dy, t));
      }
    }
  }

  @override
  bool operator ==(Object other) {
    return other is Offset && other.dx == dx && other.dy == dy;
  }

  @override
  int get hashCode => Object.hash(dx, dy);

  @override
  String toString() => 'Offset(${dx.toStringAsFixed(1)}, ${dy.toStringAsFixed(1)})';
}

class Size extends OffsetBase {
  const Size(super.width, super.height);
  // Used by the rendering library's _DebugSize hack.
  Size.copy(Size source) : super(source.width, source.height);
  const Size.square(double dimension) : super(dimension, dimension);
  const Size.fromWidth(double width) : super(width, double.infinity);
  const Size.fromHeight(double height) : super(double.infinity, height);
  const Size.fromRadius(double radius) : super(radius * 2.0, radius * 2.0);
  double get width => _dx;
  double get height => _dy;
  double get aspectRatio {
    if (height != 0.0) {
      return width / height;
    }
    if (width > 0.0) {
      return double.infinity;
    }
    if (width < 0.0) {
      return double.negativeInfinity;
    }
    return 0.0;
  }

  static const Size zero = Size(0.0, 0.0);
  static const Size infinite = Size(double.infinity, double.infinity);
  bool get isEmpty => width <= 0.0 || height <= 0.0;
  OffsetBase operator -(OffsetBase other) {
    if (other is Size) {
      return Offset(width - other.width, height - other.height);
    }
    if (other is Offset) {
      return Size(width - other.dx, height - other.dy);
    }
    throw ArgumentError(other);
  }

  Size operator +(Offset other) => Size(width + other.dx, height + other.dy);
  Size operator *(double operand) => Size(width * operand, height * operand);
  Size operator /(double operand) => Size(width / operand, height / operand);
  Size operator ~/(double operand) =>
      Size((width ~/ operand).toDouble(), (height ~/ operand).toDouble());
  Size operator %(double operand) => Size(width % operand, height % operand);
  double get shortestSide => math.min(width.abs(), height.abs());
  double get longestSide => math.max(width.abs(), height.abs());

  // Convenience methods that do the equivalent of calling the similarly named
  // methods on a Rect constructed from the given origin and this size.
  Offset topLeft(Offset origin) => origin;
  Offset topCenter(Offset origin) => Offset(origin.dx + width / 2.0, origin.dy);
  Offset topRight(Offset origin) => Offset(origin.dx + width, origin.dy);
  Offset centerLeft(Offset origin) => Offset(origin.dx, origin.dy + height / 2.0);
  Offset center(Offset origin) => Offset(origin.dx + width / 2.0, origin.dy + height / 2.0);
  Offset centerRight(Offset origin) => Offset(origin.dx + width, origin.dy + height / 2.0);
  Offset bottomLeft(Offset origin) => Offset(origin.dx, origin.dy + height);
  Offset bottomCenter(Offset origin) => Offset(origin.dx + width / 2.0, origin.dy + height);
  Offset bottomRight(Offset origin) => Offset(origin.dx + width, origin.dy + height);
  bool contains(Offset offset) {
    return offset.dx >= 0.0 && offset.dx < width && offset.dy >= 0.0 && offset.dy < height;
  }

  Size get flipped => Size(height, width);
  static Size? lerp(Size? a, Size? b, double t) {
    if (b == null) {
      if (a == null) {
        return null;
      } else {
        return a * (1.0 - t);
      }
    } else {
      if (a == null) {
        return b * t;
      } else {
        return Size(_lerpDouble(a.width, b.width, t), _lerpDouble(a.height, b.height, t));
      }
    }
  }

  // We don't compare the runtimeType because of _DebugSize in the framework.
  @override
  bool operator ==(Object other) {
    return other is Size && other._dx == _dx && other._dy == _dy;
  }

  @override
  int get hashCode => Object.hash(_dx, _dy);

  @override
  String toString() => 'Size(${width.toStringAsFixed(1)}, ${height.toStringAsFixed(1)})';
}

class Rect {
  const Rect.fromLTRB(this.left, this.top, this.right, this.bottom);

  const Rect.fromLTWH(double left, double top, double width, double height)
    : this.fromLTRB(left, top, left + width, top + height);

  Rect.fromCircle({required Offset center, required double radius})
    : this.fromCenter(center: center, width: radius * 2, height: radius * 2);

  Rect.fromCenter({required Offset center, required double width, required double height})
    : this.fromLTRB(
        center.dx - width / 2,
        center.dy - height / 2,
        center.dx + width / 2,
        center.dy + height / 2,
      );

  Rect.fromPoints(Offset a, Offset b)
    : this.fromLTRB(
        math.min(a.dx, b.dx),
        math.min(a.dy, b.dy),
        math.max(a.dx, b.dx),
        math.max(a.dy, b.dy),
      );

  final double left;
  final double top;
  final double right;
  final double bottom;
  double get width => right - left;
  double get height => bottom - top;
  Size get size => Size(width, height);
  bool get hasNaN => left.isNaN || top.isNaN || right.isNaN || bottom.isNaN;
  static const Rect zero = Rect.fromLTRB(0.0, 0.0, 0.0, 0.0);

  static const double _giantScalar = 1.0E+9; // matches kGiantRect from layer.h
  static const Rect largest = Rect.fromLTRB(
    -_giantScalar,
    -_giantScalar,
    _giantScalar,
    _giantScalar,
  );
  // included for consistency with Offset and Size
  bool get isInfinite {
    return left >= double.infinity ||
        top >= double.infinity ||
        right >= double.infinity ||
        bottom >= double.infinity;
  }

  bool get isFinite => left.isFinite && top.isFinite && right.isFinite && bottom.isFinite;
  bool get isEmpty => left >= right || top >= bottom;
  Rect shift(Offset offset) {
    return Rect.fromLTRB(left + offset.dx, top + offset.dy, right + offset.dx, bottom + offset.dy);
  }

  Rect translate(double translateX, double translateY) {
    return Rect.fromLTRB(
      left + translateX,
      top + translateY,
      right + translateX,
      bottom + translateY,
    );
  }

  Rect inflate(double delta) {
    return Rect.fromLTRB(left - delta, top - delta, right + delta, bottom + delta);
  }

  Rect deflate(double delta) => inflate(-delta);
  Rect intersect(Rect other) {
    return Rect.fromLTRB(
      math.max(left, other.left),
      math.max(top, other.top),
      math.min(right, other.right),
      math.min(bottom, other.bottom),
    );
  }

  Rect expandToInclude(Rect other) {
    return Rect.fromLTRB(
      math.min(left, other.left),
      math.min(top, other.top),
      math.max(right, other.right),
      math.max(bottom, other.bottom),
    );
  }

  bool overlaps(Rect other) {
    if (right <= other.left || other.right <= left) {
      return false;
    }
    if (bottom <= other.top || other.bottom <= top) {
      return false;
    }
    return true;
  }

  double get shortestSide => math.min(width.abs(), height.abs());
  double get longestSide => math.max(width.abs(), height.abs());
  Offset get topLeft => Offset(left, top);
  Offset get topCenter => Offset(left + width / 2.0, top);
  Offset get topRight => Offset(right, top);
  Offset get centerLeft => Offset(left, top + height / 2.0);
  Offset get center => Offset(left + width / 2.0, top + height / 2.0);
  Offset get centerRight => Offset(right, top + height / 2.0);
  Offset get bottomLeft => Offset(left, bottom);
  Offset get bottomCenter => Offset(left + width / 2.0, bottom);
  Offset get bottomRight => Offset(right, bottom);
  bool contains(Offset offset) {
    return offset.dx >= left && offset.dx < right && offset.dy >= top && offset.dy < bottom;
  }

  static Rect? lerp(Rect? a, Rect? b, double t) {
    if (b == null) {
      if (a == null) {
        return null;
      } else {
        final double k = 1.0 - t;
        return Rect.fromLTRB(a.left * k, a.top * k, a.right * k, a.bottom * k);
      }
    } else {
      if (a == null) {
        return Rect.fromLTRB(b.left * t, b.top * t, b.right * t, b.bottom * t);
      } else {
        return Rect.fromLTRB(
          _lerpDouble(a.left, b.left, t),
          _lerpDouble(a.top, b.top, t),
          _lerpDouble(a.right, b.right, t),
          _lerpDouble(a.bottom, b.bottom, t),
        );
      }
    }
  }

  @override
  bool operator ==(Object other) {
    if (identical(this, other)) {
      return true;
    }
    if (runtimeType != other.runtimeType) {
      return false;
    }
    return other is Rect &&
        other.left == left &&
        other.top == top &&
        other.right == right &&
        other.bottom == bottom;
  }

  @override
  int get hashCode => Object.hash(left, top, right, bottom);

  @override
  String toString() =>
      'Rect.fromLTRB(${left.toStringAsFixed(1)}, ${top.toStringAsFixed(1)}, ${right.toStringAsFixed(1)}, ${bottom.toStringAsFixed(1)})';
}

class Radius {
  const Radius.circular(double radius) : this.elliptical(radius, radius);
  const Radius.elliptical(this.x, this.y);
  final double x;
  final double y;
  static const Radius zero = Radius.circular(0.0);
  Radius clamp({Radius? minimum, Radius? maximum}) {
    minimum ??= const Radius.circular(-double.infinity);
    maximum ??= const Radius.circular(double.infinity);
    return Radius.elliptical(
      clampDouble(x, minimum.x, maximum.x),
      clampDouble(y, minimum.y, maximum.y),
    );
  }

  Radius clampValues({double? minimumX, double? minimumY, double? maximumX, double? maximumY}) {
    return Radius.elliptical(
      clampDouble(x, minimumX ?? -double.infinity, maximumX ?? double.infinity),
      clampDouble(y, minimumY ?? -double.infinity, maximumY ?? double.infinity),
    );
  }

  Radius operator -() => Radius.elliptical(-x, -y);
  Radius operator -(Radius other) => Radius.elliptical(x - other.x, y - other.y);
  Radius operator +(Radius other) => Radius.elliptical(x + other.x, y + other.y);
  Radius operator *(double operand) => Radius.elliptical(x * operand, y * operand);
  Radius operator /(double operand) => Radius.elliptical(x / operand, y / operand);
  Radius operator ~/(double operand) =>
      Radius.elliptical((x ~/ operand).toDouble(), (y ~/ operand).toDouble());
  Radius operator %(double operand) => Radius.elliptical(x % operand, y % operand);
  static Radius? lerp(Radius? a, Radius? b, double t) {
    if (b == null) {
      if (a == null) {
        return null;
      } else {
        final double k = 1.0 - t;
        return Radius.elliptical(a.x * k, a.y * k);
      }
    } else {
      if (a == null) {
        return Radius.elliptical(b.x * t, b.y * t);
      } else {
        return Radius.elliptical(_lerpDouble(a.x, b.x, t), _lerpDouble(a.y, b.y, t));
      }
    }
  }

  @override
  bool operator ==(Object other) {
    if (identical(this, other)) {
      return true;
    }
    if (runtimeType != other.runtimeType) {
      return false;
    }

    return other is Radius && other.x == x && other.y == y;
  }

  @override
  int get hashCode => Object.hash(x, y);

  @override
  String toString() {
    return x == y
        ? 'Radius.circular(${x.toStringAsFixed(1)})'
        : 'Radius.elliptical(${x.toStringAsFixed(1)}, '
            '${y.toStringAsFixed(1)})';
  }
}

abstract class _RRectLike<T extends _RRectLike<T>> {
  const _RRectLike({
    required this.left,
    required this.top,
    required this.right,
    required this.bottom,
    required this.tlRadiusX,
    required this.tlRadiusY,
    required this.trRadiusX,
    required this.trRadiusY,
    required this.brRadiusX,
    required this.brRadiusY,
    required this.blRadiusX,
    required this.blRadiusY,
  }) : assert(tlRadiusX >= 0),
       assert(tlRadiusY >= 0),
       assert(trRadiusX >= 0),
       assert(trRadiusY >= 0),
       assert(brRadiusX >= 0),
       assert(brRadiusY >= 0),
       assert(blRadiusX >= 0),
       assert(blRadiusY >= 0);

  T _create({
    required double left,
    required double top,
    required double right,
    required double bottom,
    required double tlRadiusX,
    required double tlRadiusY,
    required double trRadiusX,
    required double trRadiusY,
    required double brRadiusX,
    required double brRadiusY,
    required double blRadiusX,
    required double blRadiusY,
  });

  final double left;
  final double top;
  final double right;
  final double bottom;
  final double tlRadiusX;
  final double tlRadiusY;
  Radius get tlRadius => Radius.elliptical(tlRadiusX, tlRadiusY);
  final double trRadiusX;
  final double trRadiusY;
  Radius get trRadius => Radius.elliptical(trRadiusX, trRadiusY);
  final double brRadiusX;
  final double brRadiusY;
  Radius get brRadius => Radius.elliptical(brRadiusX, brRadiusY);
  final double blRadiusX;
  final double blRadiusY;
  Radius get blRadius => Radius.elliptical(blRadiusX, blRadiusY);

  T shift(Offset offset) {
    return _create(
      left: left + offset.dx,
      top: top + offset.dy,
      right: right + offset.dx,
      bottom: bottom + offset.dy,
      tlRadiusX: tlRadiusX,
      tlRadiusY: tlRadiusY,
      trRadiusX: trRadiusX,
      trRadiusY: trRadiusY,
      blRadiusX: blRadiusX,
      blRadiusY: blRadiusY,
      brRadiusX: brRadiusX,
      brRadiusY: brRadiusY,
    );
  }

  T inflate(double delta) {
    return _create(
      left: left - delta,
      top: top - delta,
      right: right + delta,
      bottom: bottom + delta,
      tlRadiusX: math.max(0, tlRadiusX + delta),
      tlRadiusY: math.max(0, tlRadiusY + delta),
      trRadiusX: math.max(0, trRadiusX + delta),
      trRadiusY: math.max(0, trRadiusY + delta),
      blRadiusX: math.max(0, blRadiusX + delta),
      blRadiusY: math.max(0, blRadiusY + delta),
      brRadiusX: math.max(0, brRadiusX + delta),
      brRadiusY: math.max(0, brRadiusY + delta),
    );
  }

  T deflate(double delta) => inflate(-delta);
  double get width => right - left;
  double get height => bottom - top;
  Rect get outerRect => Rect.fromLTRB(left, top, right, bottom);
  Rect get safeInnerRect {
    const double kInsetFactor = 0.29289321881; // 1-cos(pi/4)

    final double leftRadius = math.max(blRadiusX, tlRadiusX);
    final double topRadius = math.max(tlRadiusY, trRadiusY);
    final double rightRadius = math.max(trRadiusX, brRadiusX);
    final double bottomRadius = math.max(brRadiusY, blRadiusY);

    return Rect.fromLTRB(
      left + leftRadius * kInsetFactor,
      top + topRadius * kInsetFactor,
      right - rightRadius * kInsetFactor,
      bottom - bottomRadius * kInsetFactor,
    );
  }

  Rect get middleRect {
    final double leftRadius = math.max(blRadiusX, tlRadiusX);
    final double topRadius = math.max(tlRadiusY, trRadiusY);
    final double rightRadius = math.max(trRadiusX, brRadiusX);
    final double bottomRadius = math.max(brRadiusY, blRadiusY);
    return Rect.fromLTRB(
      left + leftRadius,
      top + topRadius,
      right - rightRadius,
      bottom - bottomRadius,
    );
  }

  Rect get wideMiddleRect {
    final double topRadius = math.max(tlRadiusY, trRadiusY);
    final double bottomRadius = math.max(brRadiusY, blRadiusY);
    return Rect.fromLTRB(left, top + topRadius, right, bottom - bottomRadius);
  }

  Rect get tallMiddleRect {
    final double leftRadius = math.max(blRadiusX, tlRadiusX);
    final double rightRadius = math.max(trRadiusX, brRadiusX);
    return Rect.fromLTRB(left + leftRadius, top, right - rightRadius, bottom);
  }

  bool get isEmpty => left >= right || top >= bottom;
  bool get isFinite => left.isFinite && top.isFinite && right.isFinite && bottom.isFinite;
  bool get isRect {
    return (tlRadiusX == 0.0 || tlRadiusY == 0.0) &&
        (trRadiusX == 0.0 || trRadiusY == 0.0) &&
        (blRadiusX == 0.0 || blRadiusY == 0.0) &&
        (brRadiusX == 0.0 || brRadiusY == 0.0);
  }

  bool get isStadium {
    return tlRadius == trRadius &&
        trRadius == brRadius &&
        brRadius == blRadius &&
        (width <= 2.0 * tlRadiusX || height <= 2.0 * tlRadiusY);
  }

  bool get isEllipse {
    return tlRadius == trRadius &&
        trRadius == brRadius &&
        brRadius == blRadius &&
        width <= 2.0 * tlRadiusX &&
        height <= 2.0 * tlRadiusY;
  }

  bool get isCircle => width == height && isEllipse;
  double get shortestSide => math.min(width.abs(), height.abs());
  double get longestSide => math.max(width.abs(), height.abs());
  bool get hasNaN =>
      left.isNaN ||
      top.isNaN ||
      right.isNaN ||
      bottom.isNaN ||
      trRadiusX.isNaN ||
      trRadiusY.isNaN ||
      tlRadiusX.isNaN ||
      tlRadiusY.isNaN ||
      brRadiusX.isNaN ||
      brRadiusY.isNaN ||
      blRadiusX.isNaN ||
      blRadiusY.isNaN;
  Offset get center => Offset(left + width / 2.0, top + height / 2.0);

  // Returns the minimum between min and scale to which radius1 and radius2
  // should be scaled with in order not to exceed the limit.
  double _getMin(double min, double radius1, double radius2, double limit) {
    final double sum = radius1 + radius2;
    if (sum > limit && sum != 0.0) {
      return math.min(min, limit / sum);
    }
    return min;
  }

  T scaleRadii() {
    double scale = 1.0;
    final double absWidth = width.abs();
    final double absHeight = height.abs();
    scale = _getMin(scale, blRadiusY, tlRadiusY, absHeight);
    scale = _getMin(scale, tlRadiusX, trRadiusX, absWidth);
    scale = _getMin(scale, trRadiusY, brRadiusY, absHeight);
    scale = _getMin(scale, brRadiusX, blRadiusX, absWidth);

    if (scale < 1.0) {
      return _create(
        top: top,
        left: left,
        right: right,
        bottom: bottom,
        tlRadiusX: tlRadiusX * scale,
        tlRadiusY: tlRadiusY * scale,
        trRadiusX: trRadiusX * scale,
        trRadiusY: trRadiusY * scale,
        blRadiusX: blRadiusX * scale,
        blRadiusY: blRadiusY * scale,
        brRadiusX: brRadiusX * scale,
        brRadiusY: brRadiusY * scale,
      );
    }

    return _create(
      top: top,
      left: left,
      right: right,
      bottom: bottom,
      tlRadiusX: tlRadiusX,
      tlRadiusY: tlRadiusY,
      trRadiusX: trRadiusX,
      trRadiusY: trRadiusY,
      blRadiusX: blRadiusX,
      blRadiusY: blRadiusY,
      brRadiusX: brRadiusX,
      brRadiusY: brRadiusY,
    );
  }

  // Linearly interpolate between this object and another of the same shape.
  T _lerpTo(T? b, double t) {
    assert(runtimeType == T);
    if (b == null) {
      final double k = 1.0 - t;
      return _create(
        left: left * k,
        top: top * k,
        right: right * k,
        bottom: bottom * k,
        tlRadiusX: math.max(0, tlRadiusX * k),
        tlRadiusY: math.max(0, tlRadiusY * k),
        trRadiusX: math.max(0, trRadiusX * k),
        trRadiusY: math.max(0, trRadiusY * k),
        brRadiusX: math.max(0, brRadiusX * k),
        brRadiusY: math.max(0, brRadiusY * k),
        blRadiusX: math.max(0, blRadiusX * k),
        blRadiusY: math.max(0, blRadiusY * k),
      );
    } else {
      return _create(
        left: _lerpDouble(left, b.left, t),
        top: _lerpDouble(top, b.top, t),
        right: _lerpDouble(right, b.right, t),
        bottom: _lerpDouble(bottom, b.bottom, t),
        tlRadiusX: math.max(0, _lerpDouble(tlRadiusX, b.tlRadiusX, t)),
        tlRadiusY: math.max(0, _lerpDouble(tlRadiusY, b.tlRadiusY, t)),
        trRadiusX: math.max(0, _lerpDouble(trRadiusX, b.trRadiusX, t)),
        trRadiusY: math.max(0, _lerpDouble(trRadiusY, b.trRadiusY, t)),
        brRadiusX: math.max(0, _lerpDouble(brRadiusX, b.brRadiusX, t)),
        brRadiusY: math.max(0, _lerpDouble(brRadiusY, b.brRadiusY, t)),
        blRadiusX: math.max(0, _lerpDouble(blRadiusX, b.blRadiusX, t)),
        blRadiusY: math.max(0, _lerpDouble(blRadiusY, b.blRadiusY, t)),
      );
    }
  }

  @override
  bool operator ==(Object other) {
    if (identical(this, other)) {
      return true;
    }
    if (runtimeType != other.runtimeType) {
      return false;
    }
    return other is _RRectLike &&
        other.left == left &&
        other.top == top &&
        other.right == right &&
        other.bottom == bottom &&
        other.tlRadiusX == tlRadiusX &&
        other.tlRadiusY == tlRadiusY &&
        other.trRadiusX == trRadiusX &&
        other.trRadiusY == trRadiusY &&
        other.blRadiusX == blRadiusX &&
        other.blRadiusY == blRadiusY &&
        other.brRadiusX == brRadiusX &&
        other.brRadiusY == brRadiusY;
  }

  @override
  int get hashCode => Object.hash(
    left,
    top,
    right,
    bottom,
    tlRadiusX,
    tlRadiusY,
    trRadiusX,
    trRadiusY,
    blRadiusX,
    blRadiusY,
    brRadiusX,
    brRadiusY,
  );

  String _toString({required String className}) {
    final String rect =
        '${left.toStringAsFixed(1)}, '
        '${top.toStringAsFixed(1)}, '
        '${right.toStringAsFixed(1)}, '
        '${bottom.toStringAsFixed(1)}';
    if (tlRadius == trRadius && trRadius == brRadius && brRadius == blRadius) {
      if (tlRadius.x == tlRadius.y) {
        return '$className.fromLTRBR($rect, ${tlRadius.x.toStringAsFixed(1)})';
      }
      return '$className.fromLTRBXY($rect, ${tlRadius.x.toStringAsFixed(1)}, ${tlRadius.y.toStringAsFixed(1)})';
    }
    return '$className.fromLTRBAndCorners('
        '$rect, '
        'topLeft: $tlRadius, '
        'topRight: $trRadius, '
        'bottomRight: $brRadius, '
        'bottomLeft: $blRadius'
        ')';
  }
}

class RRect extends _RRectLike<RRect> {
  const RRect._raw({
    super.left = 0.0,
    super.top = 0.0,
    super.right = 0.0,
    super.bottom = 0.0,
    super.tlRadiusX = 0.0,
    super.tlRadiusY = 0.0,
    super.trRadiusX = 0.0,
    super.trRadiusY = 0.0,
    super.brRadiusX = 0.0,
    super.brRadiusY = 0.0,
    super.blRadiusX = 0.0,
    super.blRadiusY = 0.0,
  });

  const RRect.fromLTRBXY(
    double left,
    double top,
    double right,
    double bottom,
    double radiusX,
    double radiusY,
  ) : this._raw(
        top: top,
        left: left,
        right: right,
        bottom: bottom,
        tlRadiusX: radiusX,
        tlRadiusY: radiusY,
        trRadiusX: radiusX,
        trRadiusY: radiusY,
        blRadiusX: radiusX,
        blRadiusY: radiusY,
        brRadiusX: radiusX,
        brRadiusY: radiusY,
      );

  RRect.fromLTRBR(double left, double top, double right, double bottom, Radius radius)
    : this._raw(
        top: top,
        left: left,
        right: right,
        bottom: bottom,
        tlRadiusX: radius.x,
        tlRadiusY: radius.y,
        trRadiusX: radius.x,
        trRadiusY: radius.y,
        blRadiusX: radius.x,
        blRadiusY: radius.y,
        brRadiusX: radius.x,
        brRadiusY: radius.y,
      );

  RRect.fromRectXY(Rect rect, double radiusX, double radiusY)
    : this._raw(
        top: rect.top,
        left: rect.left,
        right: rect.right,
        bottom: rect.bottom,
        tlRadiusX: radiusX,
        tlRadiusY: radiusY,
        trRadiusX: radiusX,
        trRadiusY: radiusY,
        blRadiusX: radiusX,
        blRadiusY: radiusY,
        brRadiusX: radiusX,
        brRadiusY: radiusY,
      );

  RRect.fromRectAndRadius(Rect rect, Radius radius)
    : this._raw(
        top: rect.top,
        left: rect.left,
        right: rect.right,
        bottom: rect.bottom,
        tlRadiusX: radius.x,
        tlRadiusY: radius.y,
        trRadiusX: radius.x,
        trRadiusY: radius.y,
        blRadiusX: radius.x,
        blRadiusY: radius.y,
        brRadiusX: radius.x,
        brRadiusY: radius.y,
      );

  RRect.fromLTRBAndCorners(
    double left,
    double top,
    double right,
    double bottom, {
    Radius topLeft = Radius.zero,
    Radius topRight = Radius.zero,
    Radius bottomRight = Radius.zero,
    Radius bottomLeft = Radius.zero,
  }) : this._raw(
         top: top,
         left: left,
         right: right,
         bottom: bottom,
         tlRadiusX: topLeft.x,
         tlRadiusY: topLeft.y,
         trRadiusX: topRight.x,
         trRadiusY: topRight.y,
         blRadiusX: bottomLeft.x,
         blRadiusY: bottomLeft.y,
         brRadiusX: bottomRight.x,
         brRadiusY: bottomRight.y,
       );

  RRect.fromRectAndCorners(
    Rect rect, {
    Radius topLeft = Radius.zero,
    Radius topRight = Radius.zero,
    Radius bottomRight = Radius.zero,
    Radius bottomLeft = Radius.zero,
  }) : this._raw(
         top: rect.top,
         left: rect.left,
         right: rect.right,
         bottom: rect.bottom,
         tlRadiusX: topLeft.x,
         tlRadiusY: topLeft.y,
         trRadiusX: topRight.x,
         trRadiusY: topRight.y,
         blRadiusX: bottomLeft.x,
         blRadiusY: bottomLeft.y,
         brRadiusX: bottomRight.x,
         brRadiusY: bottomRight.y,
       );

<<<<<<< HEAD
=======
  const RRect._raw({
    super.left = 0.0,
    super.top = 0.0,
    super.right = 0.0,
    super.bottom = 0.0,
    super.tlRadiusX = 0.0,
    super.tlRadiusY = 0.0,
    super.trRadiusX = 0.0,
    super.trRadiusY = 0.0,
    super.brRadiusX = 0.0,
    super.brRadiusY = 0.0,
    super.blRadiusX = 0.0,
    super.blRadiusY = 0.0,
  });

>>>>>>> aef4718b
  @override
  RRect _create({
    required double left,
    required double top,
    required double right,
    required double bottom,
    required double tlRadiusX,
    required double tlRadiusY,
    required double trRadiusX,
    required double trRadiusY,
    required double brRadiusX,
    required double brRadiusY,
    required double blRadiusX,
    required double blRadiusY,
  }) => RRect._raw(
    top: top,
    left: left,
    right: right,
    bottom: bottom,
    tlRadiusX: tlRadiusX,
    tlRadiusY: tlRadiusY,
    trRadiusX: trRadiusX,
    trRadiusY: trRadiusY,
    blRadiusX: blRadiusX,
    blRadiusY: blRadiusY,
    brRadiusX: brRadiusX,
    brRadiusY: brRadiusY,
  );

  static const RRect zero = RRect._raw();

  bool contains(Offset point) {
    if (point.dx < left || point.dx >= right || point.dy < top || point.dy >= bottom) {
      return false;
    } // outside bounding box

    final RRect scaled = scaleRadii();

    double x;
    double y;
    double radiusX;
    double radiusY;
    // check whether point is in one of the rounded corner areas
    // x, y -> translate to ellipse center
    if (point.dx < left + scaled.tlRadiusX && point.dy < top + scaled.tlRadiusY) {
      x = point.dx - left - scaled.tlRadiusX;
      y = point.dy - top - scaled.tlRadiusY;
      radiusX = scaled.tlRadiusX;
      radiusY = scaled.tlRadiusY;
    } else if (point.dx > right - scaled.trRadiusX && point.dy < top + scaled.trRadiusY) {
      x = point.dx - right + scaled.trRadiusX;
      y = point.dy - top - scaled.trRadiusY;
      radiusX = scaled.trRadiusX;
      radiusY = scaled.trRadiusY;
    } else if (point.dx > right - scaled.brRadiusX && point.dy > bottom - scaled.brRadiusY) {
      x = point.dx - right + scaled.brRadiusX;
      y = point.dy - bottom + scaled.brRadiusY;
      radiusX = scaled.brRadiusX;
      radiusY = scaled.brRadiusY;
    } else if (point.dx < left + scaled.blRadiusX && point.dy > bottom - scaled.blRadiusY) {
      x = point.dx - left - scaled.blRadiusX;
      y = point.dy - bottom + scaled.blRadiusY;
      radiusX = scaled.blRadiusX;
      radiusY = scaled.blRadiusY;
    } else {
      return true; // inside and not within the rounded corner area
    }

    x = x / radiusX;
    y = y / radiusY;
    // check if the point is outside the unit circle
    if (x * x + y * y > 1.0) {
      return false;
    }
    return true;
  }

  static RRect? lerp(RRect? a, RRect? b, double t) {
    if (a == null) {
      if (b == null) {
        return null;
      }
      return b._lerpTo(null, 1 - t);
    }
    return a._lerpTo(b, t);
  }

  @override
  String toString() {
    return _toString(className: 'RRect');
  }
}

class _Shape {
  const _Shape({
    required this.width,
    required this.height,
    required this.tlRadiusX,
    required this.tlRadiusY,
    required this.trRadiusX,
    required this.trRadiusY,
    required this.brRadiusX,
    required this.brRadiusY,
    required this.blRadiusX,
    required this.blRadiusY,
    required this.uniformRadii,
  });

  final double width;
  final double height;
  final double tlRadiusX;
  final double tlRadiusY;
  Radius get tlRadius => Radius.elliptical(tlRadiusX, tlRadiusY);
  final double trRadiusX;
  final double trRadiusY;
  Radius get trRadius => Radius.elliptical(trRadiusX, trRadiusY);
  final double brRadiusX;
  final double brRadiusY;
  Radius get brRadius => Radius.elliptical(brRadiusX, brRadiusY);
  final double blRadiusX;
  final double blRadiusY;
  Radius get blRadius => Radius.elliptical(blRadiusX, blRadiusY);
  final bool uniformRadii;
}

class RSuperellipse extends _RRectLike<RSuperellipse> {
  RSuperellipse._raw({
    super.left = 0.0,
    super.top = 0.0,
    super.right = 0.0,
    super.bottom = 0.0,
    super.tlRadiusX = 0.0,
    super.tlRadiusY = 0.0,
    super.trRadiusX = 0.0,
    super.trRadiusY = 0.0,
    super.brRadiusX = 0.0,
    super.brRadiusY = 0.0,
    super.blRadiusX = 0.0,
    super.blRadiusY = 0.0,
    RSuperellipse? maybeCache,
    this.uniformRadii = false,
  }) {
    _param = RSuperellipseParam(this, maybeCache);
  }

  RSuperellipse.fromLTRBXY(
    double left,
    double top,
    double right,
    double bottom,
    double radiusX,
<<<<<<< HEAD
    double radiusY, {
    RSuperellipse? maybeCache,
  }) : this._raw(
         top: top,
         left: left,
         right: right,
         bottom: bottom,
         tlRadiusX: radiusX,
         tlRadiusY: radiusY,
         trRadiusX: radiusX,
         trRadiusY: radiusY,
         blRadiusX: radiusX,
         blRadiusY: radiusY,
         brRadiusX: radiusX,
         brRadiusY: radiusY,
         maybeCache: maybeCache,
         uniformRadii: true,
       );

  RSuperellipse.fromLTRBR(
    double left,
    double top,
    double right,
    double bottom,
    Radius radius, {
    RSuperellipse? maybeCache,
  }) : this._raw(
         top: top,
         left: left,
         right: right,
         bottom: bottom,
         tlRadiusX: radius.x,
         tlRadiusY: radius.y,
         trRadiusX: radius.x,
         trRadiusY: radius.y,
         blRadiusX: radius.x,
         blRadiusY: radius.y,
         brRadiusX: radius.x,
         brRadiusY: radius.y,
         maybeCache: maybeCache,
         uniformRadii: true,
       );
=======
    double radiusY,
  ) : this._raw(
        top: top,
        left: left,
        right: right,
        bottom: bottom,
        tlRadiusX: radiusX,
        tlRadiusY: radiusY,
        trRadiusX: radiusX,
        trRadiusY: radiusY,
        blRadiusX: radiusX,
        blRadiusY: radiusY,
        brRadiusX: radiusX,
        brRadiusY: radiusY,
      );

  RSuperellipse.fromLTRBR(double left, double top, double right, double bottom, Radius radius)
    : this._raw(
        top: top,
        left: left,
        right: right,
        bottom: bottom,
        tlRadiusX: radius.x,
        tlRadiusY: radius.y,
        trRadiusX: radius.x,
        trRadiusY: radius.y,
        blRadiusX: radius.x,
        blRadiusY: radius.y,
        brRadiusX: radius.x,
        brRadiusY: radius.y,
      );
>>>>>>> aef4718b

  RSuperellipse.fromRectXY(Rect rect, double radiusX, double radiusY, {RSuperellipse? maybeCache})
    : this._raw(
        top: rect.top,
        left: rect.left,
        right: rect.right,
        bottom: rect.bottom,
        tlRadiusX: radiusX,
        tlRadiusY: radiusY,
        trRadiusX: radiusX,
        trRadiusY: radiusY,
        blRadiusX: radiusX,
        blRadiusY: radiusY,
        brRadiusX: radiusX,
        brRadiusY: radiusY,
<<<<<<< HEAD
        maybeCache: maybeCache,
        uniformRadii: true,
=======
>>>>>>> aef4718b
      );

  RSuperellipse.fromRectAndRadius(Rect rect, Radius radius, {RSuperellipse? maybeCache})
    : this._raw(
        top: rect.top,
        left: rect.left,
        right: rect.right,
        bottom: rect.bottom,
        tlRadiusX: radius.x,
        tlRadiusY: radius.y,
        trRadiusX: radius.x,
        trRadiusY: radius.y,
        blRadiusX: radius.x,
        blRadiusY: radius.y,
        brRadiusX: radius.x,
        brRadiusY: radius.y,
<<<<<<< HEAD
        maybeCache: maybeCache,
        uniformRadii: true,
=======
>>>>>>> aef4718b
      );

  RSuperellipse.fromLTRBAndCorners(
    double left,
    double top,
    double right,
    double bottom, {
    Radius topLeft = Radius.zero,
    Radius topRight = Radius.zero,
    Radius bottomRight = Radius.zero,
    Radius bottomLeft = Radius.zero,
    RSuperellipse? maybeCache,
  }) : this._raw(
         top: top,
         left: left,
         right: right,
         bottom: bottom,
         tlRadiusX: topLeft.x,
         tlRadiusY: topLeft.y,
         trRadiusX: topRight.x,
         trRadiusY: topRight.y,
         blRadiusX: bottomLeft.x,
         blRadiusY: bottomLeft.y,
         brRadiusX: bottomRight.x,
         brRadiusY: bottomRight.y,
<<<<<<< HEAD
         maybeCache: maybeCache,
         uniformRadii: false,
=======
>>>>>>> aef4718b
       );

  RSuperellipse.fromRectAndCorners(
    Rect rect, {
    Radius topLeft = Radius.zero,
    Radius topRight = Radius.zero,
    Radius bottomRight = Radius.zero,
    Radius bottomLeft = Radius.zero,
    RSuperellipse? maybeCache,
  }) : this._raw(
         top: rect.top,
         left: rect.left,
         right: rect.right,
         bottom: rect.bottom,
         tlRadiusX: topLeft.x,
         tlRadiusY: topLeft.y,
         trRadiusX: topRight.x,
         trRadiusY: topRight.y,
         blRadiusX: bottomLeft.x,
         blRadiusY: bottomLeft.y,
         brRadiusX: bottomRight.x,
         brRadiusY: bottomRight.y,
<<<<<<< HEAD
         maybeCache: maybeCache,
         uniformRadii: false,
       );

  final bool uniformRadii;
  late final RSuperellipseParam _param;

  Path getPath([Path? basePath]) {
    final Path path = basePath ?? Path();
    path.addPath(_param.getPath(), Offset(left, top));
    return path;
  }
=======
       );

  const RSuperellipse._raw({
    super.left = 0.0,
    super.top = 0.0,
    super.right = 0.0,
    super.bottom = 0.0,
    super.tlRadiusX = 0.0,
    super.tlRadiusY = 0.0,
    super.trRadiusX = 0.0,
    super.trRadiusY = 0.0,
    super.brRadiusX = 0.0,
    super.brRadiusY = 0.0,
    super.blRadiusX = 0.0,
    super.blRadiusY = 0.0,
  });
>>>>>>> aef4718b

  @override
  RSuperellipse _create({
    required double left,
    required double top,
    required double right,
    required double bottom,
    required double tlRadiusX,
    required double tlRadiusY,
    required double trRadiusX,
    required double trRadiusY,
    required double brRadiusX,
    required double brRadiusY,
    required double blRadiusX,
    required double blRadiusY,
  }) => RSuperellipse._raw(
    top: top,
    left: left,
    right: right,
    bottom: bottom,
    tlRadiusX: tlRadiusX,
    tlRadiusY: tlRadiusY,
    trRadiusX: trRadiusX,
    trRadiusY: trRadiusY,
    blRadiusX: blRadiusX,
    blRadiusY: blRadiusY,
    brRadiusX: brRadiusX,
    brRadiusY: brRadiusY,
  );

  // Approximates a rounded superellipse with a round rectangle to the
  // best practical accuracy.
  //
  // This workaround is needed until the rounded superellipse is implemented on
  // Web. https://github.com/flutter/flutter/issues/163718
  RRect toApproximateRRect() {
    // Experiments have shown that using the same corner radii for the RRect
    // provides an approximation that is close to optimal, as achieving a perfect
    // match is not feasible.
    return RRect._raw(
      top: top,
      left: left,
      right: right,
      bottom: bottom,
      tlRadiusX: tlRadiusX,
      tlRadiusY: tlRadiusY,
      trRadiusX: trRadiusX,
      trRadiusY: trRadiusY,
      blRadiusX: blRadiusX,
      blRadiusY: blRadiusY,
      brRadiusX: brRadiusX,
      brRadiusY: brRadiusY,
    );
  }

  bool contains(Offset point) {
    return _param.contains(point, topLeft: Offset(left, top));
  }

  static final RSuperellipse zero = RSuperellipse._raw();

  static RSuperellipse? lerp(RSuperellipse? a, RSuperellipse? b, double t) {
    if (a == null) {
      if (b == null) {
        return null;
      }
      return b._lerpTo(null, 1 - t);
    }
    return a._lerpTo(b, t);
  }

  @override
  String toString() {
    return _toString(className: 'RSuperellipse');
  }
}
// Modeled after Skia's SkRSXform.

class RSTransform {
  RSTransform(double scos, double ssin, double tx, double ty) {
    _value
      ..[0] = scos
      ..[1] = ssin
      ..[2] = tx
      ..[3] = ty;
  }
  factory RSTransform.fromComponents({
    required double rotation,
    required double scale,
    required double anchorX,
    required double anchorY,
    required double translateX,
    required double translateY,
  }) {
    final double scos = math.cos(rotation) * scale;
    final double ssin = math.sin(rotation) * scale;
    final double tx = translateX + -scos * anchorX + ssin * anchorY;
    final double ty = translateY + -ssin * anchorX - scos * anchorY;
    return RSTransform(scos, ssin, tx, ty);
  }

  final Float32List _value = Float32List(4);
  double get scos => _value[0];
  double get ssin => _value[1];
  double get tx => _value[2];
  double get ty => _value[3];
}<|MERGE_RESOLUTION|>--- conflicted
+++ resolved
@@ -732,21 +732,6 @@
 }
 
 class RRect extends _RRectLike<RRect> {
-  const RRect._raw({
-    super.left = 0.0,
-    super.top = 0.0,
-    super.right = 0.0,
-    super.bottom = 0.0,
-    super.tlRadiusX = 0.0,
-    super.tlRadiusY = 0.0,
-    super.trRadiusX = 0.0,
-    super.trRadiusY = 0.0,
-    super.brRadiusX = 0.0,
-    super.brRadiusY = 0.0,
-    super.blRadiusX = 0.0,
-    super.blRadiusY = 0.0,
-  });
-
   const RRect.fromLTRBXY(
     double left,
     double top,
@@ -862,8 +847,6 @@
          brRadiusY: bottomRight.y,
        );
 
-<<<<<<< HEAD
-=======
   const RRect._raw({
     super.left = 0.0,
     super.top = 0.0,
@@ -879,7 +862,6 @@
     super.blRadiusY = 0.0,
   });
 
->>>>>>> aef4718b
   @override
   RRect _create({
     required double left,
@@ -1006,32 +988,12 @@
 }
 
 class RSuperellipse extends _RRectLike<RSuperellipse> {
-  RSuperellipse._raw({
-    super.left = 0.0,
-    super.top = 0.0,
-    super.right = 0.0,
-    super.bottom = 0.0,
-    super.tlRadiusX = 0.0,
-    super.tlRadiusY = 0.0,
-    super.trRadiusX = 0.0,
-    super.trRadiusY = 0.0,
-    super.brRadiusX = 0.0,
-    super.brRadiusY = 0.0,
-    super.blRadiusX = 0.0,
-    super.blRadiusY = 0.0,
-    RSuperellipse? maybeCache,
-    this.uniformRadii = false,
-  }) {
-    _param = RSuperellipseParam(this, maybeCache);
-  }
-
   RSuperellipse.fromLTRBXY(
     double left,
     double top,
     double right,
     double bottom,
     double radiusX,
-<<<<<<< HEAD
     double radiusY, {
     RSuperellipse? maybeCache,
   }) : this._raw(
@@ -1074,39 +1036,6 @@
          maybeCache: maybeCache,
          uniformRadii: true,
        );
-=======
-    double radiusY,
-  ) : this._raw(
-        top: top,
-        left: left,
-        right: right,
-        bottom: bottom,
-        tlRadiusX: radiusX,
-        tlRadiusY: radiusY,
-        trRadiusX: radiusX,
-        trRadiusY: radiusY,
-        blRadiusX: radiusX,
-        blRadiusY: radiusY,
-        brRadiusX: radiusX,
-        brRadiusY: radiusY,
-      );
-
-  RSuperellipse.fromLTRBR(double left, double top, double right, double bottom, Radius radius)
-    : this._raw(
-        top: top,
-        left: left,
-        right: right,
-        bottom: bottom,
-        tlRadiusX: radius.x,
-        tlRadiusY: radius.y,
-        trRadiusX: radius.x,
-        trRadiusY: radius.y,
-        blRadiusX: radius.x,
-        blRadiusY: radius.y,
-        brRadiusX: radius.x,
-        brRadiusY: radius.y,
-      );
->>>>>>> aef4718b
 
   RSuperellipse.fromRectXY(Rect rect, double radiusX, double radiusY, {RSuperellipse? maybeCache})
     : this._raw(
@@ -1122,11 +1051,8 @@
         blRadiusY: radiusY,
         brRadiusX: radiusX,
         brRadiusY: radiusY,
-<<<<<<< HEAD
         maybeCache: maybeCache,
         uniformRadii: true,
-=======
->>>>>>> aef4718b
       );
 
   RSuperellipse.fromRectAndRadius(Rect rect, Radius radius, {RSuperellipse? maybeCache})
@@ -1143,11 +1069,8 @@
         blRadiusY: radius.y,
         brRadiusX: radius.x,
         brRadiusY: radius.y,
-<<<<<<< HEAD
         maybeCache: maybeCache,
         uniformRadii: true,
-=======
->>>>>>> aef4718b
       );
 
   RSuperellipse.fromLTRBAndCorners(
@@ -1173,11 +1096,8 @@
          blRadiusY: bottomLeft.y,
          brRadiusX: bottomRight.x,
          brRadiusY: bottomRight.y,
-<<<<<<< HEAD
          maybeCache: maybeCache,
          uniformRadii: false,
-=======
->>>>>>> aef4718b
        );
 
   RSuperellipse.fromRectAndCorners(
@@ -1200,23 +1120,11 @@
          blRadiusY: bottomLeft.y,
          brRadiusX: bottomRight.x,
          brRadiusY: bottomRight.y,
-<<<<<<< HEAD
          maybeCache: maybeCache,
          uniformRadii: false,
        );
 
-  final bool uniformRadii;
-  late final RSuperellipseParam _param;
-
-  Path getPath([Path? basePath]) {
-    final Path path = basePath ?? Path();
-    path.addPath(_param.getPath(), Offset(left, top));
-    return path;
-  }
-=======
-       );
-
-  const RSuperellipse._raw({
+  RSuperellipse._raw({
     super.left = 0.0,
     super.top = 0.0,
     super.right = 0.0,
@@ -1229,8 +1137,20 @@
     super.brRadiusY = 0.0,
     super.blRadiusX = 0.0,
     super.blRadiusY = 0.0,
-  });
->>>>>>> aef4718b
+    RSuperellipse? maybeCache,
+    this.uniformRadii = false,
+  }) {
+    _param = RSuperellipseParam(this, maybeCache);
+  }
+
+  final bool uniformRadii;
+  late final RSuperellipseParam _param;
+
+  Path getPath([Path? basePath]) {
+    final Path path = basePath ?? Path();
+    path.addPath(_param.getPath(), Offset(left, top));
+    return path;
+  }
 
   @override
   RSuperellipse _create({
