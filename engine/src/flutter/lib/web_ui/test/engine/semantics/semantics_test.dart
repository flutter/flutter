--- conflicted
+++ resolved
@@ -507,18 +507,10 @@
   });
 
   test('accessibilityFeatures copyWith function works', () {
-<<<<<<< HEAD
     // Announce, autoPlayAnimatedImages and autoPlayVideos are inverted
     // checks, see EngineAccessibilityFeatures. Therefore, we need to ensure
     // that the original copy starts with false values for them.
-    const EngineAccessibilityFeatures original = EngineAccessibilityFeatures(
-      0 | 1 << 7 | 1 << 8 | 1 << 9,
-    );
-=======
-    // Announce is an inverted check, see EngineAccessibilityFeatures.announce.
-    // Therefore, we need to ensure that the original copy starts with false (1 << 7).
-    const original = EngineAccessibilityFeatures(0 | 1 << 7);
->>>>>>> 9d96df23
+    const original = EngineAccessibilityFeatures(0 | 1 << 7 | 1 << 8 | 1 << 9);
 
     EngineAccessibilityFeatures copy = original.copyWith(accessibleNavigation: true);
     expect(copy.accessibleNavigation, true);
