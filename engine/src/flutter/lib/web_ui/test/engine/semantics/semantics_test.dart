// Copyright 2013 The Flutter Authors. All rights reserved.
// Use of this source code is governed by a BSD-style license that can be
// found in the LICENSE file.

import 'dart:async';
import 'dart:typed_data';

import 'package:quiver/testing/async.dart';
import 'package:test/bootstrap/browser.dart';
import 'package:test/test.dart';

import 'package:ui/src/engine.dart';
import 'package:ui/ui.dart' as ui;
import 'package:ui/ui_web/src/ui_web.dart' as ui_web;

import '../../common/rendering.dart';
import '../../common/test_initialization.dart';
import 'semantics_tester.dart';

DateTime _testTime = DateTime(2018, 12, 17);

EngineSemantics semantics() => EngineSemantics.instance;
EngineSemanticsOwner owner() => EnginePlatformDispatcher.instance.implicitView!.semantics;

DomElement get platformViewsHost =>
    EnginePlatformDispatcher.instance.implicitView!.dom.platformViewsHost;

DomElement get flutterViewRoot => EnginePlatformDispatcher.instance.implicitView!.dom.rootElement;

void main() {
  internalBootstrapBrowserTest(() {
    return testMain;
  });
}

Future<void> testMain() async {
  if (ui_web.browser.isFirefox) {
    // Firefox gets stuck in bootstrapAndRunApp for a mysterious reason.
    // https://github.com/flutter/flutter/issues/160096
    return;
  }

  await bootstrapAndRunApp(withImplicitView: true);
  setUpRenderingForTests();
  runSemanticsTests();
}

void runSemanticsTests() {
  setUp(() {
    EngineSemantics.debugResetSemantics();
  });

  group(EngineSemanticsOwner, () {
    _testEngineSemanticsOwner();
  });
  group('longestIncreasingSubsequence', () {
    _testLongestIncreasingSubsequence();
  });
  group(SemanticRole, () {
    _testSemanticRole();
  });
  group('Roles', () {
    _testRoleLifecycle();
  });
  group('labels', () {
    _testLabels();
  });
  group('container', () {
    _testContainer();
  });
  group('vertical scrolling', () {
    _testVerticalScrolling();
  });
  group('horizontal scrolling', () {
    _testHorizontalScrolling();
  });
  group('incrementable', () {
    _testIncrementables();
  });
  group('text field', () {
    _testTextField();
  });
  group('checkboxes, radio buttons and switches', () {
    _testCheckables();
  });
  group('selectables', () {
    _testSelectables();
  });
  group('expandables', () {
    _testExpandables();
  });
  group('tappable', () {
    _testTappable();
  });
  group('image', () {
    _testImage();
  });
  group('header', () {
    _testHeader();
  });
  group('heading', () {
    _testHeading();
  });
  group('live region', () {
    _testLiveRegion();
  });
  group('platform view', () {
    _testPlatformView();
  });
  group('accessibility builder', () {
    _testEngineAccessibilityBuilder();
  });
  group('alert', () {
    _testAlerts();
  });
  group('group', () {
    _testGroup();
  });
  group('route', () {
    _testRoute();
    _testDialogs();
  });
  group('focusable', () {
    _testFocusable();
  });
  group('link', () {
    _testLink();
  });
  group('tabs', () {
    _testTabs();
  });
  group('table', () {
    _testTables();
  });
<<<<<<< HEAD
  group('controlsNodes', () {
    _testControlsNodes();
  });
=======
  group('list', () {
    _testLists();
  });
  group('controlsNodes', () {
    _testControlsNodes();
  });
  group('requirable', () {
    _testRequirable();
  });
>>>>>>> a79e7a98
}

void _testSemanticRole() {
  test('Sets id and flt-semantics-identifier on the element', () {
    semantics()
      ..debugOverrideTimestampFunction(() => _testTime)
      ..semanticsEnabled = true;

    final SemanticsTester tester = SemanticsTester(owner());
    tester.updateNode(
      id: 0,
      children: <SemanticsNodeUpdate>[tester.updateNode(id: 372), tester.updateNode(id: 599)],
    );
    tester.apply();

    tester.expectSemantics('''
<sem id="flt-semantic-node-0">
  <sem-c>
    <sem id="flt-semantic-node-372"></sem>
    <sem id="flt-semantic-node-599"></sem>
  </sem-c>
</sem>''');

    tester.updateNode(
      id: 0,
      children: <SemanticsNodeUpdate>[
        tester.updateNode(id: 372, identifier: 'test-id-123'),
        tester.updateNode(id: 599),
      ],
    );
    tester.apply();

    tester.expectSemantics('''
<sem id="flt-semantic-node-0">
  <sem-c>
    <sem id="flt-semantic-node-372" flt-semantics-identifier="test-id-123"></sem>
    <sem id="flt-semantic-node-599"></sem>
  </sem-c>
</sem>''');

    tester.updateNode(
      id: 0,
      children: <SemanticsNodeUpdate>[
        tester.updateNode(id: 372),
        tester.updateNode(id: 599, identifier: 'test-id-211'),
        tester.updateNode(id: 612, identifier: 'test-id-333'),
      ],
    );
    tester.apply();

    tester.expectSemantics('''
<sem id="flt-semantic-node-0">
  <sem-c>
    <sem id="flt-semantic-node-372"></sem>
    <sem id="flt-semantic-node-599" flt-semantics-identifier="test-id-211"></sem>
    <sem id="flt-semantic-node-612" flt-semantics-identifier="test-id-333"></sem>
  </sem-c>
</sem>''');
  });
}

void _testRoleLifecycle() {
  test('Semantic behaviors are added upon node initialization', () {
    semantics()
      ..debugOverrideTimestampFunction(() => _testTime)
      ..semanticsEnabled = true;

    // Check that roles are initialized immediately
    {
      final SemanticsTester tester = SemanticsTester(owner());
      tester.updateNode(id: 0, isButton: true, rect: const ui.Rect.fromLTRB(0, 0, 100, 50));
      tester.apply();

      tester.expectSemantics('<sem role="button"></sem>');

      final SemanticsObject node = owner().debugSemanticsTree![0]!;
      expect(node.semanticRole?.kind, EngineSemanticsRole.button);
      expect(
        node.semanticRole?.debugSemanticBehaviorTypes,
        containsAll(<Type>[Focusable, Tappable, LabelAndValue]),
      );
      expect(tester.getSemanticsObject(0).element.tabIndex, -1);
    }

    // Check that roles apply their functionality upon update.
    {
      final SemanticsTester tester = SemanticsTester(owner());
      tester.updateNode(
        id: 0,
        label: 'a label',
        isFocusable: true,
        isButton: true,
        rect: const ui.Rect.fromLTRB(0, 0, 100, 50),
      );
      tester.apply();

      tester.expectSemantics('<sem role="button">a label</sem>');

      final SemanticsObject node = owner().debugSemanticsTree![0]!;
      expect(node.semanticRole?.kind, EngineSemanticsRole.button);
      expect(
        node.semanticRole?.debugSemanticBehaviorTypes,
        containsAll(<Type>[Focusable, Tappable, LabelAndValue]),
      );
      expect(tester.getSemanticsObject(0).element.tabIndex, 0);
    }

    semantics().semanticsEnabled = false;
  });
}

void _testEngineAccessibilityBuilder() {
  final EngineAccessibilityFeaturesBuilder builder = EngineAccessibilityFeaturesBuilder(0);
  EngineAccessibilityFeatures features = builder.build();

  test('accessible navigation', () {
    expect(features.accessibleNavigation, isFalse);
    builder.accessibleNavigation = true;
    features = builder.build();
    expect(features.accessibleNavigation, isTrue);
  });

  test('bold text', () {
    expect(features.boldText, isFalse);
    builder.boldText = true;
    features = builder.build();
    expect(features.boldText, isTrue);
  });

  test('disable animations', () {
    expect(features.disableAnimations, isFalse);
    builder.disableAnimations = true;
    features = builder.build();
    expect(features.disableAnimations, isTrue);
  });

  test('high contrast', () {
    expect(features.highContrast, isFalse);
    builder.highContrast = true;
    features = builder.build();
    expect(features.highContrast, isTrue);
  });

  test('invert colors', () {
    expect(features.invertColors, isFalse);
    builder.invertColors = true;
    features = builder.build();
    expect(features.invertColors, isTrue);
  });

  test('on off switch labels', () {
    expect(features.onOffSwitchLabels, isFalse);
    builder.onOffSwitchLabels = true;
    features = builder.build();
    expect(features.onOffSwitchLabels, isTrue);
  });

  test('reduce motion', () {
    expect(features.reduceMotion, isFalse);
    builder.reduceMotion = true;
    features = builder.build();
    expect(features.reduceMotion, isTrue);
  });
}

void _testAlerts() {
  test('nodes with alert role', () {
    semantics()
      ..debugOverrideTimestampFunction(() => _testTime)
      ..semanticsEnabled = true;

    SemanticsObject pumpSemantics() {
      final SemanticsTester tester = SemanticsTester(owner());
      tester.updateNode(
        id: 0,
        role: ui.SemanticsRole.alert,
        rect: const ui.Rect.fromLTRB(0, 0, 100, 50),
      );
      tester.apply();
      return tester.getSemanticsObject(0);
    }

    final SemanticsObject object = pumpSemantics();
    expect(object.semanticRole?.kind, EngineSemanticsRole.alert);
    expect(object.element.getAttribute('role'), 'alert');
  });

  test('nodes with status role', () {
    semantics()
      ..debugOverrideTimestampFunction(() => _testTime)
      ..semanticsEnabled = true;

    SemanticsObject pumpSemantics() {
      final SemanticsTester tester = SemanticsTester(owner());
      tester.updateNode(
        id: 0,
        role: ui.SemanticsRole.status,
        rect: const ui.Rect.fromLTRB(0, 0, 100, 50),
      );
      tester.apply();
      return tester.getSemanticsObject(0);
    }

    final SemanticsObject object = pumpSemantics();
    expect(object.semanticRole?.kind, EngineSemanticsRole.status);
    expect(object.element.getAttribute('role'), 'status');
  });
}

void _testEngineSemanticsOwner() {
  test('instantiates a singleton', () {
    expect(semantics(), same(semantics()));
  });

  test('semantics is off by default', () {
    expect(semantics().semanticsEnabled, isFalse);
  });

  test('default mode is "unknown"', () {
    expect(semantics().mode, AccessibilityMode.unknown);
  });

  // Expecting the following DOM structure by default:
  //
  // <body>
  //   <flt-announcement-host>
  //     <flt-announcement-polite></flt-announcement-polite>
  //     <flt-announcement-assertive></flt-announcement-assertive>
  //   </flt-announcement-host>
  // </body>
  test('places accessibility announcements in the <body> tag', () {
    final AccessibilityAnnouncements accessibilityAnnouncements =
        semantics().accessibilityAnnouncements;
    final DomElement politeElement = accessibilityAnnouncements.ariaLiveElementFor(
      Assertiveness.polite,
    );
    final DomElement assertiveElement = accessibilityAnnouncements.ariaLiveElementFor(
      Assertiveness.assertive,
    );
    final DomElement announcementHost = politeElement.parent!;

    // Polite and assertive elements share the same host.
    expect(assertiveElement.parent, announcementHost);

    // The host is a direct child of <body>
    expect(announcementHost.parent, domDocument.body);
  });

  test('accessibilityFeatures copyWith function works', () {
    const EngineAccessibilityFeatures original = EngineAccessibilityFeatures(0);
    EngineAccessibilityFeatures copy = original.copyWith(accessibleNavigation: true);
    expect(copy.accessibleNavigation, true);
    expect(copy.boldText, false);
    expect(copy.disableAnimations, false);
    expect(copy.highContrast, false);
    expect(copy.invertColors, false);
    expect(copy.onOffSwitchLabels, false);
    expect(copy.reduceMotion, false);

    copy = original.copyWith(boldText: true);
    expect(copy.accessibleNavigation, false);
    expect(copy.boldText, true);
    expect(copy.disableAnimations, false);
    expect(copy.highContrast, false);
    expect(copy.invertColors, false);
    expect(copy.onOffSwitchLabels, false);
    expect(copy.reduceMotion, false);

    copy = original.copyWith(disableAnimations: true);
    expect(copy.accessibleNavigation, false);
    expect(copy.boldText, false);
    expect(copy.disableAnimations, true);
    expect(copy.highContrast, false);
    expect(copy.invertColors, false);
    expect(copy.onOffSwitchLabels, false);
    expect(copy.reduceMotion, false);

    copy = original.copyWith(highContrast: true);
    expect(copy.accessibleNavigation, false);
    expect(copy.boldText, false);
    expect(copy.disableAnimations, false);
    expect(copy.highContrast, true);
    expect(copy.invertColors, false);
    expect(copy.onOffSwitchLabels, false);
    expect(copy.reduceMotion, false);

    copy = original.copyWith(invertColors: true);
    expect(copy.accessibleNavigation, false);
    expect(copy.boldText, false);
    expect(copy.disableAnimations, false);
    expect(copy.highContrast, false);
    expect(copy.invertColors, true);
    expect(copy.onOffSwitchLabels, false);
    expect(copy.reduceMotion, false);

    copy = original.copyWith(onOffSwitchLabels: true);
    expect(copy.accessibleNavigation, false);
    expect(copy.boldText, false);
    expect(copy.disableAnimations, false);
    expect(copy.highContrast, false);
    expect(copy.invertColors, false);
    expect(copy.onOffSwitchLabels, true);
    expect(copy.reduceMotion, false);

    copy = original.copyWith(reduceMotion: true);
    expect(copy.accessibleNavigation, false);
    expect(copy.boldText, false);
    expect(copy.disableAnimations, false);
    expect(copy.highContrast, false);
    expect(copy.invertColors, false);
    expect(copy.onOffSwitchLabels, false);
    expect(copy.reduceMotion, true);
  });

  test('makes the semantic DOM tree invisible', () {
    semantics()
      ..debugOverrideTimestampFunction(() => _testTime)
      ..semanticsEnabled = true;

    final SemanticsTester tester = SemanticsTester(owner());
    tester.updateNode(id: 0, label: 'I am root', rect: const ui.Rect.fromLTRB(0, 0, 100, 50));
    tester.apply();

    expectSemanticsTree(owner(), '''
<sem style="filter: opacity(0%); color: rgba(0, 0, 0, 0)">
  <span>I am root</span>
</sem>''');

    semantics().semanticsEnabled = false;
  });

  void renderSemantics({
    String? label,
    String? tooltip,
    Set<ui.SemanticsFlag> flags = const <ui.SemanticsFlag>{},
  }) {
    int flagValues = 0;
    for (final ui.SemanticsFlag flag in flags) {
      flagValues = flagValues | flag.index;
    }
    final ui.SemanticsUpdateBuilder builder = ui.SemanticsUpdateBuilder();
    updateNode(
      builder,
      transform: Matrix4.identity().toFloat64(),
      rect: const ui.Rect.fromLTRB(0, 0, 20, 20),
      childrenInHitTestOrder: Int32List.fromList(<int>[1]),
      childrenInTraversalOrder: Int32List.fromList(<int>[1]),
    );
    updateNode(
      builder,
      id: 1,
      label: label ?? '',
      tooltip: tooltip ?? '',
      flags: flagValues,
      transform: Matrix4.identity().toFloat64(),
      rect: const ui.Rect.fromLTRB(0, 0, 20, 20),
    );
    owner().updateSemantics(builder.build());
  }

  void renderLabel(String label) {
    renderSemantics(label: label);
  }

  test('produces a label', () async {
    semantics().semanticsEnabled = true;

    // Create
    renderLabel('Hello');

    final Map<int, SemanticsObject> tree = owner().debugSemanticsTree!;
    expect(tree.length, 2);
    expect(tree[0]!.id, 0);
    expect(tree[0]!.element.tagName.toLowerCase(), 'flt-semantics');
    expect(tree[1]!.id, 1);
    expect(tree[1]!.label, 'Hello');

    expectSemanticsTree(owner(), '''
<sem>
  <sem-c>
    <sem><span>Hello</span></sem>
  </sem-c>
</sem>''');

    // Update
    renderLabel('World');

    expectSemanticsTree(owner(), '''
<sem>
  <sem-c>
    <sem><span>World</span></sem>
  </sem-c>
</sem>''');

    // Remove
    renderLabel('');

    expectSemanticsTree(owner(), '''
<sem>
  <sem-c>
    <sem></sem>
  </sem-c>
</sem>''');

    semantics().semanticsEnabled = false;
  });

  test('can switch role', () async {
    semantics().semanticsEnabled = true;

    // Create
    renderSemantics(label: 'Hello');

    Map<int, SemanticsObject> tree = owner().debugSemanticsTree!;
    expect(tree.length, 2);
    expect(tree[1]!.element.tagName.toLowerCase(), 'flt-semantics');
    expect(tree[1]!.id, 1);
    expect(tree[1]!.label, 'Hello');
    final DomElement existingParent = tree[1]!.element.parent!;

    expectSemanticsTree(owner(), '''
<sem>
  <sem-c>
    <sem><span>Hello</span></sem>
  </sem-c>
</sem>''');

    // Update
    renderSemantics(label: 'Hello', flags: <ui.SemanticsFlag>{ui.SemanticsFlag.isLink});

    tree = owner().debugSemanticsTree!;
    expect(tree.length, 2);
    expect(tree[1]!.id, 1);
    expect(tree[1]!.label, 'Hello');
    expect(tree[1]!.element.tagName.toLowerCase(), 'a');
    expectSemanticsTree(owner(), '''
<sem>
  <sem-c>
    <a style="display: block;">Hello</a>
  </sem-c>
</sem>''');
    expect(existingParent, tree[1]!.element.parent);

    semantics().semanticsEnabled = false;
  });

  test('tooltip is part of label', () async {
    semantics().semanticsEnabled = true;

    // Create
    renderSemantics(tooltip: 'tooltip');

    final Map<int, SemanticsObject> tree = owner().debugSemanticsTree!;
    expect(tree.length, 2);
    expect(tree[0]!.id, 0);
    expect(tree[0]!.element.tagName.toLowerCase(), 'flt-semantics');
    expect(tree[1]!.id, 1);
    expect(tree[1]!.tooltip, 'tooltip');

    expectSemanticsTree(owner(), '''
<sem>
  <sem-c>
    <sem><span>tooltip</span></sem>
  </sem-c>
</sem>''');

    // Update
    renderSemantics(label: 'Hello', tooltip: 'tooltip');

    expectSemanticsTree(owner(), '''
<sem>
  <sem-c>
    <sem><span>tooltip\nHello</span></sem>
  </sem-c>
</sem>''');

    // Remove
    renderSemantics();

    expectSemanticsTree(owner(), '''
<sem>
  <sem-c>
    <sem></sem>
  </sem-c>
</sem>''');

    semantics().semanticsEnabled = false;
  });

  test('clears semantics tree when disabled', () {
    expect(owner().debugSemanticsTree, isEmpty);
    semantics().semanticsEnabled = true;
    renderLabel('Hello');
    expect(owner().debugSemanticsTree, isNotEmpty);
    semantics().semanticsEnabled = false;
    expect(owner().debugSemanticsTree, isEmpty);
  });

  test('accepts standalone browser gestures', () {
    semantics().semanticsEnabled = true;
    expect(semantics().shouldAcceptBrowserGesture('click'), isTrue);
    semantics().semanticsEnabled = false;
  });

  test('rejects browser gestures accompanied by pointer click', () {
    FakeAsync().run((FakeAsync fakeAsync) {
      semantics()
        ..debugOverrideTimestampFunction(fakeAsync.getClock(_testTime).now)
        ..semanticsEnabled = true;
      expect(semantics().shouldAcceptBrowserGesture('click'), isTrue);
      semantics().receiveGlobalEvent(createDomEvent('Event', 'pointermove'));
      expect(semantics().shouldAcceptBrowserGesture('click'), isFalse);

      // After 1 second of inactivity a browser gestures counts as standalone.
      fakeAsync.elapse(const Duration(seconds: 1));
      expect(semantics().shouldAcceptBrowserGesture('click'), isTrue);
      semantics().semanticsEnabled = false;
    });
  });
  test('checks shouldEnableSemantics for every global event', () {
    final MockSemanticsEnabler mockSemanticsEnabler = MockSemanticsEnabler();
    semantics().semanticsHelper.semanticsEnabler = mockSemanticsEnabler;
    final DomEvent pointerEvent = createDomEvent('Event', 'pointermove');

    semantics().receiveGlobalEvent(pointerEvent);

    // Verify the interactions.
    expect(mockSemanticsEnabler.shouldEnableSemanticsEvents, <DomEvent>[pointerEvent]);
  });

  test('forwards events to framework if shouldEnableSemantics returns true', () {
    final MockSemanticsEnabler mockSemanticsEnabler = MockSemanticsEnabler();
    semantics().semanticsHelper.semanticsEnabler = mockSemanticsEnabler;
    final DomEvent pointerEvent = createDomEvent('Event', 'pointermove');
    mockSemanticsEnabler.shouldEnableSemanticsReturnValue = true;
    expect(semantics().receiveGlobalEvent(pointerEvent), isTrue);
  });

  test('semantics owner update phases', () async {
    semantics()
      ..debugOverrideTimestampFunction(() => _testTime)
      ..semanticsEnabled = true;

    expect(reason: 'Should start in idle phase', owner().phase, SemanticsUpdatePhase.idle);

    void pumpSemantics({required String label}) {
      final SemanticsTester tester = SemanticsTester(owner());
      tester.updateNode(
        id: 0,
        children: <SemanticsNodeUpdate>[tester.updateNode(id: 1, label: label)],
      );
      tester.apply();
    }

    SemanticsUpdatePhase? capturedPostUpdateCallbackPhase;
    owner().addOneTimePostUpdateCallback(() {
      capturedPostUpdateCallbackPhase = owner().phase;
    });

    pumpSemantics(label: 'Hello');

    final SemanticsObject semanticsObject = owner().debugSemanticsTree![1]!;

    expect(
      reason: 'Should be in postUpdate phase while calling post-update callbacks',
      capturedPostUpdateCallbackPhase,
      SemanticsUpdatePhase.postUpdate,
    );
    expect(
      reason: 'After the update is done, should go back to idle',
      owner().phase,
      SemanticsUpdatePhase.idle,
    );

    // Rudely replace the role with a mock, and trigger an update.
    final MockRole mockRole = MockRole(EngineSemanticsRole.generic, semanticsObject);
    semanticsObject.semanticRole = mockRole;

    pumpSemantics(label: 'World');

    expect(
      reason: 'While updating must be in SemanticsUpdatePhase.updating phase',
      mockRole.log,
      <MockRoleLogEntry>[(method: 'update', phase: SemanticsUpdatePhase.updating)],
    );

    semantics().semanticsEnabled = false;
  });
}

typedef MockRoleLogEntry = ({String method, SemanticsUpdatePhase phase});

class MockRole extends SemanticRole {
  MockRole(super.role, super.semanticsObject) : super.blank();

  final List<MockRoleLogEntry> log = <MockRoleLogEntry>[];

  void _log(String method) {
    log.add((method: method, phase: semanticsObject.owner.phase));
  }

  @override
  void update() {
    super.update();
    _log('update');
  }

  @override
  bool focusAsRouteDefault() {
    throw UnimplementedError();
  }
}

class MockSemanticsEnabler implements SemanticsEnabler {
  @override
  void dispose() {}

  @override
  bool get isWaitingToEnableSemantics => throw UnimplementedError();

  @override
  DomElement prepareAccessibilityPlaceholder() {
    throw UnimplementedError();
  }

  bool shouldEnableSemanticsReturnValue = false;
  final List<DomEvent> shouldEnableSemanticsEvents = <DomEvent>[];

  @override
  bool shouldEnableSemantics(DomEvent event) {
    shouldEnableSemanticsEvents.add(event);
    return shouldEnableSemanticsReturnValue;
  }

  @override
  bool tryEnableSemantics(DomEvent event) {
    throw UnimplementedError();
  }
}

void _testHeader() {
  test(
    'renders an empty labeled header as a heading with a label and uses a sized span for label',
    () {
      semantics()
        ..debugOverrideTimestampFunction(() => _testTime)
        ..semanticsEnabled = true;

      final ui.SemanticsUpdateBuilder builder = ui.SemanticsUpdateBuilder();
      updateNode(
        builder,
        flags: 0 | ui.SemanticsFlag.isHeader.index,
        label: 'Header of the page',
        transform: Matrix4.identity().toFloat64(),
        rect: const ui.Rect.fromLTRB(0, 0, 100, 50),
      );

      owner().updateSemantics(builder.build());
      expectSemanticsTree(owner(), '<h2>Header of the page</span></h2>');

      semantics().semanticsEnabled = false;
    },
  );

  // This is a useless case, but we should at least not crash if it happens.
  test('renders an empty unlabeled header', () {
    semantics()
      ..debugOverrideTimestampFunction(() => _testTime)
      ..semanticsEnabled = true;

    final ui.SemanticsUpdateBuilder builder = ui.SemanticsUpdateBuilder();
    updateNode(
      builder,
      flags: 0 | ui.SemanticsFlag.isHeader.index,
      transform: Matrix4.identity().toFloat64(),
      rect: const ui.Rect.fromLTRB(0, 0, 100, 50),
    );

    owner().updateSemantics(builder.build());
    expectSemanticsTree(owner(), '<header></header>');

    semantics().semanticsEnabled = false;
  });

  test('renders a header with children and uses aria-label', () {
    semantics()
      ..debugOverrideTimestampFunction(() => _testTime)
      ..semanticsEnabled = true;

    final ui.SemanticsUpdateBuilder builder = ui.SemanticsUpdateBuilder();
    updateNode(
      builder,
      flags: 0 | ui.SemanticsFlag.isHeader.index,
      label: 'Header of the page',
      transform: Matrix4.identity().toFloat64(),
      rect: const ui.Rect.fromLTRB(0, 0, 100, 50),
      childrenInHitTestOrder: Int32List.fromList(<int>[1]),
      childrenInTraversalOrder: Int32List.fromList(<int>[1]),
    );
    updateNode(
      builder,
      id: 1,
      transform: Matrix4.identity().toFloat64(),
      rect: const ui.Rect.fromLTRB(0, 0, 100, 50),
    );

    owner().updateSemantics(builder.build());
    expectSemanticsTree(owner(), '''
<header aria-label="Header of the page"><sem-c><sem></sem></sem-c></header>
''');

    semantics().semanticsEnabled = false;
  });
}

void _testHeading() {
  test('renders aria-level tag for headings with heading level', () {
    semantics()
      ..debugOverrideTimestampFunction(() => _testTime)
      ..semanticsEnabled = true;

    final ui.SemanticsUpdateBuilder builder = ui.SemanticsUpdateBuilder();
    updateNode(
      builder,
      headingLevel: 2,
      label: 'This is a heading',
      transform: Matrix4.identity().toFloat64(),
      rect: const ui.Rect.fromLTRB(0, 0, 100, 50),
    );

    owner().updateSemantics(builder.build());
    expectSemanticsTree(owner(), '<h2>This is a heading</h2>');

    semantics().semanticsEnabled = false;
  });
}

void _testLongestIncreasingSubsequence() {
  void expectLis(List<int> list, List<int> seq) {
    expect(longestIncreasingSubsequence(list), seq);
  }

  test('trivial case', () {
    expectLis(<int>[], <int>[]);
  });

  test('longest in the middle', () {
    expectLis(<int>[10, 1, 2, 3, 0], <int>[1, 2, 3]);
  });

  test('longest at head', () {
    expectLis(<int>[1, 2, 3, 0], <int>[0, 1, 2]);
  });

  test('longest at tail', () {
    expectLis(<int>[10, 1, 2, 3], <int>[1, 2, 3]);
  });

  test('longest in a jagged pattern', () {
    expectLis(<int>[0, 1, -1, 2, -2, 3, -3, 4, -4, 5, -5], <int>[0, 1, 3, 5, 7, 9]);
  });

  test('fully sorted up', () {
    for (int count = 0; count < 100; count += 1) {
      expectLis(
        List<int>.generate(count, (int i) => 10 * i),
        List<int>.generate(count, (int i) => i),
      );
    }
  });

  test('fully sorted down', () {
    for (int count = 1; count < 100; count += 1) {
      expectLis(List<int>.generate(count, (int i) => 10 * (count - i)), <int>[count - 1]);
    }
  });
}

void _testLabels() {
  test('computeDomSemanticsLabel combines tooltip, label, value, and hint', () {
    expect(computeDomSemanticsLabel(tooltip: 'tooltip'), 'tooltip');
    expect(computeDomSemanticsLabel(label: 'label'), 'label');
    expect(computeDomSemanticsLabel(value: 'value'), 'value');
    expect(computeDomSemanticsLabel(hint: 'hint'), 'hint');
    expect(
      computeDomSemanticsLabel(tooltip: 'tooltip', label: 'label', hint: 'hint', value: 'value'),
      '''
tooltip
label hint value''',
    );
    expect(computeDomSemanticsLabel(tooltip: 'tooltip', hint: 'hint', value: 'value'), '''
tooltip
hint value''');
    expect(computeDomSemanticsLabel(tooltip: 'tooltip', label: 'label', value: 'value'), '''
tooltip
label value''');
    expect(computeDomSemanticsLabel(tooltip: 'tooltip', label: 'label', hint: 'hint'), '''
tooltip
label hint''');
  });

  test('computeDomSemanticsLabel collapses empty labels to null', () {
    expect(computeDomSemanticsLabel(), isNull);
    expect(computeDomSemanticsLabel(tooltip: ''), isNull);
    expect(computeDomSemanticsLabel(label: ''), isNull);
    expect(computeDomSemanticsLabel(value: ''), isNull);
    expect(computeDomSemanticsLabel(hint: ''), isNull);
    expect(computeDomSemanticsLabel(tooltip: '', label: '', hint: '', value: ''), isNull);
    expect(computeDomSemanticsLabel(tooltip: '', hint: '', value: ''), isNull);
    expect(computeDomSemanticsLabel(tooltip: '', label: '', value: ''), isNull);
    expect(computeDomSemanticsLabel(tooltip: '', label: '', hint: ''), isNull);
  });
}

void _testContainer() {
  test('container node has no transform when there is no rect offset', () async {
    semantics()
      ..debugOverrideTimestampFunction(() => _testTime)
      ..semanticsEnabled = true;

    final ui.SemanticsUpdateBuilder builder = ui.SemanticsUpdateBuilder();
    const ui.Rect zeroOffsetRect = ui.Rect.fromLTRB(0, 0, 20, 20);
    updateNode(
      builder,
      transform: Matrix4.identity().toFloat64(),
      rect: zeroOffsetRect,
      childrenInHitTestOrder: Int32List.fromList(<int>[1]),
      childrenInTraversalOrder: Int32List.fromList(<int>[1]),
    );
    updateNode(builder, id: 1, transform: Matrix4.identity().toFloat64(), rect: zeroOffsetRect);

    owner().updateSemantics(builder.build());
    expectSemanticsTree(owner(), '''
<sem>
  <sem-c>
    <sem></sem>
  </sem-c>
</sem>''');

    final DomElement parentElement = owner().semanticsHost.querySelector('flt-semantics')!;
    final DomElement container = owner().semanticsHost.querySelector('flt-semantics-container')!;

    if (isMacOrIOS) {
      expect(parentElement.style.top, '0px');
      expect(parentElement.style.left, '0px');
      expect(container.style.top, '0px');
      expect(container.style.left, '0px');
    } else {
      expect(parentElement.style.top, '');
      expect(parentElement.style.left, '');
      expect(container.style.top, '');
      expect(container.style.left, '');
    }
    expect(parentElement.style.transform, '');
    expect(parentElement.style.transformOrigin, '');
    expect(container.style.transform, '');
    expect(container.style.transformOrigin, '');
    semantics().semanticsEnabled = false;
  });

  test('container node compensates for rect offset', () async {
    semantics()
      ..debugOverrideTimestampFunction(() => _testTime)
      ..semanticsEnabled = true;

    final ui.SemanticsUpdateBuilder builder = ui.SemanticsUpdateBuilder();
    updateNode(
      builder,
      transform: Matrix4.identity().toFloat64(),
      rect: const ui.Rect.fromLTRB(10, 10, 20, 20),
      childrenInHitTestOrder: Int32List.fromList(<int>[1]),
      childrenInTraversalOrder: Int32List.fromList(<int>[1]),
    );
    updateNode(
      builder,
      id: 1,
      transform: Matrix4.identity().toFloat64(),
      rect: const ui.Rect.fromLTRB(10, 10, 20, 20),
    );

    owner().updateSemantics(builder.build());
    expectSemanticsTree(owner(), '''
<sem>
  <sem-c>
    <sem></sem>
  </sem-c>
</sem>''');

    final DomElement parentElement = owner().semanticsHost.querySelector('flt-semantics')!;
    final DomElement container = owner().semanticsHost.querySelector('flt-semantics-container')!;

    expect(parentElement.style.transform, 'matrix(1, 0, 0, 1, 10, 10)');
    if (isSafari) {
      // macOS 13 returns different values than macOS 12.
      expect(
        parentElement.style.transformOrigin,
        anyOf(contains('0px 0px 0px'), contains('0px 0px')),
      );
    } else {
      expect(parentElement.style.transformOrigin, '0px 0px 0px');
    }
    expect(container.style.top, '-10px');
    expect(container.style.left, '-10px');
    semantics().semanticsEnabled = false;
  });

  test('0 offsets are not removed for voiceover', () async {
    semantics()
      ..debugOverrideTimestampFunction(() => _testTime)
      ..semanticsEnabled = true;

    final ui.SemanticsUpdateBuilder builder = ui.SemanticsUpdateBuilder();
    updateNode(
      builder,
      transform: Matrix4.identity().toFloat64(),
      rect: const ui.Rect.fromLTRB(0, 0, 20, 20),
      childrenInHitTestOrder: Int32List.fromList(<int>[1]),
      childrenInTraversalOrder: Int32List.fromList(<int>[1]),
    );
    updateNode(
      builder,
      id: 1,
      transform: Matrix4.identity().toFloat64(),
      rect: const ui.Rect.fromLTRB(10, 10, 20, 20),
    );

    owner().updateSemantics(builder.build());
    expectSemanticsTree(owner(), '''
<sem>
  <sem-c>
    <sem></sem>
  </sem-c>
</sem>''');

    final DomElement parentElement = owner().semanticsHost.querySelector('flt-semantics')!;
    final DomElement container = owner().semanticsHost.querySelector('flt-semantics-container')!;

    if (isMacOrIOS) {
      expect(parentElement.style.top, '0px');
      expect(parentElement.style.left, '0px');
      expect(container.style.top, '0px');
      expect(container.style.left, '0px');
    } else {
      expect(parentElement.style.top, '');
      expect(parentElement.style.left, '');
      expect(container.style.top, '');
      expect(container.style.left, '');
    }
    expect(parentElement.style.transform, '');
    expect(parentElement.style.transformOrigin, '');
    expect(container.style.transform, '');
    expect(container.style.transformOrigin, '');

    semantics().semanticsEnabled = false;
  });

  test('renders in traversal order, hit-tests in reverse z-index order', () async {
    semantics()
      ..debugOverrideTimestampFunction(() => _testTime)
      ..semanticsEnabled = true;

    // State 1: render initial tree with middle elements swapped hit-test wise
    {
      final ui.SemanticsUpdateBuilder builder = ui.SemanticsUpdateBuilder();
      updateNode(
        builder,
        childrenInTraversalOrder: Int32List.fromList(<int>[1, 2, 3, 4]),
        childrenInHitTestOrder: Int32List.fromList(<int>[1, 3, 2, 4]),
      );

      for (int id = 1; id <= 4; id++) {
        updateNode(builder, id: id);
      }

      owner().updateSemantics(builder.build());
      expectSemanticsTree(owner(), '''
<sem>
  <sem-c>
    <sem style="z-index: 4"></sem>
    <sem style="z-index: 2"></sem>
    <sem style="z-index: 3"></sem>
    <sem style="z-index: 1"></sem>
  </sem-c>
</sem>''');
    }

    // State 2: update z-index
    {
      final ui.SemanticsUpdateBuilder builder = ui.SemanticsUpdateBuilder();
      updateNode(
        builder,
        childrenInTraversalOrder: Int32List.fromList(<int>[1, 2, 3, 4]),
        childrenInHitTestOrder: Int32List.fromList(<int>[1, 2, 3, 4]),
      );
      owner().updateSemantics(builder.build());
      expectSemanticsTree(owner(), '''
<sem>
  <sem-c>
    <sem style="z-index: 4"></sem>
    <sem style="z-index: 3"></sem>
    <sem style="z-index: 2"></sem>
    <sem style="z-index: 1"></sem>
  </sem-c>
</sem>''');
    }

    // State 3: update traversal order
    {
      final ui.SemanticsUpdateBuilder builder = ui.SemanticsUpdateBuilder();
      updateNode(
        builder,
        childrenInTraversalOrder: Int32List.fromList(<int>[4, 2, 3, 1]),
        childrenInHitTestOrder: Int32List.fromList(<int>[1, 2, 3, 4]),
      );
      owner().updateSemantics(builder.build());
      expectSemanticsTree(owner(), '''
<sem>
  <sem-c>
    <sem style="z-index: 1"></sem>
    <sem style="z-index: 3"></sem>
    <sem style="z-index: 2"></sem>
    <sem style="z-index: 4"></sem>
  </sem-c>
</sem>''');
    }

    // State 3: update both orders
    {
      final ui.SemanticsUpdateBuilder builder = ui.SemanticsUpdateBuilder();
      updateNode(
        builder,
        childrenInTraversalOrder: Int32List.fromList(<int>[1, 3, 2, 4]),
        childrenInHitTestOrder: Int32List.fromList(<int>[3, 4, 1, 2]),
      );
      owner().updateSemantics(builder.build());
      expectSemanticsTree(owner(), '''
<sem>
  <sem-c>
    <sem style="z-index: 2"></sem>
    <sem style="z-index: 4"></sem>
    <sem style="z-index: 1"></sem>
    <sem style="z-index: 3"></sem>
  </sem-c>
</sem>''');
    }

    semantics().semanticsEnabled = false;
  });

  test('container nodes are transparent and leaf children are opaque hit-test wise', () async {
    semantics()
      ..debugOverrideTimestampFunction(() => _testTime)
      ..semanticsEnabled = true;

    final ui.SemanticsUpdateBuilder builder = ui.SemanticsUpdateBuilder();
    updateNode(
      builder,
      childrenInTraversalOrder: Int32List.fromList(<int>[1, 2]),
      childrenInHitTestOrder: Int32List.fromList(<int>[1, 2]),
    );
    updateNode(builder, id: 1);
    updateNode(builder, id: 2);

    owner().updateSemantics(builder.build());
    expectSemanticsTree(owner(), '''
<sem>
  <sem-c>
    <sem style="z-index: 2"></sem>
    <sem style="z-index: 1"></sem>
  </sem-c>
</sem>''');

    final DomElement root = owner().semanticsHost.querySelector('#flt-semantic-node-0')!;
    expect(root.style.pointerEvents, 'none');

    final DomElement child1 = owner().semanticsHost.querySelector('#flt-semantic-node-1')!;
    expect(child1.style.pointerEvents, 'all');

    final DomElement child2 = owner().semanticsHost.querySelector('#flt-semantic-node-2')!;
    expect(child2.style.pointerEvents, 'all');

    semantics().semanticsEnabled = false;
  });

  test('containers can be opaque if tappable', () async {
    semantics()
      ..debugOverrideTimestampFunction(() => _testTime)
      ..semanticsEnabled = true;

    final ui.SemanticsUpdateBuilder builder = ui.SemanticsUpdateBuilder();
    updateNode(
      builder,
      actions: 0 | ui.SemanticsAction.tap.index,
      childrenInTraversalOrder: Int32List.fromList(<int>[1, 2]),
      childrenInHitTestOrder: Int32List.fromList(<int>[1, 2]),
    );
    updateNode(builder, id: 1);
    updateNode(builder, id: 2);

    owner().updateSemantics(builder.build());
    expectSemanticsTree(owner(), '''
<sem>
  <sem-c>
    <sem style="z-index: 2"></sem>
    <sem style="z-index: 1"></sem>
  </sem-c>
</sem>''');

    final DomElement root = owner().semanticsHost.querySelector('#flt-semantic-node-0')!;
    expect(root.style.pointerEvents, 'all');

    semantics().semanticsEnabled = false;
  });

  test('container can be opaque if it is a text field', () async {
    semantics()
      ..debugOverrideTimestampFunction(() => _testTime)
      ..semanticsEnabled = true;

    final ui.SemanticsUpdateBuilder builder = ui.SemanticsUpdateBuilder();
    updateNode(
      builder,
      flags: 0 | ui.SemanticsFlag.isTextField.index,
      childrenInTraversalOrder: Int32List.fromList(<int>[1, 2]),
      childrenInHitTestOrder: Int32List.fromList(<int>[1, 2]),
    );
    updateNode(builder, id: 1);
    updateNode(builder, id: 2);

    owner().updateSemantics(builder.build());
    expectSemanticsTree(owner(), '''
<sem>
  <input>
  <sem-c>
    <sem style="z-index: 2"></sem>
    <sem style="z-index: 1"></sem>
  </sem-c>
</sem>''');

    final DomElement root = owner().semanticsHost.querySelector('#flt-semantic-node-0')!;
    expect(root.style.pointerEvents, 'all');

    semantics().semanticsEnabled = false;
  });

  test('descendant nodes are removed from the node map, unless reparented', () async {
    semantics()
      ..debugOverrideTimestampFunction(() => _testTime)
      ..semanticsEnabled = true;

    {
      final ui.SemanticsUpdateBuilder builder = ui.SemanticsUpdateBuilder();
      updateNode(
        builder,
        childrenInTraversalOrder: Int32List.fromList(<int>[1, 2]),
        childrenInHitTestOrder: Int32List.fromList(<int>[1, 2]),
      );
      updateNode(
        builder,
        id: 1,
        childrenInTraversalOrder: Int32List.fromList(<int>[3, 4]),
        childrenInHitTestOrder: Int32List.fromList(<int>[3, 4]),
      );
      updateNode(
        builder,
        id: 2,
        childrenInTraversalOrder: Int32List.fromList(<int>[5, 6]),
        childrenInHitTestOrder: Int32List.fromList(<int>[5, 6]),
      );
      updateNode(builder, id: 3);
      updateNode(builder, id: 4);
      updateNode(builder, id: 5);
      updateNode(builder, id: 6);

      owner().updateSemantics(builder.build());
      expectSemanticsTree(owner(), '''
  <sem>
    <sem-c>
      <sem style="z-index: 2">
        <sem-c>
          <sem style="z-index: 2"></sem>
          <sem style="z-index: 1"></sem>
        </sem-c>
      </sem>
      <sem style="z-index: 1">
        <sem-c>
          <sem style="z-index: 2"></sem>
          <sem style="z-index: 1"></sem>
        </sem-c>
      </sem>
    </sem-c>
  </sem>''');

      expect(
        owner().debugSemanticsTree!.keys.toList(),
        unorderedEquals(<int>[0, 1, 2, 3, 4, 5, 6]),
      );
    }

    // Remove node #2 => expect nodes #2 and #5 to be removed and #6 reparented.
    {
      final ui.SemanticsUpdateBuilder builder = ui.SemanticsUpdateBuilder();
      updateNode(
        builder,
        childrenInTraversalOrder: Int32List.fromList(<int>[1]),
        childrenInHitTestOrder: Int32List.fromList(<int>[1]),
      );
      updateNode(
        builder,
        id: 1,
        childrenInTraversalOrder: Int32List.fromList(<int>[3, 4, 6]),
        childrenInHitTestOrder: Int32List.fromList(<int>[3, 4, 6]),
      );

      owner().updateSemantics(builder.build());
      expectSemanticsTree(owner(), '''
  <sem>
    <sem-c>
      <sem style="z-index: 2">
        <sem-c>
          <sem style="z-index: 3"></sem>
          <sem style="z-index: 2"></sem>
          <sem style="z-index: 1"></sem>
        </sem-c>
      </sem>
    </sem-c>
  </sem>''');

      expect(owner().debugSemanticsTree!.keys.toList(), unorderedEquals(<int>[0, 1, 3, 4, 6]));
    }

    semantics().semanticsEnabled = false;
  });
}

void _testVerticalScrolling() {
  test('recognizes scrollable node when scroll actions not available', () async {
    semantics()
      ..debugOverrideTimestampFunction(() => _testTime)
      ..semanticsEnabled = true;

    final ui.SemanticsUpdateBuilder builder = ui.SemanticsUpdateBuilder();
    updateNode(
      builder,
      flags: 0 | ui.SemanticsFlag.hasImplicitScrolling.index,
      transform: Matrix4.identity().toFloat64(),
      rect: const ui.Rect.fromLTRB(0, 0, 50, 100),
    );

    owner().updateSemantics(builder.build());
    expectSemanticsTree(owner(), '''
  <sem role="group" style="touch-action: none">
  <flt-semantics-scroll-overflow></flt-semantics-scroll-overflow>
  </sem>''');

    final DomElement scrollable = findScrollable(owner());
    expect(scrollable.scrollTop, isZero);
    semantics().semanticsEnabled = false;
  });

  test('renders an empty scrollable node', () async {
    semantics()
      ..debugOverrideTimestampFunction(() => _testTime)
      ..semanticsEnabled = true;

    final ui.SemanticsUpdateBuilder builder = ui.SemanticsUpdateBuilder();
    updateNode(
      builder,
      flags: 0 | ui.SemanticsFlag.hasImplicitScrolling.index,
      actions: 0 | ui.SemanticsAction.scrollUp.index,
      transform: Matrix4.identity().toFloat64(),
      rect: const ui.Rect.fromLTRB(0, 0, 50, 100),
    );

    owner().updateSemantics(builder.build());
    expectSemanticsTree(owner(), '''
<sem role="group" style="touch-action: none; overflow-y: scroll">
<flt-semantics-scroll-overflow></flt-semantics-scroll-overflow>
</sem>''');

    final DomElement scrollable = findScrollable(owner());
    expect(scrollable.scrollTop, isPositive);
    semantics().semanticsEnabled = false;
  });

  test('scrollable node with children has a container node', () async {
    semantics()
      ..debugOverrideTimestampFunction(() => _testTime)
      ..semanticsEnabled = true;

    final ui.SemanticsUpdateBuilder builder = ui.SemanticsUpdateBuilder();
    updateNode(
      builder,
      flags: 0 | ui.SemanticsFlag.hasImplicitScrolling.index,
      actions: 0 | ui.SemanticsAction.scrollUp.index,
      transform: Matrix4.identity().toFloat64(),
      rect: const ui.Rect.fromLTRB(0, 0, 50, 100),
      childrenInHitTestOrder: Int32List.fromList(<int>[1]),
      childrenInTraversalOrder: Int32List.fromList(<int>[1]),
    );
    updateNode(
      builder,
      id: 1,
      transform: Matrix4.identity().toFloat64(),
      rect: const ui.Rect.fromLTRB(10, 10, 20, 20),
    );

    owner().updateSemantics(builder.build());
    expectSemanticsTree(owner(), '''
<sem style="touch-action: none; overflow-y: scroll">
<flt-semantics-scroll-overflow></flt-semantics-scroll-overflow>
  <sem-c>
    <sem></sem>
  </sem-c>
</sem>''');

    final DomElement scrollable = findScrollable(owner());
    expect(scrollable, isNotNull);

    // When there's less content than the available size the neutral scrollTop
    // is still a positive number.
    expect(scrollable.scrollTop, isPositive);

    semantics().semanticsEnabled = false;
  });

  test('scrollable node dispatches scroll events', () async {
    Future<ui.SemanticsActionEvent> captureSemanticsEvent() {
      final Completer<ui.SemanticsActionEvent> completer = Completer<ui.SemanticsActionEvent>();
      ui.PlatformDispatcher.instance.onSemanticsActionEvent = (ui.SemanticsActionEvent event) {
        completer.complete(event);
      };
      return completer.future;
    }

    semantics()
      ..debugOverrideTimestampFunction(() => _testTime)
      ..semanticsEnabled = true;

    addTearDown(() async {
      semantics().semanticsEnabled = false;
    });

    final ui.SemanticsUpdateBuilder builder = ui.SemanticsUpdateBuilder();
    updateNode(
      builder,
      flags: 0 | ui.SemanticsFlag.hasImplicitScrolling.index,
      actions: 0 | ui.SemanticsAction.scrollUp.index | ui.SemanticsAction.scrollDown.index,
      transform: Matrix4.identity().toFloat64(),
      rect: const ui.Rect.fromLTRB(0, 0, 50, 100),
      childrenInHitTestOrder: Int32List.fromList(<int>[1, 2, 3]),
      childrenInTraversalOrder: Int32List.fromList(<int>[1, 2, 3]),
    );

    for (int id = 1; id <= 3; id++) {
      updateNode(
        builder,
        id: id,
        transform: Matrix4.translationValues(0, 50.0 * id, 0).toFloat64(),
        rect: const ui.Rect.fromLTRB(0, 0, 50, 50),
      );
    }

    owner().updateSemantics(builder.build());
    expectSemanticsTree(owner(), '''
<sem style="touch-action: none; overflow-y: scroll">
  <flt-semantics-scroll-overflow></flt-semantics-scroll-overflow>
  <sem-c>
    <sem style="z-index: 3"></sem>
    <sem style="z-index: 2"></sem>
    <sem style="z-index: 1"></sem>
  </sem-c>
</sem>''');

    final DomElement scrollable = owner().debugSemanticsTree![0]!.element;
    expect(scrollable, isNotNull);

    // When there's more content than the available size the neutral scrollTop
    // is greater than 0 with a maximum of 10 or 9.
    int browserMaxScrollDiff = 0;
    // The max scroll value varies between `9` and `10` for Safari desktop
    // browsers.
    if (ui_web.browser.browserEngine == ui_web.BrowserEngine.webkit &&
        ui_web.browser.operatingSystem == ui_web.OperatingSystem.macOs) {
      browserMaxScrollDiff = 1;
    }

    expect(scrollable.scrollTop >= (10 - browserMaxScrollDiff), isTrue);

    Future<ui.SemanticsActionEvent> capturedEventFuture = captureSemanticsEvent();
    scrollable.scrollTop = 20;
    expect(scrollable.scrollTop, 20);
    ui.SemanticsActionEvent capturedEvent = await capturedEventFuture;

    expect(capturedEvent.nodeId, 0);
    expect(capturedEvent.type, ui.SemanticsAction.scrollUp);
    expect(capturedEvent.arguments, isNull);
    // Engine semantics returns scroll top back to neutral.
    expect(scrollable.scrollTop >= (10 - browserMaxScrollDiff), isTrue);

    capturedEventFuture = captureSemanticsEvent();
    scrollable.scrollTop = 5;
    capturedEvent = await capturedEventFuture;

    expect(scrollable.scrollTop >= (5 - browserMaxScrollDiff), isTrue);
    expect(capturedEvent.nodeId, 0);
    expect(capturedEvent.type, ui.SemanticsAction.scrollDown);
    expect(capturedEvent.arguments, isNull);
    // Engine semantics returns scroll top back to neutral.
    expect(scrollable.scrollTop >= (10 - browserMaxScrollDiff), isTrue);
  });

  test('scrollable switches to pointer event mode on a wheel event', () async {
    final actionLog = <ui.SemanticsActionEvent>[];
    ui.PlatformDispatcher.instance.onSemanticsActionEvent = actionLog.add;

    semantics()
      ..debugOverrideTimestampFunction(() => _testTime)
      ..semanticsEnabled = true;

    addTearDown(() async {
      semantics().semanticsEnabled = false;
    });

    final ui.SemanticsUpdateBuilder builder = ui.SemanticsUpdateBuilder();
    updateNode(
      builder,
      flags: 0 | ui.SemanticsFlag.hasImplicitScrolling.index,
      actions: 0 | ui.SemanticsAction.scrollUp.index | ui.SemanticsAction.scrollDown.index,
      transform: Matrix4.identity().toFloat64(),
      rect: const ui.Rect.fromLTRB(0, 0, 50, 100),
      childrenInHitTestOrder: Int32List.fromList(<int>[1, 2, 3]),
      childrenInTraversalOrder: Int32List.fromList(<int>[1, 2, 3]),
    );

    for (int id = 1; id <= 3; id++) {
      updateNode(
        builder,
        id: id,
        transform: Matrix4.translationValues(0, 50.0 * id, 0).toFloat64(),
        rect: const ui.Rect.fromLTRB(0, 0, 50, 50),
      );
    }

    owner().updateSemantics(builder.build());
    expectSemanticsTree(owner(), '''
<sem style="touch-action: none; overflow-y: scroll">
  <flt-semantics-scroll-overflow></flt-semantics-scroll-overflow>
  <sem-c>
    <sem style="z-index: 3"></sem>
    <sem style="z-index: 2"></sem>
    <sem style="z-index: 1"></sem>
  </sem-c>
</sem>''');

    final DomElement scrollable = owner().debugSemanticsTree![0]!.element;
    expect(scrollable, isNotNull);

    void expectNeutralPosition() {
      // Browsers disagree on the exact value, but it's always close to 10.
      expect((scrollable.scrollTop - 10).abs(), lessThan(2));
    }

    // Initially, starting with a neutral scroll position, everything should be
    // in browser gesture mode, react to DOM scroll events, and generate
    // semantic actions.
    expectNeutralPosition();
    expect(semantics().gestureMode, GestureMode.browserGestures);
    scrollable.scrollTop = 20;
    expect(scrollable.scrollTop, 20);
    await Future<void>.delayed(const Duration(milliseconds: 100));
    expect(actionLog, hasLength(1));
    final capturedEvent = actionLog.removeLast();
    expect(capturedEvent.type, ui.SemanticsAction.scrollUp);

    // Now, starting with a neutral mode, observing a DOM "wheel" event should
    // swap into pointer event mode, and the scrollable becomes a plain clip,
    // i.e. `overflow: hidden`.
    expectNeutralPosition();
    expect(semantics().gestureMode, GestureMode.browserGestures);
    expect(scrollable.style.overflowY, 'scroll');

    semantics().receiveGlobalEvent(createDomEvent('Event', 'wheel'));
    expect(semantics().gestureMode, GestureMode.pointerEvents);
    expect(scrollable.style.overflowY, 'hidden');
  });
}

void _testHorizontalScrolling() {
  test('renders an empty scrollable node', () async {
    semantics()
      ..debugOverrideTimestampFunction(() => _testTime)
      ..semanticsEnabled = true;

    final ui.SemanticsUpdateBuilder builder = ui.SemanticsUpdateBuilder();
    updateNode(
      builder,
      flags: 0 | ui.SemanticsFlag.hasImplicitScrolling.index,
      actions: 0 | ui.SemanticsAction.scrollLeft.index,
      transform: Matrix4.identity().toFloat64(),
      rect: const ui.Rect.fromLTRB(0, 0, 100, 50),
    );

    owner().updateSemantics(builder.build());
    expectSemanticsTree(owner(), '''
<sem role="group" style="touch-action: none; overflow-x: scroll">
<flt-semantics-scroll-overflow></flt-semantics-scroll-overflow>
</sem>''');

    semantics().semanticsEnabled = false;
  });

  test('scrollable node with children has a container node', () async {
    semantics()
      ..debugOverrideTimestampFunction(() => _testTime)
      ..semanticsEnabled = true;

    final ui.SemanticsUpdateBuilder builder = ui.SemanticsUpdateBuilder();
    updateNode(
      builder,
      flags: 0 | ui.SemanticsFlag.hasImplicitScrolling.index,
      actions: 0 | ui.SemanticsAction.scrollLeft.index,
      transform: Matrix4.identity().toFloat64(),
      rect: const ui.Rect.fromLTRB(0, 0, 100, 50),
      childrenInHitTestOrder: Int32List.fromList(<int>[1]),
      childrenInTraversalOrder: Int32List.fromList(<int>[1]),
    );
    updateNode(
      builder,
      id: 1,
      transform: Matrix4.identity().toFloat64(),
      rect: const ui.Rect.fromLTRB(10, 10, 20, 20),
    );

    owner().updateSemantics(builder.build());
    expectSemanticsTree(owner(), '''
<sem style="touch-action: none; overflow-x: scroll">
<flt-semantics-scroll-overflow></flt-semantics-scroll-overflow>
  <sem-c>
    <sem></sem>
  </sem-c>
</sem>''');

    final DomElement scrollable = findScrollable(owner());
    expect(scrollable, isNotNull);

    // When there's less content than the available size the neutral
    // scrollLeft is still a positive number.
    expect(scrollable.scrollLeft, isPositive);

    semantics().semanticsEnabled = false;
  });

  test('scrollable node dispatches scroll events', () async {
    Future<ui.SemanticsActionEvent> captureSemanticsEvent() {
      final Completer<ui.SemanticsActionEvent> completer = Completer<ui.SemanticsActionEvent>();
      ui.PlatformDispatcher.instance.onSemanticsActionEvent = (ui.SemanticsActionEvent event) {
        completer.complete(event);
      };
      return completer.future;
    }

    semantics()
      ..debugOverrideTimestampFunction(() => _testTime)
      ..semanticsEnabled = true;

    addTearDown(() async {
      semantics().semanticsEnabled = false;
    });

    final ui.SemanticsUpdateBuilder builder = ui.SemanticsUpdateBuilder();
    updateNode(
      builder,
      flags: 0 | ui.SemanticsFlag.hasImplicitScrolling.index,
      actions: 0 | ui.SemanticsAction.scrollLeft.index | ui.SemanticsAction.scrollRight.index,
      transform: Matrix4.identity().toFloat64(),
      rect: const ui.Rect.fromLTRB(0, 0, 100, 50),
      childrenInHitTestOrder: Int32List.fromList(<int>[1, 2, 3]),
      childrenInTraversalOrder: Int32List.fromList(<int>[1, 2, 3]),
    );

    for (int id = 1; id <= 3; id++) {
      updateNode(
        builder,
        id: id,
        transform: Matrix4.translationValues(50.0 * id, 0, 0).toFloat64(),
        rect: const ui.Rect.fromLTRB(0, 0, 50, 50),
      );
    }

    owner().updateSemantics(builder.build());
    expectSemanticsTree(owner(), '''
<sem style="touch-action: none; overflow-x: scroll">
  <flt-semantics-scroll-overflow></flt-semantics-scroll-overflow>
  <sem-c>
    <sem style="z-index: 3"></sem>
    <sem style="z-index: 2"></sem>
    <sem style="z-index: 1"></sem>
  </sem-c>
</sem>''');

    final DomElement scrollable = findScrollable(owner());
    expect(scrollable, isNotNull);

    // When there's more content than the available size the neutral scrollTop
    // is greater than 0 with a maximum of 10.
    int browserMaxScrollDiff = 0;
    // The max scroll value varies between `9` and `10` for Safari desktop
    // browsers.
    if (ui_web.browser.browserEngine == ui_web.BrowserEngine.webkit &&
        ui_web.browser.operatingSystem == ui_web.OperatingSystem.macOs) {
      browserMaxScrollDiff = 1;
    }
    expect(scrollable.scrollLeft >= (10 - browserMaxScrollDiff), isTrue);

    Future<ui.SemanticsActionEvent> capturedEventFuture = captureSemanticsEvent();
    scrollable.scrollLeft = 20;
    expect(scrollable.scrollLeft, 20);
    ui.SemanticsActionEvent capturedEvent = await capturedEventFuture;

    expect(capturedEvent.nodeId, 0);
    expect(capturedEvent.type, ui.SemanticsAction.scrollLeft);
    expect(capturedEvent.arguments, isNull);
    // Engine semantics returns scroll position back to neutral.
    expect(scrollable.scrollLeft >= (10 - browserMaxScrollDiff), isTrue);

    capturedEventFuture = captureSemanticsEvent();
    scrollable.scrollLeft = 5;
    capturedEvent = await capturedEventFuture;

    expect(scrollable.scrollLeft >= (5 - browserMaxScrollDiff), isTrue);
    expect(capturedEvent.nodeId, 0);
    expect(capturedEvent.type, ui.SemanticsAction.scrollRight);
    expect(capturedEvent.arguments, isNull);
    // Engine semantics returns scroll top back to neutral.
    expect(scrollable.scrollLeft >= (10 - browserMaxScrollDiff), isTrue);
  });
}

void _testIncrementables() {
  test('renders a trivial incrementable node', () async {
    semantics()
      ..debugOverrideTimestampFunction(() => _testTime)
      ..semanticsEnabled = true;

    final ui.SemanticsUpdateBuilder builder = ui.SemanticsUpdateBuilder();
    updateNode(
      builder,
      actions: 0 | ui.SemanticsAction.increase.index,
      value: 'd',
      transform: Matrix4.identity().toFloat64(),
      rect: const ui.Rect.fromLTRB(0, 0, 100, 50),
    );

    owner().updateSemantics(builder.build());
    expectSemanticsTree(owner(), '''
<sem>
  <input role="slider" aria-valuenow="1" aria-valuetext="d" aria-valuemax="1" aria-valuemin="1">
</sem>''');

    final SemanticsObject node = owner().debugSemanticsTree![0]!;
    expect(node.semanticRole?.kind, EngineSemanticsRole.incrementable);
    expect(
      reason: 'Incrementables use custom focus management',
      node.semanticRole!.debugSemanticBehaviorTypes,
      isNot(contains(Focusable)),
    );

    semantics().semanticsEnabled = false;
  });

  test('increments', () async {
    final SemanticsActionLogger logger = SemanticsActionLogger();
    semantics()
      ..debugOverrideTimestampFunction(() => _testTime)
      ..semanticsEnabled = true;

    final ui.SemanticsUpdateBuilder builder = ui.SemanticsUpdateBuilder();
    updateNode(
      builder,
      actions: 0 | ui.SemanticsAction.increase.index,
      value: 'd',
      increasedValue: 'e',
      transform: Matrix4.identity().toFloat64(),
      rect: const ui.Rect.fromLTRB(0, 0, 100, 50),
    );

    owner().updateSemantics(builder.build());
    expectSemanticsTree(owner(), '''
<sem>
  <input role="slider" aria-valuenow="1" aria-valuetext="d" aria-valuemax="2" aria-valuemin="1">
</sem>''');

    final DomHTMLInputElement input =
        owner().semanticsHost.querySelector('input')! as DomHTMLInputElement;
    input.value = '2';
    input.dispatchEvent(createDomEvent('Event', 'change'));

    expect(await logger.idLog.first, 0);
    expect(await logger.actionLog.first, ui.SemanticsAction.increase);

    semantics().semanticsEnabled = false;
  });

  test('decrements', () async {
    final SemanticsActionLogger logger = SemanticsActionLogger();
    semantics()
      ..debugOverrideTimestampFunction(() => _testTime)
      ..semanticsEnabled = true;

    final ui.SemanticsUpdateBuilder builder = ui.SemanticsUpdateBuilder();
    updateNode(
      builder,
      actions: 0 | ui.SemanticsAction.decrease.index,
      value: 'd',
      decreasedValue: 'c',
      transform: Matrix4.identity().toFloat64(),
      rect: const ui.Rect.fromLTRB(0, 0, 100, 50),
    );

    owner().updateSemantics(builder.build());
    expectSemanticsTree(owner(), '''
<sem>
  <input role="slider" aria-valuenow="1" aria-valuetext="d" aria-valuemax="1" aria-valuemin="0">
</sem>''');

    final DomHTMLInputElement input =
        owner().semanticsHost.querySelector('input')! as DomHTMLInputElement;
    input.value = '0';
    input.dispatchEvent(createDomEvent('Event', 'change'));

    expect(await logger.idLog.first, 0);
    expect(await logger.actionLog.first, ui.SemanticsAction.decrease);

    semantics().semanticsEnabled = false;
  });

  test('renders a node that can both increment and decrement', () async {
    semantics()
      ..debugOverrideTimestampFunction(() => _testTime)
      ..semanticsEnabled = true;

    final ui.SemanticsUpdateBuilder builder = ui.SemanticsUpdateBuilder();
    updateNode(
      builder,
      actions: 0 | ui.SemanticsAction.decrease.index | ui.SemanticsAction.increase.index,
      value: 'd',
      increasedValue: 'e',
      decreasedValue: 'c',
      transform: Matrix4.identity().toFloat64(),
      rect: const ui.Rect.fromLTRB(0, 0, 100, 50),
    );

    owner().updateSemantics(builder.build());
    expectSemanticsTree(owner(), '''
<sem>
  <input role="slider" aria-valuenow="1" aria-valuetext="d" aria-valuemax="2" aria-valuemin="0">
</sem>''');

    semantics().semanticsEnabled = false;
  });

  test('sends focus events', () async {
    semantics()
      ..debugOverrideTimestampFunction(() => _testTime)
      ..semanticsEnabled = true;

    void pumpSemantics({required bool isFocused}) {
      final SemanticsTester tester = SemanticsTester(owner());
      tester.updateNode(
        id: 0,
        hasIncrease: true,
        isFocusable: true,
        isFocused: isFocused,
        hasEnabledState: true,
        isEnabled: true,
        value: 'd',
        transform: Matrix4.identity().toFloat64(),
        rect: const ui.Rect.fromLTRB(0, 0, 100, 50),
      );
      tester.apply();
    }

    final List<CapturedAction> capturedActions = <CapturedAction>[];
    EnginePlatformDispatcher.instance.onSemanticsActionEvent = (ui.SemanticsActionEvent event) {
      capturedActions.add((event.nodeId, event.type, event.arguments));
    };

    pumpSemantics(isFocused: false);
    final DomElement element = owner().debugSemanticsTree![0]!.element.querySelector('input')!;
    expect(capturedActions, isEmpty);

    pumpSemantics(isFocused: true);
    expect(
      reason: 'Framework requested focus. No need to circle the event back to the framework.',
      capturedActions,
      isEmpty,
    );
    capturedActions.clear();

    element.blur();
    element.focusWithoutScroll();
    expect(
      reason: 'Browser-initiated focus even should be communicated to the framework.',
      capturedActions,
      <CapturedAction>[(0, ui.SemanticsAction.focus, null)],
    );
    capturedActions.clear();

    pumpSemantics(isFocused: false);
    expect(reason: 'The engine never calls blur() explicitly.', capturedActions, isEmpty);

    // The web doesn't send didLoseAccessibilityFocus as on the web,
    // accessibility focus is not observable, only input focus is. As of this
    // writing, there is no SemanticsAction.unfocus action, so the test simply
    // asserts that no actions are being sent as a result of blur.
    element.blur();
    expect(capturedActions, isEmpty);

    semantics().semanticsEnabled = false;
  });
}

void _testTextField() {
  test('renders a text field', () async {
    semantics()
      ..debugOverrideTimestampFunction(() => _testTime)
      ..semanticsEnabled = true;

    final ui.SemanticsUpdateBuilder builder = ui.SemanticsUpdateBuilder();
    updateNode(
      builder,
      actions: 0 | ui.SemanticsAction.tap.index,
      flags: 0 | ui.SemanticsFlag.isTextField.index,
      value: 'hello',
      transform: Matrix4.identity().toFloat64(),
      rect: const ui.Rect.fromLTRB(0, 0, 100, 50),
    );

    owner().updateSemantics(builder.build());

    expectSemanticsTree(owner(), '''
<sem>
  <input />
</sem>''');

    final SemanticsObject node = owner().debugSemanticsTree![0]!;
    final SemanticTextField textFieldRole = node.semanticRole! as SemanticTextField;
    final DomHTMLInputElement inputElement = textFieldRole.editableElement as DomHTMLInputElement;

    // TODO(yjbanov): this used to attempt to test that value="hello" but the
    //                test was a false positive. We should revise this test and
    //                make sure it tests the right things:
    //                https://github.com/flutter/flutter/issues/147200
    expect(inputElement.value, '');

    expect(node.semanticRole?.kind, EngineSemanticsRole.textField);
    expect(
      reason: 'Text fields use custom focus management',
      node.semanticRole!.debugSemanticBehaviorTypes,
      isNot(contains(Focusable)),
    );

    semantics().semanticsEnabled = false;
  });
}

void _testCheckables() {
  test('renders a switched on switch element', () async {
    semantics()
      ..debugOverrideTimestampFunction(() => _testTime)
      ..semanticsEnabled = true;

    final ui.SemanticsUpdateBuilder builder = ui.SemanticsUpdateBuilder();
    updateNode(
      builder,
      actions: 0 | ui.SemanticsAction.tap.index,
      label: 'test label',
      flags:
          0 |
          ui.SemanticsFlag.isEnabled.index |
          ui.SemanticsFlag.hasEnabledState.index |
          ui.SemanticsFlag.hasToggledState.index |
          ui.SemanticsFlag.isToggled.index |
          ui.SemanticsFlag.isFocusable.index,
      transform: Matrix4.identity().toFloat64(),
      rect: const ui.Rect.fromLTRB(0, 0, 100, 50),
    );

    owner().updateSemantics(builder.build());
    expectSemanticsTree(owner(), '''
<sem aria-label="test label" flt-tappable role="switch" aria-checked="true"></sem>
''');

    final SemanticsObject node = owner().debugSemanticsTree![0]!;
    expect(node.semanticRole?.kind, EngineSemanticsRole.checkable);
    expect(
      reason: 'Checkables use generic semantic behaviors',
      node.semanticRole!.debugSemanticBehaviorTypes,
      containsAll(<Type>[Focusable, Tappable]),
    );

    semantics().semanticsEnabled = false;
  });

  test('renders a switched on disabled switch element', () async {
    semantics()
      ..debugOverrideTimestampFunction(() => _testTime)
      ..semanticsEnabled = true;

    final ui.SemanticsUpdateBuilder builder = ui.SemanticsUpdateBuilder();
    updateNode(
      builder,
      actions: 0 | ui.SemanticsAction.tap.index,
      flags:
          0 |
          ui.SemanticsFlag.hasToggledState.index |
          ui.SemanticsFlag.isToggled.index |
          ui.SemanticsFlag.hasEnabledState.index,
      transform: Matrix4.identity().toFloat64(),
      rect: const ui.Rect.fromLTRB(0, 0, 100, 50),
    );

    owner().updateSemantics(builder.build());
    expectSemanticsTree(owner(), '''
<sem role="switch" aria-disabled="true" aria-checked="true"></sem>
''');

    semantics().semanticsEnabled = false;
  });

  test('renders a switched off switch element', () async {
    semantics()
      ..debugOverrideTimestampFunction(() => _testTime)
      ..semanticsEnabled = true;

    final ui.SemanticsUpdateBuilder builder = ui.SemanticsUpdateBuilder();
    updateNode(
      builder,
      actions: 0 | ui.SemanticsAction.tap.index,
      flags:
          0 |
          ui.SemanticsFlag.hasToggledState.index |
          ui.SemanticsFlag.isEnabled.index |
          ui.SemanticsFlag.hasEnabledState.index,
      transform: Matrix4.identity().toFloat64(),
      rect: const ui.Rect.fromLTRB(0, 0, 100, 50),
    );

    owner().updateSemantics(builder.build());
    expectSemanticsTree(owner(), '''
<sem role="switch" flt-tappable aria-checked="false"></sem>
''');

    semantics().semanticsEnabled = false;
  });

  test('renders a checked checkbox', () async {
    semantics()
      ..debugOverrideTimestampFunction(() => _testTime)
      ..semanticsEnabled = true;

    final ui.SemanticsUpdateBuilder builder = ui.SemanticsUpdateBuilder();
    updateNode(
      builder,
      actions: 0 | ui.SemanticsAction.tap.index,
      flags:
          0 |
          ui.SemanticsFlag.isEnabled.index |
          ui.SemanticsFlag.hasEnabledState.index |
          ui.SemanticsFlag.hasCheckedState.index |
          ui.SemanticsFlag.isChecked.index,
      transform: Matrix4.identity().toFloat64(),
      rect: const ui.Rect.fromLTRB(0, 0, 100, 50),
    );

    owner().updateSemantics(builder.build());
    expectSemanticsTree(owner(), '''
<sem role="checkbox" flt-tappable aria-checked="true"></sem>
''');

    semantics().semanticsEnabled = false;
  });

  test('renders a checked disabled checkbox', () async {
    semantics()
      ..debugOverrideTimestampFunction(() => _testTime)
      ..semanticsEnabled = true;

    final ui.SemanticsUpdateBuilder builder = ui.SemanticsUpdateBuilder();
    updateNode(
      builder,
      actions: 0 | ui.SemanticsAction.tap.index,
      flags:
          0 |
          ui.SemanticsFlag.hasCheckedState.index |
          ui.SemanticsFlag.hasEnabledState.index |
          ui.SemanticsFlag.isChecked.index,
      transform: Matrix4.identity().toFloat64(),
      rect: const ui.Rect.fromLTRB(0, 0, 100, 50),
    );

    owner().updateSemantics(builder.build());
    expectSemanticsTree(owner(), '''
<sem role="checkbox" aria-disabled="true" aria-checked="true"></sem>
''');

    semantics().semanticsEnabled = false;
  });

  test('renders an unchecked checkbox', () async {
    semantics()
      ..debugOverrideTimestampFunction(() => _testTime)
      ..semanticsEnabled = true;

    final ui.SemanticsUpdateBuilder builder = ui.SemanticsUpdateBuilder();
    updateNode(
      builder,
      actions: 0 | ui.SemanticsAction.tap.index,
      flags:
          0 |
          ui.SemanticsFlag.hasCheckedState.index |
          ui.SemanticsFlag.isEnabled.index |
          ui.SemanticsFlag.hasEnabledState.index,
      transform: Matrix4.identity().toFloat64(),
      rect: const ui.Rect.fromLTRB(0, 0, 100, 50),
    );

    owner().updateSemantics(builder.build());
    expectSemanticsTree(owner(), '''
<sem role="checkbox" flt-tappable aria-checked="false"></sem>
''');

    semantics().semanticsEnabled = false;
  });

  test('renders a checked radio button', () async {
    semantics()
      ..debugOverrideTimestampFunction(() => _testTime)
      ..semanticsEnabled = true;

    final ui.SemanticsUpdateBuilder builder = ui.SemanticsUpdateBuilder();
    updateNode(
      builder,
      actions: 0 | ui.SemanticsAction.tap.index,
      flags:
          0 |
          ui.SemanticsFlag.isEnabled.index |
          ui.SemanticsFlag.hasEnabledState.index |
          ui.SemanticsFlag.hasCheckedState.index |
          ui.SemanticsFlag.isInMutuallyExclusiveGroup.index |
          ui.SemanticsFlag.isChecked.index,
      transform: Matrix4.identity().toFloat64(),
      rect: const ui.Rect.fromLTRB(0, 0, 100, 50),
    );

    owner().updateSemantics(builder.build());
    expectSemanticsTree(owner(), '''
<sem role="radio" flt-tappable aria-checked="true"></sem>
''');

    semantics().semanticsEnabled = false;
  });

  test('renders a checked disabled radio button', () async {
    semantics()
      ..debugOverrideTimestampFunction(() => _testTime)
      ..semanticsEnabled = true;

    final ui.SemanticsUpdateBuilder builder = ui.SemanticsUpdateBuilder();
    updateNode(
      builder,
      actions: 0 | ui.SemanticsAction.tap.index,
      flags:
          0 |
          ui.SemanticsFlag.hasEnabledState.index |
          ui.SemanticsFlag.hasCheckedState.index |
          ui.SemanticsFlag.isInMutuallyExclusiveGroup.index |
          ui.SemanticsFlag.isChecked.index,
      transform: Matrix4.identity().toFloat64(),
      rect: const ui.Rect.fromLTRB(0, 0, 100, 50),
    );

    owner().updateSemantics(builder.build());
    expectSemanticsTree(owner(), '''
<sem role="radio" aria-disabled="true" aria-checked="true"></sem>
''');

    semantics().semanticsEnabled = false;
  });

  test('renders an unchecked checkbox', () async {
    semantics()
      ..debugOverrideTimestampFunction(() => _testTime)
      ..semanticsEnabled = true;

    final ui.SemanticsUpdateBuilder builder = ui.SemanticsUpdateBuilder();
    updateNode(
      builder,
      actions: 0 | ui.SemanticsAction.tap.index,
      flags:
          0 |
          ui.SemanticsFlag.isEnabled.index |
          ui.SemanticsFlag.hasEnabledState.index |
          ui.SemanticsFlag.hasCheckedState.index |
          ui.SemanticsFlag.isInMutuallyExclusiveGroup.index,
      transform: Matrix4.identity().toFloat64(),
      rect: const ui.Rect.fromLTRB(0, 0, 100, 50),
    );

    owner().updateSemantics(builder.build());
    expectSemanticsTree(owner(), '''
<sem role="radio" flt-tappable aria-checked="false"></sem>
''');

    semantics().semanticsEnabled = false;
  });

  test('renders a radio button group', () async {
    semantics()
      ..debugOverrideTimestampFunction(() => _testTime)
      ..semanticsEnabled = true;

    final tester = SemanticsTester(owner());
    tester.updateNode(
      id: 0,
      role: ui.SemanticsRole.radioGroup,
      rect: const ui.Rect.fromLTRB(0, 0, 100, 40),
      children: <SemanticsNodeUpdate>[
        tester.updateNode(
          id: 1,
          isEnabled: true,
          hasEnabledState: true,
          hasCheckedState: true,
          isInMutuallyExclusiveGroup: true,
          isChecked: false,
          rect: const ui.Rect.fromLTRB(0, 0, 100, 20),
        ),
        tester.updateNode(
          id: 2,
          isEnabled: true,
          hasEnabledState: true,
          hasCheckedState: true,
          isInMutuallyExclusiveGroup: true,
          isChecked: true,
          rect: const ui.Rect.fromLTRB(0, 20, 100, 40),
        ),
      ],
    );
    tester.apply();

    expectSemanticsTree(owner(), '''
<sem role="radiogroup">
  <sem-c>
    <sem aria-checked="false"></sem>
    <sem aria-checked="true"></sem>
  </sem-c>
</sem>
''');

    semantics().semanticsEnabled = false;
  });

  test('sends focus events', () async {
    semantics()
      ..debugOverrideTimestampFunction(() => _testTime)
      ..semanticsEnabled = true;

    void pumpSemantics({required bool isFocused}) {
      final SemanticsTester tester = SemanticsTester(owner());
      tester.updateNode(
        id: 0,

        // The following combination of actions and flags describe a checkbox.
        hasTap: true,
        hasEnabledState: true,
        isEnabled: true,
        hasCheckedState: true,
        isFocusable: true,
        isFocused: isFocused,

        value: 'd',
        transform: Matrix4.identity().toFloat64(),
        rect: const ui.Rect.fromLTRB(0, 0, 100, 50),
      );
      tester.apply();
    }

    final List<CapturedAction> capturedActions = <CapturedAction>[];
    EnginePlatformDispatcher.instance.onSemanticsActionEvent = (ui.SemanticsActionEvent event) {
      capturedActions.add((event.nodeId, event.type, event.arguments));
    };

    pumpSemantics(isFocused: false);
    final DomElement element = owner().debugSemanticsTree![0]!.element;
    expect(capturedActions, isEmpty);

    pumpSemantics(isFocused: true);
    expect(
      reason: 'Framework requested focus. No need to circle the event back to the framework.',
      capturedActions,
      isEmpty,
    );
    capturedActions.clear();

    // The web doesn't send didLoseAccessibilityFocus as on the web,
    // accessibility focus is not observable, only input focus is. As of this
    // writing, there is no SemanticsAction.unfocus action, so the test simply
    // asserts that no actions are being sent as a result of blur.
    element.blur();
    expect(capturedActions, isEmpty);

    element.focusWithoutScroll();
    expect(
      reason: 'Browser-initiated focus even should be communicated to the framework.',
      capturedActions,
      <CapturedAction>[(0, ui.SemanticsAction.focus, null)],
    );
    capturedActions.clear();

    semantics().semanticsEnabled = false;
  });
}

void _testSelectables() {
  test('renders and updates non-selectable, selected, and unselected nodes', () async {
    semantics()
      ..debugOverrideTimestampFunction(() => _testTime)
      ..semanticsEnabled = true;

    final tester = SemanticsTester(owner());
    tester.updateNode(
      id: 0,
      rect: const ui.Rect.fromLTRB(0, 0, 100, 60),
      children: <SemanticsNodeUpdate>[
        tester.updateNode(id: 1, isSelectable: false, rect: const ui.Rect.fromLTRB(0, 0, 100, 20)),
        tester.updateNode(
          id: 2,
          isSelectable: true,
          isSelected: false,
          rect: const ui.Rect.fromLTRB(0, 20, 100, 40),
        ),
        tester.updateNode(
          id: 3,
          isSelectable: true,
          isSelected: true,
          rect: const ui.Rect.fromLTRB(0, 40, 100, 60),
        ),
      ],
    );
    tester.apply();

    expectSemanticsTree(owner(), '''
<sem>
  <sem-c>
    <sem></sem>
    <sem aria-selected="false"></sem>
    <sem aria-selected="true"></sem>
  </sem-c>
</sem>
''');

    // Missing attributes cannot be expressed using HTML patterns, so check directly.
    final nonSelectable = owner().debugSemanticsTree![1]!.element;
    expect(nonSelectable.getAttribute('aria-selected'), isNull);

    // Flip the values and check that that ARIA attribute is updated.
    tester.updateNode(
      id: 2,
      isSelectable: true,
      isSelected: true,
      rect: const ui.Rect.fromLTRB(0, 20, 100, 40),
    );
    tester.updateNode(
      id: 3,
      isSelectable: true,
      isSelected: false,
      rect: const ui.Rect.fromLTRB(0, 40, 100, 60),
    );
    tester.apply();

    expectSemanticsTree(owner(), '''
<sem>
  <sem-c>
    <sem></sem>
    <sem aria-selected="true"></sem>
    <sem aria-selected="false"></sem>
  </sem-c>
</sem>
''');

    semantics().semanticsEnabled = false;
  });

  test('Checkable takes precedence over selectable', () {
    semantics()
      ..debugOverrideTimestampFunction(() => _testTime)
      ..semanticsEnabled = true;

    final tester = SemanticsTester(owner());
    tester.updateNode(
      id: 0,
      isSelectable: true,
      isSelected: true,
      hasCheckedState: true,
      isChecked: true,
      hasTap: true,
      rect: const ui.Rect.fromLTRB(0, 0, 100, 60),
    );
    tester.apply();

    expectSemanticsTree(owner(), '<sem flt-tappable role="checkbox" aria-checked="true"></sem>');

    final node = owner().debugSemanticsTree![0]!;
    expect(node.semanticRole!.kind, EngineSemanticsRole.checkable);
    expect(node.semanticRole!.debugSemanticBehaviorTypes, isNot(contains(Selectable)));
    expect(node.element.getAttribute('aria-selected'), isNull);

    semantics().semanticsEnabled = false;
  });
}

void _testExpandables() {
  test('renders and updates non-expandable, expanded, and unexpanded nodes', () async {
    semantics()
      ..debugOverrideTimestampFunction(() => _testTime)
      ..semanticsEnabled = true;

    final tester = SemanticsTester(owner());
    tester.updateNode(
      id: 0,
      rect: const ui.Rect.fromLTRB(0, 0, 100, 60),
      children: <SemanticsNodeUpdate>[
        tester.updateNode(id: 1, isSelectable: false, rect: const ui.Rect.fromLTRB(0, 0, 100, 20)),
        tester.updateNode(
          id: 2,
          isExpandable: true,
          isExpanded: false,
          rect: const ui.Rect.fromLTRB(0, 20, 100, 40),
        ),
        tester.updateNode(
          id: 3,
          isExpandable: true,
          isExpanded: true,
          rect: const ui.Rect.fromLTRB(0, 40, 100, 60),
        ),
      ],
    );
    tester.apply();

    expectSemanticsTree(owner(), '''
<sem>
  <sem-c>
    <sem></sem>
    <sem aria-expanded="false"></sem>
    <sem aria-expanded="true"></sem>
  </sem-c>
</sem>
''');

    // Missing attributes cannot be expressed using HTML patterns, so check directly.
    final nonExpandable = owner().debugSemanticsTree![1]!.element;
    expect(nonExpandable.getAttribute('aria-expanded'), isNull);

    // Flip the values and check that that ARIA attribute is updated.
    tester.updateNode(
      id: 2,
      isExpandable: true,
      isExpanded: true,
      rect: const ui.Rect.fromLTRB(0, 20, 100, 40),
    );
    tester.updateNode(
      id: 3,
      isExpandable: true,
      isExpanded: false,
      rect: const ui.Rect.fromLTRB(0, 40, 100, 60),
    );
    tester.apply();

    expectSemanticsTree(owner(), '''
<sem>
  <sem-c>
    <sem></sem>
    <sem aria-expanded="true"></sem>
    <sem aria-expanded="false"></sem>
  </sem-c>
</sem>
''');

    semantics().semanticsEnabled = false;
  });
}

void _testTappable() {
  test('renders an enabled button', () async {
    semantics()
      ..debugOverrideTimestampFunction(() => _testTime)
      ..semanticsEnabled = true;

    final SemanticsTester tester = SemanticsTester(owner());
    tester.updateNode(
      id: 0,
      isFocusable: true,
      hasTap: true,
      hasEnabledState: true,
      isEnabled: true,
      isButton: true,
      rect: const ui.Rect.fromLTRB(0, 0, 100, 50),
    );
    tester.apply();

    expectSemanticsTree(owner(), '''
<sem role="button" flt-tappable></sem>
''');

    final SemanticsObject node = owner().debugSemanticsTree![0]!;
    expect(node.semanticRole?.kind, EngineSemanticsRole.button);
    expect(node.semanticRole?.debugSemanticBehaviorTypes, containsAll(<Type>[Focusable, Tappable]));
    expect(tester.getSemanticsObject(0).element.tabIndex, 0);

    semantics().semanticsEnabled = false;
  });

  test('renders a disabled button', () async {
    semantics()
      ..debugOverrideTimestampFunction(() => _testTime)
      ..semanticsEnabled = true;

    final SemanticsTester tester = SemanticsTester(owner());
    tester.updateNode(
      id: 0,
      isFocusable: true,
      hasTap: true,
      hasEnabledState: true,
      isEnabled: false,
      isButton: true,
      rect: const ui.Rect.fromLTRB(0, 0, 100, 50),
    );
    tester.apply();

    expectSemanticsTree(owner(), '''
<sem role="button" aria-disabled="true"></sem>
''');

    semantics().semanticsEnabled = false;
  });

  test('tappable leaf node is a button', () async {
    semantics()
      ..debugOverrideTimestampFunction(() => _testTime)
      ..semanticsEnabled = true;

    final SemanticsTester tester = SemanticsTester(owner());
    tester.updateNode(
      id: 0,
      isFocusable: true,
      hasEnabledState: true,
      isEnabled: true,

      // Not a button
      isButton: false,

      // But has a tap action and no children
      hasTap: true,
      rect: const ui.Rect.fromLTRB(0, 0, 100, 50),
    );
    tester.apply();

    expectSemanticsTree(owner(), '''
<sem role="button" flt-tappable></sem>
''');

    final SemanticsObject node = owner().debugSemanticsTree![0]!;
    expect(node.semanticRole?.kind, EngineSemanticsRole.button);
    expect(node.semanticRole?.debugSemanticBehaviorTypes, containsAll(<Type>[Focusable, Tappable]));
    expect(tester.getSemanticsObject(0).element.tabIndex, 0);

    semantics().semanticsEnabled = false;
  });

  test('can switch a button between enabled and disabled', () async {
    semantics()
      ..debugOverrideTimestampFunction(() => _testTime)
      ..semanticsEnabled = true;

    void updateTappable({required bool enabled}) {
      final SemanticsTester tester = SemanticsTester(owner());
      tester.updateNode(
        id: 0,
        hasTap: true,
        hasEnabledState: true,
        isEnabled: enabled,
        isButton: true,
        rect: const ui.Rect.fromLTRB(0, 0, 100, 50),
      );
      tester.apply();
    }

    updateTappable(enabled: false);
    expectSemanticsTree(owner(), '<sem role="button" aria-disabled="true"></sem>');

    updateTappable(enabled: true);
    expectSemanticsTree(owner(), '<sem role="button" flt-tappable></sem>');

    updateTappable(enabled: false);
    expectSemanticsTree(owner(), '<sem role="button" aria-disabled="true"></sem>');

    updateTappable(enabled: true);
    expectSemanticsTree(owner(), '<sem role="button" flt-tappable></sem>');

    semantics().semanticsEnabled = false;
  });

  test('focuses on a button after element has been attached', () async {
    semantics()
      ..debugOverrideTimestampFunction(() => _testTime)
      ..semanticsEnabled = true;

    final SemanticsTester tester = SemanticsTester(owner());
    tester.updateNode(
      id: 0,
      hasTap: true,
      hasEnabledState: true,
      isEnabled: true,
      isButton: true,
      isFocusable: true,
      isFocused: true,
      rect: const ui.Rect.fromLTRB(0, 0, 100, 50),
    );
    tester.apply();

    expect(domDocument.activeElement, tester.getSemanticsObject(0).element);
    semantics().semanticsEnabled = false;
  });

  test('sends focus events', () async {
    semantics()
      ..debugOverrideTimestampFunction(() => _testTime)
      ..semanticsEnabled = true;

    void pumpSemantics({required bool isFocused}) {
      final SemanticsTester tester = SemanticsTester(owner());
      tester.updateNode(
        id: 0,

        // The following combination of actions and flags describe a button.
        hasTap: true,
        hasEnabledState: true,
        isEnabled: true,
        isButton: true,
        isFocusable: true,
        isFocused: isFocused,

        value: 'd',
        transform: Matrix4.identity().toFloat64(),
        rect: const ui.Rect.fromLTRB(0, 0, 100, 50),
      );
      tester.apply();
    }

    final List<CapturedAction> capturedActions = <CapturedAction>[];
    EnginePlatformDispatcher.instance.onSemanticsActionEvent = (ui.SemanticsActionEvent event) {
      capturedActions.add((event.nodeId, event.type, event.arguments));
    };

    pumpSemantics(isFocused: false);
    final DomElement element = owner().debugSemanticsTree![0]!.element;
    expect(capturedActions, isEmpty);

    pumpSemantics(isFocused: true);
    expect(
      reason: 'Framework requested focus. No need to circle the event back to the framework.',
      capturedActions,
      isEmpty,
    );
    expect(domDocument.activeElement, element);
    capturedActions.clear();

    // The web doesn't send didLoseAccessibilityFocus as on the web,
    // accessibility focus is not observable, only input focus is. As of this
    // writing, there is no SemanticsAction.unfocus action, so the test simply
    // asserts that no actions are being sent as a result of blur.
    element.blur();
    expect(capturedActions, isEmpty);

    element.focusWithoutScroll();
    expect(
      reason: 'Browser-initiated focus even should be communicated to the framework.',
      capturedActions,
      <CapturedAction>[(0, ui.SemanticsAction.focus, null)],
    );
    capturedActions.clear();

    pumpSemantics(isFocused: false);
    expect(capturedActions, isEmpty);

    semantics().semanticsEnabled = false;
  });

  // Regression test for: https://github.com/flutter/flutter/issues/134842
  //
  // If the click event is allowed to propagate through the hierarchy, then both
  // the descendant and the parent will generate a SemanticsAction.tap, causing
  // a double-tap to happen on the framework side.
  test('inner tappable overrides ancestor tappable', () async {
    semantics()
      ..debugOverrideTimestampFunction(() => _testTime)
      ..semanticsEnabled = true;

    final List<CapturedAction> capturedActions = <CapturedAction>[];
    EnginePlatformDispatcher.instance.onSemanticsActionEvent = (ui.SemanticsActionEvent event) {
      capturedActions.add((event.nodeId, event.type, event.arguments));
    };

    final SemanticsTester tester = SemanticsTester(owner());
    tester.updateNode(
      id: 0,
      isFocusable: true,
      hasTap: true,
      hasEnabledState: true,
      isEnabled: true,
      isButton: true,
      rect: const ui.Rect.fromLTRB(0, 0, 100, 50),
      children: <SemanticsNodeUpdate>[
        tester.updateNode(
          id: 1,
          isFocusable: true,
          hasTap: true,
          hasEnabledState: true,
          isEnabled: true,
          isButton: true,
          rect: const ui.Rect.fromLTRB(0, 0, 100, 50),
        ),
      ],
    );
    tester.apply();

    expectSemanticsTree(owner(), '''
<sem flt-tappable role="button">
  <sem-c>
    <sem flt-tappable role="button"></sem>
  </sem-c>
</sem>
''');

    // Tap on the outer element
    {
      final DomElement element = tester.getSemanticsObject(0).element;
      final DomRect rect = element.getBoundingClientRect();

      element.dispatchEvent(
        createDomMouseEvent('click', <Object?, Object?>{
          'clientX': (rect.left + (rect.right - rect.left) / 2).floor(),
          'clientY': (rect.top + (rect.bottom - rect.top) / 2).floor(),
        }),
      );

      expect(capturedActions, <CapturedAction>[(0, ui.SemanticsAction.tap, null)]);
    }

    // Tap on the inner element
    {
      capturedActions.clear();
      final DomElement element = tester.getSemanticsObject(1).element;
      final DomRect rect = element.getBoundingClientRect();

      element.dispatchEvent(
        createDomMouseEvent('click', <Object?, Object?>{
          'bubbles': true,
          'clientX': (rect.left + (rect.right - rect.left) / 2).floor(),
          'clientY': (rect.top + (rect.bottom - rect.top) / 2).floor(),
        }),
      );

      // The click on the inner element should not propagate to the parent to
      // avoid sending a second SemanticsAction.tap action to the framework.
      expect(capturedActions, <CapturedAction>[(1, ui.SemanticsAction.tap, null)]);
    }

    semantics().semanticsEnabled = false;
  });
}

void _testImage() {
  test('renders an image with no child nodes and with a label', () async {
    semantics()
      ..debugOverrideTimestampFunction(() => _testTime)
      ..semanticsEnabled = true;

    final ui.SemanticsUpdateBuilder builder = ui.SemanticsUpdateBuilder();
    updateNode(
      builder,
      flags: 0 | ui.SemanticsFlag.isImage.index,
      label: 'Test Image Label',
      transform: Matrix4.identity().toFloat64(),
      rect: const ui.Rect.fromLTRB(0, 0, 100, 50),
    );

    owner().updateSemantics(builder.build());
    expectSemanticsTree(owner(), '''
<sem role="img" aria-label="Test Image Label"></sem>
''');

    semantics().semanticsEnabled = false;
  });

  test('renders an image with a child node and with a label', () async {
    semantics()
      ..debugOverrideTimestampFunction(() => _testTime)
      ..semanticsEnabled = true;

    final ui.SemanticsUpdateBuilder builder = ui.SemanticsUpdateBuilder();
    updateNode(
      builder,
      flags: 0 | ui.SemanticsFlag.isImage.index,
      label: 'Test Image Label',
      transform: Matrix4.identity().toFloat64(),
      rect: const ui.Rect.fromLTRB(0, 0, 100, 50),
      childrenInHitTestOrder: Int32List.fromList(<int>[1]),
      childrenInTraversalOrder: Int32List.fromList(<int>[1]),
    );
    updateNode(
      builder,
      id: 1,
      transform: Matrix4.identity().toFloat64(),
      rect: const ui.Rect.fromLTRB(10, 10, 20, 20),
    );

    owner().updateSemantics(builder.build());
    expectSemanticsTree(owner(), '''
<sem>
  <sem-img role="img" aria-label="Test Image Label"></sem-img>
  <sem-c>
    <sem></sem>
  </sem-c>
</sem>''');

    semantics().semanticsEnabled = false;
  });

  test('renders an image with no child nodes without a label', () async {
    semantics()
      ..debugOverrideTimestampFunction(() => _testTime)
      ..semanticsEnabled = true;

    final ui.SemanticsUpdateBuilder builder = ui.SemanticsUpdateBuilder();
    updateNode(
      builder,
      flags: 0 | ui.SemanticsFlag.isImage.index,
      transform: Matrix4.identity().toFloat64(),
      rect: const ui.Rect.fromLTRB(0, 0, 100, 50),
    );

    owner().updateSemantics(builder.build());
    expectSemanticsTree(owner(), '<sem role="img"></sem>');

    semantics().semanticsEnabled = false;
  });

  test('renders an image with a child node and without a label', () async {
    semantics()
      ..debugOverrideTimestampFunction(() => _testTime)
      ..semanticsEnabled = true;

    final ui.SemanticsUpdateBuilder builder = ui.SemanticsUpdateBuilder();
    updateNode(
      builder,
      flags: 0 | ui.SemanticsFlag.isImage.index,
      transform: Matrix4.identity().toFloat64(),
      rect: const ui.Rect.fromLTRB(0, 0, 100, 50),
      childrenInHitTestOrder: Int32List.fromList(<int>[1]),
      childrenInTraversalOrder: Int32List.fromList(<int>[1]),
    );
    updateNode(
      builder,
      id: 1,
      transform: Matrix4.identity().toFloat64(),
      rect: const ui.Rect.fromLTRB(10, 10, 20, 20),
    );

    owner().updateSemantics(builder.build());
    expectSemanticsTree(owner(), '''
<sem>
  <sem-img role="img"></sem-img>
  <sem-c>
    <sem></sem>
  </sem-c>
</sem>''');

    semantics().semanticsEnabled = false;
  });
}

class MockAccessibilityAnnouncements implements AccessibilityAnnouncements {
  int announceInvoked = 0;

  @override
  void announce(String message, Assertiveness assertiveness) {
    announceInvoked += 1;
  }

  @override
  DomHTMLElement ariaLiveElementFor(Assertiveness assertiveness) {
    throw UnsupportedError('ariaLiveElementFor is not supported in MockAccessibilityAnnouncements');
  }

  @override
  void handleMessage(StandardMessageCodec codec, ByteData? data) {
    throw UnsupportedError('handleMessage is not supported in MockAccessibilityAnnouncements!');
  }
}

void _testLiveRegion() {
  tearDown(() {
    LiveRegion.debugOverrideAccessibilityAnnouncements(null);
  });

  test('announces the label after an update', () async {
    semantics()
      ..debugOverrideTimestampFunction(() => _testTime)
      ..semanticsEnabled = true;

    final MockAccessibilityAnnouncements mockAccessibilityAnnouncements =
        MockAccessibilityAnnouncements();
    LiveRegion.debugOverrideAccessibilityAnnouncements(mockAccessibilityAnnouncements);

    final ui.SemanticsUpdateBuilder builder = ui.SemanticsUpdateBuilder();
    updateNode(
      builder,
      label: 'This is a snackbar',
      flags: 0 | ui.SemanticsFlag.isLiveRegion.index,
      transform: Matrix4.identity().toFloat64(),
      rect: const ui.Rect.fromLTRB(0, 0, 100, 50),
    );
    owner().updateSemantics(builder.build());
    expect(mockAccessibilityAnnouncements.announceInvoked, 1);

    semantics().semanticsEnabled = false;
  });

  test('does not announce anything if there is no label', () async {
    semantics()
      ..debugOverrideTimestampFunction(() => _testTime)
      ..semanticsEnabled = true;

    final MockAccessibilityAnnouncements mockAccessibilityAnnouncements =
        MockAccessibilityAnnouncements();
    LiveRegion.debugOverrideAccessibilityAnnouncements(mockAccessibilityAnnouncements);

    final ui.SemanticsUpdateBuilder builder = ui.SemanticsUpdateBuilder();
    updateNode(
      builder,
      flags: 0 | ui.SemanticsFlag.isLiveRegion.index,
      transform: Matrix4.identity().toFloat64(),
      rect: const ui.Rect.fromLTRB(0, 0, 100, 50),
    );
    owner().updateSemantics(builder.build());
    expect(mockAccessibilityAnnouncements.announceInvoked, 0);

    semantics().semanticsEnabled = false;
  });

  test('does not announce the same label over and over', () async {
    semantics()
      ..debugOverrideTimestampFunction(() => _testTime)
      ..semanticsEnabled = true;

    final MockAccessibilityAnnouncements mockAccessibilityAnnouncements =
        MockAccessibilityAnnouncements();
    LiveRegion.debugOverrideAccessibilityAnnouncements(mockAccessibilityAnnouncements);

    ui.SemanticsUpdateBuilder builder = ui.SemanticsUpdateBuilder();
    updateNode(
      builder,
      label: 'This is a snackbar',
      flags: 0 | ui.SemanticsFlag.isLiveRegion.index,
      transform: Matrix4.identity().toFloat64(),
      rect: const ui.Rect.fromLTRB(0, 0, 100, 50),
    );
    owner().updateSemantics(builder.build());
    expect(mockAccessibilityAnnouncements.announceInvoked, 1);

    builder = ui.SemanticsUpdateBuilder();
    updateNode(
      builder,
      label: 'This is a snackbar',
      flags: 0 | ui.SemanticsFlag.isLiveRegion.index,
      transform: Matrix4.identity().toFloat64(),
      rect: const ui.Rect.fromLTRB(0, 0, 100, 50),
    );
    owner().updateSemantics(builder.build());
    expect(mockAccessibilityAnnouncements.announceInvoked, 1);

    semantics().semanticsEnabled = false;
  });
}

void _testPlatformView() {
  test('sets and updates aria-owns', () async {
    semantics()
      ..debugOverrideTimestampFunction(() => _testTime)
      ..semanticsEnabled = true;

    // Set.
    {
      final ui.SemanticsUpdateBuilder builder = ui.SemanticsUpdateBuilder();
      updateNode(builder, platformViewId: 5, rect: const ui.Rect.fromLTRB(0, 0, 100, 50));
      owner().updateSemantics(builder.build());
      expectSemanticsTree(owner(), '<sem aria-owns="flt-pv-5"></sem>');
    }

    // Update.
    {
      final ui.SemanticsUpdateBuilder builder = ui.SemanticsUpdateBuilder();
      updateNode(builder, platformViewId: 42, rect: const ui.Rect.fromLTRB(0, 0, 100, 50));
      owner().updateSemantics(builder.build());
      expectSemanticsTree(owner(), '<sem aria-owns="flt-pv-42"></sem>');
    }

    semantics().semanticsEnabled = false;
  });

  test('is transparent w.r.t. hit testing', () async {
    semantics()
      ..debugOverrideTimestampFunction(() => _testTime)
      ..semanticsEnabled = true;

    final ui.SemanticsUpdateBuilder builder = ui.SemanticsUpdateBuilder();
    updateNode(builder, platformViewId: 5, rect: const ui.Rect.fromLTRB(0, 0, 100, 50));
    owner().updateSemantics(builder.build());

    expectSemanticsTree(owner(), '<sem aria-owns="flt-pv-5"></sem>');
    final DomElement element = owner().semanticsHost.querySelector('flt-semantics')!;
    expect(element.style.pointerEvents, 'none');

    semantics().semanticsEnabled = false;
  });

  // This test simulates the scenario of three child semantic nodes contained by
  // a common parent. The first and the last nodes are plain leaf nodes. The
  // middle node is a platform view node. Nodes overlap. The test hit tests
  // various points and verifies that the correct DOM element receives the
  // event. The test does this using `documentOrShadow.elementFromPoint`, which,
  // if browsers are to be trusted, should do the same thing as if a pointer
  // event landed at the given location.
  //
  // 0px   -------------
  //       |           |
  //       |           | <- plain semantic node
  //       |     1     |
  // 15px  | -------------
  //       | |           |
  // 25px  --|           |
  //         |     2     |  <- platform view
  //         |           |
  // 35px    | -------------
  //         | |           |
  // 45px    --|           |
  //           |     3     |  <- plain semantic node
  //           |           |
  //           |           |
  // 60px      -------------
  test('is reachable via a hit test', () async {
    semantics()
      ..debugOverrideTimestampFunction(() => _testTime)
      ..semanticsEnabled = true;

    ui_web.platformViewRegistry.registerViewFactory(
      'test-platform-view',
      (int viewId) =>
          createDomHTMLDivElement()
            ..id = 'view-0'
            ..style.width = '100%'
            ..style.height = '100%',
    );
    await createPlatformView(0, 'test-platform-view');

    final ui.SceneBuilder sceneBuilder = ui.SceneBuilder();
    sceneBuilder.addPlatformView(0, offset: const ui.Offset(0, 15), width: 20, height: 30);
    await renderScene(sceneBuilder.build());

    final ui.SemanticsUpdateBuilder builder = ui.SemanticsUpdateBuilder();
    final double dpr = EngineFlutterDisplay.instance.devicePixelRatio;
    updateNode(
      builder,
      rect: const ui.Rect.fromLTRB(0, 0, 20, 60),
      childrenInTraversalOrder: Int32List.fromList(<int>[1, 2, 3]),
      childrenInHitTestOrder: Int32List.fromList(<int>[1, 2, 3]),
      transform: Float64List.fromList(Matrix4.diagonal3Values(dpr, dpr, 1).storage),
    );
    updateNode(builder, id: 1, rect: const ui.Rect.fromLTRB(0, 0, 20, 25));
    updateNode(
      builder,
      id: 2,
      // This has to match the values passed to `addPlatformView` above.
      rect: const ui.Rect.fromLTRB(0, 15, 20, 45),
      platformViewId: 0,
    );
    updateNode(builder, id: 3, rect: const ui.Rect.fromLTRB(0, 35, 20, 60));

    owner().updateSemantics(builder.build());
    expectSemanticsTree(owner(), '''
<sem>
  <sem-c>
    <sem style="z-index: 3"></sem>
    <sem style="z-index: 2" aria-owns="flt-pv-0"></sem>
    <sem style="z-index: 1"></sem>
  </sem-c>
</sem>''');

    final DomElement root = owner().semanticsHost.querySelector('#flt-semantic-node-0')!;
    expect(root.style.pointerEvents, 'none');

    final DomElement child1 = owner().semanticsHost.querySelector('#flt-semantic-node-1')!;
    expect(child1.style.pointerEvents, 'all');
    final DomRect child1Rect = child1.getBoundingClientRect();
    expect(child1Rect.left, 0);
    expect(child1Rect.top, 0);
    expect(child1Rect.right, 20);
    expect(child1Rect.bottom, 25);

    final DomElement child2 = owner().semanticsHost.querySelector('#flt-semantic-node-2')!;
    expect(child2.style.pointerEvents, 'none');
    final DomRect child2Rect = child2.getBoundingClientRect();
    expect(child2Rect.left, 0);
    expect(child2Rect.top, 15);
    expect(child2Rect.right, 20);
    expect(child2Rect.bottom, 45);

    final DomElement child3 = owner().semanticsHost.querySelector('#flt-semantic-node-3')!;
    expect(child3.style.pointerEvents, 'all');
    final DomRect child3Rect = child3.getBoundingClientRect();
    expect(child3Rect.left, 0);
    expect(child3Rect.top, 35);
    expect(child3Rect.right, 20);
    expect(child3Rect.bottom, 60);

    final DomElement platformViewElement = platformViewsHost.querySelector('#view-0')!;
    final DomRect platformViewRect = platformViewElement.getBoundingClientRect();
    expect(platformViewRect.left, 0);
    expect(platformViewRect.top, 15);
    expect(platformViewRect.right, 20);
    expect(platformViewRect.bottom, 45);

    // Hit test child 1
    expect(domDocument.elementFromPoint(10, 10), child1);

    // Hit test overlap between child 1 and 2
    // TODO(yjbanov): this is a known limitation, see https://github.com/flutter/flutter/issues/101439
    expect(domDocument.elementFromPoint(10, 20), child1);

    // Hit test child 2
    // Clicking at the location of the middle semantics node should allow the
    // event to go through the semantic tree and hit the platform view. Since
    // platform views are projected into the shadow DOM from outside the shadow
    // root, it would be reachable both from the shadow root (by hitting the
    // corresponding <slot> tag) and from the document (by hitting the platform
    // view element itself).

    // Browsers disagree about which element should be returned when hit testing
    // a shadow root. However, they do agree when hit testing `document`.
    //
    // See:
    //   * https://github.com/w3c/csswg-drafts/issues/556
    //   * https://bugzilla.mozilla.org/show_bug.cgi?id=1502369
    expect(domDocument.elementFromPoint(10, 30), platformViewElement);

    // Hit test overlap between child 2 and 3
    expect(domDocument.elementFromPoint(10, 40), child3);

    // Hit test child 3
    expect(domDocument.elementFromPoint(10, 50), child3);

    semantics().semanticsEnabled = false;
  });
}

void _testGroup() {
  test('nodes with children and labels use group role with aria label', () {
    semantics()
      ..debugOverrideTimestampFunction(() => _testTime)
      ..semanticsEnabled = true;

    final ui.SemanticsUpdateBuilder builder = ui.SemanticsUpdateBuilder();
    updateNode(
      builder,
      label: 'this is a label for a group of elements',
      transform: Matrix4.identity().toFloat64(),
      rect: const ui.Rect.fromLTRB(0, 0, 100, 50),
      childrenInHitTestOrder: Int32List.fromList(<int>[1]),
      childrenInTraversalOrder: Int32List.fromList(<int>[1]),
    );
    updateNode(
      builder,
      id: 1,
      transform: Matrix4.identity().toFloat64(),
      rect: const ui.Rect.fromLTRB(0, 0, 100, 50),
    );

    owner().updateSemantics(builder.build());
    expectSemanticsTree(owner(), '''
<sem role="group" aria-label="this is a label for a group of elements"><sem-c><sem></sem></sem-c></sem>
''');

    semantics().semanticsEnabled = false;
  });
}

void _testRoute() {
  test('renders named and labeled routes', () {
    semantics()
      ..debugOverrideTimestampFunction(() => _testTime)
      ..semanticsEnabled = true;

    final ui.SemanticsUpdateBuilder builder = ui.SemanticsUpdateBuilder();
    updateNode(
      builder,
      label: 'this is a route label',
      flags: 0 | ui.SemanticsFlag.scopesRoute.index | ui.SemanticsFlag.namesRoute.index,
      transform: Matrix4.identity().toFloat64(),
      rect: const ui.Rect.fromLTRB(0, 0, 100, 50),
      childrenInHitTestOrder: Int32List.fromList(<int>[1]),
      childrenInTraversalOrder: Int32List.fromList(<int>[1]),
    );
    updateNode(
      builder,
      id: 1,
      transform: Matrix4.identity().toFloat64(),
      rect: const ui.Rect.fromLTRB(0, 0, 100, 50),
    );

    owner().updateSemantics(builder.build());
    expectSemanticsTree(owner(), '''
      <sem role="dialog" aria-label="this is a route label"><sem-c><sem></sem></sem-c></sem>
    ''');

    expect(owner().debugSemanticsTree![0]!.semanticRole?.kind, EngineSemanticsRole.route);

    semantics().semanticsEnabled = false;
  });

  test('warns about missing label', () {
    final List<String> warnings = <String>[];
    printWarning = warnings.add;

    semantics()
      ..debugOverrideTimestampFunction(() => _testTime)
      ..semanticsEnabled = true;

    final ui.SemanticsUpdateBuilder builder = ui.SemanticsUpdateBuilder();
    updateNode(
      builder,
      flags: 0 | ui.SemanticsFlag.scopesRoute.index | ui.SemanticsFlag.namesRoute.index,
      transform: Matrix4.identity().toFloat64(),
      rect: const ui.Rect.fromLTRB(0, 0, 100, 50),
      childrenInHitTestOrder: Int32List.fromList(<int>[1]),
      childrenInTraversalOrder: Int32List.fromList(<int>[1]),
    );
    updateNode(
      builder,
      id: 1,
      transform: Matrix4.identity().toFloat64(),
      rect: const ui.Rect.fromLTRB(0, 0, 100, 50),
    );

    owner().updateSemantics(builder.build());
    expect(warnings, <String>[
      'Semantic node 0 had both scopesRoute and namesRoute set, indicating a self-labelled route, but it is missing the label. A route should be labelled either by setting namesRoute on itself and providing a label, or by containing a child node with namesRoute that can describe it with its content.',
    ]);

    // But still sets the dialog role.
    expectSemanticsTree(owner(), '''
      <sem role="dialog" aria-label=""><sem-c><sem></sem></sem-c></sem>
    ''');

    expect(owner().debugSemanticsTree![0]!.semanticRole?.kind, EngineSemanticsRole.route);

    semantics().semanticsEnabled = false;
  });

  test('route can be described by a descendant', () {
    semantics()
      ..debugOverrideTimestampFunction(() => _testTime)
      ..semanticsEnabled = true;

    void pumpSemantics({required String label}) {
      final SemanticsTester tester = SemanticsTester(owner());
      tester.updateNode(
        id: 0,
        scopesRoute: true,
        transform: Matrix4.identity().toFloat64(),
        children: <SemanticsNodeUpdate>[
          tester.updateNode(
            id: 1,
            children: <SemanticsNodeUpdate>[
              tester.updateNode(id: 2, namesRoute: true, label: label),
            ],
          ),
        ],
      );
      tester.apply();

      expectSemanticsTree(owner(), '''
        <sem role="dialog" aria-describedby="flt-semantic-node-2">
          <sem-c>
            <sem>
              <sem-c>
                <sem><span>$label</span></sem>
              </sem-c>
            </sem>
          </sem-c>
        </sem>
      ''');
    }

    pumpSemantics(label: 'Route label');

    expect(owner().debugSemanticsTree![0]!.semanticRole?.kind, EngineSemanticsRole.route);
    expect(owner().debugSemanticsTree![2]!.semanticRole?.kind, EngineSemanticsRole.generic);
    expect(
      owner().debugSemanticsTree![2]!.semanticRole?.debugSemanticBehaviorTypes,
      contains(RouteName),
    );

    pumpSemantics(label: 'Updated route label');

    semantics().semanticsEnabled = false;
  });

  test('scopesRoute alone sets the SemanticRoute role and "dialog" ARIA role with no label', () {
    semantics()
      ..debugOverrideTimestampFunction(() => _testTime)
      ..semanticsEnabled = true;

    final SemanticsTester tester = SemanticsTester(owner());
    tester.updateNode(id: 0, scopesRoute: true, transform: Matrix4.identity().toFloat64());
    tester.apply();

    expectSemanticsTree(owner(), '''
      <sem role="dialog"></sem>
    ''');

    expect(owner().debugSemanticsTree![0]!.semanticRole?.kind, EngineSemanticsRole.route);
    expect(owner().debugSemanticsTree![0]!.semanticRole?.behaviors, isNot(contains(RouteName)));

    semantics().semanticsEnabled = false;
  });

  test('namesRoute alone has no effect', () {
    semantics()
      ..debugOverrideTimestampFunction(() => _testTime)
      ..semanticsEnabled = true;

    final SemanticsTester tester = SemanticsTester(owner());
    tester.updateNode(
      id: 0,
      transform: Matrix4.identity().toFloat64(),
      children: <SemanticsNodeUpdate>[
        tester.updateNode(
          id: 1,
          children: <SemanticsNodeUpdate>[
            tester.updateNode(id: 2, namesRoute: true, label: 'Hello'),
          ],
        ),
      ],
    );
    tester.apply();

    expectSemanticsTree(owner(), '''
      <sem>
        <sem-c>
          <sem>
            <sem-c>
              <sem><span>Hello</span></sem>
            </sem-c>
          </sem>
        </sem-c>
      </sem>
    ''');

    expect(owner().debugSemanticsTree![0]!.semanticRole?.kind, EngineSemanticsRole.generic);
    expect(
      owner().debugSemanticsTree![2]!.semanticRole?.debugSemanticBehaviorTypes,
      contains(RouteName),
    );

    semantics().semanticsEnabled = false;
  });

  // Test the simple scenario of a route coming up and containing focusable
  // descendants that are not initially focused. The expectation is that the
  // first descendant will be auto-focused.
  test('focuses on the first unfocused Focusable', () async {
    semantics()
      ..debugOverrideTimestampFunction(() => _testTime)
      ..semanticsEnabled = true;

    final List<CapturedAction> capturedActions = <CapturedAction>[];
    EnginePlatformDispatcher.instance.onSemanticsActionEvent = (ui.SemanticsActionEvent event) {
      capturedActions.add((event.nodeId, event.type, event.arguments));
    };

    final SemanticsTester tester = SemanticsTester(owner());
    tester.updateNode(
      id: 0,
      scopesRoute: true,
      transform: Matrix4.identity().toFloat64(),
      children: <SemanticsNodeUpdate>[
        tester.updateNode(
          id: 1,
          // None of the children should have isFocused set to `true` to make
          // sure that the auto-focus logic kicks in.
          children: <SemanticsNodeUpdate>[
            tester.updateNode(
              id: 2,
              label: 'Button 1',
              hasTap: true,
              hasEnabledState: true,
              isEnabled: true,
              isButton: true,
              isFocusable: true,
              isFocused: false,
              rect: const ui.Rect.fromLTRB(0, 0, 100, 50),
            ),
            tester.updateNode(
              id: 3,
              label: 'Button 2',
              hasTap: true,
              hasEnabledState: true,
              isEnabled: true,
              isButton: true,
              isFocusable: true,
              isFocused: false,
              rect: const ui.Rect.fromLTRB(0, 0, 100, 50),
            ),
          ],
        ),
      ],
    );
    tester.apply();

    // Auto-focus does not notify the framework about the focused widget.
    expect(capturedActions, isEmpty);

    semantics().semanticsEnabled = false;
  });

  // Test the scenario of a route coming up and containing focusable
  // descendants with one of them explicitly requesting focus. The expectation
  // is that the route will not attempt to auto-focus on anything and let the
  // respective descendant take focus.
  test('does nothing if a descendant asks for focus explicitly', () async {
    semantics()
      ..debugOverrideTimestampFunction(() => _testTime)
      ..semanticsEnabled = true;

    final List<CapturedAction> capturedActions = <CapturedAction>[];
    EnginePlatformDispatcher.instance.onSemanticsActionEvent = (ui.SemanticsActionEvent event) {
      capturedActions.add((event.nodeId, event.type, event.arguments));
    };

    final SemanticsTester tester = SemanticsTester(owner());
    tester.updateNode(
      id: 0,
      scopesRoute: true,
      transform: Matrix4.identity().toFloat64(),
      children: <SemanticsNodeUpdate>[
        tester.updateNode(
          id: 1,
          children: <SemanticsNodeUpdate>[
            tester.updateNode(
              id: 2,
              label: 'Button 1',
              hasTap: true,
              hasEnabledState: true,
              isEnabled: true,
              isButton: true,
              isFocusable: true,
              isFocused: false,
              rect: const ui.Rect.fromLTRB(0, 0, 100, 50),
            ),
            tester.updateNode(
              id: 3,
              label: 'Button 2',
              hasTap: true,
              hasEnabledState: true,
              isEnabled: true,
              isButton: true,
              isFocusable: true,
              // Asked for focus explicitly.
              isFocused: true,
              rect: const ui.Rect.fromLTRB(0, 0, 100, 50),
            ),
          ],
        ),
      ],
    );
    tester.apply();

    // Auto-focus does not notify the framework about the focused widget.
    expect(capturedActions, isEmpty);

    semantics().semanticsEnabled = false;
  });

  // Test the scenario of a route coming up and containing non-focusable
  // descendants that can have a11y focus. The expectation is that the first
  // descendant will be auto-focused, even if it's not input-focusable.
  test('focuses on the first non-focusable descedant', () async {
    semantics()
      ..debugOverrideTimestampFunction(() => _testTime)
      ..semanticsEnabled = true;

    final List<CapturedAction> capturedActions = <CapturedAction>[];
    EnginePlatformDispatcher.instance.onSemanticsActionEvent = (ui.SemanticsActionEvent event) {
      capturedActions.add((event.nodeId, event.type, event.arguments));
    };

    final SemanticsTester tester = SemanticsTester(owner());
    tester.updateNode(
      id: 0,
      scopesRoute: true,
      transform: Matrix4.identity().toFloat64(),
      children: <SemanticsNodeUpdate>[
        tester.updateNode(
          id: 1,
          children: <SemanticsNodeUpdate>[
            tester.updateNode(id: 2, label: 'Heading', rect: const ui.Rect.fromLTRB(0, 0, 100, 50)),
            tester.updateNode(
              id: 3,
              label: 'Click me!',
              hasTap: true,
              hasEnabledState: true,
              isEnabled: true,
              isButton: true,
              isFocusable: true,
              isFocused: false,
              rect: const ui.Rect.fromLTRB(0, 0, 100, 50),
            ),
          ],
        ),
      ],
    );
    tester.apply();

    // The focused node is not focusable, so no notification is sent to the
    // framework.
    expect(capturedActions, isEmpty);

    // However, the element should have gotten the focus.

    tester.expectSemantics('''
<flt-semantics>
  <flt-semantics-container>
    <flt-semantics>
      <flt-semantics-container>
        <flt-semantics id="flt-semantic-node-2">
          <span tabindex="-1">Heading</span>
        </flt-semantics>
        <flt-semantics role="button" tabindex="0" flt-tappable="">Click me!</flt-semantics>
      </flt-semantics-container>
    </flt-semantics>
  </flt-semantics-container>
</flt-semantics>''');

    final DomElement span = owner().debugSemanticsTree![2]!.element.querySelectorAll('span').single;
    expect(span.tabIndex, -1);
    expect(domDocument.activeElement, span);

    semantics().semanticsEnabled = false;
  });

  // This mostly makes sure the engine doesn't crash if given a completely empty
  // route trying to find something to focus on.
  test('does nothing if nothing is focusable inside the route', () async {
    semantics()
      ..debugOverrideTimestampFunction(() => _testTime)
      ..semanticsEnabled = true;

    final List<CapturedAction> capturedActions = <CapturedAction>[];
    EnginePlatformDispatcher.instance.onSemanticsActionEvent = (ui.SemanticsActionEvent event) {
      capturedActions.add((event.nodeId, event.type, event.arguments));
    };

    final SemanticsTester tester = SemanticsTester(owner());
    tester.updateNode(id: 0, scopesRoute: true, transform: Matrix4.identity().toFloat64());
    tester.apply();

    expect(capturedActions, isEmpty);
    expect(domDocument.activeElement, flutterViewRoot);

    semantics().semanticsEnabled = false;
  });
}

void _testDialogs() {
  test('nodes with dialog role', () {
    semantics()
      ..debugOverrideTimestampFunction(() => _testTime)
      ..semanticsEnabled = true;

    SemanticsObject pumpSemantics() {
      final SemanticsTester tester = SemanticsTester(owner());
      tester.updateNode(
        id: 0,
        role: ui.SemanticsRole.dialog,
        rect: const ui.Rect.fromLTRB(0, 0, 100, 50),
      );
      tester.apply();
      return tester.getSemanticsObject(0);
    }

    final SemanticsObject object = pumpSemantics();
    expect(object.semanticRole?.kind, EngineSemanticsRole.dialog);
    expect(object.element.getAttribute('role'), 'dialog');
  });

  test('nodes with alertdialog role', () {
    semantics()
      ..debugOverrideTimestampFunction(() => _testTime)
      ..semanticsEnabled = true;

    SemanticsObject pumpSemantics() {
      final SemanticsTester tester = SemanticsTester(owner());
      tester.updateNode(
        id: 0,
        role: ui.SemanticsRole.alertDialog,
        rect: const ui.Rect.fromLTRB(0, 0, 100, 50),
      );
      tester.apply();
      return tester.getSemanticsObject(0);
    }

    final SemanticsObject object = pumpSemantics();
    expect(object.semanticRole?.kind, EngineSemanticsRole.alertDialog);
    expect(object.element.getAttribute('role'), 'alertdialog');
  });

  test('dialog can be described by a descendant', () {
    semantics()
      ..debugOverrideTimestampFunction(() => _testTime)
      ..semanticsEnabled = true;

    void pumpSemantics({required String label}) {
      final SemanticsTester tester = SemanticsTester(owner());
      tester.updateNode(
        id: 0,
        role: ui.SemanticsRole.dialog,
        transform: Matrix4.identity().toFloat64(),
        children: <SemanticsNodeUpdate>[
          tester.updateNode(
            id: 1,
            children: <SemanticsNodeUpdate>[
              tester.updateNode(id: 2, namesRoute: true, label: label),
            ],
          ),
        ],
      );
      tester.apply();

      expectSemanticsTree(owner(), '''
        <sem role="dialog" aria-describedby="flt-semantic-node-2">
          <sem-c>
            <sem>
              <sem-c>
                <sem><span>$label</span></sem>
              </sem-c>
            </sem>
          </sem-c>
        </sem>
      ''');
    }

    pumpSemantics(label: 'Route label');

    expect(owner().debugSemanticsTree![0]!.semanticRole?.kind, EngineSemanticsRole.dialog);
    expect(owner().debugSemanticsTree![2]!.semanticRole?.kind, EngineSemanticsRole.generic);
    expect(
      owner().debugSemanticsTree![2]!.semanticRole?.debugSemanticBehaviorTypes,
      contains(RouteName),
    );

    pumpSemantics(label: 'Updated route label');

    semantics().semanticsEnabled = false;
  });
}

typedef CapturedAction = (int nodeId, ui.SemanticsAction action, Object? args);

void _testFocusable() {
  test('AccessibilityFocusManager can manage element focus', () async {
    semantics()
      ..debugOverrideTimestampFunction(() => _testTime)
      ..semanticsEnabled = true;

    void pumpSemantics() {
      final ui.SemanticsUpdateBuilder builder = ui.SemanticsUpdateBuilder();
      updateNode(
        builder,
        label: 'Dummy root element',
        transform: Matrix4.identity().toFloat64(),
        rect: const ui.Rect.fromLTRB(0, 0, 100, 50),
        childrenInHitTestOrder: Int32List.fromList(<int>[]),
        childrenInTraversalOrder: Int32List.fromList(<int>[]),
      );
      owner().updateSemantics(builder.build());
    }

    final List<CapturedAction> capturedActions = <CapturedAction>[];
    EnginePlatformDispatcher.instance.onSemanticsActionEvent = (ui.SemanticsActionEvent event) {
      capturedActions.add((event.nodeId, event.type, event.arguments));
    };
    expect(capturedActions, isEmpty);

    final AccessibilityFocusManager manager = AccessibilityFocusManager(owner());
    expect(capturedActions, isEmpty);

    final DomElement element = createDomElement('test-element');
    expect(element.tabIndex, -1);
    domDocument.body!.append(element);

    // Start managing element
    manager.manage(1, element);
    expect(element.tabIndex, 0);
    expect(capturedActions, isEmpty);
    expect(domDocument.activeElement, isNot(element));

    // Request focus
    manager.changeFocus(true);
    pumpSemantics(); // triggers post-update callbacks
    expect(domDocument.activeElement, element);
    expect(capturedActions, isEmpty);

    // Give up focus
    manager.changeFocus(false);
    pumpSemantics(); // triggers post-update callbacks
    expect(capturedActions, isEmpty);
    expect(domDocument.activeElement, element);

    // Browser blurs the element
    element.blur();
    expect(domDocument.activeElement, isNot(element));
    // The web doesn't send didLoseAccessibilityFocus as on the web,
    // accessibility focus is not observable, only input focus is. As of this
    // writing, there is no SemanticsAction.unfocus action, so the test simply
    // asserts that no actions are being sent as a result of blur.
    expect(capturedActions, isEmpty);

    // Request focus again
    manager.changeFocus(true);
    pumpSemantics(); // triggers post-update callbacks
    expect(domDocument.activeElement, element);
    expect(capturedActions, isEmpty);

    // Double-request focus
    manager.changeFocus(true);
    pumpSemantics(); // triggers post-update callbacks
    expect(domDocument.activeElement, element);
    expect(
      reason: 'Nothing should be sent to the framework on focus re-request.',
      capturedActions,
      isEmpty,
    );
    capturedActions.clear();

    // Blur and emulate browser requesting focus
    element.blur();
    expect(domDocument.activeElement, isNot(element));
    element.focusWithoutScroll();
    expect(domDocument.activeElement, element);
    expect(capturedActions, <CapturedAction>[(1, ui.SemanticsAction.focus, null)]);
    capturedActions.clear();

    // Stop managing
    manager.stopManaging();
    pumpSemantics(); // triggers post-update callbacks
    expect(
      reason:
          'There should be no notification to the framework because the '
          'framework should already know. Otherwise, it would not have '
          'asked to stop managing the node.',
      capturedActions,
      isEmpty,
    );
    expect(domDocument.activeElement, element);

    // Attempt to request focus when not managing an element.
    element.blur();
    manager.changeFocus(true);
    pumpSemantics(); // triggers post-update callbacks
    expect(
      reason:
          'Attempting to request focus on a node that is not managed should '
          'not result in any notifications to the framework.',
      capturedActions,
      isEmpty,
    );
    expect(domDocument.activeElement, isNot(element));

    semantics().semanticsEnabled = false;
  });

  test('applies generic Focusable role', () {
    semantics()
      ..debugOverrideTimestampFunction(() => _testTime)
      ..semanticsEnabled = true;

    {
      final SemanticsTester tester = SemanticsTester(owner());
      tester.updateNode(
        id: 0,
        transform: Matrix4.identity().toFloat64(),
        children: <SemanticsNodeUpdate>[
          tester.updateNode(
            id: 1,
            label: 'focusable text',
            isFocusable: true,
            rect: const ui.Rect.fromLTRB(0, 0, 100, 50),
          ),
        ],
      );
      tester.apply();
    }

    expectSemanticsTree(owner(), '''
<sem>
  <sem-c>
    <sem><span>focusable text</span></sem>
  </sem-c>
</sem>
''');

    final SemanticsObject node = owner().debugSemanticsTree![1]!;
    expect(node.isFocusable, isTrue);
    expect(node.semanticRole?.kind, EngineSemanticsRole.generic);
    expect(node.semanticRole?.debugSemanticBehaviorTypes, contains(Focusable));

    final DomElement element = node.element;
    expect(domDocument.activeElement, isNot(element));

    {
      final SemanticsTester tester = SemanticsTester(owner());
      tester.updateNode(
        id: 1,
        label: 'test focusable',
        isFocusable: true,
        isFocused: true,
        transform: Matrix4.identity().toFloat64(),
        rect: const ui.Rect.fromLTRB(0, 0, 100, 50),
      );
      tester.apply();
    }
    expect(domDocument.activeElement, element);

    semantics().semanticsEnabled = false;
  });
}

void _testLink() {
  test('nodes with link: true creates anchor tag', () {
    semantics()
      ..debugOverrideTimestampFunction(() => _testTime)
      ..semanticsEnabled = true;

    SemanticsObject pumpSemantics() {
      final SemanticsTester tester = SemanticsTester(owner());
      tester.updateNode(id: 0, isLink: true, rect: const ui.Rect.fromLTRB(0, 0, 100, 50));
      tester.apply();
      return tester.getSemanticsObject(0);
    }

    final SemanticsObject object = pumpSemantics();
    expect(object.element.tagName.toLowerCase(), 'a');
    expect(object.element.hasAttribute('href'), isFalse);
  });

  test('link nodes with linkUrl set the href attribute', () {
    semantics()
      ..debugOverrideTimestampFunction(() => _testTime)
      ..semanticsEnabled = true;

    SemanticsObject pumpSemantics() {
      final SemanticsTester tester = SemanticsTester(owner());
      tester.updateNode(
        id: 0,
        isLink: true,
        linkUrl: 'https://flutter.dev',
        rect: const ui.Rect.fromLTRB(0, 0, 100, 50),
      );
      tester.apply();
      return tester.getSemanticsObject(0);
    }

    final SemanticsObject object = pumpSemantics();
    expect(object.element.tagName.toLowerCase(), 'a');
    expect(object.element.getAttribute('href'), 'https://flutter.dev');
  });
}

void _testTabs() {
  test('nodes with tab role', () {
    semantics()
      ..debugOverrideTimestampFunction(() => _testTime)
      ..semanticsEnabled = true;

    SemanticsObject pumpSemantics() {
      final SemanticsTester tester = SemanticsTester(owner());
      tester.updateNode(
        id: 0,
        role: ui.SemanticsRole.tab,
        rect: const ui.Rect.fromLTRB(0, 0, 100, 50),
      );
      tester.apply();
      return tester.getSemanticsObject(0);
    }

    final SemanticsObject object = pumpSemantics();
    expect(object.semanticRole?.kind, EngineSemanticsRole.tab);
    expect(object.element.getAttribute('role'), 'tab');
  });

  test('nodes with tab panel role', () {
    semantics()
      ..debugOverrideTimestampFunction(() => _testTime)
      ..semanticsEnabled = true;

    SemanticsObject pumpSemantics() {
      final SemanticsTester tester = SemanticsTester(owner());
      tester.updateNode(
        id: 0,
        role: ui.SemanticsRole.tabPanel,
        rect: const ui.Rect.fromLTRB(0, 0, 100, 50),
      );
      tester.apply();
      return tester.getSemanticsObject(0);
    }

    final SemanticsObject object = pumpSemantics();
    expect(object.semanticRole?.kind, EngineSemanticsRole.tabPanel);
    expect(object.element.getAttribute('role'), 'tabpanel');
  });

  test('nodes with tab bar role', () {
    semantics()
      ..debugOverrideTimestampFunction(() => _testTime)
      ..semanticsEnabled = true;

    SemanticsObject pumpSemantics() {
      final SemanticsTester tester = SemanticsTester(owner());
      tester.updateNode(
        id: 0,
        role: ui.SemanticsRole.tabBar,
        rect: const ui.Rect.fromLTRB(0, 0, 100, 50),
      );
      tester.apply();
      return tester.getSemanticsObject(0);
    }

    final SemanticsObject object = pumpSemantics();
    expect(object.semanticRole?.kind, EngineSemanticsRole.tabList);
    expect(object.element.getAttribute('role'), 'tablist');
  });
}

void _testTables() {
  test('nodes with table role', () {
    semantics()
      ..debugOverrideTimestampFunction(() => _testTime)
      ..semanticsEnabled = true;

    SemanticsObject pumpSemantics() {
      final SemanticsTester tester = SemanticsTester(owner());
      tester.updateNode(
        id: 0,
        role: ui.SemanticsRole.table,
        rect: const ui.Rect.fromLTRB(0, 0, 100, 50),
      );
      tester.apply();
      return tester.getSemanticsObject(0);
    }

    final SemanticsObject object = pumpSemantics();
    expect(object.semanticRole?.kind, EngineSemanticsRole.table);
    expect(object.element.getAttribute('role'), 'table');
  });

  test('nodes with cell role', () {
    semantics()
      ..debugOverrideTimestampFunction(() => _testTime)
      ..semanticsEnabled = true;

    SemanticsObject pumpSemantics() {
      final SemanticsTester tester = SemanticsTester(owner());
      tester.updateNode(
        id: 0,
        role: ui.SemanticsRole.cell,
        rect: const ui.Rect.fromLTRB(0, 0, 100, 50),
      );
      tester.apply();
      return tester.getSemanticsObject(0);
    }

    final SemanticsObject object = pumpSemantics();
    expect(object.semanticRole?.kind, EngineSemanticsRole.cell);
    expect(object.element.getAttribute('role'), 'cell');
  });

  test('nodes with row role', () {
    semantics()
      ..debugOverrideTimestampFunction(() => _testTime)
      ..semanticsEnabled = true;

    SemanticsObject pumpSemantics() {
      final SemanticsTester tester = SemanticsTester(owner());
      tester.updateNode(
        id: 0,
        role: ui.SemanticsRole.row,
        rect: const ui.Rect.fromLTRB(0, 0, 100, 50),
      );
      tester.apply();
      return tester.getSemanticsObject(0);
    }

    final SemanticsObject object = pumpSemantics();
    expect(object.semanticRole?.kind, EngineSemanticsRole.row);
    expect(object.element.getAttribute('role'), 'row');
  });

  test('nodes with column header  role', () {
    semantics()
      ..debugOverrideTimestampFunction(() => _testTime)
      ..semanticsEnabled = true;

    SemanticsObject pumpSemantics() {
      final SemanticsTester tester = SemanticsTester(owner());
      tester.updateNode(
        id: 0,
        role: ui.SemanticsRole.columnHeader,
        rect: const ui.Rect.fromLTRB(0, 0, 100, 50),
      );
      tester.apply();
      return tester.getSemanticsObject(0);
    }

    final SemanticsObject object = pumpSemantics();
    expect(object.semanticRole?.kind, EngineSemanticsRole.columnHeader);
    expect(object.element.getAttribute('role'), 'columnheader');
  });

  semantics().semanticsEnabled = false;
}

<<<<<<< HEAD
=======
void _testLists() {
  test('nodes with list role', () {
    semantics()
      ..debugOverrideTimestampFunction(() => _testTime)
      ..semanticsEnabled = true;

    SemanticsObject pumpSemantics() {
      final SemanticsTester tester = SemanticsTester(owner());
      tester.updateNode(
        id: 0,
        role: ui.SemanticsRole.list,
        rect: const ui.Rect.fromLTRB(0, 0, 100, 50),
      );
      tester.apply();
      return tester.getSemanticsObject(0);
    }

    final SemanticsObject object = pumpSemantics();
    expect(object.semanticRole?.kind, EngineSemanticsRole.list);
    expect(object.element.getAttribute('role'), 'list');
  });

  test('nodes with list item role', () {
    semantics()
      ..debugOverrideTimestampFunction(() => _testTime)
      ..semanticsEnabled = true;

    SemanticsObject pumpSemantics() {
      final SemanticsTester tester = SemanticsTester(owner());
      tester.updateNode(
        id: 0,
        role: ui.SemanticsRole.listItem,
        rect: const ui.Rect.fromLTRB(0, 0, 100, 50),
      );
      tester.apply();
      return tester.getSemanticsObject(0);
    }

    final SemanticsObject object = pumpSemantics();
    expect(object.semanticRole?.kind, EngineSemanticsRole.listItem);
    expect(object.element.getAttribute('role'), 'listitem');
  });

  semantics().semanticsEnabled = false;
}

>>>>>>> a79e7a98
void _testControlsNodes() {
  test('can have multiple controlled nodes', () {
    semantics()
      ..debugOverrideTimestampFunction(() => _testTime)
      ..semanticsEnabled = true;

    final SemanticsTester tester = SemanticsTester(owner());
    tester.updateNode(
      id: 0,
      controlsNodes: <String>['a'],
      rect: const ui.Rect.fromLTRB(0, 0, 100, 50),
      children: <SemanticsNodeUpdate>[
        tester.updateNode(id: 1, identifier: 'a'),
        tester.updateNode(id: 2, identifier: 'b'),
      ],
    );
    tester.apply();

    SemanticsObject object = tester.getSemanticsObject(0);
    expect(object.element.getAttribute('aria-controls'), 'flt-semantic-node-1');

    tester.updateNode(
      id: 0,
      controlsNodes: <String>['b'],
      rect: const ui.Rect.fromLTRB(0, 0, 100, 50),
      children: <SemanticsNodeUpdate>[
        tester.updateNode(id: 1, identifier: 'a'),
        tester.updateNode(id: 2, identifier: 'b'),
      ],
    );
    tester.apply();

    object = tester.getSemanticsObject(0);
    expect(object.element.getAttribute('aria-controls'), 'flt-semantic-node-2');

    tester.updateNode(
      id: 0,
      controlsNodes: <String>['a', 'b'],
      rect: const ui.Rect.fromLTRB(0, 0, 100, 50),
      children: <SemanticsNodeUpdate>[
        tester.updateNode(id: 1, identifier: 'a'),
        tester.updateNode(id: 2, identifier: 'b'),
      ],
    );
    tester.apply();

    object = tester.getSemanticsObject(0);
    expect(object.element.getAttribute('aria-controls'), 'flt-semantic-node-1 flt-semantic-node-2');

    tester.updateNode(
      id: 0,
      controlsNodes: <String>['a', 'b', 'c'],
      rect: const ui.Rect.fromLTRB(0, 0, 100, 50),
      children: <SemanticsNodeUpdate>[
        tester.updateNode(id: 1, identifier: 'a'),
        tester.updateNode(id: 2, identifier: 'b'),
        tester.updateNode(id: 3, identifier: 'c'),
        tester.updateNode(id: 4, identifier: 'd'),
      ],
    );
    tester.apply();

    object = tester.getSemanticsObject(0);
    expect(
      object.element.getAttribute('aria-controls'),
      'flt-semantic-node-1 flt-semantic-node-2 flt-semantic-node-3',
    );

    tester.updateNode(
      id: 0,
      controlsNodes: <String>['a', 'b', 'd'],
      rect: const ui.Rect.fromLTRB(0, 0, 100, 50),
      children: <SemanticsNodeUpdate>[
        tester.updateNode(id: 1, identifier: 'a'),
        tester.updateNode(id: 2, identifier: 'b'),
        tester.updateNode(id: 3, identifier: 'c'),
        tester.updateNode(id: 4, identifier: 'd'),
      ],
    );
    tester.apply();

    object = tester.getSemanticsObject(0);
    expect(
      object.element.getAttribute('aria-controls'),
      'flt-semantic-node-1 flt-semantic-node-2 flt-semantic-node-4',
    );
  });

  semantics().semanticsEnabled = false;
}

<<<<<<< HEAD
=======
void _testRequirable() {
  test('renders and updates non-requirable, required, and unrequired nodes', () async {
    semantics()
      ..debugOverrideTimestampFunction(() => _testTime)
      ..semanticsEnabled = true;

    final tester = SemanticsTester(owner());
    tester.updateNode(
      id: 0,
      rect: const ui.Rect.fromLTRB(0, 0, 100, 60),
      children: <SemanticsNodeUpdate>[
        tester.updateNode(id: 1, isSelectable: false, rect: const ui.Rect.fromLTRB(0, 0, 100, 20)),
        tester.updateNode(
          id: 2,
          hasRequiredState: true,
          isRequired: false,
          rect: const ui.Rect.fromLTRB(0, 20, 100, 40),
        ),
        tester.updateNode(
          id: 3,
          hasRequiredState: true,
          isRequired: true,
          rect: const ui.Rect.fromLTRB(0, 40, 100, 60),
        ),
      ],
    );
    tester.apply();

    expectSemanticsTree(owner(), '''
<sem>
  <sem-c>
    <sem></sem>
    <sem aria-required="false"></sem>
    <sem aria-required="true"></sem>
  </sem-c>
</sem>
''');

    // Missing attributes cannot be expressed using HTML patterns, so check directly.
    final notRequirable1 = owner().debugSemanticsTree![1]!.element;
    expect(notRequirable1.getAttribute('aria-required'), isNull);

    // Flip the values and check that that ARIA attribute is updated.
    tester.updateNode(
      id: 2,
      hasRequiredState: true,
      isRequired: true,
      rect: const ui.Rect.fromLTRB(0, 20, 100, 40),
    );
    tester.updateNode(
      id: 3,
      hasRequiredState: true,
      isRequired: false,
      rect: const ui.Rect.fromLTRB(0, 40, 100, 60),
    );
    tester.apply();

    expectSemanticsTree(owner(), '''
<sem>
  <sem-c>
    <sem></sem>
    <sem aria-required="true"></sem>
    <sem aria-required="false"></sem>
  </sem-c>
</sem>
''');

    // Remove the ARIA attribute
    tester.updateNode(id: 2, hasRequiredState: false, rect: const ui.Rect.fromLTRB(0, 20, 100, 40));
    tester.updateNode(id: 3, hasRequiredState: false, rect: const ui.Rect.fromLTRB(0, 40, 100, 60));
    tester.apply();

    expectSemanticsTree(owner(), '''
<sem>
  <sem-c>
    <sem></sem>
    <sem></sem>
    <sem></sem>
  </sem-c>
</sem>
''');

    // Missing attributes cannot be expressed using HTML patterns, so check directly.
    final notRequirable2 = owner().debugSemanticsTree![2]!.element;
    expect(notRequirable2.getAttribute('aria-required'), isNull);

    final notRequirable3 = owner().debugSemanticsTree![3]!.element;
    expect(notRequirable3.getAttribute('aria-required'), isNull);

    semantics().semanticsEnabled = false;
  });
}

>>>>>>> a79e7a98
/// A facade in front of [ui.SemanticsUpdateBuilder.updateNode] that
/// supplies default values for semantics attributes.
void updateNode(
  ui.SemanticsUpdateBuilder builder, {
  int id = 0,
  int flags = 0,
  int actions = 0,
  int maxValueLength = 0,
  int currentValueLength = 0,
  int textSelectionBase = 0,
  int textSelectionExtent = 0,
  int platformViewId = -1, // -1 means not a platform view
  int scrollChildren = 0,
  int scrollIndex = 0,
  double scrollPosition = 0.0,
  double scrollExtentMax = 0.0,
  double scrollExtentMin = 0.0,
  double elevation = 0.0,
  double thickness = 0.0,
  ui.Rect rect = ui.Rect.zero,
  String identifier = '',
  String label = '',
  List<ui.StringAttribute> labelAttributes = const <ui.StringAttribute>[],
  String hint = '',
  List<ui.StringAttribute> hintAttributes = const <ui.StringAttribute>[],
  String value = '',
  List<ui.StringAttribute> valueAttributes = const <ui.StringAttribute>[],
  String increasedValue = '',
  List<ui.StringAttribute> increasedValueAttributes = const <ui.StringAttribute>[],
  String decreasedValue = '',
  List<ui.StringAttribute> decreasedValueAttributes = const <ui.StringAttribute>[],
  String tooltip = '',
  ui.TextDirection textDirection = ui.TextDirection.ltr,
  Float64List? transform,
  Int32List? childrenInTraversalOrder,
  Int32List? childrenInHitTestOrder,
  Int32List? additionalActions,
  int headingLevel = 0,
  String? linkUrl,
  List<String>? controlsNodes,
}) {
  transform ??= Float64List.fromList(Matrix4.identity().storage);
  childrenInTraversalOrder ??= Int32List(0);
  childrenInHitTestOrder ??= Int32List(0);
  additionalActions ??= Int32List(0);
  builder.updateNode(
    id: id,
    flags: flags,
    actions: actions,
    maxValueLength: maxValueLength,
    currentValueLength: currentValueLength,
    textSelectionBase: textSelectionBase,
    textSelectionExtent: textSelectionExtent,
    platformViewId: platformViewId,
    scrollChildren: scrollChildren,
    scrollIndex: scrollIndex,
    scrollPosition: scrollPosition,
    scrollExtentMax: scrollExtentMax,
    scrollExtentMin: scrollExtentMin,
    elevation: elevation,
    thickness: thickness,
    rect: rect,
    identifier: identifier,
    label: label,
    labelAttributes: labelAttributes,
    hint: hint,
    hintAttributes: hintAttributes,
    value: value,
    valueAttributes: valueAttributes,
    increasedValue: increasedValue,
    increasedValueAttributes: increasedValueAttributes,
    decreasedValue: decreasedValue,
    decreasedValueAttributes: decreasedValueAttributes,
    tooltip: tooltip,
    textDirection: textDirection,
    transform: transform,
    childrenInTraversalOrder: childrenInTraversalOrder,
    childrenInHitTestOrder: childrenInHitTestOrder,
    additionalActions: additionalActions,
    headingLevel: headingLevel,
    linkUrl: linkUrl,
    controlsNodes: controlsNodes,
  );
}

const MethodCodec codec = StandardMethodCodec();

/// Sends a platform message to create a Platform View with the given id and viewType.
Future<void> createPlatformView(int id, String viewType) {
  final Completer<void> completer = Completer<void>();
  ui.PlatformDispatcher.instance.sendPlatformMessage(
    'flutter/platform_views',
    codec.encodeMethodCall(MethodCall('create', <String, dynamic>{'id': id, 'viewType': viewType})),
    (dynamic _) => completer.complete(),
  );
  return completer.future;
}<|MERGE_RESOLUTION|>--- conflicted
+++ resolved
@@ -132,21 +132,15 @@
   group('table', () {
     _testTables();
   });
-<<<<<<< HEAD
+  group('list', () {
+    _testLists();
+  });
   group('controlsNodes', () {
     _testControlsNodes();
   });
-=======
-  group('list', () {
-    _testLists();
-  });
-  group('controlsNodes', () {
-    _testControlsNodes();
-  });
   group('requirable', () {
     _testRequirable();
   });
->>>>>>> a79e7a98
 }
 
 void _testSemanticRole() {
@@ -4100,8 +4094,6 @@
   semantics().semanticsEnabled = false;
 }
 
-<<<<<<< HEAD
-=======
 void _testLists() {
   test('nodes with list role', () {
     semantics()
@@ -4148,7 +4140,6 @@
   semantics().semanticsEnabled = false;
 }
 
->>>>>>> a79e7a98
 void _testControlsNodes() {
   test('can have multiple controlled nodes', () {
     semantics()
@@ -4240,8 +4231,6 @@
   semantics().semanticsEnabled = false;
 }
 
-<<<<<<< HEAD
-=======
 void _testRequirable() {
   test('renders and updates non-requirable, required, and unrequired nodes', () async {
     semantics()
@@ -4335,7 +4324,6 @@
   });
 }
 
->>>>>>> a79e7a98
 /// A facade in front of [ui.SemanticsUpdateBuilder.updateNode] that
 /// supplies default values for semantics attributes.
 void updateNode(
