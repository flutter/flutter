// Copyright 2013 The Flutter Authors. All rights reserved.
// Use of this source code is governed by a BSD-style license that can be
// found in the LICENSE file.

import 'dart:convert';
import 'dart:typed_data';

import 'package:test/bootstrap/browser.dart';
import 'package:test/test.dart';
import 'package:ui/src/engine.dart';
import 'package:ui/ui.dart' as ui;

import '../common/test_data.dart';
import 'common.dart';

void main() {
  internalBootstrapBrowserTest(() => testMain);
}

void testMain() {
  group('CanvasKit shaders', () {
    setUpCanvasKitTest();

    test('Sweep gradient', () {
      final gradient = ui.Gradient.sweep(ui.Offset.zero, testColors) as CkGradientSweep;
      expect(gradient.getSkShader(ui.FilterQuality.none), isNotNull);
    });

    test('Linear gradient', () {
      final gradient =
          ui.Gradient.linear(ui.Offset.zero, const ui.Offset(0, 1), testColors) as CkGradientLinear;
      expect(gradient.getSkShader(ui.FilterQuality.none), isNotNull);
    });

    test('Radial gradient', () {
      final gradient = ui.Gradient.radial(ui.Offset.zero, 10, testColors) as CkGradientRadial;
      expect(gradient.getSkShader(ui.FilterQuality.none), isNotNull);
    });

    test('Conical gradient', () {
      final gradient =
          ui.Gradient.radial(
                ui.Offset.zero,
                10,
                testColors,
                null,
                ui.TileMode.clamp,
                null,
                const ui.Offset(10, 10),
                40,
              )
              as CkGradientConical;
      expect(gradient.getSkShader(ui.FilterQuality.none), isNotNull);
    });

<<<<<<< HEAD
    test('Image shader initialize/dispose cycle', () async {
      final CkImage image = await createImageFromBytes(kTransparentImage);
      final CkImageShader imageShader =
=======
    test('Image shader initialize/dispose cycle', () {
      final SkImage skImage = canvasKit.MakeAnimatedImageFromEncoded(
        kTransparentImage,
      )!.makeImageAtCurrentFrame();
      final image = CkImage(skImage);
      final imageShader =
>>>>>>> bf7866fb
          ui.ImageShader(
                image,
                ui.TileMode.clamp,
                ui.TileMode.repeated,
                Float64List.fromList(Matrix4.diagonal3Values(1, 2, 3).storage),
              )
              as CkImageShader;
      expect(imageShader, isA<CkImageShader>());

      final UniqueRef<SkShader> ref = imageShader.ref!;
      expect(imageShader.debugDisposed, false);
      expect(imageShader.getSkShader(ui.FilterQuality.none), same(ref.nativeObject));
      expect(ref.isDisposed, false);
      expect(image.debugDisposed, false);
      imageShader.dispose();
      expect(imageShader.debugDisposed, true);
      expect(ref.isDisposed, true);
      expect(imageShader.ref, isNull);
      expect(image.debugDisposed, true);
    });

<<<<<<< HEAD
    test('Image shader withQuality', () async {
      final CkImage image = await createImageFromBytes(kTransparentImage);
      final CkImageShader imageShader =
=======
    test('Image shader withQuality', () {
      final SkImage skImage = canvasKit.MakeAnimatedImageFromEncoded(
        kTransparentImage,
      )!.makeImageAtCurrentFrame();
      final image = CkImage(skImage);
      final imageShader =
>>>>>>> bf7866fb
          ui.ImageShader(
                image,
                ui.TileMode.clamp,
                ui.TileMode.repeated,
                Float64List.fromList(Matrix4.diagonal3Values(1, 2, 3).storage),
              )
              as CkImageShader;
      expect(imageShader, isA<CkImageShader>());

      final UniqueRef<SkShader> ref1 = imageShader.ref!;
      expect(imageShader.getSkShader(ui.FilterQuality.none), same(ref1.nativeObject));

      // Request the same quality as the default quality (none).
      expect(imageShader.getSkShader(ui.FilterQuality.none), isNotNull);
      final UniqueRef<SkShader> ref2 = imageShader.ref!;
      expect(ref1, same(ref2));
      expect(ref1.isDisposed, false);
      expect(image.debugDisposed, false);

      // Change quality to medium.
      expect(imageShader.getSkShader(ui.FilterQuality.medium), isNotNull);
      final UniqueRef<SkShader> ref3 = imageShader.ref!;
      expect(ref1, isNot(same(ref3)));
      expect(
        ref1.isDisposed,
        true,
        reason: 'The previous reference must be released to avoid a memory leak',
      );
      expect(image.debugDisposed, false);
      expect(imageShader.ref!.nativeObject, same(ref3.nativeObject));

      // Ask for medium again.
      expect(imageShader.getSkShader(ui.FilterQuality.medium), isNotNull);
      final UniqueRef<SkShader> ref4 = imageShader.ref!;
      expect(ref4, same(ref3));
      expect(ref3.isDisposed, false);
      expect(image.debugDisposed, false);
      expect(imageShader.ref!.nativeObject, same(ref4.nativeObject));

      // Done with the shader.
      imageShader.dispose();
      expect(imageShader.debugDisposed, true);
      expect(ref4.isDisposed, true);
      expect(imageShader.ref, isNull);
      expect(image.debugDisposed, true);
    });

<<<<<<< HEAD
    test('isGradient', () async {
      final CkGradientSweep sweepGradient =
          ui.Gradient.sweep(ui.Offset.zero, testColors) as CkGradientSweep;
=======
    test('isGradient', () {
      final sweepGradient = ui.Gradient.sweep(ui.Offset.zero, testColors) as CkGradientSweep;
>>>>>>> bf7866fb
      expect(sweepGradient.isGradient, isTrue);
      sweepGradient.dispose();

      final linearGradient =
          ui.Gradient.linear(ui.Offset.zero, const ui.Offset(0, 1), testColors) as CkGradientLinear;
      expect(linearGradient.isGradient, isTrue);
      linearGradient.dispose();

      final radialGradient = ui.Gradient.radial(ui.Offset.zero, 10, testColors) as CkGradientRadial;
      expect(radialGradient.isGradient, isTrue);
      radialGradient.dispose();

      final conicalGradient =
          ui.Gradient.radial(
                ui.Offset.zero,
                10,
                testColors,
                null,
                ui.TileMode.clamp,
                null,
                const ui.Offset(10, 10),
                40,
              )
              as CkGradientConical;
      expect(conicalGradient.isGradient, isTrue);
      conicalGradient.dispose();

<<<<<<< HEAD
      final CkImage image = await createImageFromBytes(kTransparentImage);
      final CkImageShader imageShader =
=======
      final SkImage skImage = canvasKit.MakeAnimatedImageFromEncoded(
        kTransparentImage,
      )!.makeImageAtCurrentFrame();
      final image = CkImage(skImage);
      final imageShader =
>>>>>>> bf7866fb
          ui.ImageShader(
                image,
                ui.TileMode.clamp,
                ui.TileMode.repeated,
                Float64List.fromList(Matrix4.diagonal3Values(1, 2, 3).storage),
              )
              as CkImageShader;
      expect(imageShader.isGradient, isFalse);
      imageShader.dispose();

      const minimalShaderJson = r'''
{
  "sksl": {
    "entrypoint": "main",
    "shader": "half4 main(float2 fragCoord) {return half4(1.0, 0.0, 0.0, 1.0);}",
    "stage": 1,
    "uniforms": []
  }
}
''';
      final Uint8List data = utf8.encode(minimalShaderJson);
      final program = CkFragmentProgram.fromBytes('test', data);
      final fragmentShader = program.fragmentShader() as CkFragmentShader;
      expect(fragmentShader.isGradient, isFalse);
      fragmentShader.dispose();
    });
  });
}

const List<ui.Color> testColors = <ui.Color>[ui.Color(0xFFFFFF00), ui.Color(0xFFFFFFFF)];<|MERGE_RESOLUTION|>--- conflicted
+++ resolved
@@ -53,18 +53,9 @@
       expect(gradient.getSkShader(ui.FilterQuality.none), isNotNull);
     });
 
-<<<<<<< HEAD
     test('Image shader initialize/dispose cycle', () async {
       final CkImage image = await createImageFromBytes(kTransparentImage);
-      final CkImageShader imageShader =
-=======
-    test('Image shader initialize/dispose cycle', () {
-      final SkImage skImage = canvasKit.MakeAnimatedImageFromEncoded(
-        kTransparentImage,
-      )!.makeImageAtCurrentFrame();
-      final image = CkImage(skImage);
       final imageShader =
->>>>>>> bf7866fb
           ui.ImageShader(
                 image,
                 ui.TileMode.clamp,
@@ -86,18 +77,9 @@
       expect(image.debugDisposed, true);
     });
 
-<<<<<<< HEAD
     test('Image shader withQuality', () async {
       final CkImage image = await createImageFromBytes(kTransparentImage);
-      final CkImageShader imageShader =
-=======
-    test('Image shader withQuality', () {
-      final SkImage skImage = canvasKit.MakeAnimatedImageFromEncoded(
-        kTransparentImage,
-      )!.makeImageAtCurrentFrame();
-      final image = CkImage(skImage);
       final imageShader =
->>>>>>> bf7866fb
           ui.ImageShader(
                 image,
                 ui.TileMode.clamp,
@@ -145,14 +127,8 @@
       expect(image.debugDisposed, true);
     });
 
-<<<<<<< HEAD
     test('isGradient', () async {
-      final CkGradientSweep sweepGradient =
-          ui.Gradient.sweep(ui.Offset.zero, testColors) as CkGradientSweep;
-=======
-    test('isGradient', () {
       final sweepGradient = ui.Gradient.sweep(ui.Offset.zero, testColors) as CkGradientSweep;
->>>>>>> bf7866fb
       expect(sweepGradient.isGradient, isTrue);
       sweepGradient.dispose();
 
@@ -180,16 +156,8 @@
       expect(conicalGradient.isGradient, isTrue);
       conicalGradient.dispose();
 
-<<<<<<< HEAD
       final CkImage image = await createImageFromBytes(kTransparentImage);
-      final CkImageShader imageShader =
-=======
-      final SkImage skImage = canvasKit.MakeAnimatedImageFromEncoded(
-        kTransparentImage,
-      )!.makeImageAtCurrentFrame();
-      final image = CkImage(skImage);
       final imageShader =
->>>>>>> bf7866fb
           ui.ImageShader(
                 image,
                 ui.TileMode.clamp,
