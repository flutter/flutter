// Copyright 2013 The Flutter Authors. All rights reserved.
// Use of this source code is governed by a BSD-style license that can be
// found in the LICENSE file.
import 'dart:js_interop';
import 'dart:js_interop_unsafe';

<<<<<<< HEAD
=======
import 'dart:js_interop';
import 'dart:js_interop_unsafe';

>>>>>>> 85235a41
import 'package:test/bootstrap/browser.dart';
import 'package:test/test.dart';
import 'package:ui/src/engine.dart';

void main() {
  internalBootstrapBrowserTest(() => testMain);
}

void testMain() {
  group('initializeEngineServices', () {
    test('stores user configuration', () async {
      final JsFlutterConfiguration config = JsFlutterConfiguration();
<<<<<<< HEAD
      final JSObject jsObject = config as JSObject;
      // `canvasKitBaseUrl` is required for the test to actually run.
      jsObject.setProperty('canvasKitBaseUrl'.toJS, '/canvaskit/'.toJS);
      // A property under test, that we'll try to read later.
      jsObject.setProperty('nonce'.toJS, 'some_nonce'.toJS);
      // A non-existing property to verify our js-interop doesn't crash.
      jsObject.setProperty('nonexistentProperty'.toJS, 32.0.toJS);

      // Remove window.flutterConfiguration (if it's there)
      (domWindow as JSObject).setProperty('flutterConfiguration'.toJS, null);
=======
      (config as JSObject)
        // `canvasKitBaseUrl` is required for the test to actually run.
        ..['canvasKitBaseUrl'] = '/canvaskit/'.toJS
        // A property under test, that we'll try to read later.
        ..['nonce'] = 'some_nonce'.toJS
        // A non-existing property to verify our js-interop doesn't crash.
        ..['nonexistentProperty'] = 32.0.toJS;

      // Remove window.flutterConfiguration (if it's there)
      (domWindow as JSObject)['flutterConfiguration'] = null;
>>>>>>> 85235a41

      // TODO(web): Replace the above nullification by the following assertion
      // when wasm and JS tests initialize their config the same way:
      // assert(js_util.getProperty<Object?>(domWindow, 'flutterConfiguration') == null);

      await initializeEngineServices(jsConfiguration: config);

      expect(configuration.nonce, 'some_nonce');
    });
  });
}<|MERGE_RESOLUTION|>--- conflicted
+++ resolved
@@ -4,12 +4,6 @@
 import 'dart:js_interop';
 import 'dart:js_interop_unsafe';
 
-<<<<<<< HEAD
-=======
-import 'dart:js_interop';
-import 'dart:js_interop_unsafe';
-
->>>>>>> 85235a41
 import 'package:test/bootstrap/browser.dart';
 import 'package:test/test.dart';
 import 'package:ui/src/engine.dart';
@@ -22,18 +16,6 @@
   group('initializeEngineServices', () {
     test('stores user configuration', () async {
       final JsFlutterConfiguration config = JsFlutterConfiguration();
-<<<<<<< HEAD
-      final JSObject jsObject = config as JSObject;
-      // `canvasKitBaseUrl` is required for the test to actually run.
-      jsObject.setProperty('canvasKitBaseUrl'.toJS, '/canvaskit/'.toJS);
-      // A property under test, that we'll try to read later.
-      jsObject.setProperty('nonce'.toJS, 'some_nonce'.toJS);
-      // A non-existing property to verify our js-interop doesn't crash.
-      jsObject.setProperty('nonexistentProperty'.toJS, 32.0.toJS);
-
-      // Remove window.flutterConfiguration (if it's there)
-      (domWindow as JSObject).setProperty('flutterConfiguration'.toJS, null);
-=======
       (config as JSObject)
         // `canvasKitBaseUrl` is required for the test to actually run.
         ..['canvasKitBaseUrl'] = '/canvaskit/'.toJS
@@ -44,7 +26,6 @@
 
       // Remove window.flutterConfiguration (if it's there)
       (domWindow as JSObject)['flutterConfiguration'] = null;
->>>>>>> 85235a41
 
       // TODO(web): Replace the above nullification by the following assertion
       // when wasm and JS tests initialize their config the same way:
