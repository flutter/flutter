--- conflicted
+++ resolved
@@ -117,22 +117,15 @@
     sampleCount = 1,
     TextureCoordinateSystem coordinateSystem =
         TextureCoordinateSystem.renderToTexture,
-<<<<<<< HEAD
     /// The type of texture to create.
     ///
     /// If not specified, this will be inferred from the `sampleCount`.
-=======
->>>>>>> a7738e804b48a49557cb574e6e4aaa7aeb5b795d
     TextureType? textureType,
     bool enableRenderTargetUsage = true,
     bool enableShaderReadUsage = true,
     bool enableShaderWriteUsage = false,
   }) {
-<<<<<<< HEAD
     final resolvedTextureType = textureType ?? ((sampleCount == 1) ? TextureType.texture2D : TextureType.texture2DMultisample)
-=======
-    final _textureType = textureType ?? ((sampleCount == 1) ? TextureType.texture2D : TextureType.texture2DMultisample)
->>>>>>> a7738e804b48a49557cb574e6e4aaa7aeb5b795d
     Texture result = Texture._initialize(
       this,
       storageMode,
@@ -141,11 +134,7 @@
       height,
       sampleCount,
       coordinateSystem,
-<<<<<<< HEAD
       resolvedTextureType,
-=======
-      _textureType,
->>>>>>> a7738e804b48a49557cb574e6e4aaa7aeb5b795d
       enableRenderTargetUsage,
       enableShaderReadUsage,
       enableShaderWriteUsage,
