--- conflicted
+++ resolved
@@ -30,13 +30,9 @@
 - [flutter/163421](https://github.com/flutter/flutter/issues/163421) - Impeller,
   Android, Fixes Android Emulator crash when navigating to routes with backdrop
   blurs.
-- [flutter/165166](https://github.com/flutter/flutter/pull/165166) - Impeller,
-  All platforms, Text that is scaled over 48x renders incorrectly.
-<<<<<<< HEAD
+- [flutter/165166](https://github.com/flutter/flutter/pull/165166) - Impeller, All platforms, Text that is scaled over 48x renders incorrectly.
 - [flutter/163627](https://github.com/flutter/flutter/pull/163627) - Fix issue where placeholder types in ARB localizations weren't used for type inference, causing a possible type mismatch with the placeholder field defined in the template.
-=======
 - [flutter/165166](https://github.com/flutter/flutter/pull/165166) - Update CI configurations and tests to use Xcode 16 and iOS 18 simulator.
->>>>>>> 00a5e714
 
 ### [3.29.2](https://github.com/flutter/flutter/releases/tag/3.29.2)
 
