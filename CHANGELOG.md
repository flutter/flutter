In general, our philosophy is to update the `stable` channel on a quarterly basis with feature updates. In the intervening period, occasionally we may decide a bug or regression warrants a hotfix. We tend to be extremely conservative with these hotfixes, since there's always a risk that fixing one bug introduces a new one, and we want the `stable` channel to always represent our most tested builds.

We intend to announce hotfixes to the [flutter-announce](https://groups.google.com/forum/#!forum/flutter-announce) group, and we recommend that you subscribe to that list if you publish an application using Flutter.

Note that we only hotfix the latest version -- if you see bugs on older versions of the `stable` channel, please consider moving to the latest `stable` channel version.

To ensure that you have the latest stable version with the hotfixes listed below, use the flutter tool at the command line as follows:

```
$ flutter channel stable
$ flutter upgrade
```

<!--
INTERNAL NOTE: PLEASE DON'T JUST PASTE ISSUE TITLES!

Make sure that the text here helps customers understand
whether they are likely to be affected by the issue,
without them needing to read each issue individually.
Our goal is to make the list easy for them to scan.

More information and tips:
docs/releases/Hotfix-Documentation-Best-Practices.md

INTERNAL NOTE
-->
## Flutter 3.29 Changes

### [3.29.3](https://github.com/flutter/flutter/releases/tag/3.29.3)
- [flutter/165818](https://github.com/flutter/flutter/pull/165818) - Unset `GIT_DIR` to enable flutter tool calls in githooks.
- [flutter/163421](https://github.com/flutter/flutter/issues/163421) - Impeller,
  Android, Fixes Android Emulator crash when navigating to routes with backdrop
  blurs.
- [flutter/165166](https://github.com/flutter/flutter/pull/165166) - Impeller, All platforms, Text that is scaled over 48x renders incorrectly.
<<<<<<< HEAD
=======
- [flutter/163627](https://github.com/flutter/flutter/pull/163627) - Fix issue where placeholder types in ARB localizations weren't used for type inference, causing a possible type mismatch with the placeholder field defined in the template.
>>>>>>> dd7ad71b
- [flutter/165166](https://github.com/flutter/flutter/pull/165166) - Update CI configurations and tests to use Xcode 16 and iOS 18 simulator.
- [flutter/161466](https://github.com/flutter/flutter/pull/161466) - Hot restart can hang on all platforms if "Pause on Unhandled Exceptions" is enabled by the debugger and a call to `compute` or `Isolate.run` has not completed.

### [3.29.2](https://github.com/flutter/flutter/releases/tag/3.29.2)

- [dart 3.7.2 changelog](https://github.com/dart-lang/sdk/blob/stable/CHANGELOG.md#372)
- [flutter/164958](https://github.com/flutter/flutter/issues/164958) - Impeller, All platforms, Text that is rotated 180 degrees exactly will render as if it is scaled by {-1, 1} instead of {-1, -1}.
- [flutter/165075](https://github.com/flutter/flutter/pull/165075) - Fixes crashes on Android devices older than API 29 when using Impeller OpenGLES.
- [flutter/164606](https://github.com/flutter/flutter/issues/164606) Fixes missing glyph error on Android and iOS devices using Impeller.
- [flutter/164036](https://github.com/flutter/flutter/pull/164036) - On iOS devices Increase number of concurrent background image decode tasks to partially mitigate "Image upload failed due to loss of GPU access" errors.
- [flutter/163175](https://github.com/flutter/flutter/pull/163175) - Improve performance of CanvasKit rendering for web.
- [flutter/164628](https://github.com/flutter/flutter/issues/164628) - iOS Fixes crash when allocation of surface for toImage/toImageSync fails.
- [flutter/164201](https://github.com/flutter/flutter/pull/164201) - Always use Android hardware buffers for platform views when supported.
- [flutter/162198](https://github.com/flutter/flutter/issues/162198) Fixes double-download of canvaskit.wasm
- [flutter/164024](https://github.com/flutter/flutter/issues/164024): - Add back an empty io.flutter.app.FlutterApplication for Android apps post v2 embedder migration.
- [flutter/162198](https://github.com/flutter/flutter/issues/162198) - Fixes double-download of canvaskit.wasm
- [flutter/164392](https://github.com/flutter/flutter/pull/164392) - All platforms, Fixes a crash that can occur when animating and interacting with a scrollable simultaneously.
- [flutter/164126](https://github.com/flutter/flutter/pull/164126) - On android use Open GL instead of Vulkan MediaTek Soc.

### [3.29.1](https://github.com/flutter/flutter/releases/tag/3.29.1)

- [flutter/163830](https://github.com/flutter/flutter/pull/163830) - Fix Tab linear and elastic animation blink.
- [flutter/164119](https://github.com/flutter/flutter/pull/164119) - Configuration changes to run test on macOS 14 for Flutter's CI.
- [flutter/164155](https://github.com/flutter/flutter/pull/164155) - Roll .ci.yaml changes into the LUCI configuration only when the master branch is updated.
- [flutter/164191](https://github.com/flutter/flutter/pull/164191) - Improve safaridriver launch process in Flutter's CI testing.
- [flutter/164193](https://github.com/flutter/flutter/pull/164193) - Provide guided error message when app crashes due to JIT restriction on iPhones.
- [flutter/164050](https://github.com/flutter/flutter/pull/164050) - Fixes test reorderable_list_test.dart failing for certain ordering seeds, such as 20250221.
- [flutter/163316](https://github.com/flutter/flutter/pull/163316) - Configuration changes to run test on macOS 14 for Flutter's CI.
- [flutter/163581](https://github.com/flutter/flutter/pull/163581) - Fix crash when using BackdropFilters in certain GLES drivers.
- [flutter/163616](https://github.com/flutter/flutter/pull/163616) - Disable Vulkan on known bad Xclipse GPU drivers.
- [flutter/163666](https://github.com/flutter/flutter/pull/163666) - always post new task during gesture dispatch.
- [flutter/163667](https://github.com/flutter/flutter/pull/163667) - ensure that OpenGL "flipped" textures do not leak via texture readback.
- [flutter/163741](https://github.com/flutter/flutter/pull/163741) - Flutter tool respects tracked engine.version.
- [flutter/163754](https://github.com/flutter/flutter/pull/163754) - Fix text glitch when returning to foreground.
- [flutter/163058](https://github.com/flutter/flutter/pull/163058) - Fixes jittery
glyphs.
- [flutter/163201](https://github.com/flutter/flutter/pull/163201) - Fixes buttons with icons ignore foregroundColor.
- [flutter/163265](https://github.com/flutter/flutter/pull/163265) - disable Vulkan on known bad exynos SoCs.
- [flutter/163261](https://github.com/flutter/flutter/pull/163261) - Fixes for Impeller DrawVertices issues involving snapshots with empty sizes
- [flutter/163672](https://github.com/flutter/flutter/pull/163672) - Check for tracked engine.version before overriding

### [3.29.0](https://github.com/flutter/flutter/releases/tag/3.29.0)
Initial stable release.

## Flutter 3.27 Changes

### [3.27.2](https://github.com/flutter/flutter/releases/tag/3.27.2)

- [flutter/159729](https://github.com/flutter/flutter/issues/159729) Flutter module template triggers a warning when built for Android.
- [flutter/161176](https://github.com/flutter/flutter/issues/161176) Dropdown Menu can create an infinite loop.
- [flutter/161330](https://github.com/flutter/flutter/issues/161330) Using ScrollViewKeyboardDismissBehavior.onDrag in a SingleChildScrollView causes text fields to immediately unfocus if the keyboard opening scrolls the text field to keep it visible.
- [flutter/160127](https://github.com/flutter/flutter/issues/160127) Some Flutter web plugins do not add the `crossOrigin` property to <img> tags.
- [flutter/160155](https://github.com/flutter/flutter/issues/160155) Failed assertion in web engine: "The targeted input element must be the active input element".
- [flutter/160199](https://github.com/flutter/flutter/issues/160199) Some images on the web render blank.
- [flutter/160459](https://github.com/flutter/flutter/issues/160459) Incorrect Z order rendering in drawPoints may cause lines to overlap when one should be drawn in front of the other.
- [flutter/160409](https://github.com/flutter/flutter/issues/160409) App may crashes because of obsolete engine assertion.
- [flutter/158192](https://github.com/flutter/flutter/issues/158192) Positions of display cutouts on Android may not update - as returned by MediaQuery and used by SafeArea - upon screen orientation change.

### [3.27.1](https://github.com/flutter/flutter/releases/tag/3.27.1)

- [flutter/160041](https://github.com/flutter/flutter/issues/160041) - [Impeller][Android] Disables Impeller on older Android devices.
- [flutter/160206](https://github.com/flutter/flutter/issues/160206) - [Impeller][Android] Disables Android HardwareBuffer based swapchains on all devices.
- [flutter/160208](https://github.com/flutter/flutter/issues/160208) - [iOS] Fixes an issue on iOS preventing the ability to tap web view links in some plugins.

### [3.27.0](https://github.com/flutter/flutter/releases/tag/3.27.0)
Initial stable release.

## Flutter 3.24 Changes

### [3.24.5](https://github.com/flutter/flutter/releases/tag/3.24.5)
- [flutter/158125](https://github.com/flutter/flutter/pull/158125) - [iOS] Fixed a tool issue causing failures when `flutter build ios-framework --xcframework` copies Flutter debug symbols.
- [flutter/56301](https://github.com/flutter/engine/pull/56301) - [Android] Fixes a crash on Android devices when the surface is released unexpectedly when using PlatformView's.

### [3.24.4](https://github.com/flutter/flutter/releases/tag/3.24.4)
- [dart 3.5.4 changelog](https://github.com/dart-lang/sdk/blob/stable/CHANGELOG.md#354---2024-10-17)
- [flutter/154915](https://github.com/flutter/engine/pull/55366) - [macOS] Comply with the new Apple privacy manifest policy for the macOS Flutter engine framework and prevent the "Missing privacy manifest" warning when submitting a macOS app to the App Store.
- [flutter/153471](https://github.com/flutter/flutter/issues/153471) - [Tool] Fixes RPCError crash when setting up log filtering for Android devices.

### [3.24.3](https://github.com/flutter/flutter/releases/tag/3.24.3)
- [dart 3.5.3 changelog](https://github.com/dart-lang/sdk/blob/stable/CHANGELOG.md#353---2024-09-11)
- [flutter/154275](https://github.com/flutter/flutter/issues/154275) - [Android] Fixes performance issues on Android caused by engine threads not matching the core count.
- [flutter/154276](https://github.com/flutter/flutter/issues/154276) - [Impeller] Fixes an issue on iOS preventing mesh gradients from rendering correctly.
- [flutter/154349](https://github.com/flutter/flutter/issues/154349) - [Wasm] Fixes an issue on web causing Platform Views to break when compiled to Wasm.
- [flutter/154564](https://github.com/flutter/flutter/issues/154564) - [Impeller][iOS] Fixes an issue when using Impeller on iOS when using backdrop filters on older iPads, causing the GPU to hang.
- [flutter/154712](https://github.com/flutter/flutter/issues/154712) - [iOS] Fixes an issue on iOS causing video playback to flicker.
- [flutter/154892](https://github.com/flutter/flutter/issues/154892) - [Impeller][iOS] Fixes an issue when using Impeller on iOS causing a memory leak when using Platform Views.
- [flutter/154536](https://github.com/flutter/flutter/issues/154536) - [Tool] Fixes a CLI crash that occurs when shutting down after running a Flutter app on a browser.
- [flutter/154720](https://github.com/flutter/flutter/pull/154720) - Fixes an issue with the `Drawer` widget, causing it to open or close incorrectly.
- [flutter/154944](https://github.com/flutter/flutter/pull/154944) - [Tool] Fixes a Flutter tool crash that occurs when building Flutter modules for Android when using AGP 8.0+.

### [3.24.2](https://github.com/flutter/flutter/releases/tag/3.24.2)
- [Dart 3.5.2 Changelog](https://github.com/dart-lang/sdk/blob/stable/CHANGELOG.md#352---2024-08-28)
- [flutter/153949](https://github.com/flutter/flutter/issues/153949) - Fixes a crash on Android when deleting `EditableText` inside `CupertinoPageRoute`, with a CJK (chinese, japanese, korean) keyboard.
- [flutter/153939](https://github.com/flutter/flutter/issues/153939) - Fixes an issue on iOS where Flutter `TextField`s may stop accepting input.
- [flutter/152420](https://github.com/flutter/flutter/issues/152420) - Fixes scrolling jank on Android and iOS when a `SelectionArea`/`SelectableRegion` is used as a child of a Scrollable like `ListView` or `PageView`.
- [flutter/154199](https://github.com/flutter/flutter/pull/154199) - Removes excessive logging when building a freshly created template app for Android.
- [flutter/153967](https://github.com/flutter/flutter/pull/153967) - Fixes a host build failure on macOS when the `native assets` experiment is enabled, and there are no native asset frameworks to codesign.
- [flutter/153769](https://github.com/flutter/flutter/pull/153769) - When running a Flutter app, display a concise error message when connection to the device is lost.
- [flutter/154270](https://github.com/flutter/flutter/pull/154270) - Prevent preemptive gradle crash for android builds that would fail to build anyway but with a confusing error message.
- [flutter/54735](https://github.com/flutter/engine/pull/54735) - Fixes an error on Flutter Web where `onTap` is called twice on various widgets (`GestureDetector`, `InkWell`) when semantics are enabled.

### [3.24.1](https://github.com/flutter/flutter/releases/tag/3.24.1)

- [dart/56464](https://github.com/dart-lang/sdk/issues/56464) - Fixes resolving `include:` in `analysis_options.yaml` file in a nested folder in the workspace.
- [dart/56423](https://github.com/dart-lang/sdk/issues/56423) - Fixes source maps generated by `dart compile wasm` when optimizations are enabled.
- [dart/56374](https://github.com/dart-lang/sdk/issues/56374) - Fixes a bug in the `dart2wasm` compiler in unsound `-O3` / `-O4` modes where a implicit setter for a field of generic type will store null instead of the field value.
- [dart/56440](https://github.com/dart-lang/sdk/issues/56440) - Fixes a bug in the `dart2wasm` compiler that can trigger in certain situations when using partial instantiations of generic tear-offs (constructors or static methods) in constant expressions.
- [dart/56457](https://github.com/dart-lang/sdk/issues/56457) - The algorithm for computing the standard upper bound of two types, also known as UP, is provided the missing implementation for `StructuralParameterType` objects. In some corner cases the lacking implementation resulted in a crash of the compiler.
- [flutter/152047](https://github.com/flutter/flutter/issues/152047) - [Web] Fixes an issue in Flutter Web apps where when semantics are enabled, tapping on the label of a checkbox in a mobile browser won't togle the checkbox.
- [flutter/153308](https://github.com/flutter/flutter/issues/153308) - [Web] Adds source map support in `flutter run` / `flutter build` for `dart2wasm` for debugging in Chrome DevTools.
- [flutter/54446](https://github.com/flutter/engine/pull/54446) - [Web] Fixes an issue in Flutter Web apps where the app may crash if CanvasKit is loaded from the network instead of a cache.
- [flutter/152955](https://github.com/flutter/flutter/issues/152955) - [Impeller] Fixes an issue where when using unbound `saveLayers` rendering issues would occur.
- [flutter/153037](https://github.com/flutter/flutter/issues/153037) - [Impeller] Fixes an issue where RTL glyphs would render incorrectly.
- [flutter/153038](https://github.com/flutter/flutter/issues/153038) - [Impeller] Fixes an issue where padding would be applied incorrectly in `Canvas.drawVerticies` when using texture coordinates.
- [flutter/153041](https://github.com/flutter/flutter/issues/153041) - [Impeller] Fixes an rare issue causing applications to crash when using platform views on older iPhones.
- [flutter/153188](https://github.com/flutter/flutter/issues/153188) - [Impeller] Fixes a rendering issue on iOS devices using Impeller where clips do not appear around entities drawn with certain advanced blend modes.
- [flutter/54513](https://github.com/flutter/engine/pull/54513) - [iOS/MacOS] Fixes an issue preventing iOS Apps Store validation from failing for Flutter apps using Xcode versions before Xcode 16.
- [flutter/54518](https://github.com/flutter/engine/pull/54518) - Fixes an issue on OpenGL ES devices where a black screen would appear instead of the Flutter app output.
- [flutter/153117](https://github.com/flutter/flutter/pull/153117) [iOS/MacOS] Fixes an issue where compilation errors are not displayed in the output of `flutter run` when using Xcode 16.
- [flutter/153321](https://github.com/flutter/flutter/issues/153321) - [Desktop] Fixes an issue where older Windows devices could not run Flutter apps built using Flutter  3.21 or later.
- [flutter/153294](https://github.com/flutter/flutter/pull/153294) [Tool] Fixes an issue in the Flutter tool streamlining the crash message that occurs when running `flutter run -d chrome` and Chrome is closed before Flutter tries to close it.
- [flutter/153579](https://github.com/flutter/flutter/pull/153579) [Tool] Fixes an issue where users would experience large crash messages when `flutter run` or `flutter debug-adapter` are unable to connect to the Flutter web app.

### [3.24.0](https://github.com/flutter/flutter/releases/tag/3.24.0)
Initial stable release.

## Flutter 3.22 Changes

### [3.22.3](https://github.com/flutter/flutter/releases/tag/3.22.3) (July 17, 2024)

- [dart/55979](https://github.com/dart-lang/sdk/issues/55979) - Fixes an issue where `const bool.fromEnvironment('dart.library.ffi')` is true and conditional import condition `dart.library.ffi` is true in dart2wasm.
- [dart/55943](https://github.com/dart-lang/sdk/issues/55943) - Fixes an issue where FFI calls with variadic arguments on MacOS Arm64 would mangle the arguments.
- [flutter/149700](https://github.com/flutter/flutter/issues/149700) - [Impeller] Fixes rendering corruption when running on Intel mac simulators.
- [flutter/149701](https://github.com/flutter/flutter/issues/149701) - [Impeller] Fixes an issue on iOS that causese paths to render incorrectly.
- [flutter/149702](https://github.com/flutter/flutter/issues/149702) - [Impeller] Corrects and issue on iOs where coverage computation results in distored pixels in Impeller targets.
- [flutter/149704](https://github.com/flutter/flutter/issues/149704) - [Impeller] Fixes and issue on iOS where flickering may be occur when translating a blurred rounded rectangle.
- [flutter/149745](https://github.com/flutter/flutter/issues/149745) - [Impeller] Fixes a segfault on iOS when tessellating empty convex polygons.
- [flutter/149771](https://github.com/flutter/flutter/issues/149771) - [Impeller] Fixes a rendering error on iOS when advanced blend is double scaled.
- [flutter/53183](https://github.com/flutter/engine/pull/53183) - Fixes an issue where Linux apps show visual corruption on some frames.
- [flutter/149856](https://github.com/flutter/flutter/issues/149856) - Clarifies Flutter Fix log on how to update Kotlin Gradle Plugin that was introduced in Flutter 3.19.
- [flutter/150617](https://github.com/flutter/flutter/pull/150617) - Fixes a bug in `flutter test` where `--flavor` wasn't considered when validating cached assets, causing the flavor-conditional asset bundling feature to not work as expected.
- [flutter/150724](https://github.com/flutter/flutter/issues/150724) - Fixes an issue on Web+Linux that prevents users from inputting data using the numpad.
- [flutter/150787](https://github.com/flutter/flutter/pull/150787) - Fixes and issue on Windows when running certain commands, such as `flutter run` or `flutter build`, users get a lengthy crash message including the full contents of a FileSystemException.

### [3.22.2](https://github.com/flutter/flutter/releases/tag/3.22.2) (June 06, 2024)
* [dart/55818](https://github.com/dart-lang/sdk/issues/55818) - Fixes an issue where `DART_VM_OPTIONS` were not correctly parsed for standalone Dart executables created with `dart compile exe`.
* [dart/55873](https://github.com/dart-lang/sdk/issues/55873) - Fixes a bug in dart2wasm that can result in a runtime error that says `array.new_fixed()` has a constant larger than 10000.
* [dart/55894](https://github.com/dart-lang/sdk/issues/55894) - Adds support for `--enable-experiment` flag to `dart compile` wasm.
* [dart/55895](https://github.com/dart-lang/sdk/issues/55895) - Fixes an issue in dart2wasm compiler that can result in incorrect nullability of type parameter.
* [dart/55890](https://github.com/dart-lang/sdk/issues/55890) - Disallows `dart:ffi` imports in user code in dart2wasm as dart2wasm's currently only supports a small subset of `dart:ffi`.
* [flutter/148885](https://github.com/flutter/flutter/issues/148885) - Fixes a platform view issue on android 14 when multiple activities are used and `onMemoryTrim` is called.
* [flutter/149178](https://github.com/flutter/flutter/issues/149178) - Fixes an issue on iOS where users are unable to focus on a `TextField` or open the keyboard again after side pop from another screen.
* [flutter/149210](https://github.com/flutter/flutter/issues/149210) - Fixes an `EditableText` crash that occurs when a custom `TextEditingController` only implements the `TextEditingController` interface.
* [flutter/149588](https://github.com/flutter/flutter/issues/149588) - Fixes a crash that occurs when rendering children in `TwoDimentionalViewport` using keep alive widgets (e.g InkWell).
* [flutter/148916](https://github.com/flutter/flutter/pull/148916) - Fixes an issue in the `ColorScheme.fromSeed` method to respect the seed color even if the seed color is very bright.
* [flutter/149345](https://github.com/flutter/flutter/pull/149345) - Adds a service extension that DevTools uses to support a "Track widget build counts" feature in DevTools 2.36.0.
* [flutter/149378](https://github.com/flutter/flutter/pull/149378) - Fixes a focus issue on iOS and MacOS that causes `TextFields` to not function after cupertino back swipes.
* [flutter/52987](https://github.com/flutter/engine/pull/52987) - Fixes an issue on Android where platform view inputs are mapped to the wrong location.

### [3.22.1](https://github.com/flutter/flutter/releases/tag/3.22.1) (May 22, 2024)
* [dart/55714](https://github.com/dart-lang/sdk/issues/55714) - Fixes a bug in the CFE which could manifest as compilation errors of Flutter
  web apps when compiled with dart2wasm.
* [dart/55758](https://github.com/dart-lang/sdk/issues/55758) - Fixes a bug in the pub client, such that `dart run` will not interfere with
  Flutter l10n (at least for most cases).
* [flutter/147142](https://github.com/flutter/flutter/issues/147142) - Fixes a read/write permission issue when building Flutter apps for MacOS.

### [3.22.0](https://github.com/flutter/flutter/releases/tag/3.22.0) (May 14, 2024)
Initial stable release.

## Flutter 3.19 Changes

### [3.19.6](https://github.com/flutter/flutter/releases/tag/3.19.6) (April 17, 2024)
* [dart/55430](https://github.com/dart-lang/sdk/issues/55430) - Fixes an issue with JS interop in dart2wasm where JS interop methods that used the enclosing library‘s @JS annotation were actually using the invocation’s enclosing library's @JS annotation.
* [flutter/145563](https://github.com/flutter/flutter/issues/145563) - Fixes severe performance regression on Firefox in v. 3.19.
* [flutter/144439](https://github.com/flutter/flutter/issues/144439) - Removes the --enable-impeller run flag and FLTEnableImpeller plist key on iOS.

### [3.19.5](https://github.com/flutter/flutter/releases/tag/3.19.5) (March 28, 2024)
* [dart/55211](https://github.com/dart-lang/sdk/issues/55211) - Fixes an issue where dart vm crashed when running on pre-SSE41 older CPUs on Windows.

### [3.19.4](https://github.com/flutter/flutter/releases/tag/3.19.4) (March 21, 2024)
* [flutter/144211](https://github.com/flutter/flutter/issues/144211) - Reverts a clipping optimization that is broken when multiple clips are applied with a backdrop filter.
* [flutter/144213](https://github.com/flutter/flutter/issues/144213) - Fix flickering of gaussian blurs in scrolling containers.
* [dart/55158](https://github.com/dart-lang/sdk/issues/55158) - Fixes an exception when executing hot reload after making compilation-successful changes.
* [dart/55194](https://github.com/dart-lang/sdk/issues/55194) - ​​Fix crashes on web platforms that contains an extension type declaration where the extension type constructor invokes a redirecting factory in its initializer.
* [dart/55184](https://github.com/dart-lang/sdk/issues/55184) - Fix issues where it is unable to run commit queue and post-submit testing on beta and stable when Goma is shut down.
* [dart/55240](https://github.com/dart-lang/sdk/issues/55240) - ​​Fix DateTime.timeZoneName on Windows.

### [3.19.3](https://github.com/flutter/flutter/releases/tag/3.16.3) (March 07, 2024)
* [flutter/144565](https://github.com/flutter/flutter/issues/144565) - Fixes a tool crash when attempting to render a frame with raster stats on an application with the Impeller backend.
* [dart/55057](https://github.com/dart-lang/sdk/issues/55057) - Fixes an issue in dart2js where object literal constructors in interop extension types would fail to compile without an `@JS` annotation on the library.
* [dart/55095](https://github.com/dart-lang/sdk/issues/55095) - ​​Disallows certain types involving extension types from being used as the operand of an `await` expression, unless the extension type itself implements`Future`.

### [3.19.2](https://github.com/flutter/flutter/releases/tag/3.19.2) (February 28, 2024)
* [flutter/143886](https://github.com/flutter/flutter/issues/143886) - Fixes a parsing issue that caused the Flutter tool to crash in some circumstances.

### [3.19.1](https://github.com/flutter/flutter/releases/tag/3.19.1) (February 21, 2024)
* [flutter/143574](https://github.com/flutter/flutter/issues/143574) - Fixes an issue in Flutter web builds that disallowed the use of`--flavor` while launching.

## Flutter 3.16 Changes

### [3.16.9](https://github.com/flutter/flutter/releases/tag/3.16.9) (January 25, 2024)
* [dart/54699](https://github.com/dart-lang/sdk/issues/54699) - Fix an issue that causes Flutter apps to freeze when breakpoints are added to multiple isolates at the same time and an issue that causes Flutter apps to crash during hot reload.

### [3.16.8](https://github.com/flutter/flutter/releases/tag/3.16.8) (January 17, 2024)
* [dart/54494](https://github.com/dart-lang/sdk/issues/54494) - Fix Dart2js stack overflow in value range analysis.

### [3.16.7](https://github.com/flutter/flutter/releases/tag/3.16.7) (January 11, 2024)
* [dart/54427](https://github.com/dart-lang/sdk/issues/54427) - Upgrades Dart DevTools to version 2.28.5.
* [dart/54428](https://github.com/dart-lang/sdk/issues/54428) - Fixes an issue with serving static DevTools assets.

### [3.16.6](https://github.com/flutter/flutter/releases/tag/3.16.6) (January 10, 2024)
* [flutter/141017](https://github.com/flutter/flutter/issues/141017) - Migrates event sent with every command for analytics.
* [flutter/136060](https://github.com/flutter/flutter/issues/136060) - Fixes Xcode 15 crashes EXC_BAD_ACCESS when using the Networking framework.
* [flutter/140416](https://github.com/flutter/flutter/issues/140416) - Fixes PathNotFoundException deleting temp dir in IOSCoreDeviceControl._listCoreDevices.
* [dartlang/webdev/2297](https://github.com/dart-lang/webdev/issues/2297) - Fixes DWDS error when debugging on web.

### [3.16.5](https://github.com/flutter/flutter/releases/tag/3.16.5) (December 20, 2023)
* [flutter/138711](https://github.com/flutter/flutter/issues/138711) - Fixes AvailabilityVersionCheck failure on iOS
* [flutter/139571](https://github.com/flutter/flutter/issues/139571) - Fixes AnimatedOpacity affecting blended color overlay render
* [flutter/139294](https://github.com/flutter/flutter/issues/139294) - Fixes ImageFiltered flickers when widget is rendered on top
* [flutter/138193](https://github.com/flutter/flutter/issues/138193) - Fixes testMultiplePlatformViewsWithOverlays test on MacOS

### [3.16.4](https://github.com/flutter/flutter/releases/tag/3.16.4) (December 13, 2023)
* [flutter/139180](https://github.com/flutter/flutter/issues/139180) - Fix tool crash on flutter create when unable to run Java.
* [flutter/138434](https://github.com/flutter/flutter/issues/138434) - Fix tool crash on deleting directories that do not exist
* [flutter/135277](https://github.com/flutter/flutter/issues/135277) - Eliminates an excessive amount of Xcode error/warning output to the console when building or running macOS Flutter apps.

### [3.16.3](https://github.com/flutter/flutter/releases/tag/3.16.3) (December 5, 2023)
* [CVE-2023-6345](https://nvd.nist.gov/vuln/detail/CVE-2023-6345) - Skia fix for possible integer overflow on Canvas calls with user generated data
* [flutter/138550](https://github.com/flutter/flutter/issues/138550) - Fixes crash on iPad when selection "Share..." from selection controls.
* [flutter/138842](https://github.com/flutter/flutter/issues/138842) - Fix rendering bug with elevation 0 material components.
* [flutter/138850](https://github.com/flutter/flutter/issues/138850) - Add ability to customize NavigationBar indicator overlay and fixes a bug with the indicator shape.
* [dart/53086](https://github.com/dart-lang/sdk/issues/53086) - DDS fix to ensure threadID integers are serialized correctly by Debug Adapter Protocol (DAP) clients.
* [dart/53999](https://github.com/dart-lang/sdk/issues/53999) - Adjusts the nullablity computations in the implementation of the upper bound algorithm in the CFE
* [dart/54112](https://github.com/dart-lang/sdk/issues/54112) - Fixes missing closure code completion entries for function parameters for LSP-based editors like VS Code.

### [3.16.2](https://github.com/flutter/flutter/releases/tag/3.16.2) (November 30, 2023)
* [flutter/138535](https://github.com/flutter/flutter/issues/138535) - Fixes android execution failed for task ':app:mergeDebugNativeLibs'.
* [flutter/138598](https://github.com/flutter/flutter/issues/138598) - Fixes SVG rendering issue on IOS.

### [3.16.1](https://github.com/flutter/flutter/releases/tag/3.16.1) (November 27, 2023)
* [flutter/138030](https://github.com/flutter/flutter/issues/138030) - Fixes file deletion crash which can occur during iOS archive.
* [flutter/134716](https://github.com/flutter/flutter/issues/134716) - Fix iOS 17 keyboard freeze when switching languages
* [flutter/138180](https://github.com/flutter/flutter/issues/138180) - Prevents a crash in flutter doctor for macOS users who have an IntelliJ or Android Studio installation with a missing CFBundleIdentifier in its plist.
* [flutter/138040](https://github.com/flutter/flutter/issues/138040) - Ignore exceptions in Flutter tool when trying to set the echo mode of the terminal when the STDIN pipe has been broken.
* [flutter/124145](https://github.com/flutter/flutter/issues/124145) - Fixes a JSON array parsing bug that causes seg fault when --coverage is used

### [3.16.0](https://github.com/flutter/flutter/releases/tag/3.16.0) (Nov 15, 2023)
Initial stable release.

## Flutter 3.13 Changes

### [3.13.9](https://github.com/flutter/flutter/releases/tag/3.13.9) (October 25, 2023)
* [dart/53784](https://github.com/dart-lang/sdk/issues/53784) - [dart2js] Fixes compatibility with Node.js 21

### [3.13.8](https://github.com/flutter/flutter/releases/tag/3.13.8) (October 18, 2023)
* [dart/53747](https://github.com/dart-lang/sdk/issues/53747) -  Fixes a visual issue in the Dart VM preventing users from seeing variable values when debugging.
* [flutter/136552](https://github.com/flutter/flutter/issues/136552) - [iOS] Fixes issues with voice over when visiting a PlatformView in iOS applications.
* [flutter/136654](https://github.com/flutter/flutter/issues/136654) - [Android] Fixes rendering issues when using PlatformViews in Android applications on high refresh rate phones.

### [3.13.7](https://github.com/flutter/flutter/releases/tag/3.13.7) (October 11, 2023)
* [flutter/135442](https://github.com/flutter/flutter/issues/135442) - Fix Xcode 15 launch failure with iOS 17

### [3.13.6](https://github.com/flutter/flutter/releases/tag/3.13.6) (September 27, 2023)
* [flutter/133013](https://github.com/flutter/flutter/issues/133013) - [Impeller] Fix issues with PNG decompression
* [flutter/132838](https://github.com/flutter/flutter/issues/132838)  - Fix clip Imagefilter.blur on iOS
* [dart/53579](https://github.com/dart-lang/sdk/issues/53579) - Fixes a compiler crash when using @staticInterop or @anonymous factory constructors with type parameters.
* [dart/53503](https://github.com/dart-lang/sdk/issues/53503) - Fixes segmentation faults that terminate processes when encountering handled exceptions in the FFI library.
* [dart/53541](https://github.com/dart-lang/sdk/issues/53541) - Fixes slow variable access while debugging Flutter applications.

### [3.13.5](https://github.com/flutter/flutter/releases/tag/3.13.5) (September 20, 2023)
* [flutter/134825](https://github.com/flutter/flutter/issues/134825) - Fixes an issue where apps built in profile mode would not install or run on physical iOS 17 devices.
* [flutter/45598](https://github.com/flutter/engine/pull/45598) - Fix permissions on macos artifacts making mac framework readable and executable by all

### [3.13.4](https://github.com/flutter/flutter/releases/tag/3.13.4) (September 13, 2023)
* [dart/53449](https://github.com/dart-lang/sdk/issues/53449) - Fixes a dart2js issue causing a compiler crash when using a typed record pattern outside of the scope of a function body.
* [dart/53450](https://github.com/dart-lang/sdk/issues/53450) - Fixes a pause in the debugger when reaching an unhandled exception.
* [flutter/133658](https://github.com/flutter/flutter/issues/133658) - Fixes crash when using the --analyze-size argument.
* [flutter/133890](https://github.com/flutter/flutter/issues/133890) - Fixes incorrect autocorrect highlights in text fields in iOS 17.
* [flutter/134468](https://github.com/flutter/flutter/issues/134468) - Fixes an issue where users are not able to input text for IME language in iOS 17.
* [flutter/45742](https://github.com/flutter/engine/pull/45742) - Fixes CVE-2023-4863 - Security vulnerability in WebP.

### [3.13.3](https://github.com/flutter/flutter/releases/tag/3.13.3) (September 7, 2023)

* [flutter/133147](https://github.com/flutter/flutter/issues/133147) - fixes image-picker crashes on iOS
* [flutter/133069](https://github.com/flutter/flutter/issues/133069) - fixes issue where console prints dart:ui_web warnings in new flutter project
* [flutter/133441](https://github.com/flutter/flutter/issues/133441) - fixes issue where `flutter upgrade` crashes and reports "unknown flutter tag".
* [flutter/133055](https://github.com/flutter/flutter/issues/133055) - fixes issue where running `flutter doctor` crashes on FileSystemException
* [flutter/132788](https://github.com/flutter/flutter/issues/132788) - fixes a visual overflow caused by SliverMainAxisGroup where clip behavior isn’t applied

### [3.13.2](https://github.com/flutter/flutter/releases/tag/3.13.2) (August 30, 2023)

* [flutter/132764](https://github.com/flutter/flutter/pull/132764) - Fixes lower bound of children from TwoDimensionalChildBuilderDelegate.

### [3.13.1](https://github.com/flutter/flutter/releases/tag/3.13.1) (August 23, 2023)

* [flutter/132883](https://github.com/flutter/flutter/issues/132883) - Fixes an issue where Flutter apps would not compile when using custom icon fonts that contain spaces.
* [flutter/132959](https://github.com/flutter/flutter/issues/132959) - Fixes an issue where macOS applications using plugins with Xcode 15 would not compile.
* [flutter/132763](https://github.com/flutter/flutter/issues/132763) - Fixes auto-correction position in iOS 17.
* [flutter/132982](https://github.com/flutter/flutter/issues/132982) - [Impeller] Fixes an issue where applications would freeze if the app was minimized while an animation was occurring.

## Flutter 3.10 Changes

### [3.10.6](https://github.com/flutter/flutter/releases/tag/3.10.6) (July 12, 2023)

* [flutter/129161](https://github.com/flutter/flutter/issues/129161) - Fix regression in the GestureRecognizers used by the TextField where it would not fire the onTapDown or onTapUp callbacks which made selection not work
* [flutter/130084](https://github.com/flutter/flutter/issues/130084) - Using canvas.drawPicture where the nested picture fails to restore clips established in the child picture and makes content disappear.
* [dart/52767](https://github.com/dart-lang/sdk/issues/52767) - Fixes a flow in flow analysis that causes it to sometimes ignore destructuring assignments.
* [dart/52869](https://github.com/dart-lang/sdk/issues/52869) - Fixes an infinite loop in some web development compiles that include `is` or `as` expressions involving record types with named fields.
* [dart/52791](https://github.com/dart-lang/sdk/issues/52791) - Fixes a memory leak in Dart analyzer's file-watching.
* [dart/52793](https://github.com/dart-lang/sdk/issues/52793) - Fixes a memory leak of file system watcher related data structures.

### [3.10.5](https://github.com/flutter/flutter/releases/tag/3.10.5) (June 14, 2023)

* [flutter/127628](https://github.com/flutter/flutter/pull/127628) -  Fixes an issue preventing the use of `integration_test` when using AGP 8.0.
* [flutter/126043](https://github.com/flutter/flutter/issues/126403) - Fixes an error encountered when attempting to use `add-to-app` on Android when generating Flutter modules.
* [flutter/127090](https://github.com/flutter/flutter/issues/127090) - Fixes an issue preventing assets from being displayed properly on low pixel density devices.
* [flutter/128320](https://github.com/flutter/flutter/issues/128230) - Fixes an issue where image assets are not displayed when serving with Microsoft IIS.
* [dart/52403](https://github.com/dart-lang/sdk/issues/52403) - Fixes a bad cast in the frontend which can manifest as a crash in the dart2js
`ListFactorySpecializer` during Flutter web builds.
* [dart/1224](https://github.com/dart-lang/dart_style/issues/1224) - Handles formatting nullable record types with no fields.
* [dart/52480](https://github.com/dart-lang/sdk/issues/52480) - Fixes error when using records when targeting the web in development mode.

### [3.10.4](https://github.com/flutter/flutter/releases/tag/3.10.4) (June 07, 2023)

* [flutter/127836](https://github.com/flutter/flutter/issues/127836) - Fixes SliverAppBar's FlexibleSpaceBar overlaps


### [3.10.3](https://github.com/flutter/flutter/releases/tag/3.10.3) (June 02, 2023)

* [flutter/126435](https://github.com/flutter/flutter/issues/126435) - Fixes the position of `SearchAnchor` when used in a nested navigator.
* [flutter/127486](https://github.com/flutter/flutter/issues/127486) - [Impeller] Fixes an issue causing noise when using combinations of UV mapping and color blending.
* [flutter/126878](https://github.com/flutter/flutter/issues/126878) - [Impeller] Fixes an issue where images do not appear on iOS devices.
* [flutter/1127587](https://github.com/flutter/flutter/issues/124612) - [Impeller] Fixes a crash when applying backdrop blurs to platform views.
* [flutter/127103](https://github.com/flutter/flutter/issues/127103) - [Impeller] Fixes an issue where text is not rendered correctly when a transform is applied.
* [flutter/126487](https://github.com/flutter/flutter/issues/126487) - [Impeller] Fixes an issue where blur is not respected at certain value.
* [dart/52449](https://github.com/dart-lang/sdk/issues/52449) - Fixes an AOT compiler crash when generating an implicit getter returning an unboxed record.
* [dart/52373](https://github.com/dart-lang/sdk/issues/52373) - Fixes a situation in which variables appearing in multiple branches of an or-pattern might be erroneously reported as being mismatched.
* [dart/52334](https://github.com/dart-lang/sdk/issues/52334) - Adds missing `interface` modifiers on the purely abstract classes `MultiStreamController`, `StreamConsumer`, `StreamIterator` and `StreamTransformer`.
* [dart/52373](https://github.com/dart-lang/sdk/issues/52373) - Fixes an error during debugging when `InternetAddress.tryParse` is used.
* [dart/126884](https://github.com/flutter/flutter/issues/126884) - Fixes a VM issue causing crashes on hot reload.
* [dart/4195](https://github.com/dart-lang/linter/issues/4195) - Improves linter support.
* [dart/52439](https://github.com/dart-lang/sdk/issues/52439) - Fixes an issue in variable patterns preventing users from expressing a pattern match using a variable or wildcard pattern with a nullable record type.
* [dart/52386](https://github.com/dart-lang/sdk/issues/52386) - Updates warnings and provide instructions for updating the Dart pub cache on Windows.

### [3.10.2](https://github.com/flutter/flutter/releases/tag/3.10.2) (May 24, 2023)
This hotfix release addresses the following issues:
* [flutter/126532](https://github.com/flutter/flutter/issues/126532) - [Impeller] Fixes saveLayer ignores opacity of paint with blend mode lighten.
* [flutter/126739](https://github.com/flutter/flutter/issues/126739) - [Impeller] Fixes ImageShader alignment is different for different PaintingStyle.
* [flutter/126701](https://github.com/flutter/flutter/issues/126701) - [Impeller] Fixes InkSparkle splash not clipping on iOS.
* [flutter/126661](https://github.com/flutter/flutter/issues/126661) - Fixes PointerInterceptor reverses transformHitTests in a scaled context.
* [flutter/127183](https://github.com/flutter/flutter/issues/127183) - [Impeller] Fixes drawing path with image shader is not correct.
* [dart/52438](https://github.com/dart-lang/sdk/issues/52438) - Fixes a dart2js crash when using a switch case expression on a record where the fields don't match the cases.
* [dart/3392](https://github.com/dart-lang/dartdoc/issues/3392) - Add chips for class and mixin pages on dartdoc generated pages.
* [dart/52352](https://github.com/dart-lang/sdk/issues/52352) - Fixes a situation causing the parser to fail resulting in an infinite loop leading to higher memory usage.
* [dart/52078](https://github.com/dart-lang/sdk/issues/52078) -  Add clear errors when mixing inheritance in pre and post Dart 3 libraries.


### [3.10.1](https://github.com/flutter/flutter/releases/tag/3.10.1) (May 17, 2023)

This hotfix release addresses the following issues:
* [flutter/126510](https://github.com/flutter/flutter/issues/125276) - [Impeller] Fixes errors in text transformation when using impeller.
* [flutter/126854](https://github.com/flutter/flutter/issues/126854) - [Impeller] Fixes visual glitches and crashes when using wide gamut color support on iOS.
* [flutter/124883](https://github.com/flutter/flutter/issues/124883) - Fixes an issue where images do not render on Flutter web apps when the host machine has Internet Download Manager installed.
* [flutter/126491](https://github.com/flutter/flutter/issues/126491) - Fixes an issue where `CupertinoPicker` and `ListWheelViewport` crash with certain configurations on development builds.
* [flutter/124529](https://github.com/flutter/flutter/issues/124529) - Fixes an issue where iOS and macOS apps will not build when using Xcode 14.3 and adding dependencies with low iOS target versions.
* [flutter/122376](https://github.com/flutter/flutter/issues/122376) - Adds a migrator to update the Gradle version when it conflicts with the Android Studio version of Java is detected.
* [dart/124369](https://github.com/flutter/flutter/issues/124369) - Fixes a compiler crash involving redirecting factories and FFI.
* [dart/51899](https://github.com/dart-lang/sdk/issues/51899) - Fixes a dart2js crash when using a combination of local functions, generics, and records.
* [dart/52191](https://github.com/dart-lang/sdk/issues/52191) - Fixes incorrect error using a void in a switch case expression.
* [dart/52041](https://github.com/dart-lang/sdk/issues/52041) - Fixes a false error when using in switch case expressions when the switch refers to a private getter.
* [dart/52260](https://github.com/dart-lang/sdk/issues/52260) - Prevent the use of when and as as variable names in patterns.
* [dart/52241](https://github.com/dart-lang/sdk/issues/52241) - Fixes an inconsistency in type promotion between the analyzer and VM.
* [dart/1212](https://github.com/dart-lang/dart_style/issues/1212) - Improve performance on functions with many parameters.

### [3.10.0](https://github.com/flutter/flutter/releases/tag/3.10.0) (May 10, 2023)
Initial stable release.

## Flutter 3.7 Changes

### [3.7.12](https://github.com/flutter/flutter/releases/tag/3.7.12) (Apr 19, 2023)

This hotfix release addresses the following issues:

* [flutter/124838](https://github.com/flutter/flutter/issues/124838) - Support Gradle 8

### [3.7.11](https://github.com/flutter/flutter/releases/tag/3.7.11) (Apr 12, 2023)

This hotfix release addresses the following issues:

* [flutter/124529](https://github.com/flutter/flutter/issues/124529) - Fix Xcode 14.3 will not build when plugin transitive dependencies have a low deployment target
  * [flutter/124340](https://github.com/flutter/flutter/issues/124340) - Fixes an issue where iOS and MacOS fail to build when targeting low deployment targets when using xCode 14.3.
* [flutter/124208](https://github.com/flutter/flutter/issues/124208) - Fix orientation preferences on iOS 16+
  * [flutter/116711](https://github.com/flutter/flutter/issues/116711) - Fixes an issue where orientation preferences are not respected on iOS 16 and above.
* [flutter/124403](https://github.com/flutter/flutter/issues/124403) - Clarify errors around Java/Gradle incompatibility
  * [flutter/122376](https://github.com/flutter/flutter/issues/122376) - Clarify errors around Java/Gradle incompatibility.

### [3.7.10](https://github.com/flutter/flutter/releases/tag/3.7.10) (Apr 05, 2023)
This hotfix release addresses the following issues:
* [flutter/123890](https://github.com/flutter/flutter/issues/123890) - Fixes an issue where upgrading to Xcode 14.3 breaks the ability to publish iOS and macOS applications.

### [3.7.9](https://github.com/flutter/flutter/releases/tag/3.7.9) (Mar 30, 2023)
This hotfix release addresses the following issues:
* [dart/51798](https://github.com/dart-lang/sdk/issues/51798) - Fixes a false `Out of Memory` exception causing slowdowns.

### [3.7.8](https://github.com/flutter/flutter/releases/tag/3.7.8) (Mar 22, 2023)
This hotfix release addresses the following issues:
* [flutter/119441](https://github.com/flutter/flutter/issues/119441) - Fixes an issue where the `Toolbar` widget is incorrectly positioned when inside of a textfield in the Appbar.

### [3.7.7](https://github.com/flutter/flutter/releases/tag/3.7.7) (Mar 08, 2023)
This hotfix release addresses the following issues:
* [flutter/121256](https://github.com/flutter/flutter/issues/121256) - Fixes an issue where Android users can not use add2app because it can not locate build/host/apk/app-debug.apk.
* [engine/120455](https://github.com/flutter/flutter/issues/120455)
Cached DisplayList opacity inheritance fix.
* [dart/121270](https://github.com/flutter/flutter/issues/121270) - Fixes mobile device VM crashes caused by particular use of RegExp on mobile devices.

### [3.7.6](https://github.com/flutter/flutter/releases/tag/3.7.6) (Mar 01, 2023)
This hotfix release addresses the following issues:
* [dart/50981](https://github.com/dart-lang/sdk/issues/50981) - Improve performance of Dart Analysis Server by limiting the analysis context to 1.
* [dart/51481](https://github.com/dart-lang/sdk/issues/51481) - Update DDC test and builder configuration
* [flutter/114031](https://github.com/flutter/flutter/issues/114031) - Fixes a crash when using `flutter doctor --android-licenses` on macOS.
* [flutter/106674](https://github.com/flutter/flutter/issues/106674) - Fixes an issue where Flutter is unable to find the current JDK in specific versions of Android Studio.

### [3.7.5](https://github.com/flutter/flutter/releases/tag/3.7.5) (Feb 22, 2023)
This hotfix release addresses the following issues:
* [flutter/119180](https://github.com/flutter/flutter/issues/119180) - Apple Pencil writes on Flutter apps instead of scrolling when outside of a text field.
* [flutter/120220](https://github.com/flutter/flutter/issues/120220) - [Impeller] Flutter apps may crash when some clip operations are used.

### [3.7.4](https://github.com/flutter/flutter/releases/tag/3.7.4) (Feb 21, 2023)
This hotfix release addresses the following issues:
* [flutter/116360](https://github.com/flutter/flutter/issues/116360) - Flutter web apps will not load if accessed through any other path than `/`.
* [flutter/119557](https://github.com/flutter/flutter/issues/119557) - Localization files incorrectly overridden stopping Flutter applications from running.
* [flutter/116459](https://github.com/flutter/flutter/issues/116459) - Localization files do not parse when using numbers as select cases.

### [3.7.3](https://github.com/flutter/flutter/releases/tag/3.7.3) (Feb 9, 2023)
This hotfix release addresses the following issues:
* [flutter/119507](https://github.com/flutter/flutter/issues/119507) - Asset inclusion regression can cause unexpected app bundle size increase
* [flutter/119289](https://github.com/flutter/flutter/issues/119289) - [Impeller] ImageFilter.blur Edge sampling issue.
* [flutter/119950](https://github.com/flutter/flutter/issues/119950) - [Impeller] Improve blur performance for Android and iPad Pro.
* [flutter/119190](https://github.com/flutter/flutter/pull/119190) - Fix lexer issue where select/plural/other/underscores cannot be in identifier names.

### [3.7.2](https://github.com/flutter/flutter/releases/tag/3.7.2) (Feb 8, 2023)
This hotfix release addresses the following issues:
* [flutter/119881](https://github.com/flutter/flutter/issues/119881) - [Impeller] App performance decreases when using emulated dashed lines.
* [flutter/119245](https://github.com/flutter/flutter/issues/119245) - [Impeller] App crashes due to invalid textures when using impeller.
* [flutter/119489](https://github.com/flutter/flutter/issues/119489) - [Impeller] Text glyphs render incorrectly on different font weights
* [flutter/103847](https://github.com/flutter/flutter/issues/103847) - Fix animation jank on some iPhone models.
* [flutter/119593](https://github.com/flutter/flutter/issues/119593) - Localization files fail to generate when `FLUTTER_STORAGE_BASE_URL` is overridden.
* [flutter/119084](https://github.com/flutter/flutter/issues/119084) - When requesting to evaluate multiple expressions while debugging Flutter web apps, tooling fails before finishing operations.
* [flutter/119261](https://github.com/flutter/flutter/issues/119261) - Flutter tool crashes when attempting to update the artifact cache.
* [flutter/117420](https://github.com/flutter/flutter/issues/117420) - Ink ripple is rendered incorrectly inside of the `NavigationBar` widget when using Material 3.
* [dart/50622](https://github.com/dart-lang/sdk/issues/50622) - VM crashes when mixing the use of double and float calculations in debug/JIT configuration.
* [flutter/119220](https://github.com/flutter/flutter/issues/119220) - Compiler may crash when attempting to inline a method with lots of optional parameters with distinct default values.
* [dart/51087](https://github.com/dart-lang/sdk/issues/51087) - `part_of_different_library` error may be encountered when using `PackageBuildWorkspace`.

### [3.7.1](https://github.com/flutter/flutter/releases/tag/3.7.1) (Feb 1, 2023)
This hotfix release addresses the following issues:
* [flutter/116782](https://github.com/flutter/flutter/issues/116782) - Material 3 Navigation Drawer does not support scrolling or safe areas
* [flutter/119414](https://github.com/flutter/flutter/issues/119414) - ImageFilter in ListView causes wrong offset on Android and iOS
* [flutter/119181](https://github.com/flutter/flutter/issues/119181) - CastError when running `flutter pub get`
* [flutter/118613](https://github.com/flutter/flutter/issues/118613) - [Impeller] Fonts are blurry when rendering on iOS
* [flutter/118945](https://github.com/flutter/flutter/issues/118945) - [Impeller] Objects with large stroke width not drawn correctly on iOS
* [flutter/117428](https://github.com/flutter/flutter/issues/117428) - [Impeller] Text is transformed incorrectly on iOS
* [flutter/119072](https://github.com/flutter/flutter/issues/119072) - [Impeller] Draw calls could be improperly culled
* [flutter/118847](https://github.com/flutter/flutter/issues/118847) - [Impeller] Float samplers can get re-ordered compared to SkSL
* [flutter/119014](https://github.com/flutter/flutter/issues/119014) - Replace iPhone 6s with iPhone 11 as flutter test devices

### [3.7.0](https://github.com/flutter/flutter/releases/tag/3.7.0) (Jan 24, 2023)
Initial stable release.

## Flutter 3.3 Changes

### [3.3.10](https://github.com/flutter/flutter/releases/tag/3.3.10) (Dec 16, 2022)
This hotfix release addresses the following issues:
* [flutter/113314](https://github.com/flutter/flutter/issues/113314) - Glitches appear when scrolling on Android TV devices.
* [flutter/80401](https://github.com/flutter/flutter/issues/80401) - Some widgets are not visible when nested inside of `ClipRRect` in CanvasKit mode when using Flutter web on Safari.

### [3.3.9](https://github.com/flutter/flutter/releases/tag/3.3.9) (Nov 23, 2022)
This hotfix release addresses the following issues:
* [dart/50199](https://github.com/dart-lang/sdk/issues/50119) - fix error when using private variable setters in mixins on dart web.
* [dart/50392](https://github.com/dart-lang/sdk/issues/50392) - Type parameter nullability performs incorrectly in factory constructors.

### [3.3.8](https://github.com/flutter/flutter/releases/tag/3.3.8) (Nov 09, 2022)
This hotfix release addresses the following issues:
* [flutter/113973](https://github.com/flutter/flutter/issues/113973) - Fix null safety issue in TextFormField when Android devices pass no data
* [flutter/109632](https://github.com/flutter/flutter/issues/109632) - Fix type conversion in TextInput that didn’t allow num types

### [3.3.7](https://github.com/flutter/flutter/releases/tag/3.3.6) (Nov 2, 2022)
This hotfix release addresses the following issues:
* [flutter/113550](https://github.com/flutter/flutter/issues/113550) - Fix unnecessary null safe exceptions in input decorators on Android
* [flutter/100522](https://github.com/flutter/flutter/issues/100522) - Speculative fix for iOS screen flickering

### [3.3.6](https://github.com/flutter/flutter/releases/tag/3.3.6) (Oct 26, 2022)
This hotfix release addresses the following issues:
* [flutter/111255](https://github.com/flutter/flutter/issues/111255) - Using WebView leads to size error in platform_views since Flutter 3.3.0

### [3.3.5](https://github.com/flutter/flutter/releases/tag/3.3.5) (Oct 19, 2022)
This hotfix release addresses the following issues:
* [flutter/113035](https://github.com/flutter/flutter/pull/113035) - Apps crash when `FadeInImage` switches from cached to uncached images.
* [flutter/112228](https://github.com/flutter/flutter/pull/112228) - Move documentation build and deployment to post-submit.
* [flutter/36807](https://github.com/flutter/engine/pull/36807) - Apps crash when combining emojis and Korean text.
* [flutter/112887](https://github.com/flutter/flutter/pull/112887) - When debugging web apps, erroneous errors are displayed.

### [3.3.4](https://github.com/flutter/flutter/releases/tag/3.3.4) (Oct 05, 2022)
This hotfix release addresses the following issues:
* [Flutter/36181](https://github.com/flutter/engine/pull/36181) - On Flutter desktop apps, pixel snapping performs incorrectly when using opacity layers at certain DPRs and screen sizes.
* [flutter/36491](https://github.com/flutter/engine/pull/36491) - On android devices with a refresh rate greater than 60hz, frames jump when scrolling.

### [3.3.3](https://github.com/flutter/flutter/releases/tag/3.3.3) (Sept 28, 2022)
This hotfix release addresses the following issues:
* [flutter/111475](https://github.com/flutter/flutter/issues/111475) - Signing errors on iOS pod bundle resources on Xcode 14 "Signing for "x" requires a development team."
* [flutter/110671](https://github.com/flutter/flutter/issues/110671) - App crashes on latest versions when AnimatedContainer / Container height is set to 0 and throws uncaught exception
* [flutter/107590](https://github.com/flutter/flutter/issues/107590) - Flutter tools ShaderCompilerException with exit code -1073740791.
* [flutter/110640](https://github.com/flutter/flutter/issues/110640) - Fatal crash with java.lang.AssertionError when selecting text in TextField.
* [dart/50075](https://github.com/dart-lang/sdk/issues/50075) - Security vulnerability: There is a auth bypass vulnerability in Dart SDK, specifically dart:uri core library, used to parse and validate URLs.
* [dart/50052](https://github.com/dart-lang/sdk/issues/50052) - Avoid CFE crash when input contains invalid super parameters usage.

### [3.3.2](https://github.com/flutter/flutter/releases/tag/3.3.2) (Sept 14, 2022)
This hotfix release addresses the following issues:
* [flutter/111411](https://github.com/flutter/flutter/issues/111411) - Package assets fail to load.
* [flutter/111296](https://github.com/flutter/flutter/issues/111296) - Custom embedders fail to build for 32 bit targets.
* [flutter/111274](https://github.com/flutter/flutter/issues/111274) - Android plugins crash when using platform view's Virtual Display fallback.
* [flutter/111231](https://github.com/flutter/flutter/issues/111231) - Text rendering is handled incorrectly.
* [dart/49923](https://github.com/dart-lang/sdk/issues/49923) - Incorrect type propagation when using `late` variables in catch blocks.

### [3.3.1](https://github.com/flutter/flutter/releases/tag/3.3.1) (Sept 7, 2022)
This hotfix release addresses the following issues:
* [flutter/110820](https://github.com/flutter/flutter/issues/110820) - Windows apps crash when accessibility is enabled on apps that use widgets with custom semantic actions.

### [3.3.0](https://github.com/flutter/flutter/releases/tag/3.3.0) (Aug 30, 2022)
Initial stable release.
## Flutter 3.0 Changes
### [3.0.5](https://github.com/flutter/flutter/releases/tag/3.0.5) (July 13, 2022)
This hotfix release addresses the following issues:
* [flutter/106601](https://github.com/flutter/flutter/issues/106601) - Flutter tool fails on visual studio on certain locales on Windows.
* [flutter/106510](https://github.com/flutter/flutter/issues/106510) - Flutter crashes on launch on ARM devices.
* [dart/49054](https://github.com/dart-lang/sdk/issues/49054) - Improves code completion for Flutter.
* [dart/49402](https://github.com/dart-lang/sdk/issues/49402) - Compiler crashes when using Finalizable parameters.
### [3.0.4](https://github.com/flutter/flutter/releases/tag/3.0.4) (July 1, 2022)
This hotfix release addresses the following issues:
* [flutter/105183](https://github.com/flutter/flutter/issues/105183) - Pointer compression on iOS causes OOM
* [flutter/103870](https://github.com/flutter/flutter/issues/103870) - Application crashes on system low memory events
* [flutter/105674](https://github.com/flutter/flutter/issues/105674) - Rendering artifacts from ImagedFiltered/ColorFiltered in animated views
### [3.0.3](https://github.com/flutter/flutter/releases/tag/3.0.3) (June 22, 2022)
This hotfix release addresses the following issues:
* [dart/49188](https://github.com/dart-lang/sdk/issues/49188) - Improve analysis of enums and switch.
* [dart/49075](https://github.com/dart-lang/sdk/issues/49075) - Fix compiler crash when initializing Finalizable objects.
### [3.0.2](https://github.com/flutter/flutter/releases/tag/3.0.2) (June 10, 2022)
This hotfix release addresses the following issues:
* [flutter/104785](https://github.com/flutter/flutter/issues/104785) - Flutter web apps show a black screen on Safari 13.
* [flutter/102451](https://github.com/flutter/flutter/issues/102451) - `flutter doctor` crashes for Windows users using Visual Studio 2022.
* [flutter/103846](https://github.com/flutter/flutter/issues/103846) - Unexpected line breaks occur when using new text renderer.
* [flutter/104569](https://github.com/flutter/flutter/pull/104569) - Ink Sparkle slows down applications using Material 3.
* [flutter/103404](https://github.com/flutter/flutter/issues/103404) - SliverReorderableList does not drag on Android devices.
* [flutter/103556](https://github.com/flutter/flutter/issues/103566) - Nested horizontal sliders in widgets with horizontal drag gestures do not work in Android applications.
 * [flutter/100375](https://github.com/flutter/flutter/issues/100375) - Build process fails when building Windows applications.
 * [dart/49027](https://github.com/dart-lang/sdk/issues/49027) - Code suggestion for initState/dispose/setState no longer work on intellij.
* [dart/3424](https://github.com/dart-lang/pub/issues/3424) - `dart pub login` fails when attempting to publish a package.
* [dart/49097](https://github.com/dart-lang/sdk/issues/49097) - `dart analyze` throws errors when using enhance Enums feature.
### [3.0.1](https://github.com/flutter/flutter/releases/tag/3.0.1) (May 19, 2022)
This hotfix release addresses the following issues:
 * [flutter/102947](https://github.com/flutter/flutter/issues/102947) - Radial gradients behave incorrectly when painting text.
### [3.0.0](https://github.com/flutter/flutter/releases/tag/3.0.0) (May 11, 2022)
Initial stable release.
## Flutter 2.10 Changes
### [2.10.5](https://github.com/flutter/flutter/releases/tag/2.10.5) (April 18, 2022)
This hotfix release addresses the following issues:
 * [flutter/101224](https://github.com/flutter/flutter/issues/101224) - Flutter web debugger fails when using chrome 100 or greater.
### [2.10.4](https://github.com/flutter/flutter/releases/tag/2.10.4) (March 28, 2022)
This hotfix release addresses the following issues:
 * [flutter/93871](https://github.com/flutter/flutter/issues/93871) - Custom embedders fail to build when using default sysroot (GCC 11).
 * [dart/48559](https://github.com/dart-lang/sdk/issues/48559) - Flutter web apps crash when using package:freezed.
### [2.10.3](https://github.com/flutter/flutter/releases/tag/2.10.3) (March 02, 2022)
This hotfix release addresses the following issues:
 * [flutter/98973](https://github.com/flutter/flutter/issues/98973) - Deadlock in application startup in profile/release mode.
 * [flutter/98739](https://github.com/flutter/flutter/issues/98739) - ios: Visual glitch when scrolling a list in a Scaffold that has a Material and Container as bottomNavigationBar.
 * [flutter/97086](https://github.com/flutter/flutter/issues/97086) - Windows: Fail to launch app in debug mode.
### [2.10.2](https://github.com/flutter/flutter/releases/tag/2.10.2) (February 18, 2022)
This hotfix release addresses the following issues:
 * [flutter/95211](https://github.com/flutter/flutter/issues/95211) - Transform animation with BackdropFilter is causing a crash.
 * [flutter/98155](https://github.com/flutter/flutter/issues/98155) - App crashes after upgrading to 2.10.x using webview + video_player plugin.
 * [flutter/98361](https://github.com/flutter/flutter/issues/98361) - Error in DL bounds calculations causes incorrect SVG rendering.
 * [flutter/97767](https://github.com/flutter/flutter/issues/97767) - New material icons are not properly rendered.
 * [flutter/95711](https://github.com/flutter/flutter/issues/95711) - Linux builds default to building GLFW.
### [2.10.1](https://github.com/flutter/flutter/releases/tag/2.10.1) (February 9, 2022)
This hotfix release addresses the following issues:
 * [flutter/94043](https://github.com/flutter/flutter/issues/94043) - Autofill does not work in `TextField`.
 * [flutter/96411](https://github.com/flutter/flutter/issues/96411) - Safari: Unable to enter text into `TextField`.
 * [flutter/96661](https://github.com/flutter/flutter/issues/96661) - Platform views throw fatal exception: Methods marked with @UiThread must be executed on the main thread.
 * [flutter/97103](https://github.com/flutter/flutter/issues/97103) - Images become corrupted when using CanvasKit.
 * [flutter/97679](https://github.com/flutter/flutter/issues/97679) - Don't remove overlay views when the rasterizer is being torn down.
 * [dart/48301](https://github.com/dart-lang/sdk/issues/48301) - Avoid speculative conversion in ffi Pointer.asTypedList.
### [2.10.0](https://github.com/flutter/flutter/releases/tag/2.10.0) (February 3, 2022)
Initial stable release.
## Flutter 2.8 Changes
### [2.8.1](https://github.com/flutter/flutter/releases/tag/2.8.1) (December 16, 2021)
This hotfix release addresses the following issues:
 * [flutter/94914](https://github.com/flutter/flutter/issues/94914) - Apps using `google_sign_in` or `google_maps` don't build in iOS Simulator on ARM macOS
 * [flutter/90783](https://github.com/flutter/flutter/issues/90783) - In rare circumstances, engine may crash during app termination on iOS and macOS
 * [dart/47914](https://github.com/dart-lang/sdk/issues/47914) - AOT compilation fails with error "Invalid argument(s): Missing canonical name for Reference"
 * [dart/47815](https://github.com/dart-lang/sdk/issues/47815) - Running `dart pub publish` with custom pub package server that has URL containing a path may fail.

### [2.8.0](https://github.com/flutter/flutter/releases/tag/2.8.0) (December 8, 2021)
Initial stable release.

## Flutter 2.5 Changes
### [2.5.3](https://github.com/flutter/flutter/releases/tag/2.5.3) (October 15, 2021)
This hotfix release addresses the following issues:
 * [dart/47321](https://github.com/dart-lang/sdk/issues/47321) - Fix a potential out-of-memory condition with analysis server plugins
 * [dart/47432](https://github.com/dart-lang/sdk/issues/47432) - Fix certificate loading on Windows when there are expired certificates
 * [flutter/83792](https://github.com/flutter/flutter/issues/83792) - Fix HTTPS issue related to: "HttpClient throws Invalid argument(s): Invalid internet address"

### [2.5.2]((https://github.com/flutter/flutter/releases/tag/2.5.2)) (September 30, 2021)
This hotfix release addresses the following issues:
 * [dart/47285](https://github.com/dart-lang/sdk/issues/47285) - Fix a regression to the performance of code completions
 * [dart/47316](https://github.com/dart-lang/sdk/issues/47316) - Dynamic tables in ELF files have invalid relocated addresses
 * [flutter/89912](https://github.com/flutter/flutter/issues/89912) - Building iOS app generates unnecessary Flutter.build folder

### [2.5.1]((https://github.com/flutter/flutter/releases/tag/2.5.1)) (September 17, 2021)
This hotfix release addresses the following issues:
 * [flutter/88767](https://github.com/flutter/flutter/issues/88767) - java.lang.SecurityException: Permission denial crash at launch
 * [flutter/88236](https://github.com/flutter/flutter/issues/88236) - null check exception during keyboard keypress
 * [flutter/88221](https://github.com/flutter/flutter/issues/88221) - Material routes delayed on push and pop
 * [flutter/84113](https://github.com/flutter/flutter/issues/84113) - HTTP exceptions talking to VM Service
 * [flutter/83632](https://github.com/flutter/flutter/issues/83632) - Scroll view velocity too high

### 2.5.0 (September 8, 2021)
Initial stable release.

## Flutter 2.2 Changes
### [2.2.3](https://github.com/flutter/flutter/pull/85719) (July 2, 2021)
This hotfix release addresses the following issues:
  * [flutter/84212](https://github.com/flutter/flutter/issues/84212) - Upgrading to 2.2.1 cause main.dart to crash
  * [flutter/83213](https://github.com/flutter/flutter/issues/83213) - TextFormField not responding to inputs on Android when typing on Microsoft SwiftKey
  * [flutter/82838](https://github.com/flutter/flutter/issues/82838) - Flutter Web failing to compile with "Undetermined Nullability"
  * [flutter/82874](https://github.com/flutter/flutter/issues/82874) - PopupMenuButton is broken after upgrade to Flutter 2.2.

### [2.2.2](https://github.com/flutter/flutter/pull/84364) (June 11, 2021)
This hotfix release addresses the following issues:
  *  [dart/46249](https://github.com/dart-lang/sdk/issues/46249) - Ensure start/stop file watching requests are run on the dart thread.
  *  [dart/46210](https://github.com/dart-lang/sdk/issues/46210) - Fix an analyze crash when analyzing against package:meta v1.4.0
  *  [dart/46173](https://github.com/dart-lang/sdk/issues/46173) - Merge a3767f7db86a85fcd6201e9357ad47b884002b66 to stable channel (2.13)
  *  [dart/46300](https://github.com/dart-lang/sdk/issues/46300) - Fix OOM VM test (`transferable_throws_oom_test` crashing after upgrade from Ubuntu 16)
  *  [dart/46298](https://github.com/dart-lang/sdk/issues/46298) - Ensure start/stop file watching requests are run on the Dart thread
  *  [flutter/83799](https://github.com/flutter/flutter/issues/83799) - Tool may crash if pub is missing from the artifact cache
  *  [flutter/83102](https://github.com/flutter/flutter/issues/83102) - Generated l10n file is missing ‘intl’ import with Flutter 2.2.0
  *  [flutter/83094](https://github.com/flutter/flutter/issues/83094) - Flutter AOT precompiler crash
  *  [flutter/82874](https://github.com/flutter/flutter/issues/82874) - PopupMenuButton is broken after upgrade to Flutter 2.2.

### [2.2.1](https://github.com/flutter/flutter/pull/83372) (May 27, 2021)
This hotfix release addresses the following issues:
 - [flutter/80978](https://github.com/flutter/flutter/issues/80978) - Error "Command PhaseScriptExecution failed with a nonzero exit code" when building on macOS
 - [dart/45990](https://github.com/dart-lang/sdk/issues/45990) - CastMap performs an invalid cast on 'remove', breaking shared_preferences plugin
 - [dart/45907](https://github.com/dart-lang/sdk/issues/45907) - DDC missing nullability information from recursive type hierarchies
 - [flutter/52106](https://github.com/flutter/flutter/issues/52106) - [Web] Accessibility focus border doesn’t follow when navigating through interactive elements with tab key
 - [flutter/82768](https://github.com/flutter/flutter/issues/82768) - [Web] svgClip memory leak in Canvaskit renderer

### 2.2.0 (May 18, 2021)
Initial stable release.

## Flutter 2.0 Changes
### [2.0.6](https://github.com/flutter/flutter/pull/81508) (April 29, 2021)
This hotfix release addresses the following issue:
 - [flutter/81326](https://github.com/flutter/flutter/issues/81326) - macOS binaries not codesigned

### [2.0.5](https://github.com/flutter/flutter/pull/80570) (April 16, 2021)
This hotfix release addresses the following issue:
 - [dart/45306](https://github.com/dart-lang/sdk/issues/45306) - Segmentation fault on specific code

### [2.0.4](https://github.com/flutter/flutter/pull/79486) (April 2, 2021)
This hotfix release addresses the following issues:
 - [flutter/78589](https://github.com/flutter/flutter/issues/78589) - Cocoapod transitive dependencies with bitcode fail to link against debug Flutter framework
 - [flutter/76122](https://github.com/flutter/flutter/issues/76122) - Adding a WidgetSpan widget causes web HTML renderer painting issue
 - [flutter/75280](https://github.com/flutter/flutter/issues/75280) - Dragging the "draggable" widget causes widget to freeze in the overlay layer on Web

### [2.0.3](https://github.com/flutter/flutter/pull/78489) (March 19, 2021)
This hotfix release addresses the following issues:
 - [flutter/75261](https://github.com/flutter/flutter/issues/75261) - Unable to deep link into Android app
 - [flutter/78167](https://github.com/flutter/flutter/issues/78167) - Flutter crash after going to version 2
 - [flutter/75677](https://github.com/flutter/flutter/issues/75677) - NoSuchMethodError: The method 'cancel' was called on null at AnsiSpinner.finish
 - [flutter/77419](https://github.com/flutter/flutter/pull/77419) - Fix Autovalidate enum references in fix data

### [2.0.2](https://github.com/flutter/flutter/pull/77850) (March 12, 2021)
This hotfix release addresses the following issues:
  - [flutter/77251](https://github.com/flutter/flutter/issues/77251) - Flutter may show multiple snackbars when Scaffold is nested
  - [flutter/75473](https://github.com/flutter/flutter/issues/75473) - CanvasKit throws error when using Path.from
  - [flutter/76597](https://github.com/flutter/flutter/issues/76597) - When multiple Flutter engines are active, destroying one engine causes crash
  - [flutter/75061](https://github.com/flutter/flutter/issues/75061) - '_initialButtons == kPrimaryButton': is not true
  - [flutter/77419](https://github.com/flutter/flutter/pull/77419) - Fix Autovalidate enum references in fix data
  - [dart/45214](https://github.com/dart-lang/sdk/issues/45214) - Bad state exception can occur when HTTPS connection attempt errors or is aborted
  - [dart/45140](https://github.com/dart-lang/sdk/issues/45140) - Uint8List reports type exception while using + operator in null safety mode

### [2.0.1](https://github.com/flutter/flutter/pull/77194) (March 5, 2021)
This hotfix release addresses the following issue:
  - [flutter/77173](https://github.com/flutter/flutter/issues/77173) - Building for macOS target fails when Flutter is installed from website

### 2.0.0 (March 3, 2021)
Initial stable release.

## Flutter 1.22 Changes
### [1.22.6](https://github.com/flutter/flutter/pull/74355) (Jan 25, 2021)
This hotfix release addresses the following issue:
  - [flutter/70895](https://github.com/flutter/flutter/issues/70895) - Build error when switching between dev/beta and stable branches.

### [1.22.5](https://github.com/flutter/flutter/pull/72079) (Dec 10, 2020)
This hotfix release addresses the following issue:
  - [flutter/70577](https://github.com/flutter/flutter/issues/70577) - Reliability regression in the camera plugin on iOS

### [1.22.4](https://github.com/flutter/flutter/pull/70327) (Nov 13, 2020)
This hotfix release addresses the following issues:
  - [flutter/43620](https://github.com/flutter/flutter/issues/43620) - Dart analyzer terminates during development
  - [flutter/58200](https://github.com/flutter/flutter/issues/58200) - Apple AppStore submission fails with error: “The bundle Runner.app/Frameworks/App.framework does not sue Infpport the minimum OS Version specified in the Info.plist”
  - [flutter/69722](https://github.com/flutter/flutter/issues/69722) - Setting a custom observatory port for debugging does not take effect
  - [flutter/66144](https://github.com/flutter/flutter/issues/66144) - Setting autoFillHint to text form field may cause focus issues
  - [flutter/69449](https://github.com/flutter/flutter/issues/69449) - Potential race condition in FlutterPlatformViewsController
  - [flutter/65133](https://github.com/flutter/flutter/issues/65133) - Support targeting physical iOS devices on Apple Silicon

### [1.22.3](https://github.com/flutter/flutter/pull/69234) (October 30, 2020)
This hotfix release addresses the following issues:
  - [flutter/67828](https://github.com/flutter/flutter/issues/67828) - Multiple taps required to delete text in some input fields.
  - [flutter/66108](https://github.com/flutter/flutter/issues/66108) - Reading Android clipboard may throw a security exception if it contains media

### [1.22.2](https://github.com/flutter/flutter/pull/68135)  (October 16, 2020)
This hotfix release addresses the following issues:
  - [flutter/67869](https://github.com/flutter/flutter/issues/67869) - Stylus tap gesture is improperly registered.
  - [flutter/67986](https://github.com/flutter/flutter/issues/67986) - Android Studio 4.1 not properly supported.
  - [flutter/67213](https://github.com/flutter/flutter/issues/67213) - Webviews in hybrid composition can cause a crash.
  - [flutter/67345](https://github.com/flutter/flutter/issues/67345) - VoiceOver accessibility issue with some pages.
  - [flutter/66764](https://github.com/flutter/flutter/issues/66764) - Native webviews may not be properly disposed of in hybrid composition.

### [1.22.1](https://github.com/flutter/flutter/pull/67552) (October 8, 2020)
This hotfix release addresses the following issues:
  - [flutter/66940](https://github.com/flutter/flutter/issues/66940) - autovalidate property inadvertently removed.
  - [flutter/66962](https://github.com/flutter/flutter/issues/66962) - The new --analyze-size flag crashes when used with --split-debug-info
  - [flutter/66908](https://github.com/flutter/flutter/issues/66908) - Flutter Activity causing exceptions in some Android versions.
  - [flutter/66647](https://github.com/flutter/flutter/issues/66647) - Layout modifications performed by background threads causes exceptions on IOS14.

### 1.22.0 (October 1, 2020)
Initial stable release.

## Flutter 1.20 Changes
### [1.20.4](https://github.com/flutter/flutter/pull/65787) (September 15, 2020)
This hotfix release addresses the following issues:
  - [flutter/64045](https://github.com/flutter/flutter/issues/64045) - Cannot deploy to physical device running iOS 14

### [1.20.3](https://github.com/flutter/flutter/pull/64984) (September 2, 2020)
This hotfix release addresses the following issues:
  - [flutter/63876](https://github.com/flutter/flutter/issues/63876) - Performance regression for Image animation.
  - [flutter/64228](https://github.com/flutter/flutter/issues/64228) - WebView may freeze in release mode on iOS.
  - [flutter/64414](https://github.com/flutter/flutter/issues/64414) - Task switching may freeze on some Android versions.
  - [flutter/63560](https://github.com/flutter/flutter/issues/63560) - Building AARs may cause a stack overflow.
  - [flutter/57210](https://github.com/flutter/flutter/issues/57210) - Certain assets may cause issues with iOS builds.
  - [flutter/63590](https://github.com/flutter/flutter/issues/63590) - Passing null values from functions run via Isolates throws an exception.
  - [flutter/63427](https://github.com/flutter/flutter/issues/63427) - Wrong hour/minute order in timePicker in RTL mode.

### [1.20.2](https://github.com/flutter/flutter/pull/63591) (August 13, 2020)
This hotfix release addresses the following issues:
  - [flutter/63038](https://github.com/flutter/flutter/issues/63038) - Crash due to serialization of generic DartType (UnknownType)
  - [flutter/46167](https://github.com/flutter/flutter/issues/46167) - iOS platform view cancels gesture while a new clip layer is added during the gesture
  - [flutter/62198](https://github.com/flutter/flutter/issues/62198) - SliverList throws Exception when first item is SizedBox.shrink()
  - [flutter/59029](https://github.com/flutter/flutter/issues/59029) - build ios --release can crash with ArgumentError: Invalid argument(s)
  - [flutter/62775](https://github.com/flutter/flutter/issues/62775) - TimePicker is not correct in RTL (right-to-left) languages
  - [flutter/55535](https://github.com/flutter/flutter/issues/55535) - New DatePicker widget is not fully  localized
  - [flutter/63373](https://github.com/flutter/flutter/issues/63373) - Double date separators appearing in DatePicker, preventing date selection
  - [flutter/63176](https://github.com/flutter/flutter/issues/63176) -  App.framework path in Podfile incorrect

### [1.20.1](https://github.com/flutter/flutter/pull/62990) (August 6, 2020)
This hotfix release addresses the following issues:
  - [flutter/60215](https://github.com/flutter/flutter/issues/60215) - Creating an Android-only plug-in creates a no-op iOS folder.

### 1.20.0 (August 5, 2020)
Initial stable release.

## Flutter 1.17 Changes
### [1.17.5](https://github.com/flutter/flutter/pull/60611) (June 30, 2020)
This hotfix release addresses the following issues:
  - [flutter-intellij/4642]https://github.com/flutter/flutter-intellij/issues/4642  - Intellij/Android Studio plugins fail to show connected Android devices.

### [1.17.4](https://github.com/flutter/flutter/pull/59695) (June 18, 2020)
This hotfix release addresses the following issues:
  - [flutter/56826](https://github.com/flutter/flutter/issues/56826)  - xcdevice polling may use all free hard drive space

### [1.17.3](https://github.com/flutter/flutter/pull/58646) (June 4, 2020)
This hotfix release addresses the following issues:
 - [flutter/54420](https://github.com/flutter/flutter/issues/54420)  - Exhausted heap space can cause machine to freeze

### [1.17.2](https://github.com/flutter/flutter/pull/58050) (May 28, 2020)
This hotfix release addresses the following issues:
 - [flutter/57326](https://github.com/flutter/flutter/issues/57326)  - CupertinoSegmentedControl does not always respond to selections
 - [flutter/56898](https://github.com/flutter/flutter/issues/56898) - DropdownButtonFormField is not re-rendered after value is changed programmatically
 - [flutter/56853](https://github.com/flutter/flutter/issues/56853) - Incorrect git error may be presented when flutter upgrade fails
 - [flutter/55552](https://github.com/flutter/flutter/issues/55552) - Hot reload may fail after a hot restart
 - [flutter/56507](https://github.com/flutter/flutter/issues/56507) - iOS builds may fail with “The path does not exist” error message

### [1.17.1](https://github.com/flutter/flutter/pull/57052) (May 13, 2020)
This hotfix release addresses the following issues:
 - [flutter/26345](https://github.com/flutter/flutter/issues/26345) - Updating `AndroidView` layer tree causes crash on Xiaomi and Moto devices
 - [flutter/56567](https://github.com/flutter/flutter/issues/56567) - Xcode legacy build system causes build failures on iOS
 - [flutter/56473](https://github.com/flutter/flutter/issues/56473) - Build `--tree-shake-icons` build option crashes computer
 - [flutter/56688](https://github.com/flutter/flutter/issues/56688) - Regression in `Navigator.pushAndRemoveUntil`
 - [flutter/56479](https://github.com/flutter/flutter/issues/56479) - Crash while getting static type context for signature shaking

### 1.17.0 (May 5, 2020)
Initial stable release.

## Flutter 1.12 Changes
### Hotfix.9 (April 1, 2020)
This hotfix release addresses the following issues:
 - [flutter/47819](https://github.com/flutter/flutter/issues/47819) - Crashes on ARMv8 Android devices
 - [flutter/49185](https://github.com/flutter/flutter/issues/49185) - Issues using Flutter 1.12 with Linux 5.5
 - [flutter/51712](https://github.com/flutter/flutter/issues/51712) - fixes for licensing from Android sdkmanager tool not being found

### [Hotfix.8](https://github.com/flutter/flutter/pull/50591) (February 11, 2020)
This hotfix release addresses the following issues:
 - [flutter/50066](https://github.com/flutter/flutter/issues/50066) - binaries unsigned in last hotfix
 - [flutter/49787](https://github.com/flutter/flutter/issues/49787) - in a previous hotfix, we inadvertently broke Xcode 10 support. Reverting this change would have caused other problems (and users would still have to upgrade their Xcode with the next stable release), we decided to increase our minimum supported Xcode version. Please see the linked issue for more context on this decision.
 - [flutter/45732](https://github.com/flutter/flutter/issues/45732) - Android log reader fix
 - [flutter/47609](https://github.com/flutter/flutter/issues/47609) - Android log reader fix

### [Hotfix.7](https://github.com/flutter/flutter/pull/49437) (January 26, 2020)
This hotfix release addresses the following issues:
- [flutter/47164](https://github.com/flutter/flutter/issues/47164) - blackscreen / crash on certain Huawei devices
- [flutter/47804](https://github.com/flutter/flutter/issues/47804) - Flutter engine crashes on some Android devices due to "Failed to setup Skia Gr context"
- [flutter/46172](https://github.com/flutter/flutter/issues/46172) - reportFullyDrawn causes crash on Android KitKat

### Hotfix.5 (December 11, 2019)
Initial stable release.<|MERGE_RESOLUTION|>--- conflicted
+++ resolved
@@ -32,10 +32,7 @@
   Android, Fixes Android Emulator crash when navigating to routes with backdrop
   blurs.
 - [flutter/165166](https://github.com/flutter/flutter/pull/165166) - Impeller, All platforms, Text that is scaled over 48x renders incorrectly.
-<<<<<<< HEAD
-=======
 - [flutter/163627](https://github.com/flutter/flutter/pull/163627) - Fix issue where placeholder types in ARB localizations weren't used for type inference, causing a possible type mismatch with the placeholder field defined in the template.
->>>>>>> dd7ad71b
 - [flutter/165166](https://github.com/flutter/flutter/pull/165166) - Update CI configurations and tests to use Xcode 16 and iOS 18 simulator.
 - [flutter/161466](https://github.com/flutter/flutter/pull/161466) - Hot restart can hang on all platforms if "Pause on Unhandled Exceptions" is enabled by the debugger and a call to `compute` or `Isolate.run` has not completed.
 
